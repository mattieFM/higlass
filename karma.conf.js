const webpackConfig = require('./webpack.config.js');
require('babel-polyfill'); // eslint-disable-line import/no-extraneous-dependencies

module.exports = (config) => {
  config.set({
    /** * maximum number of tries a browser will attempt in the case
     * of a disconnection */
    browserDisconnectTolerance: 2,
    /** * How long will Karma wait for a message from a browser before
     * disconnecting from it (in ms). */
    browserNoActivityTimeout: 50000,
    basePath: '',
    frameworks: ['jasmine'],

    files: [
      'node_modules/babel-polyfill/dist/polyfill.js',
      'node_modules/react/umd/react.development.js',
      'node_modules/react-dom/umd/react-dom.development.js',
      'node_modules/pixi.js/dist/pixi.js',
      'node_modules/react-bootstrap/dist/react-bootstrap.js',
      'node_modules/bootstrap/dist/css/bootstrap.min.css',
      'node_modules/font-awesome/css/font-awesome.css',
      'build/hglib.css',
<<<<<<< HEAD
      // 'test/**/*.+(js|jsx)',
=======
      'test/**/*.+(js|jsx)',
      // 'test/HorizontalHeatmapTests.js',
>>>>>>> 30c7b6e1
      // 'test/AddTrackTests.js',
      // 'test/Horizontal1DTrackTests.js'
      // 'test/TrackLabelsTest.jsx',
      // 'test/PluginTrackTests.js',
      // 'test/AxisTests.js',
      // 'test/SVGExportTest.js',
      // 'test/AxisTests.js', // Passes when run in isolation, but fails as part of suite.
      // 'test/RuleTests.js',
      // 'test/MinimalViewconfTest.js'
      // 'test/PngExportTest.js',
      // 'test/OSMTests.js',
      // 'test/TiledPixiTrackTests.js',
      // 'test/ViewManipulationTests.js',
      // 'test/ChromSizesTests.js',
      // 'test/ViewportProjectionTests.js',
      // 'test/APITests.js',
      // 'test/AddAndRemoveViewconfTests.js',
      // 'test/HiGlassComponentTest.js',
      // 'test/HiGlassComponentCreationTests.js',
    ],

    preprocessors: {
      // add webpack as preprocessor
      'app/scripts/**/*.+(js|jsx)': ['webpack', 'sourcemap'],
      'test/**/*.+(js|jsx)': ['webpack', 'sourcemap'],
    },

    // webpackConfig(env, argv)
    webpack: webpackConfig({}, {}),

    webpackServer: {
      noInfo: true, // please don't spam the console when running in karma!
    },

    plugins: [
      'karma-webpack',
      'karma-jasmine',
      'karma-sourcemap-loader',
      'karma-chrome-launcher',
      'karma-phantomjs2-launcher',
      'karma-verbose-reporter'
    ],

    babelPreprocessor: {
      options: {
        presets: ['airbnb'],
      },
    },
    reporters: ['verbose'],
    port: 9876,
    colors: true,
    logLevel: config.LOG_DEBUG,
    autoWatch: true,
    browsers: ['Chrome'],
    singleRun: false,
    customLaunchers: {
      Chrome_travis_ci: {
        base: 'Chrome',
        flags: ['--no-sandbox'],
      },
    },
  });

  if (process.env.TRAVIS) {
    config.browsers = ['Chrome_travis_ci'];
  }
};<|MERGE_RESOLUTION|>--- conflicted
+++ resolved
@@ -21,12 +21,8 @@
       'node_modules/bootstrap/dist/css/bootstrap.min.css',
       'node_modules/font-awesome/css/font-awesome.css',
       'build/hglib.css',
-<<<<<<< HEAD
-      // 'test/**/*.+(js|jsx)',
-=======
       'test/**/*.+(js|jsx)',
       // 'test/HorizontalHeatmapTests.js',
->>>>>>> 30c7b6e1
       // 'test/AddTrackTests.js',
       // 'test/Horizontal1DTrackTests.js'
       // 'test/TrackLabelsTest.jsx',
