--- conflicted
+++ resolved
@@ -44,14 +44,14 @@
   let api = null;
 
   describe('Options tests', () => {
-<<<<<<< HEAD
     it('shows and hides the track chooser', () => {
       [div, api] = createElementAndApi(simpleCenterViewConfig);
 
       api.showTrackChooser();
 
       api.hideTrackChooser();
-=======
+    });
+
     it('adjust view spacing', () => {
       const options = {
         pixelPreciseMarginPadding: true,
@@ -103,7 +103,6 @@
         + options.viewMarginLeft
         + options.viewMarginRight
       );
->>>>>>> b6e5b8e9
     });
 
     it('shows linear-labels as available track', () => {
