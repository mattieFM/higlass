--- conflicted
+++ resolved
@@ -256,18 +256,11 @@
       let svgText = new XMLSerializer().serializeToString(svg);
 
       //expect(svgText.indexOf('dy="-17"')).to.be.above(0);
-<<<<<<< HEAD
-      //hgc.instance().handleExportSVG();
+      hgc.instance().handleExportSVG();
 
       done();
     });
-=======
-      hgc.instance().handleExportSVG();
-
-      done();
-    });
-
->>>>>>> d42bf98b
+
     return;
 
     it('Cleans up previously created instances and mounts a new component', (done) => {
