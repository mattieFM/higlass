--- conflicted
+++ resolved
@@ -234,9 +234,6 @@
 
   jasmine.DEFAULT_TIMEOUT_INTERVAL = 2000;
 
-<<<<<<< HEAD
-  describe('Color scale limiting', () => {
-=======
   describe('Track Resizing', () => {
     const atm = null;
 
@@ -698,7 +695,52 @@
   });
 
   describe('Add overlay tracks', () => {
->>>>>>> a14e7d13
+    it('Cleans up previously created instances and mounts a new component', (done) => {
+      if (hgc) {
+        hgc.unmount();
+        hgc.detach();
+      }
+
+      if (div) {
+        global.document.body.removeChild(div);
+      }
+
+      div = global.document.createElement('div');
+      global.document.body.appendChild(div);
+
+      div.setAttribute('style', 'width:800px;background-color: lightgreen');
+      div.setAttribute('id', 'simple-hg-component');
+
+      hgc = mount(<HiGlassComponent
+        options={{ bounded: false }}
+        viewConfig={oneZoomedOutViewConf}
+      />,
+        { attachTo: div });
+
+      waitForJsonComplete(done);
+    });
+
+    it('Add the grid', (done) => {
+      hgc.instance().handleTracksAdded('aa', [chromosomeGridTrack], 'center');
+
+      hgc.instance().setState(hgc.instance().state);
+
+      waitForJsonComplete(done);
+    });
+
+    it('Should show a grid', (done) => {
+      const outputJSON = JSON.parse(hgc.instance().getViewsAsString());
+
+      expect(outputJSON.views[0].tracks.center[0]).to.have.property('contents');
+
+      // should have two tracks
+      expect(outputJSON.views[0].tracks.center[0].contents.length).to.be.above(1);
+
+      waitForJsonComplete(done);
+    });
+  });
+
+  describe('Color scale limiting', () => {
     it('Cleans up previously created instances and mounts a new component', (done) => {
       if (hgc) {
         hgc.unmount();
@@ -715,7 +757,6 @@
       div.setAttribute('style', 'height:800px; width:800px');
       div.setAttribute('id', 'single-view');
       hgc = mount(<HiGlassComponent
-<<<<<<< HEAD
         options={{ bounded: true }}
         viewConfig={twoViewConfig}
       />,
@@ -769,123 +810,15 @@
       console.log('domain1:', domain1);
       console.log('domain2:', domain2);
       */
-=======
-        options={{ bounded: false }}
-        viewConfig={oneZoomedOutViewConf}
-      />,
-        { attachTo: div });
-
-      waitForJsonComplete(done);
-    });
-
-    it('Add the grid', (done) => {
-      hgc.instance().handleTracksAdded('aa', [chromosomeGridTrack], 'center');
-
-      hgc.instance().setState(hgc.instance().state);
-
-      waitForJsonComplete(done);
-    });
-
-    it('Should show a grid', (done) => {
-      const outputJSON = JSON.parse(hgc.instance().getViewsAsString());
-
-      expect(outputJSON.views[0].tracks.center[0]).to.have.property('contents');
-
-      // should have two tracks
-      expect(outputJSON.views[0].tracks.center[0].contents.length).to.be.above(1);
-
-      waitForJsonComplete(done);
-    });
-  });
-
-  describe('Color scale limiting', () => {
-    it('Cleans up previously created instances and mounts a new component', (done) => {
-      if (hgc) {
-        hgc.unmount();
-        hgc.detach();
-      }
-
-      if (div) {
-        global.document.body.removeChild(div);
-      }
-
-      div = global.document.createElement('div');
-      global.document.body.appendChild(div);
-
-      div.setAttribute('style', 'height:800px; width:800px');
-      div.setAttribute('id', 'single-view');
-      hgc = mount(<HiGlassComponent
-        options={{ bounded: true }}
-        viewConfig={twoViewConfig}
-      />,
-        { attachTo: div });
-
-      /*
-            for (let viewId of hgc.instance().iterateOverViews()) {
-                let tp = getTiledPlot(hgc, viewId);
-      //let tpWrapper = new ReactWrapper(getTiledPlot(hgc, viewId), true);
-                console.log('measured size');
-                tp.measureSize();
-                hgc.update();
-                tp.trackRenderer.syncTrackObjects(tp.positionedTracks());
-                console.log('positionedTracks', tp.positionedTracks());
-                tp.trackRenderer.applyZoomTransform(false);
-  //tpWrapper.setState(tp.state);
-            }
-            */
-
-      // hgc.update();
-
-      // console.log('starting wait');
-      waitForTilesLoaded(hgc, done);
-    });
-
-    it('Changes the position of the brush to the top right', (done) => {
-      const views = hgc.instance().state.views;
-      views.aa.tracks.center[0].contents[0].options.colorbarPosition = 'topRight';
-
-      hgc.instance().setState({ views });
->>>>>>> a14e7d13
-
-      done();
-    });
-
-<<<<<<< HEAD
+
+      done();
+    });
+
     it('locks the scales and recenters the page', (done) => {
       hgc.instance().handleValueScaleLocked('aa', 'heatmap1', 'view2', 'heatmap2');
       const track1 = hgc.instance().tiledPlots.aa.trackRenderer.getTrackObject('heatmap1');
       const track2 = hgc.instance().tiledPlots.view2.trackRenderer.getTrackObject('heatmap2');
 
-=======
-
-    it('Moves the brush on one of the views', (done) => {
-      const heatmapTrack = getTrackObject(hgc, 'aa', 'heatmap1');
-
-      const domain1 = heatmapTrack.limitedValueScale.domain();
-
-
-      heatmapTrack.gColorscaleBrush.call(heatmapTrack.scaleBrush.move,
-        [0, 100]);
-
-      const domain2 = heatmapTrack.limitedValueScale.domain();
-
-      // we don't expect the other view to change
-      expect(domain1[0]).to.not.eql(domain2[0]);
-
-      /*
-      console.log('domain1:', domain1);
-      console.log('domain2:', domain2);
-      */
-
-      done();
-    });
-
-    it('locks the scales and recenters the page', (done) => {
-      hgc.instance().handleValueScaleLocked('aa', 'heatmap1', 'view2', 'heatmap2');
-      const track1 = hgc.instance().tiledPlots.aa.trackRenderer.getTrackObject('heatmap1');
-      const track2 = hgc.instance().tiledPlots.view2.trackRenderer.getTrackObject('heatmap2');
-
->>>>>>> a14e7d13
       // zoom out a little bit
       hgc.instance().tiledPlots.aa.trackRenderer.setCenter(1799432348.8692136, 1802017603.5768778, 28874.21283197403);
 
@@ -1307,109 +1240,6 @@
     });
   });
 
-  describe('Invalid track type tests', () => {
-    it('Cleans up previously created instances and mounts a new component', (done) => {
-      if (hgc) {
-        hgc.unmount();
-        hgc.detach();
-      }
-
-      if (div) {
-        global.document.body.removeChild(div);
-      }
-
-      div = global.document.createElement('div');
-      global.document.body.appendChild(div);
-
-      div.setAttribute('style', 'width:800px;background-color: lightgreen');
-      div.setAttribute('id', 'simple-hg-component');
-
-      hgc = mount(<HiGlassComponent
-        options={{ bounded: false }}
-        viewConfig={invalidTrackConfig}
-      />, { attachTo: div });
-
-      hgc.update();
-      waitForTilesLoaded(hgc, done);
-
-      // visual check that the heatmap track config menu is moved
-      // to the left
-    });
-
-    it ("Opens the track type menu", (done) => {
-      const clickPosition = {
-        bottom : 85,
-        height : 28,
-        left : 246,
-        right : 274,
-        top : 57,
-        width : 28,
-        x : 246,
-        y : 57,
-      }
-      const uid = 'line1';
-
-      hgc.instance().tiledPlots.aa.handleConfigTrackMenuOpened(uid, clickPosition);
-      let cftm = hgc.instance().tiledPlots.aa.configTrackMenu;
-
-      const subMenuRect = {
-        bottom : 88,
-        height : 27,
-        left : 250,
-        right : 547.984375,
-        top : 61,
-        width : 297.984375,
-        x : 250,
-        y : 61,
-      }
-
-      const series = invalidTrackConfig.views[0].tracks.top;
-
-      // get the object corresponding to the series
-      cftm.handleItemMouseEnterWithRect(subMenuRect, series[0]);
-      let seriesObj = cftm.seriesListMenu;
-
-      const position = {left: 127.03125, top: 84};
-      const bbox = {
-        bottom : 104,
-        height : 20,
-        left : 131.03125,
-        right : 246,
-        top : 84,
-        width : 114.96875,
-        x : 131.03125,
-        y : 84,
-      };
-
-      let trackTypeItems = seriesObj.getTrackTypeItems(position, bbox, series);
-
-      expect(trackTypeItems.props.menuItems).to.not.have.property('horizontal-line');
-      expect(trackTypeItems.props.menuItems).to.not.have.property('horizontal-point');
-
-      let configMenuItems = seriesObj.getConfigureSeriesMenu(position, bbox, series);
-
-      done();
-    });
-
-    it('Opens the close track menu', (done) => {
-      const clickPosition = {
-        bottom : 85,
-        height : 28,
-        left : 246,
-        right : 274,
-        top : 57,
-        width : 28,
-        x : 246,
-        y : 57,
-      }
-      const uid = 'line1';
-
-      hgc.instance().tiledPlots.aa.handleCloseTrackMenuOpened(uid, clickPosition);
-
-      done();
-    });
-  });
-
   describe('Divergent tracks', () => {
     it('Cleans up previously created instances and mounts a new component', (done) => {
       if (hgc) {
@@ -1696,63 +1526,6 @@
 
     it ('Zooms one of the views to the center', (done) => {
       hgc.instance().api.zoomToDataExtent('view2');
-<<<<<<< HEAD
-
-      done();
-    });
-
-    it ('Zooms a nonexistant view to the center', (done) => {
-      const badFn = () => hgc.instance().api.zoomToDataExtent('xxx');
-
-      expect(badFn).to.throw();
-      done();
-    });
-  });
-
-
-  describe('Add overlay tracks', () => {
-    it('Cleans up previously created instances and mounts a new component', (done) => {
-      if (hgc) {
-        hgc.unmount();
-        hgc.detach();
-      }
-
-      if (div) {
-        global.document.body.removeChild(div);
-      }
-
-      div = global.document.createElement('div');
-      global.document.body.appendChild(div);
-
-      div.setAttribute('style', 'width:800px;background-color: lightgreen');
-      div.setAttribute('id', 'simple-hg-component');
-
-      beforeAll((done) => {
-        // wait for the page to load
-        testAsync(done);
-      });
-
-      hgc = mount(<HiGlassComponent
-        options={{ bounded: false }}
-        viewConfig={oneZoomedOutViewConf}
-      />,
-        { attachTo: div });
-
-      waitForJsonComplete(done);
-    });
-
-    it('Add the grid', (done) => {
-      hgc.instance().handleTracksAdded('aa', [chromosomeGridTrack], 'center');
-
-      hgc.instance().setState(hgc.instance().state);
-
-      waitForJsonComplete(done);
-    });
-
-    it('Should show a grid', (done) => {
-      const outputJSON = JSON.parse(hgc.instance().getViewsAsString());
-=======
->>>>>>> a14e7d13
 
       done();
     });
