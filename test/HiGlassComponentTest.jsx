/* eslint-env node, mocha */
import {
  mount,
  // render,
  ReactWrapper,
} from 'enzyme';
import { expect } from 'chai';
import { select } from 'd3-selection';
import React from 'react';
import ReactDOM from 'react-dom';
import slugid from 'slugid';

import HiGlassComponent from '../app/scripts/HiGlassComponent';
import {tileProxy,requestsInFlight} from '../app/scripts/services';
import HeatmapOptions from '../app/scripts/HeatmapOptions';

// Utils
import {
  scalesCenterAndK,
  dictValues,
  totalTrackPixelHeight,
  getTrackByUid,
} from '../app/scripts/utils';

// Configs
import {
  ZOOM_TRANSITION_DURATION,
} from '../app/scripts/configs';

// View configs
import {
  // paperFigure1,
<<<<<<< HEAD
  horizontalAndVerticalMultivec,
=======
  exportDataConfig,
>>>>>>> e338571f
  invalidTrackConfig,
  divergentTrackConfig,
  divisionViewConfig,
  simpleCenterViewConfig,
  rectangleDomains,
  threeViews,
  fritzBug1,
  fritzBug2,
  project1D,
  noGPSB,
  onlyGPSB,
  chromInfoTrack,
  heatmapTrack,
  twoViewConfig,
  oneViewConfig,
  oneTrackConfig,
  oneZoomedOutViewConf,
  // valueIntervalTrackViewConf,
  horizontalDiagonalTrackViewConf,
  horizontalHeatmapTrack,
  largeHorizontalHeatmapTrack,
  verticalHeatmapTrack,
  chromosomeGridTrack,
  testViewConfX1,
  testViewConfX2,
} from './view-configs';

const pageLoadTime = 1200;
const tileLoadTime = 1800;
const shortLoadTime = 200; // for rapid changes,
// just to make sure the screen can display what's happened

function testAsync(done) {
  // Wait two seconds, then set the flag to true
  setTimeout(() => {
    // flag = true;

    // Invoke the special done callback
    done();
  }, pageLoadTime);
}

function getTrackObject(hgc, viewUid, trackUid) {
  return hgc.instance().tiledPlots[viewUid].trackRenderer.getTrackObject(trackUid);
}

function getTrackRenderer(hgc, viewUid, trackUid) {
    return hgc.instance().tiledPlots[viewUid].trackRenderer
}

function getTiledPlot(hgc, viewUid) {
  return hgc.instance().tiledPlots[viewUid];
}

function areTransitionsActive(hgc) {
  /**
   * Check if there are any active transitions that we
   * need to wait on
   * 
   * Parameters
   * ----------
     *  hgc: enzyme wrapper for a HiGlassComponent
     *
     * Returns
     * -------
     *  True if any of the tracks have active transtions. False otherwise.
     */
    for (let track of hgc.instance().iterateOverTracks()) {
      let trackRenderer = getTrackRenderer(hgc, track.viewId, track.trackId);

      if (trackRenderer.activeTransitions > 0)
        return true;
    }
  return false;
}

/**
 * Check if a HiGlassComponent is still waiting on tiles from a remote
 * server.
 *
 * Arguments
 * ---------
 *  hgc: enzyme wrapper for a HiGlassComponent
 *
 * Returns
 * -------
 *  True if any of the tracks are waiting for tiles, false otherwise.
 */
function isWaitingOnTiles(hgc) {
  for (const track of hgc.instance().iterateOverTracks()) {
    let trackObj = getTrackObject(hgc, track.viewId, track.trackId);

    if (track.track.type == 'viewport-projection-vertical' || 
        track.track.type == 'viewport-projection-horizontal' ||
        track.track.type == 'viewport-projection-center')
      continue;

    if (trackObj.originalTrack) { trackObj = trackObj.originalTrack; }

    if (!trackObj) {
      console.warn('no track obj', getTrackObject(hgc, track.viewId, track.trackId));
    }

    if (!(trackObj.tilesetInfo || trackObj.chromInfo)) {
      console.warn('no tileset info');
      return true;
    }

    // if (trackObj.fetching)
    //   console.log('trackObj.fetching.size:', trackObj.fetching);

    if (trackObj.fetching && trackObj.fetching.size) {
      return true;
    }
  }

  return false;
}

function waitForTilesLoaded(hgc, tilesLoadedCallback) {
  /**
     * Wait until all of the tiles in the HiGlassComponent are loaded
     * until calling the callback
     *
     * Arguments
     * ---------
     *  hgc: Enzyme wrapper for a HiGlassComponent
     *      The componentthat we're waiting on
     *  tilesLoadedCallback: function
     *      The callback to call whenever all of the tiles
     *      have been loaded.
     * Returns
     * -------
     *  Nothing
     */
  const TILE_LOADING_CHECK_INTERVAL = 100;
  // console.log('jasmine.DEFAULT_TIMEOUT_INTERVAL', jasmine.DEFAULT_TIMEOUT_INTERVAL);

  if (isWaitingOnTiles(hgc)) {
    setTimeout(() => {
      waitForTilesLoaded(hgc, tilesLoadedCallback);
    }, TILE_LOADING_CHECK_INTERVAL);
  } else {
    // console.log('finished');
    tilesLoadedCallback();
  }
}

const TILE_LOADING_CHECK_INTERVAL = 100;

function waitForJsonComplete(finished) {
  /*
   * Wait until all open JSON requests are finished
   *
   * Parameters
   * ----------
   *  finished: function
   *    A callback to call when there's no more JSON requests
   *    open
   *
   */
  if (requestsInFlight > 0) {
    setTimeout(() => waitForJsonComplete(finished),
      TILE_LOADING_CHECK_INTERVAL);
  } else {
    finished();
  }
}

function waitForTransitionsFinished(hgc, callback) {
    /**
     * Wait until all transitions have finished before
     * calling the callback
     *
     * Arguments
     * ---------
     *  hgc: Enzyme wrapper for a HiGlassComponent
     *      The componentthat we're waiting on
     *  tilesLoadedCallback: function
     *      The callback to call whenever all of the tiles
     *      have been loaded.
     * Returns
     * -------
     *  Nothing
     */
    //console.log('jasmine.DEFAULT_TIMEOUT_INTERVAL', jasmine.DEFAULT_TIMEOUT_INTERVAL);

    if (areTransitionsActive(hgc)) {
        setTimeout(() => { 
            waitForTransitionsFinished(hgc, callback);
        }, TILE_LOADING_CHECK_INTERVAL);
    } else {
        //console.log('finished');
        callback();
    }
}

describe('Simple HiGlassComponent', () => {
  let hgc = null,
    div = null,
    atm = null;

  jasmine.DEFAULT_TIMEOUT_INTERVAL = 7000;

  describe('Export data', () => {
    const atm = null;

    it('Cleans up previously created instances and mounts a new component', (done) => {
      if (hgc) {
        hgc.unmount();
        hgc.detach();
      }

      if (div) {
        global.document.body.removeChild(div);
      }

      div = global.document.createElement('div');
      global.document.body.appendChild(div);

      div.setAttribute('style', 'width:600px;height:1200px;background-color: lightgreen');
      div.setAttribute('id', 'simple-hg-component');

      hgc = mount(<HiGlassComponent
        options={{ bounded: true }}
        viewConfig={exportDataConfig}
      />,
        { attachTo: div });

      waitForTilesLoaded(hgc, done);
    });

    it('once', (done) => {
      const views = hgc.instance().state.views;
      const tp = getTrackObject(hgc, 'NagBzk-AQZuoY0bqG-Yy0Q', 'PdEzdgsxRymGelD5xfKlNA');
      
      let data = tp.getVisibleRectangleData(262, 298, 1, 1);

      data = tp.getVisibleRectangleData(0, 0, tp.dimensions[0], tp.dimensions[1]);
      expect(data.shape[0]).to.eql(975);
      expect(data.shape[1]).to.eql(234);

      // tp.exportData();

      waitForTilesLoaded(hgc, done);
    });

  });
  return;

  describe('Horizontal and vertical multivec', () => {
    const atm = null;

    it('Cleans up previously created instances and mounts a new component', (done) => {
      if (hgc) {
        hgc.unmount();
        hgc.detach();
      }

      if (div) {
        global.document.body.removeChild(div);
      }

      div = global.document.createElement('div');
      global.document.body.appendChild(div);

      div.setAttribute('style', 'width:600px;height:600px;background-color: lightgreen');
      div.setAttribute('id', 'simple-hg-component');

      hgc = mount(<HiGlassComponent
        options={{ bounded: true }}
        viewConfig={horizontalAndVerticalMultivec}
      />,
        { attachTo: div });

      waitForTilesLoaded(hgc, done);
    });

    it('renders with no errors', (done) => {
      done();
    });
    return;

  });
  return;

  describe('Track Resizing', () => {
    const atm = null;

    it('Cleans up previously created instances and mounts a new component', (done) => {
      if (hgc) {
        hgc.unmount();
        hgc.detach();
      }

      if (div) {
        global.document.body.removeChild(div);
      }

      div = global.document.createElement('div');
      global.document.body.appendChild(div);

      div.setAttribute('style', 'width:600px;height:600px;background-color: lightgreen');
      div.setAttribute('id', 'simple-hg-component');

      hgc = mount(<HiGlassComponent
        options={{ bounded: true }}
        viewConfig={oneTrackConfig}
      />,
        { attachTo: div });

      waitForTilesLoaded(hgc, done);
    });

    it('Resizes one track ', (done) => {
      const tp = getTiledPlot(hgc, 'aa');

      tp.handleResizeTrack('line1', 289, 49);

      // tp.setState(tp.state);
      waitForTilesLoaded(hgc, done);
    });

    it('Ensures that the track object was resized', (done) => {
      const track = getTrackObject(hgc, 'aa', 'line1');

      expect(track.dimensions[1]).to.eql(49);

      waitForTilesLoaded(hgc, done);
    });
  });

  describe('Track type menu tests', () => {
    it('Cleans up previously created instances and mounts a new component', (done) => {
      if (hgc) {
        hgc.unmount();
        hgc.detach();
      }

      if (div) {
        global.document.body.removeChild(div);
      }

      div = global.document.createElement('div');
      global.document.body.appendChild(div);

      div.setAttribute('style', 'width:800px;background-color: lightgreen');
      div.setAttribute('id', 'simple-hg-component');

      hgc = mount(<HiGlassComponent
        options={{ bounded: false }}
        viewConfig={oneTrackConfig}
      />, { attachTo: div });

      hgc.update();
      waitForTilesLoaded(hgc, done);

      // visual check that the heatmap track config menu is moved
      // to the left
    });

    it ("Opens the track type menu", (done) => {
      const clickPosition = {
        bottom : 85,
        height : 28,
        left : 246,
        right : 274,
        top : 57,
        width : 28,
        x : 246,
        y : 57,
      }
      const uid = 'line1';


      hgc.instance().tiledPlots.aa.handleConfigTrackMenuOpened(uid, clickPosition);
      let cftm = hgc.instance().tiledPlots.aa.configTrackMenu;


      const subMenuRect = {
        bottom : 88,
        height : 27,
        left : 250,
        right : 547.984375,
        top : 61,
        width : 297.984375,
        x : 250,
        y : 61,
      }

      const series = invalidTrackConfig.views[0].tracks.top;

      console.log('series:', series);
      // get the object corresponding to the series
      cftm.handleItemMouseEnterWithRect(subMenuRect, series[0]);
      let seriesObj = cftm.seriesListMenu;

      const position = {left: 127.03125, top: 84};
      const bbox = {
        bottom : 104,
        height : 20,
        left : 131.03125,
        right : 246,
        top : 84,
        width : 114.96875,
        x : 131.03125,
        y : 84,
      };

      console.log('hi');
      const validSeries = oneTrackConfig.views[0].tracks.top[0];
      let trackTypeItems = seriesObj.getTrackTypeItems(position, bbox, validSeries);

      expect(trackTypeItems.props.menuItems).to.have.property('horizontal-line');
      expect(trackTypeItems.props.menuItems).to.have.property('horizontal-point');

      done();
    });

    it ("Changes the track type", (done) => {
      // make sure that this doesn't error
      hgc.instance().tiledPlots.aa.handleChangeTrackType('line1', 'horizontal-bar');

      // make sure that the uid of the top track has been changed
      expect(hgc.instance().state.views.aa.tracks.top[0].uid).to.not.eql('line1');
      expect(hgc.instance().state.views.aa.tracks.top[0].type).to.eql('horizontal-bar');

      done();
    });
  });

  describe('Track addition and removal', () => {
    it('Cleans up previously created instances and mounts a new component', (done) => {
      if (hgc) {
        hgc.unmount();
        hgc.detach();
      }

      if (div) {
        global.document.body.removeChild(div);
      }

      div = global.document.createElement('div');
      global.document.body.appendChild(div);

      div.setAttribute('style', 'width:800px;background-color: lightgreen');
      div.setAttribute('id', 'simple-hg-component');

      hgc = mount(<HiGlassComponent
        options={{ bounded: false }}
        viewConfig={testViewConfX2}
      />,
        { attachTo: div });

      waitForTilesLoaded(hgc, done);
    });

    it('should load the initial config', (done) => {
      // this was to test an example from the higlass-website demo page
      // where the issue was that the genome position search box was being
      // styled with a margin-bottom of 10px, fixed by setting the style of
      // genome-position-search to specify margin-bottom app/styles/GenomePositionSearchBox.css
      expect(hgc.instance().state.views.aa.layout.h).to.be.eql(6);

      done();
    });

    it('should change the opacity of the first text label to 20%', (done) => {
      const newOptions = JSON.parse(JSON.stringify(testViewConfX2.views[0].tracks.top[0].options));
      newOptions.labelTextOpacity = 0.2;

      hgc.instance().handleTrackOptionsChanged('aa', 'line1', newOptions);
      hgc.setState(hgc.instance().state);

      expect(getTrackObject(hgc, 'aa', 'line1').labelText.alpha).to.be.below(0.21);

      waitForTilesLoaded(hgc, done);
    });
    return;

    it('should change the stroke width of the second line to 5', (done) => {
      const newOptions = JSON.parse(JSON.stringify(testViewConfX2.views[0].tracks.top[1].options));
      newOptions.lineStrokeWidth = 5;

      hgc.instance().handleTrackOptionsChanged('aa', 'line2', newOptions);
      hgc.setState(hgc.instance().state);

      expect(getTrackObject(hgc, 'aa', 'line1').labelText.alpha).to.be.below(0.21);

      waitForTilesLoaded(hgc, done);
    });

    it('should do something else', (done) => {
      waitForTilesLoaded(hgc, done);
    });
  });

  describe('1D viewport projection', () => {
    let vpUid = null;
    let vp2DUid = null;

    it('Cleans up previously created instances and mounts a new component', (done) => {
      if (hgc) {
        hgc.unmount();
        hgc.detach();
      }

      if (div) {
        global.document.body.removeChild(div);
      }

      div = global.document.createElement('div');
      global.document.body.appendChild(div);

      div.setAttribute('style', 'width:800px;background-color: lightgreen');
      div.setAttribute('id', 'simple-hg-component');

      const newViewConf = JSON.parse(JSON.stringify(project1D));

      const center1 = JSON.parse(JSON.stringify(heatmapTrack));
      center1.height = 200;
      const center2 = JSON.parse(JSON.stringify(heatmapTrack));
      center2.height = 200;

      newViewConf.views[0].tracks.center = [center1];
      newViewConf.views[1].tracks.center = [center2];

      newViewConf.views[0].layout.h = 10;
      newViewConf.views[1].layout.h = 10;

      hgc = mount(<HiGlassComponent
        options={{ bounded: false }}
        viewConfig={newViewConf}
      />,
        { attachTo: div });

      waitForTilesLoaded(hgc, done);
    });

    it('Should lock the location without throwing an error', (done) => {
      hgc.instance().handleLocationLockChosen('aa', 'bb');
      // the viewconf contains a location lock, we need to ignore it
      //
      const track = getTrackObject(hgc, 'bb', 'line2');
      expect(track.labelText.text.indexOf('hg19')).to.eql(0);

      const overlayElements = document.getElementsByClassName('overlay');

      // there should be two colorbars
      expect(overlayElements.length).to.eql(2);

      waitForTilesLoaded(hgc, done);
    });

    it('Should add a vertical viewport projection', (done) => {
      vpUid = hgc.instance().handleViewportProjected('bb', 'aa', 'vline1');
      // hgc.instance().tiledPlots['aa'].trackRenderer.setCenter(2540607259.217122,2541534691.921077,195.2581009864807);
      // move the viewport just a little bit
      const overlayElements = document.getElementsByClassName('overlay');

      // we should have created an overlay element
      expect(overlayElements.length).to.eql(3);

      waitForTilesLoaded(hgc, done);
    });

    it('Should project the viewport of view2 onto the gene annotations track', (done) => {
      vpUid = hgc.instance().handleViewportProjected('bb', 'aa', 'ga1');
      hgc.instance().tiledPlots.aa.trackRenderer.setCenter(2540607259.217122, 2541534691.921077, 195.2581009864807);
      // move the viewport just a little bit
      //
      waitForTilesLoaded(hgc, done);
    });

    it('Should make sure that the track labels still contain the assembly', (done) => {
      const track = getTrackObject(hgc, 'bb', 'line2');
      expect(track.labelText.text.indexOf('hg19')).to.eql(0);
      waitForTilesLoaded(hgc, done);
    });

    it('Add a 2D vertical projection and move the lower track to different location', (done) => {
      const track = getTrackObject(hgc, 'bb', 'line2');

      hgc.instance().tiledPlots.bb.trackRenderer.setCenter(2540607259.217122, 2541534691.921077, 87.50166702270508);
      vp2DUid = hgc.instance().handleViewportProjected('bb', 'aa', 'heatmap3');

      waitForTilesLoaded(hgc, done);
    });

    it('Resize the 1D projection', (done) => {
      const viewportTracker = getTrackObject(hgc, 'aa', vpUid);
      const viewport2DTracker = getTrackObject(hgc, 'aa', vp2DUid);

      // the 2D viewport tracker domains shouldn't change
      // what??? this is impossible since the yDomain 
      // this test is invalid
      // TODO: Add a bug report for this
      done();
      return;

      const preResizeYDomain = viewport2DTracker.viewportYDomain;
      viewportTracker.setDomainsCallback([2540588996.465288, 2540640947.3589344],
        [2541519510.3818445, 2541549873.460309]);

      const postResizeYDomain = JSON.parse(JSON.stringify(viewport2DTracker.viewportYDomain));

      console.log('preResizeYDomain:', preResizeYDomain);
      console.log('postResizeYDomain:', postResizeYDomain);

      expect(preResizeYDomain[1] - postResizeYDomain[1]).to.be.below(0.0001);
      expect(preResizeYDomain[1] - postResizeYDomain[1]).to.be.below(0.0001);

      waitForTilesLoaded(hgc, done);
    });
  });

  describe('Multiple track addition', () => {
    let atm = null;

    it('Cleans up previously created instances and mounts a new component', (done) => {
      if (hgc) {
        hgc.unmount();
        hgc.detach();
      }

      if (div) {
        global.document.body.removeChild(div);
      }

      div = global.document.createElement('div');
      global.document.body.appendChild(div);

      div.setAttribute('style', 'width:800px;background-color: lightgreen');
      div.setAttribute('id', 'simple-hg-component');

      hgc = mount(<HiGlassComponent
        options={{ bounded: false }}
        viewConfig={oneViewConfig}
      />,
        { attachTo: div });

      waitForTilesLoaded(hgc, done);
    });

    it('should open the AddTrackModal', (done) => {
      // this was to test an example from the higlass-website demo page
      // where the issue was that the genome position search box was being
      // styled with a margin-bottom of 10px, fixed by setting the style of
      // genome-position-search to specify margin-bottom app/styles/GenomePositionSearchBox.css
      const tiledPlot = hgc.instance().tiledPlots.aa;
      tiledPlot.handleAddTrack('top');

      hgc.update();

      atm = tiledPlot.addTrackModal;
      const inputField = ReactDOM.findDOMNode(atm.tilesetFinder.searchBox);

      // make sure the input field is equal to the document's active element
      // e.g. that it has focus
      expect(inputField).to.be.eql(document.activeElement);

      waitForJsonComplete(done);
    });

    it('should select one plot type and double click', (done) => {
      const tilesetFinder = atm.tilesetFinder;
      tilesetFinder.handleSelectedOptions(['http://higlass.io/api/v1/CQMd6V_cRw6iCI_-Unl3PQ']);
      hgc.update();

      tilesetFinder.props.onDoubleClick(tilesetFinder.state.options['http://higlass.io/api/v1/CQMd6V_cRw6iCI_-Unl3PQ']);

      waitForJsonComplete(done);
    });

    it('should reopen the AddTrackModal', (done) => {
      // open up the add track dialog for the next tests
      const tiledPlot = hgc.instance().tiledPlots.aa;
      tiledPlot.handleAddTrack('top');
      hgc.update();
      atm = tiledPlot.addTrackModal;
      waitForJsonComplete(done);
    });

    it('should select two different plot types', (done) => {
      const tilesetFinder = atm.tilesetFinder;

      tilesetFinder.handleSelectedOptions(['http://higlass.io/api/v1/TO3D5uHjSt6pyDPEpc1hpA', 'http://higlass.io/api/v1/Nn8aA4qbTnmaa-oGGbuE-A']);

      hgc.update();

      waitForTilesLoaded(hgc, done);
    });

    it('should add these plot types', (done) => {
      atm.handleSubmit();

      const tiledPlot = hgc.instance().tiledPlots.aa;
      tiledPlot.handleAddTrack('top');

      hgc.update();

      atm = tiledPlot.addTrackModal;

      waitForJsonComplete(done);
    });

    it('should select a few different tracks and check for the plot type selection', (done) => {
      const tilesetFinder = atm.tilesetFinder;

      tilesetFinder.handleSelectedOptions(['http://higlass.io/api/v1/CQMd6V_cRw6iCI_-Unl3PQ',
        'http://higlass.io/api/v1/GUm5aBiLRCyz2PsBea7Yzg']);

      hgc.update();

      let ptc = atm.plotTypeChooser;

      expect(ptc.AVAILABLE_TRACK_TYPES.length).to.eql(0);

      tilesetFinder.handleSelectedOptions(['http://higlass.io/api/v1/NNlxhMSCSnCaukAtdoKNXw',
        'http://higlass.io/api/v1/GGKJ59R-RsKtwgIgFohOhA']);

      hgc.update();

      ptc = atm.plotTypeChooser;


      // should just have the horizontal-heatmap track type
      expect(ptc.AVAILABLE_TRACK_TYPES.length).to.eql(1);

      done();
    });

    it('should add the selected tracks', (done) => {
      // atm.unmount();
      atm.handleSubmit();
      // hgc.update();
      const viewConf = JSON.parse(hgc.instance().getViewsAsString());

      expect(viewConf.views[0].tracks.top.length).to.eql(6);

      hgc.update();

      done();
    });
  });

  describe('Add overlay tracks', () => {
    it('Cleans up previously created instances and mounts a new component', (done) => {
      if (hgc) {
        hgc.unmount();
        hgc.detach();
      }

      if (div) {
        global.document.body.removeChild(div);
      }

      div = global.document.createElement('div');
      global.document.body.appendChild(div);

      div.setAttribute('style', 'width:800px;background-color: lightgreen');
      div.setAttribute('id', 'simple-hg-component');

      hgc = mount(<HiGlassComponent
        options={{ bounded: false }}
        viewConfig={oneZoomedOutViewConf}
      />,
        { attachTo: div });

      waitForJsonComplete(done);
    });

    it('Add the grid', (done) => {
      hgc.instance().handleTracksAdded('aa', [chromosomeGridTrack], 'center');

      hgc.instance().setState(hgc.instance().state);

      waitForJsonComplete(done);
    });

    it('Should show a grid', (done) => {
      const outputJSON = JSON.parse(hgc.instance().getViewsAsString());

      expect(outputJSON.views[0].tracks.center[0]).to.have.property('contents');

      // should have two tracks
      expect(outputJSON.views[0].tracks.center[0].contents.length).to.be.above(1);

      waitForJsonComplete(done);
    });
  });

  describe('Color scale limiting', () => {
    it('Cleans up previously created instances and mounts a new component', (done) => {
      if (hgc) {
        hgc.unmount();
        hgc.detach();
      }

      if (div) {
        global.document.body.removeChild(div);
      }

      div = global.document.createElement('div');
      global.document.body.appendChild(div);

      div.setAttribute('style', 'height:800px; width:800px');
      div.setAttribute('id', 'single-view');
      hgc = mount(<HiGlassComponent
        options={{ bounded: true }}
        viewConfig={twoViewConfig}
      />,
        { attachTo: div });

      /*
            for (let viewId of hgc.instance().iterateOverViews()) {
                let tp = getTiledPlot(hgc, viewId);
      //let tpWrapper = new ReactWrapper(getTiledPlot(hgc, viewId), true);
                console.log('measured size');
                tp.measureSize();
                hgc.update();
                tp.trackRenderer.syncTrackObjects(tp.positionedTracks());
                console.log('positionedTracks', tp.positionedTracks());
                tp.trackRenderer.applyZoomTransform(false);
  //tpWrapper.setState(tp.state);
            }
            */

      // hgc.update();

      // console.log('starting wait');
      waitForTilesLoaded(hgc, done);
    });

    it('Changes the position of the brush to the top right', (done) => {
      const views = hgc.instance().state.views;
      views.aa.tracks.center[0].contents[0].options.colorbarPosition = 'topRight';

      hgc.instance().setState({ views });

      done();
    });


    it('Moves the brush on one of the views', (done) => {
      const heatmapTrack = getTrackObject(hgc, 'aa', 'heatmap1');

      const domain1 = heatmapTrack.limitedValueScale.domain();


      heatmapTrack.gColorscaleBrush.call(heatmapTrack.scaleBrush.move,
        [0, 100]);

      const domain2 = heatmapTrack.limitedValueScale.domain();

      // we don't expect the other view to change
      expect(domain1[0]).to.not.eql(domain2[0]);

      /*
      console.log('domain1:', domain1);
      console.log('domain2:', domain2);
      */

      done();
    });

    it('locks the scales and recenters the page', (done) => {
      hgc.instance().handleValueScaleLocked('aa', 'heatmap1', 'view2', 'heatmap2');
      const track1 = hgc.instance().tiledPlots.aa.trackRenderer.getTrackObject('heatmap1');
      const track2 = hgc.instance().tiledPlots.view2.trackRenderer.getTrackObject('heatmap2');

      // zoom out a little bit
      hgc.instance().tiledPlots.aa.trackRenderer.setCenter(1799432348.8692136, 1802017603.5768778, 28874.21283197403);

      // setTimeout(() => done(), tileLoadTime);
      waitForTilesLoaded(hgc, done);
    });

    it('Moves the brush on one view and makes sure it moves on the other', (done) => {
      const heatmapTrack = getTrackObject(hgc, 'aa', 'heatmap1');

      // console.log('lvs1', heatmapTrack.limitedValueScale.domain());

      // move the brush down to limit the amount of visible data
      heatmapTrack.gColorscaleBrush.call(heatmapTrack.scaleBrush.move,
        [0, 100]);

      // console.log('lvs2', heatmapTrack.limitedValueScale.domain());

      const heatmap2Track = getTrackObject(hgc, 'view2', 'heatmap2');

      expect(heatmapTrack.options.scaleStartPercent).to.eql(heatmap2Track.options.scaleStartPercent);
      expect(heatmapTrack.options.scaleEndPercent).to.eql(heatmap2Track.options.scaleEndPercent);

      done();
    });

  });

  describe('Colormap tests', () => {
    it('Cleans up previously created instances and mounts a new component', (done) => {
      if (hgc) {
        hgc.unmount();
        hgc.detach();
      }

      if (div) {
        global.document.body.removeChild(div);
      }

      div = global.document.createElement('div');
      global.document.body.appendChild(div);

      div.setAttribute('style', 'height:800px; width:800px');
      div.setAttribute('id', 'single-view');
      hgc = mount(<HiGlassComponent
        options={{ bounded: true }}
        viewConfig={twoViewConfig}
      />,
        { attachTo: div });

      waitForTilesLoaded(hgc, done);
    });

    it('Ensures that the custom color map loads properly', (done) => {
      // console.log('heatmap options:', HeatmapOptions);

      hgc.instance().tiledPlots.aa.handleConfigureTrack(
        twoViewConfig.views[0].tracks.center[0].contents[0],
        HeatmapOptions);

      waitForTilesLoaded(hgc, done);
    });
  });


  describe('Value scale locking', () => {
    it('Cleans up previously created instances and mounts a new component', (done) => {
      if (hgc) {
        hgc.unmount();
        hgc.detach();
      }

      if (div) {
        global.document.body.removeChild(div);
      }

      div = global.document.createElement('div');
      global.document.body.appendChild(div);

      div.setAttribute('style', 'height:800px; width:800px');
      div.setAttribute('id', 'single-view');
      hgc = mount(<HiGlassComponent
        options={{ bounded: true }}
        viewConfig={twoViewConfig}
      />,
        { attachTo: div });

      waitForTilesLoaded(hgc, done);
    });

    it('locks the scales and recenters the page', (done) => {
      hgc.instance().handleValueScaleLocked('aa', 'heatmap1', 'view2', 'heatmap2');
      const track1 = hgc.instance().tiledPlots.aa.trackRenderer.getTrackObject('heatmap1');
      const track2 = hgc.instance().tiledPlots.view2.trackRenderer.getTrackObject('heatmap2');

      // zoom out a little bit
      hgc.instance().tiledPlots.aa.trackRenderer.setCenter(1799432348.8692136, 1802017603.5768778, 28874.21283197403);

      // setTimeout(() => done(), tileLoadTime);
      waitForTilesLoaded(hgc, done);
    });

    it ('exports as JSON and makes sure that the scales are locked', (done) => {
      let data = hgc.instance().getViewsAsString();

      expect(data).to.contain('valueScaleLocks');

      done();
    });

    it('Moves the brush on one view and makes sure it moves on the other', (done) => {
      const heatmapTrack = getTrackObject(hgc, 'aa', 'heatmap1');

      // console.log('lvs1', heatmapTrack.limitedValueScale.domain());

      // move the brush down to limit the amount of visible data
      heatmapTrack.gColorscaleBrush.call(heatmapTrack.scaleBrush.move,
        [0, 100]);

      // console.log('lvs2', heatmapTrack.limitedValueScale.domain());

      const heatmap2Track = getTrackObject(hgc, 'view2', 'heatmap2');

      expect(heatmapTrack.options.scaleStartPercent).to.eql(heatmap2Track.options.scaleStartPercent);
      expect(heatmapTrack.options.scaleEndPercent).to.eql(heatmap2Track.options.scaleEndPercent);

      // setTimeout(done, tileLoadTime);
      waitForTilesLoaded(hgc, done);
    });


    it('Changes the value scale', (done) => {
      const heatmapTrack = getTrackObject(hgc, 'aa', 'heatmap1');

      hgc.instance().tiledPlots.aa.trackRenderer.setCenter(179943234.8692136, 180201760.5768778, 2887.21283197403);

      waitForTilesLoaded(hgc, done);
    });


    it('ensures that the new track domains are equal and unlocks the scales', (done) => {
      const track1 = hgc.instance().tiledPlots.aa.trackRenderer.getTrackObject('heatmap1');
      const track2 = hgc.instance().tiledPlots.view2.trackRenderer.getTrackObject('heatmap2');

      const domain1 = track1.valueScale.domain();
      const domain2 = track2.valueScale.domain();

      expect(domain1[1]).to.eql(domain2[1]);

      hgc.instance().handleUnlockValueScale('aa', 'heatmap1');

      // unlock the scales and zoom out
      hgc.instance().tiledPlots.aa.trackRenderer.setCenter(1799432348.8692136, 1802017603.5768778, 2887.21283197403);

      waitForTilesLoaded(hgc, done);
    });

    it('ensure that new domains are unequal and locks the combined tracks', (done) => {
      const track1 = hgc.instance().tiledPlots.aa.trackRenderer.getTrackObject('heatmap1');
      const track2 = hgc.instance().tiledPlots.view2.trackRenderer.getTrackObject('heatmap2');

      const domain1 = track1.valueScale.domain();
      const domain2 = track2.valueScale.domain();

      expect(domain1[1]).to.not.eql(domain2[1]);

      waitForTilesLoaded(hgc, done);
    });


    it('Locks line and combined scales', (done) => {
      hgc.instance().handleValueScaleLocked('aa', 'c1', 'view2', 'c2');
      hgc.instance().handleValueScaleLocked('aa', 'line1', 'view2', 'line2');

      // lock the scales of two combined views
      hgc.instance().tiledPlots.aa.trackRenderer.setCenter(2268041199.8615317, 2267986087.2543955, 15.803061962127686);

      waitForTilesLoaded(hgc, done);
    });

    it('ensures that the new track domains are equal and unlock the combined tracks', (done) => {
      const track1 = hgc.instance().tiledPlots.aa.trackRenderer.getTrackObject('heatmap1');
      const track2 = hgc.instance().tiledPlots.view2.trackRenderer.getTrackObject('heatmap2');

      const domain1 = track1.valueScale.domain();
      const domain2 = track2.valueScale.domain();

      expect(domain1[1]).to.eql(domain2[1]);

      waitForTilesLoaded(hgc, done);
    });

    it('ensures that the lines have the same valueScale', (done) => {
      const track1 = hgc.instance().tiledPlots.aa.trackRenderer.getTrackObject('line1');
      const track2 = hgc.instance().tiledPlots.view2.trackRenderer.getTrackObject('line2');

      const domain1 = track1.valueScale.domain();
      const domain2 = track2.valueScale.domain();

      // add the track1 medianVisibleValue to account for the offset that is
      // added to log-scaled tracks
      //
      // we're not using the medianVisible value as a pseudocount anymore
      // so the test below is void
      //expect(domain1[1]).to.eql(domain2[1] + track1.medianVisibleValue);

      waitForTilesLoaded(hgc, done);
    });

    it('zooms out', (done) => {
      hgc.instance().tiledPlots.aa.trackRenderer.setCenter(2268233532.6257076, 2268099618.396191, 1710.4168190956116);

      waitForTilesLoaded(hgc, done);
    });

    it('ensures that the domain changed', (done) => {
      const track1 = hgc.instance().tiledPlots.aa.trackRenderer.getTrackObject('heatmap1');
      const track2 = hgc.instance().tiledPlots.view2.trackRenderer.getTrackObject('heatmap2');

      const domain1 = track1.valueScale.domain();
      const domain2 = track2.valueScale.domain();

      expect(domain1[1]).to.be.below(1);
      expect(domain1[1]).to.eql(domain2[1]);

      waitForTilesLoaded(hgc, done);
    });

    it('Unlocks the scales and moves to a different location', (done) => {
      hgc.instance().handleUnlockValueScale('aa', 'c1');

      // unlock the scales and zoom out
      hgc.instance().tiledPlots.aa.trackRenderer.setCenter(1799432348.8692136, 1802017603.5768778, 2887.21283197403);

      waitForTilesLoaded(hgc, done);
    });

    it('ensures that the new track domains are not equal', (done) => {
      const track1 = hgc.instance().tiledPlots.aa.trackRenderer.getTrackObject('heatmap1');
      const track2 = hgc.instance().tiledPlots.view2.trackRenderer.getTrackObject('heatmap2');

      const domain1 = track1.valueScale.domain();
      const domain2 = track2.valueScale.domain();

      expect(domain1[1]).to.not.eql(domain2[1]);

      // hgc.instance().handleUnlockValueScale('aa', 'heatmap1');

      // unlock the scales and zoom out
      // hgc.instance().tiledPlots['aa'].trackRenderer.setCenter(1799432348.8692136, 1802017603.5768778, 2887.21283197403);
      // setTimeout(() => done(), tileLoadTime);

      done();
    });

    it('Lock view scales ', (done) => {
      hgc.instance().handleZoomLockChosen('aa', 'view2');
      hgc.instance().handleLocationLockChosen('aa', 'view2');

      done();
    });

    it('locks the value scales ', (done) => {
      // lock the value scales to ensure that removing the track doesn't
      // lead to an error
      hgc.instance().handleValueScaleLocked('aa', 'c1', 'view2', 'heatmap2');

      done();
    });

    it('Replaces and displays a new track', (done) => {
      hgc.instance().handleCloseTrack('view2', 'c2');
      hgc.instance().handleTrackAdded('view2', heatmapTrack, 'center');

      hgc.instance().tiledPlots.view2.render();
      hgc.instance().tiledPlots.view2.trackRenderer.setCenter(
        1799508622.8021536, 1801234331.7949603, 17952.610495328903);

      hgc.instance().tiledPlots.view2
        .trackRenderer.syncTrackObjects(
          hgc.instance().tiledPlots.view2.positionedTracks());

      done();
    });

    it('Checks to make sure that the tracks are no longer locked', (done) => {
      const uid = hgc.instance().combineViewAndTrackUid('aa', 'heatmap1');
      const lockGroupValues = dictValues(hgc.instance().valueScaleLocks[uid]);

      done();
    });

    it('Replaces and displays a new track', (done) => {
      // hgc.instance().handleValueScaleLocked('aa', 'c1', 'view2', 'heatmap3');

      const track = hgc.instance().tiledPlots.view2.trackRenderer.getTrackObject('heatmap3');

      // make sure that the newly added track is rendered
      expect(track.pMain.position.x).to.be.above(404);
      expect(track.pMain.position.x).to.be.below(406);

      // setTimeout(() => done(), tileLoadTime);
      waitForTilesLoaded(hgc, done);
    });

    it('Locks the scales again (after waiting for the previous tiles to load)', (done) => {
      hgc.instance().handleValueScaleLocked('aa', 'c1', 'view2', 'heatmap3');

      const track1 = hgc.instance().tiledPlots.aa.trackRenderer.getTrackObject('heatmap1');
      const track2 = hgc.instance().tiledPlots.view2.trackRenderer.getTrackObject('heatmap3');

      const domain1 = track1.valueScale.domain();
      const domain2 = track2.valueScale.domain();

      done();
    });
  });

  describe('Invalid track type tests', () => {
    it('Cleans up previously created instances and mounts a new component', (done) => {
      if (hgc) {
        hgc.unmount();
        hgc.detach();
      }

      if (div) {
        global.document.body.removeChild(div);
      }

      div = global.document.createElement('div');
      global.document.body.appendChild(div);

      div.setAttribute('style', 'width:800px;background-color: lightgreen');
      div.setAttribute('id', 'simple-hg-component');

      hgc = mount(<HiGlassComponent
        options={{ bounded: false }}
        viewConfig={invalidTrackConfig}
      />, { attachTo: div });

      hgc.update();
      waitForTilesLoaded(hgc, done);

      // visual check that the heatmap track config menu is moved
      // to the left
    });

    it ("Opens the track type menu", (done) => {
      const clickPosition = {
        bottom : 85,
        height : 28,
        left : 246,
        right : 274,
        top : 57,
        width : 28,
        x : 246,
        y : 57,
      }
      const uid = 'line1';

      hgc.instance().tiledPlots.aa.handleConfigTrackMenuOpened(uid, clickPosition);
      let cftm = hgc.instance().tiledPlots.aa.configTrackMenu;

      const subMenuRect = {
        bottom : 88,
        height : 27,
        left : 250,
        right : 547.984375,
        top : 61,
        width : 297.984375,
        x : 250,
        y : 61,
      }

      const series = invalidTrackConfig.views[0].tracks.top;

      // get the object corresponding to the series
      cftm.handleItemMouseEnterWithRect(subMenuRect, series[0]);
      let seriesObj = cftm.seriesListMenu;

      const position = {left: 127.03125, top: 84};
      const bbox = {
        bottom : 104,
        height : 20,
        left : 131.03125,
        right : 246,
        top : 84,
        width : 114.96875,
        x : 131.03125,
        y : 84,
      };

      let trackTypeItems = seriesObj.getTrackTypeItems(position, bbox, series);

      expect(trackTypeItems.props.menuItems).to.not.have.property('horizontal-line');
      expect(trackTypeItems.props.menuItems).to.not.have.property('horizontal-point');

      let configMenuItems = seriesObj.getConfigureSeriesMenu(position, bbox, series);

      done();
    });

    it('Opens the close track menu', (done) => {
      const clickPosition = {
        bottom : 85,
        height : 28,
        left : 246,
        right : 274,
        top : 57,
        width : 28,
        x : 246,
        y : 57,
      }
      const uid = 'line1';

      hgc.instance().tiledPlots.aa.handleCloseTrackMenuOpened(uid, clickPosition);

      done();
    });
  });

  describe('Divergent tracks', () => {
    it('Cleans up previously created instances and mounts a new component', (done) => {
      if (hgc) {
        hgc.unmount();
        hgc.detach();
      }

      if (div) {
        global.document.body.removeChild(div);
      }

      div = global.document.createElement('div');
      global.document.body.appendChild(div);

      div.setAttribute('style', 'height:800px; width:800px');
      div.setAttribute('id', 'single-view');
      hgc = mount(<HiGlassComponent
        options={{ bounded: true }}
        viewConfig={divergentTrackConfig}
      />,
        { attachTo: div });

      hgc.update();
      waitForTilesLoaded(hgc, done);
    });

    it ('Exports the views as SVG', (done) => {
      //hgc.instance().handleExportSVG();

      done();
    });
  });

  //
  // wait a bit of time for the data to be loaded from the server
  describe('Double view', () => {
    it('Cleans up previously created instances and mounts a new component', (done) => {
      if (hgc) {
        hgc.unmount();
        hgc.detach();
      }

      if (div) {
        global.document.body.removeChild(div);
      }

      div = global.document.createElement('div');
      global.document.body.appendChild(div);

      div.setAttribute('style', 'height:800px; width:800px');
      div.setAttribute('id', 'single-view');
      hgc = mount(<HiGlassComponent
        options={{ bounded: true }}
        viewConfig={twoViewConfig}
      />,
        { attachTo: div });

      hgc.update();
      waitForTilesLoaded(hgc, done);
    });

    it('has a colorbar', () => {
      const heatmap = hgc.instance().tiledPlots.aa.trackRenderer
        .trackDefObjects.c1.trackObject.createdTracks.heatmap1;
      expect(heatmap.pColorbarArea.x).to.be.below(heatmap.dimensions[0] / 2);

      const selection = select(ReactDOM.findDOMNode(hgc.instance()))
        .selectAll('.selection');

      // we expect a colorbar selector brush to be visible
      // in both views
      expect(selection.size()).to.eql(2);
    });

    it('hides the colorbar', () => {
      const views = hgc.instance().state.views;

      const track = getTrackByUid(views.aa.tracks, 'heatmap1');
      track.options.colorbarPosition = 'hidden';

      hgc.instance().setState(
        views: views,
      );

      const selection = select(ReactDOM.findDOMNode(hgc.instance()))
        .selectAll('.selection');

      // we expect a colorbar selector brush to be hidden
      // in one of the views
      expect(selection.size()).to.be.eql(1);

      track.options.colorbarPosition = 'topLeft';
      hgc.instance().setState(
        views: views,
      );
    });


    it('changes the colorbar color when the heatmap colormap is changed', () => {
      hgc.instance().handleTrackOptionsChanged('aa', 'line1', newOptions);
      let newOptions = {
        colorRange: [
          'white',
          'black',
        ],
      };

      hgc.instance().handleTrackOptionsChanged('aa', 'heatmap1', newOptions);

      const svg = getTrackObject(hgc, 'aa', 'heatmap1').exportSVG()[0];
      // hgc.instance().handleExportSVG();

      // how do we test for what's drawn in Pixi?'

      const oldOptions = {
        colorRange: [
          'white',
          'rgba(245,166,35,1.0)',
          'rgba(208,2,27,1.0)',
          'black',
        ],
      };

      hgc.instance().handleTrackOptionsChanged('aa', 'heatmap1', oldOptions);
    });

    it('switches between log and linear scales', () => {
      const newOptions = {
        labelColor: 'red',
        labelPosition: 'hidden',
        axisPositionHorizontal: 'right',
        lineStrokeColor: 'blue',
        name: 'wgEncodeSydhTfbsGm12878Rad21IggrabSig.hitile',
        valueScaling: 'linear',
      };

      expect(getTrackObject(hgc, 'aa', 'line1').options.valueScaling).to.eql('log');
      hgc.instance().handleTrackOptionsChanged('aa', 'line1', newOptions);
      expect(getTrackObject(hgc, 'aa', 'line1').options.valueScaling).to.eql('linear');

      newOptions.valueScaling = 'log';
      hgc.instance().handleTrackOptionsChanged('aa', 'line1', newOptions);

      // hgc.update();
    });

    it('exports SVG', () => {
      const svg = hgc.instance().createSVG();
      const svgText = new XMLSerializer().serializeToString(svg);

      // hgc.instance().handleExportSVG();

      // Make sure we have an axis that is offset from the origin
      // expect(svgText.indexOf('id="axis" transform="translate(390, 68)"')).to.be.above(0);

      // make sure that we have this color in the colorbar (this is part of the custard
      // color map)
      expect(svgText.indexOf('rgb(231, 104, 32)')).to.be.above(0);

      // make sure that this color, which is part of the afmhot colormap is not exported
      expect(svgText.indexOf('rgb(171, 43, 0)')).to.be.below(0);


      const tdo = hgc.instance().tiledPlots.aa.trackRenderer.trackDefObjects;

      const line1 = hgc.instance().tiledPlots.aa.trackRenderer.trackDefObjects.line1.trackObject;

      const axis = line1.axis.exportAxisRightSVG(line1.valueScale, line1.dimensions[1]);
      const axisText = new XMLSerializer().serializeToString(axis);

      // hgc.instance().handleExportSVG();

      // let axis = svg.getElementById('axis');
      // make sure we have a tick mark for 200000
      expect(axisText.indexOf('1e+5')).to.be.above(0);
    });

    it('Adds a chromInfo track', (done) => {
      // this test was here to visually make sure that the HorizontalChromosomeAxis
      // was rendered after being drawn
      hgc.instance().handleTrackAdded('view2', chromInfoTrack, 'top');

      hgc.instance().tiledPlots.view2.render();
      hgc.instance().tiledPlots.view2
        .trackRenderer.syncTrackObjects(
          hgc.instance().tiledPlots.view2.positionedTracks());

      // make sure that the chromInfo is displayed
      setTimeout(() => done(), tileLoadTime);
    });

    it('replaces a track', (done) => {
      done();
    });
  });

  describe('View positioning', () => {
    it('Cleans up previously created instances and mounts a new component', (done) => {
      if (hgc) {
        hgc.unmount();
        hgc.detach();
      }

      if (div) {
        global.document.body.removeChild(div);
      }

      div = global.document.createElement('div');
      global.document.body.appendChild(div);

      div.setAttribute('style', 'height:300px;width:300px;background-color: lightgreen');
      div.setAttribute('id', 'simple-hg-component');

      hgc = mount(<HiGlassComponent
        options={{ bounded: true }}
        viewConfig={simpleCenterViewConfig}
      />, { attachTo: div });

      const view = simpleCenterViewConfig.views[0];
      const midY = (view.initialYDomain[0] + view.initialYDomain[1]) / 2;

      hgc.instance().onViewChange((viewconf) => {
        const view = JSON.parse(viewconf).views[0];
        const newMidY = (view.initialYDomain[0] + view.initialYDomain[1]) / 2;

        expect(midY).to.eql(newMidY);
      });
      hgc.update();
      waitForTilesLoaded(hgc, done);

      // visual check that the heatmap track config menu is moved
      // to the left
    });

    it ('Gets and sets the viewconfig', (done) => {
      const viewConf = hgc.instance().getViewsAsString();

      const newViews = hgc.instance().processViewConfig(JSON.parse(viewConf));
      hgc.setState({
        viewsByUid: newViews,
      });

      done();
    });
  });

  describe('The API', () => {
    it('Cleans up previously created instances and mounts a new component', (done) => {
      if (hgc) {
        hgc.unmount();
        hgc.detach();
      }

      if (div) {
        global.document.body.removeChild(div);
      }

      div = global.document.createElement('div');
      global.document.body.appendChild(div);

      div.setAttribute('style', 'width:800px;background-color: lightgreen');
      div.setAttribute('id', 'simple-hg-component');

      hgc = mount(<HiGlassComponent
        options={{ bounded: false }}
        viewConfig={simpleCenterViewConfig}
      />, { attachTo: div });

      hgc.update();
      waitForTilesLoaded(hgc, done);

      // visual check that the heatmap track config menu is moved
      // to the left
    });

    it ('Sets a new viewconfig', (done) => {
      const p = hgc.instance().api.setViewConfig(twoViewConfig);

      p.then(() => {
        // should only be called when all the tiles are loaded
        done();
      });
    });

    it ('Zooms one of the views to the center', (done) => {
      hgc.instance().api.zoomToDataExtent('view2');

      done();
    });

    it ('Zooms a nonexistant view to the center', (done) => {
      const badFn = () => hgc.instance().api.zoomToDataExtent('xxx');

      expect(badFn).to.throw();
      done();
    });
  });



  describe('Colormap tests', () => {
    it('Cleans up previously created instances and mounts a new component', (done) => {
      if (hgc) {
        hgc.unmount();
        hgc.detach();
      }

      if (div) {
        global.document.body.removeChild(div);
      }

      div = global.document.createElement('div');
      global.document.body.appendChild(div);

      div.setAttribute('style', 'height:800px; width:800px');
      div.setAttribute('id', 'single-view');
      hgc = mount(<HiGlassComponent
        options={{ bounded: true }}
        viewConfig={twoViewConfig}
      />,
        { attachTo: div });

      waitForTilesLoaded(hgc, done);
    });

    it('Ensures that the custom color map loads properly', (done) => {
      // console.log('heatmap options:', HeatmapOptions);

      hgc.instance().tiledPlots.aa.handleConfigureTrack(
        twoViewConfig.views[0].tracks.center[0].contents[0],
        HeatmapOptions);

      waitForTilesLoaded(hgc, done);
    });
  });

  describe('Close view tests', () => {
    it('Cleans up previously created instances and mounts a new component', (done) => {
      if (hgc) {
        hgc.unmount();
        hgc.detach();
      }

      if (div) {
        global.document.body.removeChild(div);
      }

      div = global.document.createElement('div');
      global.document.body.appendChild(div);

      div.setAttribute('style', 'height:800px; width:800px');
      div.setAttribute('id', 'single-view');
      hgc = mount(<HiGlassComponent
        options={{ bounded: true }}
        viewConfig={twoViewConfig}
      />,
        { attachTo: div });

      waitForTilesLoaded(hgc, done);
    });

    it('Ensures that when a view is closed, the PIXI graphics are removed', (done) => {
      hgc.instance().handleCloseView('view2');

      // console.log('hgc.instance:', hgc.instance().pixiStage.children);
      // hgc.setState(hgc.instance().state);

      // console.log('checking...', hgc.instance().pixiStage.children);
      // since we removed one of the children, there should be only one left
      expect(hgc.instance().pixiStage.children.length).to.eql(1);

      waitForTilesLoaded(hgc, done);
    });
  });


  describe('Three views and linking', () => {
    it('Cleans up previously created instances and mounts a new component', (done) => {
      if (hgc) {
        hgc.unmount();
        hgc.detach();
      }

      if (div) {
        global.document.body.removeChild(div);
      }


      div = global.document.createElement('div');
      global.document.body.appendChild(div);

      div.setAttribute('style', 'height:400px; width:800px;background-color: lightgreen');
      div.setAttribute('id', 'simple-hg-component');

      hgc = mount(<HiGlassComponent
        options={{ bounded: true }}
        viewConfig={threeViews}
      />,
        { attachTo: div });

      waitForTilesLoaded(hgc, done);
    });

    it('Links two views and moves to the side', (done) => {
      hgc.instance().handleLocationLockChosen('aa', 'bb');
      hgc.instance().handleZoomLockChosen('aa', 'bb');

      hgc.instance().tiledPlots.aa.trackRenderer.setCenter(
        1799508622.8021536, 1801234331.7949603, 17952.610495328903);
      waitForTilesLoaded(hgc, done);
    });

    it('Checks to make sure that the two views have moved to the same place', (done) => {
      const aaXScale = hgc.instance().xScales.aa;
      const aaYScale = hgc.instance().yScales.aa;

      const bbXScale = hgc.instance().xScales.bb;
      const bbYScale = hgc.instance().yScales.bb;

      const [aaCenterX, aaCenterY, aaK] = scalesCenterAndK(aaXScale, aaYScale);
      const [bbCenterX, bbCenterY, bbK] = scalesCenterAndK(bbXScale, bbYScale);

      expect(aaCenterX - bbCenterX).to.be.below(0.001);
      expect(aaCenterY - bbCenterY).to.be.below(0.001);

      done();
    });

    it('Links the third view', (done) => {
      hgc.instance().handleLocationYanked('cc', 'aa');
      hgc.instance().handleZoomYanked('cc', 'aa');

      hgc.instance().handleLocationLockChosen('bb', 'cc');
      hgc.instance().handleZoomLockChosen('bb', 'cc');

      hgc.instance().tiledPlots.aa.trackRenderer.setCenter(
        1799509622.8021536, 1801244331.7949603, 17952.610495328903);

      waitForTilesLoaded(hgc, done);
    });

    it('Makes sure that the third view moved', (done) => {
      const aaXScale = hgc.instance().xScales.aa;
      const aaYScale = hgc.instance().yScales.aa;

      const ccXScale = hgc.instance().xScales.cc;
      const ccYScale = hgc.instance().yScales.cc;

      const [aaCenterX, aaCenterY, aaK] = scalesCenterAndK(aaXScale, aaYScale);
      const [ccCenterX, ccCenterY, ccK] = scalesCenterAndK(ccXScale, ccYScale);

      expect(aaCenterX - ccCenterX).to.be.below(0.001);
      expect(aaCenterY - ccCenterY).to.be.below(0.001);


      waitForTilesLoaded(hgc, done);
    });
  });

  describe('AddTrackModal', () => {
    it('Cleans up previously created instances and mounts a new component', (done) => {
      if (hgc) {
        hgc.unmount();
        hgc.detach();
      }

      if (div) {
        global.document.body.removeChild(div);
      }

      div = global.document.createElement('div');
      global.document.body.appendChild(div);

      div.setAttribute('style', 'height:400px; width:800px;background-color: lightgreen');
      div.setAttribute('id', 'simple-hg-component');

      hgc = mount(<HiGlassComponent
        options={{ bounded: true }}
        viewConfig={oneViewConfig}
      />,
        { attachTo: div });

      waitForTilesLoaded(hgc, done);
    });

    it('has the focus in the searchbar when adding a new track', (done) => {
      const tiledPlot = hgc.instance().tiledPlots.aa;
      tiledPlot.handleAddTrack('top');

      hgc.update();

      const inputField = ReactDOM.findDOMNode(tiledPlot.addTrackModal.tilesetFinder.searchBox);

      // make sure the input field is equal to the document's active element
      // e.g. that it has focus
      expect(inputField).to.be.eql(document.activeElement);

      waitForTilesLoaded(hgc, done);
    });
  });


  describe('Single view', () => {
    it('Cleans up previously created instances and mounts a new component', (done) => {
      if (hgc) {
        hgc.unmount();
        hgc.detach();
      }

      if (div) {
        global.document.body.removeChild(div);
      }

      div = global.document.createElement('div');
      global.document.body.appendChild(div);

      div.setAttribute('style', 'width:800px;background-color: lightgreen');
      div.setAttribute('id', 'simple-hg-component');

      hgc = mount(<HiGlassComponent
        options={{ bounded: false }}
        viewConfig={oneViewConfig}
      />,
        { attachTo: div });

      waitForTilesLoaded(hgc, done);
    });

    it('should load the initial config', (done) => {
      waitForTilesLoaded(hgc, done);
    });

    it('Changes the axis to inner right', (done) => {
      const newOptions = {
        axisPositionHorizontal: 'right',
      };

      hgc.instance().handleTrackOptionsChanged('aa', 'line1', newOptions);

      const track = getTrackObject(hgc, 'aa', 'line1');
      const pAxis = track.axis.pAxis;

      // we want the axis labels to be to the left of the end of the track
      expect(pAxis.position.x).to.be.above(track.position[0]);
      expect(pAxis.children[0].x).to.be.below(0);

      waitForTilesLoaded(hgc, done);
    });

    it('Changes the axis to outside right', (done) => {
      const newOptions = {
        axisPositionHorizontal: 'outsideRight',
      };

      hgc.instance().handleTrackOptionsChanged('aa', 'line1', newOptions);

      const track = getTrackObject(hgc, 'aa', 'line1');
      const pAxis = track.axis.pAxis;


      // we want the axis labels to be to the left of the end of the track
      expect(pAxis.position.x).to.be.above(track.position[0]);
      expect(pAxis.children[0].x).to.be.above(0);

      waitForTilesLoaded(hgc, done);
    });

    it('Changes the axis to outside left', (done) => {
      const newOptions = {
        axisPositionHorizontal: 'outsideLeft',
      };

      hgc.instance().handleTrackOptionsChanged('aa', 'line1', newOptions);

      const track = getTrackObject(hgc, 'aa', 'line1');
      const pAxis = track.axis.pAxis;

      // we want the axis labels to be to the left of the end of the track
      expect(pAxis.position.x).to.be.eql(track.position[0]);
      expect(pAxis.children[0].x).to.be.below(0);

      waitForTilesLoaded(hgc, done);
    });

    it('Changes the axis to the left', (done) => {
      const newOptions = {
        axisPositionHorizontal: 'left',
      };

      hgc.instance().handleTrackOptionsChanged('aa', 'line1', newOptions);

      const track = getTrackObject(hgc, 'aa', 'line1');
      const pAxis = track.axis.pAxis;

      // we want the axis labels to be to the left of the end of the track
      expect(pAxis.position.x).to.be.eql(track.position[0]);
      expect(pAxis.children[0].x).to.be.above(0);

      waitForTilesLoaded(hgc, done);
    });

    it('Changes the axis to the top', (done) => {
      const newOptions = {
        axisPositionHorizontal: null,
        axisPositionVertical: 'top',
      };

      hgc.instance().handleTrackOptionsChanged('aa', 'vline1', newOptions);

      const track = getTrackObject(hgc, 'aa', 'vline1').originalTrack;
      const pAxis = track.axis.pAxis;

      // we want the axis labels to be to the left of the end of the track
      expect(pAxis.position.x).to.be.eql(track.position[0]);
      expect(pAxis.children[0].x).to.be.above(0);

      waitForTilesLoaded(hgc, done);
    });

    it('Changes the axis to the outside top', (done) => {
      const newOptions = {
        axisPositionHorizontal: null,
        axisPositionVertical: 'outsideTop',
      };

      hgc.instance().handleTrackOptionsChanged('aa', 'vline1', newOptions);

      const track = getTrackObject(hgc, 'aa', 'vline1').originalTrack;
      const pAxis = track.axis.pAxis;

      // we want the axis labels to be to the left of the end of the track
      expect(pAxis.position.x).to.be.eql(track.position[0]);
      expect(pAxis.children[0].x).to.be.below(0);

      waitForTilesLoaded(hgc, done);
    });

    it('Changes the axis to the outside bottom', (done) => {
      const newOptions = {
        axisPositionHorizontal: null,
        axisPositionVertical: 'outsideBottom',
      };

      hgc.instance().handleTrackOptionsChanged('aa', 'vline1', newOptions);

      const track = getTrackObject(hgc, 'aa', 'vline1').originalTrack;
      const pAxis = track.axis.pAxis;

      // we want the axis labels to be to the left of the end of the track
      expect(pAxis.position.x).to.be.above(track.position[0]);
      expect(pAxis.children[0].x).to.be.above(0);

      waitForTilesLoaded(hgc, done);
    });

    it('Changes the axis to the bottom', (done) => {
      const newOptions = {
        axisPositionVertical: 'bottom',
      };

      hgc.instance().handleTrackOptionsChanged('aa', 'vline1', newOptions);

      const track = getTrackObject(hgc, 'aa', 'vline1').originalTrack;
      const pAxis = track.axis.pAxis;

      // we want the axis labels to be to the left of the end of the track
      expect(pAxis.position.x).to.be.above(track.position[0]);
      expect(pAxis.children[0].x).to.be.below(0);

      waitForTilesLoaded(hgc, done);
    });
  });


  describe('Value interval track tests', () => {
    it('Cleans up previously created instances and mounts a new component', (done) => {
      if (hgc) {
        hgc.unmount();
        hgc.detach();
      }

      if (div) {
        global.document.body.removeChild(div);
      }

      div = global.document.createElement('div');
      global.document.body.appendChild(div);

      div.setAttribute('style', 'height:800px; width:800px');
      div.setAttribute('id', 'single-view');
      hgc = mount(<HiGlassComponent
        options={{ bounded: true }}
        viewConfig={twoViewConfig}
      />,
        { attachTo: div });

      waitForTilesLoaded(hgc, done);
    });

    it("doesn't export maxWidth or filetype", () => {
      const viewString = hgc.instance().getViewsAsString();

      // expect(viewString.indexOf('1d-value-interval')).to.be.above(0);
      expect(viewString.indexOf('maxWidth')).to.be.below(0);
      expect(viewString.indexOf('filetype')).to.be.below(0);
      expect(viewString.indexOf('binsPerDimension')).to.be.below(0);
    });
  });

  describe('Starting with an existing genome position search box', () => {
    it('Cleans up previously created instances and mounts a new component', (done) => {
      if (hgc) {
        hgc.unmount();
        hgc.detach();
      }

      if (div) {
        global.document.body.removeChild(div);
      }

      div = global.document.createElement('div');
      global.document.body.appendChild(div);

      div.setAttribute('style', 'width:800px;background-color: lightgreen');
      div.setAttribute('id', 'simple-hg-component');

      hgc = mount(<HiGlassComponent
        options={{ bounded: false }}
        viewConfig={onlyGPSB}
      />,
        { attachTo: div });

      hgc.update();
      waitForTilesLoaded(hgc, done);
    });

    it('Makes the search box invisible', (done) => {
      hgc.instance().handleTogglePositionSearchBox('aa');

      waitForJsonComplete(done);
    });

    it('Makes the search box visible again', (done) => {
      hgc.instance().handleTogglePositionSearchBox('aa');

      waitForJsonComplete(done);
    });

    it('Searches for strings with spaces at the beginning', (done) => {
      const gpsb = hgc.instance().genomePositionSearchBoxes.aa;

      let [range1, range2] = gpsb.searchField.searchPosition('  chr1:1-1000 & chr1:2001-3000');

      expect(range1[0]).to.eql(1);
      expect(range1[1]).to.eql(1000);

      expect(range2[0]).to.eql(2001);
      expect(range2[1]).to.eql(3000);

      [range1, range2] = gpsb.searchField.searchPosition('chr1:1-1000 & chr1:2001-3000');

      expect(range1[0]).to.eql(1);
      expect(range1[1]).to.eql(1000);

      done();
    });

    it('Ensures that hg38 is in the list of available assemblies', (done) => {
      expect(hgc.instance().genomePositionSearchBoxes.aa.state.availableAssemblies).to.include('hg38');
      done();
    });

    it('Selects mm9', (done) => {
      const dropdownButton = hgc.find('.assembly-pick-button');
      hgc.instance().genomePositionSearchBoxes.aa.handleAssemblySelect('mm9');

      waitForJsonComplete(done);
    });

    it('Checks that mm9 was properly set and switches back to hg19', (done) => {
      hgc.update();
      const button = new ReactWrapper(hgc.instance().genomePositionSearchBoxes.aa.assemblyPickButton, true);
      expect(button.props().title).to.be.eql('mm9');

      hgc.instance().genomePositionSearchBoxes.aa.handleAssemblySelect('hg19');

      waitForJsonComplete(done);
    });

    it('Checks that hg19 was properly', (done) => {
      hgc.update();
      const button = new ReactWrapper(hgc.instance().genomePositionSearchBoxes.aa.assemblyPickButton, true);
      expect(button.props().title).to.be.eql('hg19');

      waitForJsonComplete(done);
    });
  });

  describe('Window resizing', () => {
    const vpUid = null;
    const vp2DUid = null;

    it('Cleans up previously created instances and mounts a new component', (done) => {
      if (hgc) {
        hgc.unmount();
        hgc.detach();
      }

      if (div) {
        global.document.body.removeChild(div);
      }

      div = global.document.createElement('div');
      global.document.body.appendChild(div);

      div.setAttribute('style', 'width:300px; height: 400px; background-color: lightgreen');
      div.setAttribute('id', 'simple-hg-component');

      const newViewConf = JSON.parse(JSON.stringify(project1D));

      const center1 = JSON.parse(JSON.stringify(heatmapTrack));
      const center2 = JSON.parse(JSON.stringify(heatmapTrack));

      newViewConf.views[0].tracks.center = [center1];
      newViewConf.views[1].tracks.center = [center2];

      newViewConf.views[0].layout.h = 10;
      newViewConf.views[1].layout.h = 10;

      hgc = mount(<HiGlassComponent
        options={{ bounded: true }}
        viewConfig={newViewConf}
      />,
        { attachTo: div });

      waitForTilesLoaded(hgc, done);
    });

    it('Sends a resize event to fit the current view into the window', (done) => {
      const resizeEvent = new Event('resize');

      window.dispatchEvent(resizeEvent);

      waitForTilesLoaded(hgc, done);
    });

    it('Resize the view', (done) => {
      div.setAttribute('style', 'width: 600px; height: 600px; background-color: lightgreen');
      const resizeEvent = new Event('resize');

      window.dispatchEvent(resizeEvent);

      waitForTilesLoaded(hgc, done);
    });

    it('Expect the the chosen rowHeight to be less than 24', (done) => {
      expect(hgc.instance().state.rowHeight).to.be.below(24);

      waitForTilesLoaded(hgc, done);
    });
  });


  describe('Track positioning', () => {
    it('Cleans up previously created instances and mounts a new component', (done) => {
      if (hgc) {
        hgc.unmount();
        hgc.detach();
      }

      if (div) {
        global.document.body.removeChild(div);
      }

      div = global.document.createElement('div');
      global.document.body.appendChild(div);

      div.setAttribute('style', 'width:800px;background-color: lightgreen');
      div.setAttribute('id', 'simple-hg-component');

      hgc = mount(<HiGlassComponent
        options={{ bounded: false }}
        viewConfig={horizontalDiagonalTrackViewConf}
      />,
        { attachTo: div });

      waitForTilesLoaded(hgc, done);
    });

    it('should add and resize a vertical heatmp', (done) => {
      hgc.instance().handleTrackAdded('aa', verticalHeatmapTrack, 'left');
      hgc.instance().state.views.aa.tracks.left[0].width = 100;

      hgc.setState(hgc.instance().state);
      hgc.instance().tiledPlots.aa.measureSize();

      const track = getTrackObject(hgc, 'aa', 'vh1');

      expect(track.originalTrack.axis.track.flipText).to.eql(true);

      waitForTilesLoaded(hgc, done);
    });

    it('Should flip the vertical heatmap', (done) => {
      const views = hgc.instance().state.views;
      const track = getTrackByUid(views.aa.tracks, 'vh1');

      track.options.oneDHeatmapFlipped = 'yes';

      const trackObj = getTrackObject(hgc, 'aa', 'vh1').originalTrack;
      hgc.setState({
        views,
      });

      // make sure the heatmap was flipped
      expect(trackObj.pMain.scale.y).to.be.below(0);

      done();
    });

    it('Should remove the vertical heatmap', (done) => {
      hgc.instance().handleCloseTrack('aa', 'vh1');
      hgc.setState(hgc.instance().state);
      hgc.instance().tiledPlots.aa.measureSize();

      // setTimeout(done, shortLoadTime);
      waitForTilesLoaded(hgc, done);
    });

    it('should add a heatmap', (done) => {
      // height defined in the testViewConf file, just the chromosome names
      // track
      expect(totalTrackPixelHeight(hgc.instance().state.views.aa)).to.eql(57);

      hgc.instance().handleTrackAdded('aa', horizontalHeatmapTrack, 'top');

      hgc.setState(hgc.instance().state);

      // this should show the graphics, but it initially doesn't
      // setTimeout(done, tileLoadTime);
      waitForTilesLoaded(hgc, done);
    });

    it('should change the opacity of the label', (done) => {
      hgc.instance().state.views.aa.tracks.top[0].options.labelBackgroundOpacity = 0.5;

      hgc.setState(hgc.instance().state);
      const horizontalHeatmap = getTrackObject(hgc, 'aa', 'hh1');

      expect(horizontalHeatmap.options.labelBackgroundOpacity).to.eql(0.5);

      // setTimeout(done, tileLoadTime);
      done();
    });

    it('should have a horizontal heatmap scale', (done) => {
      const horizontalHeatmap = getTrackObject(hgc, 'aa', 'hh1');

      const svg = horizontalHeatmap.exportColorBarSVG();
      const rect = svg.getElementsByClassName('color-rect')[0];

      // let svgText = new XMLSerializer().serializeToString(svg);

      done();
    });

    it('should add a large horizontal heatmap', (done) => {
      // handleTrackAdded automatically sets the height
      const prevHeight = hgc.instance().state.views.aa.layout.h;
      hgc.instance().handleTrackAdded('aa', largeHorizontalHeatmapTrack, 'top');

      hgc.setState(hgc.instance().state);

      // setTimeout(done, tileLoadTime);
      // make sure that the view has grown
      expect(hgc.instance().state.views.aa.layout.h).to.be.above(prevHeight);

      waitForTilesLoaded(hgc, done);
    });


    it('should add a few more horizontal tracks', (done) => {
      const numNewTracks = 5;
      for (let i = 0; i < numNewTracks; i++) {
        const newTrackJson = JSON.parse(JSON.stringify(largeHorizontalHeatmapTrack));
        newTrackJson.uid = slugid.nice();
        hgc.setState(hgc.instance().state);

        hgc.instance().handleTrackAdded('aa', newTrackJson, 'top');
      }

      hgc.setState(hgc.instance().state);

      // setTimeout(done, tileLoadTime);
      waitForTilesLoaded(hgc, done);
    });

    it('updates the view and deletes some tracks', (done) => {
      // hgc.update();
      const trackRendererHeight = hgc.instance().tiledPlots.aa.trackRenderer.currentProps.height;

      const numToDelete = 3;
      const toDeleteUids = [];
      for (let i = 0; i < numToDelete; i++) {
        const trackUid = hgc.instance().state.views.aa.tracks.top[i].uid;
        toDeleteUids.push(trackUid);
      }

      for (const uid of toDeleteUids) {
        hgc.instance().handleCloseTrack('aa', uid);
      }

      hgc.setState(hgc.instance().state);

      hgc.instance().tiledPlots.aa.measureSize();

      // make sure that the trackRenderer is now smaller than it was before
      // we deleted the tracks
      const newTrackRendererHeight = hgc.instance().tiledPlots.aa.trackRenderer.currentProps.height;
      expect(newTrackRendererHeight).to.be.below(trackRendererHeight);
      waitForTilesLoaded(hgc, done);
    });

    it('Adds a center heatmap track', (done) => {
      hgc.instance().handleTrackAdded('aa', heatmapTrack, 'center');

      hgc.setState(hgc.instance().state);
      hgc.instance().tiledPlots.aa.measureSize();

      // setTimeout(done, tileLoadTime);
      waitForTilesLoaded(hgc, done);
    });

    it('Checks to make sure the newly added heatmap was large enough and deletes a track', (done) => {
      const prevTrackRendererHeight = hgc.instance().tiledPlots.aa.trackRenderer.currentProps.height;
      const prevTotalHeight = hgc.instance().calculateViewDimensions(hgc.instance().state.views.aa).totalHeight;

      const newView = hgc.instance().handleCloseTrack('aa', 'hcl').aa;
      hgc.setState(hgc.instance().state);
      // hgc.instance().tiledPlots['aa'].measureSize();

      // let nextTrackRendererHeight = hgc.instance().tiledPlots['aa'].trackRenderer.currentProps.height;
      const nextTotalHeight = hgc.instance().calculateViewDimensions(newView).totalHeight;

      // expect(nextTrackRendererHeight).to.be.equal(prevTrackRendererHeight - 57);
      expect(nextTotalHeight).to.be.below(prevTotalHeight);

      // setTimeout(done, shortLoadTime);
      done();
    });

    it('Should resize the center track', (done) => {
      const view = hgc.instance().state.views.aa;
      view.layout.h += 2;

      hgc.setState(hgc.instance().state);
      hgc.instance().tiledPlots.aa.measureSize();

      // setTimeout(done, shortLoadTime);
      waitForTilesLoaded(hgc, done);
    });

    it('Should add a bottom track and have the new height', (done) => {
      const prevHeight = hgc.instance().tiledPlots.aa.trackRenderer.getTrackObject('heatmap3').dimensions[1]

      const newTrack = JSON.parse(JSON.stringify(horizontalHeatmapTrack));
      newTrack.uid = 'xyx1';

      hgc.instance().handleTrackAdded('aa', newTrack, 'bottom');
      hgc.setState(hgc.instance().state);
      hgc.instance().tiledPlots.aa.measureSize();
      // skip this test for now
      done();
      /*

      // adding a new track should not make the previous one smaller

      const newHeight = hgc.instance().tiledPlots.aa.trackRenderer.getTrackObject('heatmap3').dimensions[1]
      console.log('prevHeight:', prevHeight, 'newHeight:', newHeight);
      expect(prevHeight).to.eql(newHeight);

      waitForTilesLoaded(hgc, done);
      */
    });

    it('Should resize the center', (done) => {
      const view = hgc.instance().state.views.aa;
      view.layout.h += 2;

      hgc.setState(hgc.instance().state);
      hgc.instance().tiledPlots.aa.measureSize();

      waitForTilesLoaded(hgc, done);
    });

    it('Should delete the bottom track and not resize the center', (done) => {
      const prevSize = hgc.instance().tiledPlots.aa.trackRenderer.getTrackObject('heatmap3').dimensions[1];

      hgc.instance().handleCloseTrack('aa', 'xyx1');
      hgc.setState(hgc.instance().state);
      hgc.instance().tiledPlots.aa.measureSize();

      const nextSize = hgc.instance().tiledPlots.aa.trackRenderer.getTrackObject('heatmap3').dimensions[1];

      // expect(nextSize).to.be.eql(prevSize);

      waitForTilesLoaded(hgc, done);
    });
  });

  describe('Export SVG properly', () => {
    it('Cleans up previously created instances and mounts a new component', (done) => {
      if (hgc) {
        hgc.unmount();
        hgc.detach();
      }

      if (div) {
        global.document.body.removeChild(div);
      }

      div = global.document.createElement('div');
      global.document.body.appendChild(div);

      div.setAttribute('style', 'width:800px;background-color: lightgreen');
      div.setAttribute('id', 'simple-hg-component');

      hgc = mount(<HiGlassComponent
        options={{ bounded: false }}
        viewConfig={testViewConfX1}
      />, { attachTo: div });

      hgc.update();
      waitForTilesLoaded(hgc, done);
    });

    it ("Exports to SVG", (done) => {
      let svg = hgc.instance().createSVG();
      let svgText = new XMLSerializer().serializeToString(svg);

      expect(svgText.indexOf('rect')).to.be.above(0);
      // hgc.instance().handleExportSVG();
      //

      done();
    });


    it('Cleans up previously created instances and mounts a new component', (done) => {
      if (hgc) {
        hgc.unmount();
        hgc.detach();
      }

      if (div) {
        global.document.body.removeChild(div);
      }

      div = global.document.createElement('div');
      global.document.body.appendChild(div);

      div.setAttribute('style', 'width:800px;background-color: lightgreen');
      div.setAttribute('id', 'simple-hg-component');

      hgc = mount(<HiGlassComponent
        options={{ bounded: false }}
        viewConfig={project1D}
      />, { attachTo: div });

      hgc.update();
      waitForTilesLoaded(hgc, done);
    });

    it ("Exports to SVG", (done) => {
      let svg = hgc.instance().createSVG();
      let svgText = new XMLSerializer().serializeToString(svg);

      //expect(svgText.indexOf('dy="-17"')).to.be.above(0);
      //hgc.instance().handleExportSVG();

      done();
    });

    it ("Replaces one of the views and tries to export again", (done) => {
      let views = hgc.instance().state.views;

      let newView = JSON.parse(JSON.stringify(views['aa']));

      hgc.instance().handleCloseView('aa');
      views = hgc.instance().state.views;

      newView.uid = 'a2';
      newView.layout.i = 'a2';

      views['a2'] = newView;

      hgc.instance().setState({views: views});

      // this used to raise an error because the hgc.instance().tiledPlots
      // would maintain a reference to the closed view and we would try
      // to export it as SVG
      hgc.instance().createSVG();

      done();

      //hgc.instance().createSVG();

    });

    it ('Cleans up previously created instances and mounts a new component', (done) => {
      if (hgc) {
        hgc.unmount();
        hgc.detach();
      }

      if (div) {
        global.document.body.removeChild(div);
      }

      div = global.document.createElement('div');
      global.document.body.appendChild(div);

      div.setAttribute('style', 'width:800px;background-color: lightgreen');
      div.setAttribute('id', 'simple-hg-component');

      hgc = mount(<HiGlassComponent 
        options={{bounded: false}}
        viewConfig={project1D}
      />, 
        {attachTo: div});

      hgc.update();
      waitForTilesLoaded(hgc, done);
    });

    it('Exports to SVG', (done) => {
      const svg = hgc.instance().createSVG();
      const svgText = new XMLSerializer().serializeToString(svg);

      // check to make sure that the horizontal labels shifted down
      // the horizontal lines' labels should be shifted down
      expect(svgText.indexOf('dy="14"')).to.be.above(0);

      // check to make sure that chromosome tick labels are there
      expect(svgText.indexOf('chr17:40,500,000')).to.be.above(0);

      // check to make sure that the chromosome ticks are present
      expect(svgText.indexOf('line x1')).to.be.above(0);
      expect(svgText.indexOf('#777777')).to.be.above(0);

      //hgc.instance().handleExportSVG();

      done();
    });
  });


  describe('Check for menu clashing in the center track ', () => {
    it('Cleans up previously created instances and mounts a new component', (done) => {
      if (hgc) {
        hgc.unmount();
        hgc.detach();
      }

      if (div) {
        global.document.body.removeChild(div);
      }

      div = global.document.createElement('div');
      global.document.body.appendChild(div);

      div.setAttribute('style', 'width:800px;background-color: lightgreen');
      div.setAttribute('id', 'simple-hg-component');

      hgc = mount(<HiGlassComponent
        options={{ bounded: false }}
        viewConfig={simpleCenterViewConfig}
      />, { attachTo: div });

      hgc.update();
      waitForTilesLoaded(hgc, done);

      // visual check that the heatmap track config menu is moved
      // to the left
    });
  });


  describe('2D Rectangle Annotations', () => {
    it('Cleans up previously created instances and mounts a new component', (done) => {
      if (hgc) {
        hgc.unmount();
        hgc.detach();
      }

      if (div) {
        global.document.body.removeChild(div);
      }

      div = global.document.createElement('div');
      global.document.body.appendChild(div);

      div.setAttribute('style', 'width:800px;background-color: lightgreen');
      div.setAttribute('id', 'simple-hg-component');

      hgc = mount(<HiGlassComponent
        options={{ bounded: false }}
        viewConfig={rectangleDomains}
      />, { attachTo: div });

      hgc.update();
      waitForTilesLoaded(hgc, done);
    });

    it ("Check to make sure that the rectangles are initially small ", (done) => {
      let track = getTrackObject(hgc, 'aa', 'rectangles1');

      hasSmaller = false;
      for (let uid of Object.keys(track.drawnRects)) {
        if (track.drawnRects[uid].width <  5) {
          hasSmaller = true;
          break;
        }
      }

      expect(hasSmaller).to.eql(true);

      const views = hgc.instance().state.views;
      track = getTrackByUid(views.aa.tracks, 'rectangles1');

      track.options.minSquareSize = '8';

      hgc.setState({
        views,
      });

      waitForTilesLoaded(hgc, done);
    });

    it ("Make sure that the rectangles are large", (done) => {
      let track = getTrackObject(hgc, 'aa', 'rectangles1');

      hasSmaller = false;
      for (let uid of Object.keys(track.drawnRects)) {
        if (track.drawnRects[uid].width <  5) {
          hasSmaller = true;
          break;
        }
      }

      expect(hasSmaller).to.eql(false);

      const views = hgc.instance().state.views;
      track = getTrackByUid(views.aa.tracks, 'rectangles1');

      track.options.minSquareSize = '5';

      hgc.setState({
        views,
      });

      waitForTilesLoaded(hgc, done);
    });

    it ("Exports to SVG", (done) => {
      hgc.instance().createSVG();

      done();
    });
  });

  describe('Division track', () => {
    it('Cleans up previously created instances and mounts a new component', (done) => {
      if (hgc) {
        hgc.unmount();
        hgc.detach();
      }

      if (div) {
        global.document.body.removeChild(div);
      }

      div = global.document.createElement('div');
      global.document.body.appendChild(div);

      div.setAttribute('style', 'width:800px;background-color: lightgreen');
      div.setAttribute('id', 'simple-hg-component');

      hgc = mount(<HiGlassComponent
        options={{ bounded: false }}
        viewConfig={divisionViewConfig}
      />, { attachTo: div });

      hgc.update();
      waitForTilesLoaded(hgc, done);

      // visual check that the heatmap track config menu is moved
      // to the left
    });

    it ('clones itself', (done) => {
      hgc.instance().handleAddView(hgc.instance().state.views.aa);

      done();
    });
  });


  describe("Starting with no genome position search box", () => {
    it ('Cleans up previously created instances and mounts a new component', (done) => {
      if (hgc) {
        hgc.unmount();
        hgc.detach();
      }

      if (div) {
        global.document.body.removeChild(div);
      }

      div = global.document.createElement('div');
      global.document.body.appendChild(div);

      div.setAttribute('style', 'width:800px;background-color: lightgreen');
      div.setAttribute('id', 'simple-hg-component');

      hgc = mount(<HiGlassComponent 
        options={{bounded: false}}
        viewConfig={noGPSB}
      />, 
        {attachTo: div});

      hgc.update();
      waitForTilesLoaded(hgc, done);
    });

    it ("Makes the search box visible", (done) => {
      let assemblyPickButton = hgc.find('.assembly-pick-button');
      //expect(assemblyPickButton.length).to.eql(0);

      hgc.instance().handleTogglePositionSearchBox('aa');
      hgc.update();

      assemblyPickButton = hgc.find('.assembly-pick-button');
      //expect(assemblyPickButton.length).to.eql(1);

      waitForJsonComplete(done);
    });

    it ("Makes sure that the search box points to mm9", (done) => {
      hgc.update();
      expect(hgc.instance().genomePositionSearchBoxes['aa'].state.selectedAssembly).to.eql('mm9');

      done();
    });

    it ("Switch the selected genome to dm3", (done) => {
      hgc.instance().genomePositionSearchBoxes['aa'].handleAssemblySelect('dm3');
      hgc.update();

      waitForJsonComplete(done);
    });

    it ("Searches for the w gene", (done) => {
      // this gene previously did nothing when searching for it
      hgc.instance().genomePositionSearchBoxes['aa'].onAutocompleteChange({}, 'w');

      //setTimeout(done, tileLoadTime);
      waitForJsonComplete(done);
    });

    it ("Makes sure that no genes are loaded", (done) => {
      expect(hgc.instance().genomePositionSearchBoxes['aa'].state.genes.length).to.eql(0)

      done();
    });

    it ("Switch the selected genome to mm9", (done) => {
      hgc.instance().genomePositionSearchBoxes['aa'].handleAssemblySelect('mm9');
      hgc.update();

      waitForJsonComplete(done);
    });

    it ("Searches for the Clock gene", (done) => {
      // this gene previously did nothing when searching for it
      hgc.instance().genomePositionSearchBoxes['aa'].onAutocompleteChange({}, 'Clock');

      //setTimeout(done, tileLoadTime);
      waitForJsonComplete(done);
    });

    it ("Clicks the search positions", (done) => {
      hgc.instance().genomePositionSearchBoxes['aa'].buttonClick();

      waitForJsonComplete(() => {
        waitForTransitionsFinished(hgc, () => {
          waitForTilesLoaded(hgc, done);
        });
      });
    });

    it ("Expects the view to have changed location", (done) => {
      let zoomTransform = hgc.instance().tiledPlots['aa'].trackRenderer.zoomTransform;

      expect(zoomTransform.k - 47).to.be.below(1);
      expect(zoomTransform.x - 2224932).to.be.below(1);

      done();
    });

    it ("Checks that autocomplete fetches some genes", (done) => {
      //hgc.instance().genomePositionSearchBoxes['aa'].onAutocompleteChange({}, "t");
      //new ReactWrapper(hgc.instance().genomePositionSearchBoxes['aa'].autocompleteMenu, true).simulate('change', { value: 't'});
      //new ReactWrapper(hgc.instance().genomePositionSearchBoxes['aa'], true).setState({value: 't'});
      hgc.instance().genomePositionSearchBoxes['aa'].onAutocompleteChange({}, 'T');
      hgc.update();

      waitForJsonComplete(done);
    });

    it ("Checks the selected genes", (done) => {
      // don't use the human autocomplete id
      expect(hgc.instance().genomePositionSearchBoxes['aa'].state.autocompleteId).to.not.eql('OHJakQICQD6gTD7skx4EWA')
      expect(hgc.instance().genomePositionSearchBoxes['aa'].state.genes[0].geneName).to.eql('Gt(ROSA)26Sor');

      waitForJsonComplete(done);
    });


    it ("Switch the selected genome to hg19", (done) => {
      hgc.instance().genomePositionSearchBoxes['aa'].handleAssemblySelect('hg19');
      hgc.update();

      waitForJsonComplete(done);
    });

    it ("Sets the text to TP53", (done) => {
      hgc.instance().genomePositionSearchBoxes['aa'].onAutocompleteChange({}, 'TP53');
      hgc.update();

      waitForJsonComplete(done);
    });

    it ("Clicks on the search button", (done) => {
      hgc.instance().genomePositionSearchBoxes['aa'].buttonClick();

      waitForJsonComplete(() => {
        waitForTransitionsFinished(hgc, () => {
          waitForTilesLoaded(hgc, done);
        });
      });
    });

    it ("Expects the view to have changed location", (done) => {
      let zoomTransform = hgc.instance().tiledPlots['aa'].trackRenderer.zoomTransform;

      expect(zoomTransform.k - 234).to.be.below(1);
      expect(zoomTransform.x + 7656469).to.be.below(1);

      done();
    });


    it ("Ensures that the autocomplete has changed", (done) => {
      hgc.instance().genomePositionSearchBoxes['aa'].onAutocompleteChange({}, '');
      expect(hgc.instance().genomePositionSearchBoxes['aa'].state.autocompleteId).to.eql('OHJakQICQD6gTD7skx4EWA')

      waitForJsonComplete(done);
    });

    it ("Ensure that newly loaded genes are from hg19", (done) => {
      expect(hgc.instance().genomePositionSearchBoxes['aa'].state.genes[0].geneName).to.eql('TP53');

      done();
    });

    it ("Switches back to mm9", (done) => {
      hgc.instance().genomePositionSearchBoxes['aa'].handleAssemblySelect('mm9');
      hgc.update();

      waitForJsonComplete(done);
    });

    it ("Mock type something", (done) => {
      hgc.instance().genomePositionSearchBoxes['aa'].onAutocompleteChange({}, '');

      waitForJsonComplete(done);
    });

    it ("Make sure it has mouse genes", (done) => {
      expect(hgc.instance().genomePositionSearchBoxes['aa'].state.genes[0].geneName).to.eql('Gt(ROSA)26Sor');

      done();
    });

    it ("Switches back to hg19", (done) => {
      hgc.instance().genomePositionSearchBoxes['aa'].handleAssemblySelect('hg19');
      hgc.update();

      waitForJsonComplete(done);
    });

    it ("Makes the search box invisible", (done) => {
      expect(hgc.instance().genomePositionSearchBoxes['aa'].state.selectedAssembly).to.eql('hg19');
      hgc.instance().handleTogglePositionSearchBox('aa');
      hgc.update();

      let assemblyPickButton = hgc.find('.assembly-pick-button');
      expect(assemblyPickButton.length).to.eql(0);

      waitForJsonComplete(done);
    });

    it ("Makes the search box visible again", (done) => {
      hgc.instance().handleTogglePositionSearchBox('aa');
      hgc.update();

      waitForJsonComplete(done);
    });

    it ("Ensures that selected assembly is hg19", (done) => {
      expect(hgc.instance().genomePositionSearchBoxes['aa'].state.selectedAssembly).to.eql('hg19');

      done();
    });

    it ("checks that the div hasn't grown too much", (done) => {
      expect(div.clientHeight).to.be.below(500);

      done();
    });

  });
});<|MERGE_RESOLUTION|>--- conflicted
+++ resolved
@@ -30,11 +30,8 @@
 // View configs
 import {
   // paperFigure1,
-<<<<<<< HEAD
   horizontalAndVerticalMultivec,
-=======
   exportDataConfig,
->>>>>>> e338571f
   invalidTrackConfig,
   divergentTrackConfig,
   divisionViewConfig,
@@ -277,13 +274,12 @@
       expect(data.shape[0]).to.eql(975);
       expect(data.shape[1]).to.eql(234);
 
-      // tp.exportData();
+      tp.exportData();
 
       waitForTilesLoaded(hgc, done);
     });
 
   });
-  return;
 
   describe('Horizontal and vertical multivec', () => {
     const atm = null;
@@ -316,10 +312,8 @@
     it('renders with no errors', (done) => {
       done();
     });
-    return;
 
   });
-  return;
 
   describe('Track Resizing', () => {
     const atm = null;
