--- conflicted
+++ resolved
@@ -120,6 +120,11 @@
   for (const track of hgc.instance().iterateOverTracks()) {
     let trackObj = getTrackObject(hgc, track.viewId, track.trackId);
 
+    if (track.track.type == 'viewport-projection-vertical' || 
+        track.track.type == 'viewport-projection-horizontal' ||
+        track.track.type == 'viewport-projection-center')
+      continue;
+
     if (trackObj.originalTrack) { trackObj = trackObj.originalTrack; }
 
     if (!trackObj) {
@@ -127,7 +132,6 @@
     }
 
     if (!(trackObj.tilesetInfo || trackObj.chromInfo)) {
-      // console.log('no tilesetInfo or chromInfo')
       return true;
     }
 
@@ -135,7 +139,7 @@
     //   console.log('trackObj.fetching.size:', trackObj.fetching);
 
     if (trackObj.fetching && trackObj.fetching.size) {
-      //console.log('not done to.fetching:', trackObj, trackObj.fetching);
+      console.log('not done to.fetching:', trackObj, trackObj.fetching);
       return true;
     }
   }
@@ -226,10 +230,10 @@
     div = null,
     atm = null;
 
-  jasmine.DEFAULT_TIMEOUT_INTERVAL = 4000;
+  jasmine.DEFAULT_TIMEOUT_INTERVAL = 10000;
   //
   // wait a bit of time for the data to be loaded from the server
-  describe('Track positioning', () => {
+  describe('Add overlay tracks', () => {
     it('Cleans up previously created instances and mounts a new component', (done) => {
       if (hgc) {
         hgc.unmount();
@@ -246,241 +250,42 @@
       div.setAttribute('style', 'width:800px;background-color: lightgreen');
       div.setAttribute('id', 'simple-hg-component');
 
+      beforeAll((done) => {
+        // wait for the page to load
+        testAsync(done);
+      });
+
       hgc = mount(<HiGlassComponent
         options={{ bounded: false }}
-        viewConfig={horizontalDiagonalTrackViewConf}
+        viewConfig={oneZoomedOutViewConf}
       />,
         { attachTo: div });
-      setTimeout(done, pageLoadTime);
-    });
-
-    it('should add and resize a vertical heatmp', (done) => {
-      hgc.instance().handleTrackAdded('aa', verticalHeatmapTrack, 'left');
-      hgc.instance().state.views.aa.tracks.left[0].width = 100;
-
-      hgc.setState(hgc.instance().state);
-      hgc.instance().tiledPlots.aa.measureSize();
-
-      const track = getTrackObject(hgc, 'aa', 'vh1');
-
-      expect(track.originalTrack.axis.track.flipText).to.eql(true);
-
-      waitForTilesLoaded(hgc, done);
-    });
-<<<<<<< HEAD
-  });
-=======
->>>>>>> c3f87f4b
-
-    it('Should flip the vertical heatmap', (done) => {
-      const views = hgc.instance().state.views;
-      const track = getTrackByUid(views.aa.tracks, 'vh1');
-
-      track.options.oneDHeatmapFlipped = 'yes';
-
-      const trackObj = getTrackObject(hgc, 'aa', 'vh1').originalTrack;
-      hgc.setState({
-        views,
-      });
-
-      // make sure the heatmap was flipped
-      expect(trackObj.pMain.scale.y).to.be.below(0);
-
-      done();
-    });
-
-    it('Should remove the vertical heatmap', (done) => {
-      hgc.instance().handleCloseTrack('aa', 'vh1');
-      hgc.setState(hgc.instance().state);
-      hgc.instance().tiledPlots.aa.measureSize();
-
-      // setTimeout(done, shortLoadTime);
-      waitForTilesLoaded(hgc, done);
-    });
-
-    it('should add a heatmap', (done) => {
-      // height defined in the testViewConf file, just the chromosome names
-      // track
-      expect(totalTrackPixelHeight(hgc.instance().state.views.aa)).to.eql(57);
-
-      hgc.instance().handleTrackAdded('aa', horizontalHeatmapTrack, 'top');
-
-      hgc.setState(hgc.instance().state);
-
-      // this should show the graphics, but it initially doesn't
-      // setTimeout(done, tileLoadTime);
-      waitForTilesLoaded(hgc, done);
-    });
-
-    it('should change the opacity of the label', (done) => {
-      hgc.instance().state.views.aa.tracks.top[0].options.labelBackgroundOpacity = 0.5;
-
-      hgc.setState(hgc.instance().state);
-      const horizontalHeatmap = getTrackObject(hgc, 'aa', 'hh1');
-
-      expect(horizontalHeatmap.options.labelBackgroundOpacity).to.eql(0.5);
-
-      // setTimeout(done, tileLoadTime);
-      done();
-    });
-
-    it('should have a horizontal heatmap scale', (done) => {
-      const horizontalHeatmap = getTrackObject(hgc, 'aa', 'hh1');
-
-      const svg = horizontalHeatmap.exportColorBarSVG();
-      const rect = svg.getElementsByClassName('color-rect')[0];
-
-      // let svgText = new XMLSerializer().serializeToString(svg);
-
-      done();
-    });
-
-    it('should add a large horizontal heatmap', (done) => {
-      // handleTrackAdded automatically sets the height
-      const prevHeight = hgc.instance().state.views.aa.layout.h;
-      hgc.instance().handleTrackAdded('aa', largeHorizontalHeatmapTrack, 'top');
-
-      hgc.setState(hgc.instance().state);
-
-      // setTimeout(done, tileLoadTime);
-      // make sure that the view has grown
-      expect(hgc.instance().state.views.aa.layout.h).to.be.above(prevHeight);
-
-      waitForTilesLoaded(hgc, done);
-    });
-
-
-    it('should add a few more horizontal tracks', (done) => {
-      const numNewTracks = 5;
-      for (let i = 0; i < numNewTracks; i++) {
-        const newTrackJson = JSON.parse(JSON.stringify(largeHorizontalHeatmapTrack));
-        newTrackJson.uid = slugid.nice();
-        hgc.setState(hgc.instance().state);
-
-        hgc.instance().handleTrackAdded('aa', newTrackJson, 'top');
-      }
-
-      hgc.setState(hgc.instance().state);
-
-      // setTimeout(done, tileLoadTime);
-      waitForTilesLoaded(hgc, done);
-    });
-
-    it('updates the view and deletes some tracks', (done) => {
-      // hgc.update();
-      const trackRendererHeight = hgc.instance().tiledPlots.aa.trackRenderer.currentProps.height;
-
-      const numToDelete = 3;
-      const toDeleteUids = [];
-      for (let i = 0; i < numToDelete; i++) {
-        const trackUid = hgc.instance().state.views.aa.tracks.top[i].uid;
-        toDeleteUids.push(trackUid);
-      }
-
-      for (const uid of toDeleteUids) {
-        hgc.instance().handleCloseTrack('aa', uid);
-      }
-
-      hgc.setState(hgc.instance().state);
-
-      hgc.instance().tiledPlots.aa.measureSize();
-
-      // make sure that the trackRenderer is now smaller than it was before
-      // we deleted the tracks
-      const newTrackRendererHeight = hgc.instance().tiledPlots.aa.trackRenderer.currentProps.height;
-      expect(newTrackRendererHeight).to.be.below(trackRendererHeight);
-      waitForTilesLoaded(hgc, done);
-    });
-
-    it('Adds a center heatmap track', (done) => {
-      hgc.instance().handleTrackAdded('aa', heatmapTrack, 'center');
-
-      hgc.setState(hgc.instance().state);
-      hgc.instance().tiledPlots.aa.measureSize();
-
-      // setTimeout(done, tileLoadTime);
-      waitForTilesLoaded(hgc, done);
-    });
-
-    it('Checks to make sure the newly added heatmap was large enough and deletes a track', (done) => {
-      const prevTrackRendererHeight = hgc.instance().tiledPlots.aa.trackRenderer.currentProps.height;
-      const prevTotalHeight = hgc.instance().calculateViewDimensions(hgc.instance().state.views.aa).totalHeight;
-
-      const newView = hgc.instance().handleCloseTrack('aa', 'hcl').aa;
-      hgc.setState(hgc.instance().state);
-      // hgc.instance().tiledPlots['aa'].measureSize();
-
-      // let nextTrackRendererHeight = hgc.instance().tiledPlots['aa'].trackRenderer.currentProps.height;
-      const nextTotalHeight = hgc.instance().calculateViewDimensions(newView).totalHeight;
-
-      // expect(nextTrackRendererHeight).to.be.equal(prevTrackRendererHeight - 57);
-      expect(nextTotalHeight).to.be.below(prevTotalHeight);
-
-      // setTimeout(done, shortLoadTime);
-      done();
-    });
-
-    it('Should resize the center track', (done) => {
-      const view = hgc.instance().state.views.aa;
-      view.layout.h += 2;
-
-      hgc.setState(hgc.instance().state);
-      hgc.instance().tiledPlots.aa.measureSize();
-
-      // setTimeout(done, shortLoadTime);
-      waitForTilesLoaded(hgc, done);
-    });
-
-    it('Should add a bottom track and have the new height', (done) => {
-      const prevHeight = hgc.instance().tiledPlots.aa.trackRenderer.getTrackObject('heatmap3').dimensions[1]
-
-      const newTrack = JSON.parse(JSON.stringify(horizontalHeatmapTrack));
-      newTrack.uid = 'xyx1';
-
-      hgc.instance().handleTrackAdded('aa', newTrack, 'bottom');
-      hgc.setState(hgc.instance().state);
-      hgc.instance().tiledPlots.aa.measureSize();
-      // skip this test for now
-      done();
-      /*
-
-      // adding a new track should not make the previous one smaller
-
-      const newHeight = hgc.instance().tiledPlots.aa.trackRenderer.getTrackObject('heatmap3').dimensions[1]
-      console.log('prevHeight:', prevHeight, 'newHeight:', newHeight);
-      expect(prevHeight).to.eql(newHeight);
-
-      waitForTilesLoaded(hgc, done);
-      */
-    });
-
-    it('Should resize the center', (done) => {
-      const view = hgc.instance().state.views.aa;
-      view.layout.h += 2;
-
-      hgc.setState(hgc.instance().state);
-      hgc.instance().tiledPlots.aa.measureSize();
-
-      waitForTilesLoaded(hgc, done);
-    });
-
-    it('Should delete the bottom track and not resize the center', (done) => {
-      const prevSize = hgc.instance().tiledPlots.aa.trackRenderer.getTrackObject('heatmap3').dimensions[1];
-
-      hgc.instance().handleCloseTrack('aa', 'xyx1');
-      hgc.setState(hgc.instance().state);
-      hgc.instance().tiledPlots.aa.measureSize();
-
-      const nextSize = hgc.instance().tiledPlots.aa.trackRenderer.getTrackObject('heatmap3').dimensions[1];
-
-      // expect(nextSize).to.be.eql(prevSize);
-
-      waitForTilesLoaded(hgc, done);
+
+      waitForJsonComplete(done);
+    });
+
+    it('Add the grid', (done) => {
+      hgc.instance().handleTracksAdded('aa', [chromosomeGridTrack], 'center');
+
+      hgc.instance().setState(hgc.instance().state);
+
+      waitForJsonComplete(done);
+    });
+
+    it('Should show a grid', (done) => {
+      const outputJSON = JSON.parse(hgc.instance().getViewsAsString());
+
+      expect(outputJSON.views[0].tracks.center[0]).to.have.property('contents');
+
+      // should have two tracks
+      expect(outputJSON.views[0].tracks.center[0].contents.length).to.be.above(1);
+
+      waitForJsonComplete(done);
     });
   });
   return;
 
-  describe('Value scale locking', () => {
+  describe('Colormap tests', () => {
     it('Cleans up previously created instances and mounts a new component', (done) => {
       if (hgc) {
         hgc.unmount();
@@ -505,6 +310,927 @@
       waitForTilesLoaded(hgc, done);
     });
 
+    it('Ensures that the custom color map loads properly', (done) => {
+      console.log('heatmap options:', HeatmapOptions);
+
+      hgc.instance().tiledPlots.aa.handleConfigureTrack(
+        twoViewConfig.views[0].tracks.center[0].contents[0],
+        HeatmapOptions);
+
+      waitForTilesLoaded(hgc, done);
+    });
+  });
+
+  describe('Close view tests', () => {
+    it('Cleans up previously created instances and mounts a new component', (done) => {
+      if (hgc) {
+        hgc.unmount();
+        hgc.detach();
+      }
+
+      if (div) {
+        global.document.body.removeChild(div);
+      }
+
+      div = global.document.createElement('div');
+      global.document.body.appendChild(div);
+
+      div.setAttribute('style', 'height:800px; width:800px');
+      div.setAttribute('id', 'single-view');
+      hgc = mount(<HiGlassComponent
+        options={{ bounded: true }}
+        viewConfig={twoViewConfig}
+      />,
+        { attachTo: div });
+
+      waitForTilesLoaded(hgc, done);
+    });
+
+    it('Ensures that when a view is closed, the PIXI graphics are removed', (done) => {
+      hgc.instance().handleCloseView('view2');
+
+      // console.log('hgc.instance:', hgc.instance().pixiStage.children);
+      // hgc.setState(hgc.instance().state);
+
+      // console.log('checking...', hgc.instance().pixiStage.children);
+      // since we removed one of the children, there should be only one left
+      expect(hgc.instance().pixiStage.children.length).to.eql(1);
+
+      waitForTilesLoaded(hgc, done);
+    });
+  });
+  return;
+
+  describe('Multiple track addition', () => {
+    let atm = null;
+
+    it('Cleans up previously created instances and mounts a new component', (done) => {
+      if (hgc) {
+        hgc.unmount();
+        hgc.detach();
+      }
+
+      if (div) {
+        global.document.body.removeChild(div);
+      }
+
+      div = global.document.createElement('div');
+      global.document.body.appendChild(div);
+
+      div.setAttribute('style', 'width:800px;background-color: lightgreen');
+      div.setAttribute('id', 'simple-hg-component');
+
+      hgc = mount(<HiGlassComponent
+        options={{ bounded: false }}
+        viewConfig={oneViewConfig}
+      />,
+        { attachTo: div });
+
+      waitForTilesLoaded(hgc, done);
+    });
+
+    it('should open the AddTrackModal', (done) => {
+      // this was to test an example from the higlass-website demo page
+      // where the issue was that the genome position search box was being
+      // styled with a margin-bottom of 10px, fixed by setting the style of
+      // genome-position-search to specify margin-bottom app/styles/GenomePositionSearchBox.css
+      const tiledPlot = hgc.instance().tiledPlots.aa;
+      tiledPlot.handleAddTrack('top');
+
+      hgc.update();
+
+      atm = tiledPlot.addTrackModal;
+      const inputField = ReactDOM.findDOMNode(atm.tilesetFinder.searchBox);
+
+      // make sure the input field is equal to the document's active element
+      // e.g. that it has focus
+      expect(inputField).to.be.eql(document.activeElement);
+
+      waitForJsonComplete(done);
+    });
+
+    it('should select one plot type and double click', (done) => {
+      const tilesetFinder = atm.tilesetFinder;
+      tilesetFinder.handleSelectedOptions(['http://higlass.io/api/v1/CQMd6V_cRw6iCI_-Unl3PQ']);
+      hgc.update();
+
+      tilesetFinder.props.onDoubleClick(tilesetFinder.state.options['http://higlass.io/api/v1/CQMd6V_cRw6iCI_-Unl3PQ']);
+
+      waitForJsonComplete(done);
+    });
+
+    it('should reopen the AddTrackModal', (done) => {
+      // open up the add track dialog for the next tests
+      const tiledPlot = hgc.instance().tiledPlots.aa;
+      tiledPlot.handleAddTrack('top');
+      hgc.update();
+      atm = tiledPlot.addTrackModal;
+      waitForJsonComplete(done);
+    });
+
+    it('should select two different plot types', (done) => {
+      const tilesetFinder = atm.tilesetFinder;
+
+      tilesetFinder.handleSelectedOptions(['http://higlass.io/api/v1/TO3D5uHjSt6pyDPEpc1hpA', 'http://higlass.io/api/v1/Nn8aA4qbTnmaa-oGGbuE-A']);
+
+      hgc.update();
+
+      waitForTilesLoaded(hgc, done);
+    });
+
+    it('should add these plot types', (done) => {
+      atm.handleSubmit();
+
+      const tiledPlot = hgc.instance().tiledPlots.aa;
+      tiledPlot.handleAddTrack('top');
+
+      hgc.update();
+
+      atm = tiledPlot.addTrackModal;
+
+      waitForJsonComplete(done);
+    });
+
+    it('should select a few different tracks and check for the plot type selection', (done) => {
+      const tilesetFinder = atm.tilesetFinder;
+
+      tilesetFinder.handleSelectedOptions(['http://higlass.io/api/v1/CQMd6V_cRw6iCI_-Unl3PQ',
+        'http://higlass.io/api/v1/GUm5aBiLRCyz2PsBea7Yzg']);
+
+      hgc.update();
+
+      let ptc = atm.plotTypeChooser;
+
+      console.log('ptc:', ptc);
+
+      expect(ptc.AVAILABLE_TRACK_TYPES.length).to.eql(0);
+
+      tilesetFinder.handleSelectedOptions(['http://higlass.io/api/v1/NNlxhMSCSnCaukAtdoKNXw',
+        'http://higlass.io/api/v1/GGKJ59R-RsKtwgIgFohOhA']);
+
+      hgc.update();
+
+      ptc = atm.plotTypeChooser;
+
+
+      // should just have the horizontal-heatmap track type
+      expect(ptc.AVAILABLE_TRACK_TYPES.length).to.eql(1);
+
+      done();
+    });
+    return;
+
+    it('should add the selected tracks', (done) => {
+      // atm.unmount();
+      atm.handleSubmit();
+      // hgc.update();
+      const viewConf = JSON.parse(hgc.instance().getViewsAsString());
+
+      expect(viewConf.views[0].tracks.top.length).to.eql(6);
+
+      hgc.update();
+
+      done();
+    });
+  });
+  return;
+
+  describe('Three views and linking', () => {
+    it('Cleans up previously created instances and mounts a new component', (done) => {
+      if (hgc) {
+        hgc.unmount();
+        hgc.detach();
+      }
+
+      if (div) {
+        global.document.body.removeChild(div);
+      }
+
+
+      div = global.document.createElement('div');
+      global.document.body.appendChild(div);
+
+      div.setAttribute('style', 'height:400px; width:800px;background-color: lightgreen');
+      div.setAttribute('id', 'simple-hg-component');
+
+      hgc = mount(<HiGlassComponent
+        options={{ bounded: true }}
+        viewConfig={threeViews}
+      />,
+        { attachTo: div });
+
+      waitForTilesLoaded(hgc, done);
+    });
+
+    it('Links two views and moves to the side', (done) => {
+      hgc.instance().handleLocationLockChosen('aa', 'bb');
+      hgc.instance().handleZoomLockChosen('aa', 'bb');
+
+      hgc.instance().tiledPlots.aa.trackRenderer.setCenter(
+        1799508622.8021536, 1801234331.7949603, 17952.610495328903);
+      waitForTilesLoaded(hgc, done);
+    });
+
+    it('Checks to make sure that the two views have moved to the same place', (done) => {
+      const aaXScale = hgc.instance().xScales.aa;
+      const aaYScale = hgc.instance().yScales.aa;
+
+      const bbXScale = hgc.instance().xScales.bb;
+      const bbYScale = hgc.instance().yScales.bb;
+
+      const [aaCenterX, aaCenterY, aaK] = scalesCenterAndK(aaXScale, aaYScale);
+      const [bbCenterX, bbCenterY, bbK] = scalesCenterAndK(bbXScale, bbYScale);
+
+      expect(aaCenterX - bbCenterX).to.be.below(0.001);
+      expect(aaCenterY - bbCenterY).to.be.below(0.001);
+
+      done();
+    });
+
+    it('Links the third view', (done) => {
+      hgc.instance().handleLocationYanked('cc', 'aa');
+      hgc.instance().handleZoomYanked('cc', 'aa');
+
+      hgc.instance().handleLocationLockChosen('bb', 'cc');
+      hgc.instance().handleZoomLockChosen('bb', 'cc');
+
+      hgc.instance().tiledPlots.aa.trackRenderer.setCenter(
+        1799509622.8021536, 1801244331.7949603, 17952.610495328903);
+
+      waitForTilesLoaded(hgc, done);
+    });
+
+    it('Makes sure that the third view moved', (done) => {
+      const aaXScale = hgc.instance().xScales.aa;
+      const aaYScale = hgc.instance().yScales.aa;
+
+      const ccXScale = hgc.instance().xScales.cc;
+      const ccYScale = hgc.instance().yScales.cc;
+
+      const [aaCenterX, aaCenterY, aaK] = scalesCenterAndK(aaXScale, aaYScale);
+      const [ccCenterX, ccCenterY, ccK] = scalesCenterAndK(ccXScale, ccYScale);
+
+      expect(aaCenterX - ccCenterX).to.be.below(0.001);
+      expect(aaCenterY - ccCenterY).to.be.below(0.001);
+
+
+      waitForTilesLoaded(hgc, done);
+    });
+  });
+
+  describe('AddTrackModal', () => {
+    it('Cleans up previously created instances and mounts a new component', (done) => {
+      if (hgc) {
+        hgc.unmount();
+        hgc.detach();
+      }
+
+      if (div) {
+        global.document.body.removeChild(div);
+      }
+
+      div = global.document.createElement('div');
+      global.document.body.appendChild(div);
+
+      div.setAttribute('style', 'height:400px; width:800px;background-color: lightgreen');
+      div.setAttribute('id', 'simple-hg-component');
+
+      hgc = mount(<HiGlassComponent
+        options={{ bounded: true }}
+        viewConfig={oneViewConfig}
+      />,
+        { attachTo: div });
+
+      waitForTilesLoaded(hgc, done);
+    });
+
+    it('has the focus in the searchbar when adding a new track', (done) => {
+      const tiledPlot = hgc.instance().tiledPlots.aa;
+      tiledPlot.handleAddTrack('top');
+
+      hgc.update();
+
+      const inputField = ReactDOM.findDOMNode(tiledPlot.addTrackModal.tilesetFinder.searchBox);
+
+      // make sure the input field is equal to the document's active element
+      // e.g. that it has focus
+      expect(inputField).to.be.eql(document.activeElement);
+
+      waitForTilesLoaded(hgc, done);
+    });
+  });
+  return;
+
+  describe('1D viewport projection', () => {
+    let vpUid = null;
+    let vp2DUid = null;
+
+    it('Cleans up previously created instances and mounts a new component', (done) => {
+      if (hgc) {
+        hgc.unmount();
+        hgc.detach();
+      }
+
+      if (div) {
+        global.document.body.removeChild(div);
+      }
+
+      div = global.document.createElement('div');
+      global.document.body.appendChild(div);
+
+      div.setAttribute('style', 'width:800px;background-color: lightgreen');
+      div.setAttribute('id', 'simple-hg-component');
+
+      const newViewConf = JSON.parse(JSON.stringify(project1D));
+
+      const center1 = JSON.parse(JSON.stringify(heatmapTrack));
+      center1.height = 200;
+      const center2 = JSON.parse(JSON.stringify(heatmapTrack));
+      center2.height = 200;
+
+      newViewConf.views[0].tracks.center = [center1];
+      newViewConf.views[1].tracks.center = [center2];
+
+      newViewConf.views[0].layout.h = 10;
+      newViewConf.views[1].layout.h = 10;
+
+      hgc = mount(<HiGlassComponent
+        options={{ bounded: false }}
+        viewConfig={newViewConf}
+      />,
+        { attachTo: div });
+
+      waitForTilesLoaded(hgc, done);
+    });
+
+    it('Should lock the location without throwing an error', (done) => {
+      hgc.instance().handleLocationLockChosen('aa', 'bb');
+      // the viewconf contains a location lock, we need to ignore it
+      //
+      const track = getTrackObject(hgc, 'bb', 'line2');
+      expect(track.labelText.text.indexOf('hg19')).to.eql(0);
+
+      const overlayElements = document.getElementsByClassName('overlay');
+
+      // there should be two colorbars
+      expect(overlayElements.length).to.eql(2);
+
+      waitForTilesLoaded(hgc, done);
+    });
+
+    it('Should add a vertical viewport projection', (done) => {
+      vpUid = hgc.instance().handleViewportProjected('bb', 'aa', 'vline1');
+      // hgc.instance().tiledPlots['aa'].trackRenderer.setCenter(2540607259.217122,2541534691.921077,195.2581009864807);
+      // move the viewport just a little bit
+      const overlayElements = document.getElementsByClassName('overlay');
+
+      // we should have created an overlay element
+      expect(overlayElements.length).to.eql(3);
+
+      waitForTilesLoaded(hgc, done);
+    });
+
+    it('Should project the viewport of view2 onto the gene annotations track', (done) => {
+      vpUid = hgc.instance().handleViewportProjected('bb', 'aa', 'ga1');
+      hgc.instance().tiledPlots.aa.trackRenderer.setCenter(2540607259.217122, 2541534691.921077, 195.2581009864807);
+      // move the viewport just a little bit
+      //
+      waitForTilesLoaded(hgc, done);
+    });
+
+    it('Should make sure that the track labels still contain the assembly', (done) => {
+      const track = getTrackObject(hgc, 'bb', 'line2');
+      expect(track.labelText.text.indexOf('hg19')).to.eql(0);
+      waitForTilesLoaded(hgc, done);
+    });
+
+    it('Add a 2D vertical projection and move the lower track to different location', (done) => {
+      const track = getTrackObject(hgc, 'bb', 'line2');
+
+      hgc.instance().tiledPlots.bb.trackRenderer.setCenter(2540607259.217122, 2541534691.921077, 87.50166702270508);
+      vp2DUid = hgc.instance().handleViewportProjected('bb', 'aa', 'heatmap3');
+
+      waitForTilesLoaded(hgc, done);
+    });
+
+    it('Resize the 1D projection', (done) => {
+      const viewportTracker = getTrackObject(hgc, 'aa', vpUid);
+      const viewport2DTracker = getTrackObject(hgc, 'aa', vp2DUid);
+
+      // the 2D viewport tracker domains shouldn't change
+      const preResizeYDomain = viewport2DTracker.viewportYDomain;
+      viewportTracker.setDomainsCallback([2540588996.465288, 2540640947.3589344],
+        [2541519510.3818445, 2541549873.460309]);
+
+      const postResizeYDomain = JSON.parse(JSON.stringify(viewport2DTracker.viewportYDomain));
+
+      expect(preResizeYDomain[1] - postResizeYDomain[1]).to.be.below(0.0001);
+      expect(preResizeYDomain[1] - postResizeYDomain[1]).to.be.below(0.0001);
+
+      waitForTilesLoaded(hgc, done);
+    });
+  });
+  return;
+
+  describe('Single view', () => {
+    it('Cleans up previously created instances and mounts a new component', (done) => {
+      if (hgc) {
+        hgc.unmount();
+        hgc.detach();
+      }
+
+      if (div) {
+        global.document.body.removeChild(div);
+      }
+
+      div = global.document.createElement('div');
+      global.document.body.appendChild(div);
+
+      div.setAttribute('style', 'width:800px;background-color: lightgreen');
+      div.setAttribute('id', 'simple-hg-component');
+
+      hgc = mount(<HiGlassComponent
+        options={{ bounded: false }}
+        viewConfig={oneViewConfig}
+      />,
+        { attachTo: div });
+
+      waitForTilesLoaded(hgc, done);
+    });
+
+    it('should load the initial config', (done) => {
+      waitForTilesLoaded(hgc, done);
+    });
+
+    it('Changes the axis to inner right', (done) => {
+      const newOptions = {
+        axisPositionHorizontal: 'right',
+      };
+
+      hgc.instance().handleTrackOptionsChanged('aa', 'line1', newOptions);
+
+      const track = getTrackObject(hgc, 'aa', 'line1');
+      const pAxis = track.axis.pAxis;
+
+      // we want the axis labels to be to the left of the end of the track
+      expect(pAxis.position.x).to.be.above(track.position[0]);
+      expect(pAxis.children[0].x).to.be.below(0);
+
+      waitForTilesLoaded(hgc, done);
+    });
+
+    it('Changes the axis to outside right', (done) => {
+      const newOptions = {
+        axisPositionHorizontal: 'outsideRight',
+      };
+
+      hgc.instance().handleTrackOptionsChanged('aa', 'line1', newOptions);
+
+      const track = getTrackObject(hgc, 'aa', 'line1');
+      const pAxis = track.axis.pAxis;
+
+
+      // we want the axis labels to be to the left of the end of the track
+      expect(pAxis.position.x).to.be.above(track.position[0]);
+      expect(pAxis.children[0].x).to.be.above(0);
+
+      waitForTilesLoaded(hgc, done);
+    });
+
+    it('Changes the axis to outside left', (done) => {
+      const newOptions = {
+        axisPositionHorizontal: 'outsideLeft',
+      };
+
+      hgc.instance().handleTrackOptionsChanged('aa', 'line1', newOptions);
+
+      const track = getTrackObject(hgc, 'aa', 'line1');
+      const pAxis = track.axis.pAxis;
+
+      // we want the axis labels to be to the left of the end of the track
+      expect(pAxis.position.x).to.be.eql(track.position[0]);
+      expect(pAxis.children[0].x).to.be.below(0);
+
+      waitForTilesLoaded(hgc, done);
+    });
+
+    it('Changes the axis to the left', (done) => {
+      const newOptions = {
+        axisPositionHorizontal: 'left',
+      };
+
+      hgc.instance().handleTrackOptionsChanged('aa', 'line1', newOptions);
+
+      const track = getTrackObject(hgc, 'aa', 'line1');
+      const pAxis = track.axis.pAxis;
+
+      // we want the axis labels to be to the left of the end of the track
+      expect(pAxis.position.x).to.be.eql(track.position[0]);
+      expect(pAxis.children[0].x).to.be.above(0);
+
+      waitForTilesLoaded(hgc, done);
+    });
+
+    it('Changes the axis to the top', (done) => {
+      const newOptions = {
+        axisPositionHorizontal: null,
+        axisPositionVertical: 'top',
+      };
+
+      hgc.instance().handleTrackOptionsChanged('aa', 'vline1', newOptions);
+
+      const track = getTrackObject(hgc, 'aa', 'vline1').originalTrack;
+      const pAxis = track.axis.pAxis;
+
+      // we want the axis labels to be to the left of the end of the track
+      expect(pAxis.position.x).to.be.eql(track.position[0]);
+      expect(pAxis.children[0].x).to.be.above(0);
+
+      waitForTilesLoaded(hgc, done);
+    });
+
+    it('Changes the axis to the outside top', (done) => {
+      const newOptions = {
+        axisPositionHorizontal: null,
+        axisPositionVertical: 'outsideTop',
+      };
+
+      hgc.instance().handleTrackOptionsChanged('aa', 'vline1', newOptions);
+
+      const track = getTrackObject(hgc, 'aa', 'vline1').originalTrack;
+      const pAxis = track.axis.pAxis;
+
+      // we want the axis labels to be to the left of the end of the track
+      expect(pAxis.position.x).to.be.eql(track.position[0]);
+      expect(pAxis.children[0].x).to.be.below(0);
+
+      waitForTilesLoaded(hgc, done);
+    });
+
+    it('Changes the axis to the outside bottom', (done) => {
+      const newOptions = {
+        axisPositionHorizontal: null,
+        axisPositionVertical: 'outsideBottom',
+      };
+
+      hgc.instance().handleTrackOptionsChanged('aa', 'vline1', newOptions);
+
+      const track = getTrackObject(hgc, 'aa', 'vline1').originalTrack;
+      const pAxis = track.axis.pAxis;
+
+      // we want the axis labels to be to the left of the end of the track
+      expect(pAxis.position.x).to.be.above(track.position[0]);
+      expect(pAxis.children[0].x).to.be.above(0);
+
+      waitForTilesLoaded(hgc, done);
+    });
+
+    it('Changes the axis to the bottom', (done) => {
+      const newOptions = {
+        axisPositionVertical: 'bottom',
+      };
+
+      hgc.instance().handleTrackOptionsChanged('aa', 'vline1', newOptions);
+
+      const track = getTrackObject(hgc, 'aa', 'vline1').originalTrack;
+      const pAxis = track.axis.pAxis;
+
+      // we want the axis labels to be to the left of the end of the track
+      expect(pAxis.position.x).to.be.above(track.position[0]);
+      expect(pAxis.children[0].x).to.be.below(0);
+
+      waitForTilesLoaded(hgc, done);
+    });
+  });
+
+  describe('Track addition and removal', () => {
+    it('Cleans up previously created instances and mounts a new component', (done) => {
+      if (hgc) {
+        hgc.unmount();
+        hgc.detach();
+      }
+
+      if (div) {
+        global.document.body.removeChild(div);
+      }
+
+      div = global.document.createElement('div');
+      global.document.body.appendChild(div);
+
+      div.setAttribute('style', 'width:800px;background-color: lightgreen');
+      div.setAttribute('id', 'simple-hg-component');
+
+      hgc = mount(<HiGlassComponent
+        options={{ bounded: false }}
+        viewConfig={testViewConfX2}
+      />,
+        { attachTo: div });
+
+      waitForTilesLoaded(hgc, done);
+    });
+
+    it('should load the initial config', (done) => {
+      // this was to test an example from the higlass-website demo page
+      // where the issue was that the genome position search box was being
+      // styled with a margin-bottom of 10px, fixed by setting the style of
+      // genome-position-search to specify margin-bottom app/styles/GenomePositionSearchBox.css
+      expect(hgc.instance().state.views.aa.layout.h).to.be.eql(6);
+
+      done();
+    });
+
+    it('should change the opacity of the first text label to 20%', (done) => {
+      const newOptions = JSON.parse(JSON.stringify(testViewConfX2.views[0].tracks.top[0].options));
+      newOptions.labelTextOpacity = 0.2;
+
+      hgc.instance().handleTrackOptionsChanged('aa', 'line1', newOptions);
+      hgc.setState(hgc.instance().state);
+
+      expect(getTrackObject(hgc, 'aa', 'line1').labelText.alpha).to.be.below(0.21);
+
+      waitForTilesLoaded(hgc, done);
+    });
+
+    it('should change the stroke width of the second line to 5', (done) => {
+      const newOptions = JSON.parse(JSON.stringify(testViewConfX2.views[0].tracks.top[1].options));
+      newOptions.lineStrokeWidth = 5;
+
+      hgc.instance().handleTrackOptionsChanged('aa', 'line2', newOptions);
+      hgc.setState(hgc.instance().state);
+
+      expect(getTrackObject(hgc, 'aa', 'line1').labelText.alpha).to.be.below(0.21);
+
+      waitForTilesLoaded(hgc, done);
+    });
+
+    it('should do something else', (done) => {
+      waitForTilesLoaded(hgc, done);
+    });
+  });
+
+  describe('Value interval track tests', () => {
+    it('Cleans up previously created instances and mounts a new component', (done) => {
+      if (hgc) {
+        hgc.unmount();
+        hgc.detach();
+      }
+
+      if (div) {
+        global.document.body.removeChild(div);
+      }
+
+      div = global.document.createElement('div');
+      global.document.body.appendChild(div);
+
+      div.setAttribute('style', 'height:800px; width:800px');
+      div.setAttribute('id', 'single-view');
+      hgc = mount(<HiGlassComponent
+        options={{ bounded: true }}
+        viewConfig={twoViewConfig}
+      />,
+        { attachTo: div });
+
+      waitForTilesLoaded(hgc, done);
+    });
+
+    it("doesn't export maxWidth or filetype", () => {
+      const viewString = hgc.instance().getViewsAsString();
+
+      // expect(viewString.indexOf('1d-value-interval')).to.be.above(0);
+      expect(viewString.indexOf('maxWidth')).to.be.below(0);
+      expect(viewString.indexOf('filetype')).to.be.below(0);
+      expect(viewString.indexOf('binsPerDimension')).to.be.below(0);
+    });
+  });
+  return;
+
+  describe('Starting with an existing genome position search box', () => {
+    it('Cleans up previously created instances and mounts a new component', (done) => {
+      if (hgc) {
+        hgc.unmount();
+        hgc.detach();
+      }
+
+      if (div) {
+        global.document.body.removeChild(div);
+      }
+
+      div = global.document.createElement('div');
+      global.document.body.appendChild(div);
+
+      div.setAttribute('style', 'width:800px;background-color: lightgreen');
+      div.setAttribute('id', 'simple-hg-component');
+
+      hgc = mount(<HiGlassComponent
+        options={{ bounded: false }}
+        viewConfig={onlyGPSB}
+      />,
+        { attachTo: div });
+
+      hgc.update();
+      waitForTilesLoaded(hgc, done);
+    });
+
+    it('Makes the search box invisible', (done) => {
+      hgc.instance().handleTogglePositionSearchBox('aa');
+
+      waitForJsonComplete(done);
+    });
+
+    it('Makes the search box visible again', (done) => {
+      hgc.instance().handleTogglePositionSearchBox('aa');
+
+      waitForJsonComplete(done);
+    });
+
+    it('Searches for strings with spaces at the beginning', (done) => {
+      const gpsb = hgc.instance().genomePositionSearchBoxes.aa;
+
+      let [range1, range2] = gpsb.searchField.searchPosition('  chr1:1-1000 & chr1:2001-3000');
+
+      expect(range1[0]).to.eql(1);
+      expect(range1[1]).to.eql(1000);
+
+      expect(range2[0]).to.eql(2001);
+      expect(range2[1]).to.eql(3000);
+
+      [range1, range2] = gpsb.searchField.searchPosition('chr1:1-1000 & chr1:2001-3000');
+      console.log('range1:', range1, 'range2:', range2);
+
+      expect(range1[0]).to.eql(1);
+      expect(range1[1]).to.eql(1000);
+
+      done();
+    });
+
+    it('Ensures that hg38 is in the list of available assemblies', (done) => {
+      expect(hgc.instance().genomePositionSearchBoxes.aa.state.availableAssemblies).to.include('hg38');
+      done();
+    });
+
+    it('Selects mm9', (done) => {
+      const dropdownButton = hgc.find('.assembly-pick-button');
+      hgc.instance().genomePositionSearchBoxes.aa.handleAssemblySelect('mm9');
+
+      waitForJsonComplete(done);
+    });
+
+    it('Checks that mm9 was properly set and switches back to hg19', (done) => {
+      hgc.update();
+      const button = new ReactWrapper(hgc.instance().genomePositionSearchBoxes.aa.assemblyPickButton, true);
+      expect(button.props().title).to.be.eql('mm9');
+
+      hgc.instance().genomePositionSearchBoxes.aa.handleAssemblySelect('hg19');
+
+      waitForJsonComplete(done);
+    });
+
+    it('Checks that hg19 was properly', (done) => {
+      hgc.update();
+      const button = new ReactWrapper(hgc.instance().genomePositionSearchBoxes.aa.assemblyPickButton, true);
+      expect(button.props().title).to.be.eql('hg19');
+
+      waitForJsonComplete(done);
+    });
+  });
+  return;
+
+  describe('Window resizing', () => {
+    const vpUid = null;
+    const vp2DUid = null;
+
+    it('Cleans up previously created instances and mounts a new component', (done) => {
+      if (hgc) {
+        hgc.unmount();
+        hgc.detach();
+      }
+
+      if (div) {
+        global.document.body.removeChild(div);
+      }
+
+      div = global.document.createElement('div');
+      global.document.body.appendChild(div);
+
+      div.setAttribute('style', 'width:300px; height: 400px; background-color: lightgreen');
+      div.setAttribute('id', 'simple-hg-component');
+
+      const newViewConf = JSON.parse(JSON.stringify(project1D));
+
+      const center1 = JSON.parse(JSON.stringify(heatmapTrack));
+      const center2 = JSON.parse(JSON.stringify(heatmapTrack));
+
+      newViewConf.views[0].tracks.center = [center1];
+      newViewConf.views[1].tracks.center = [center2];
+
+      newViewConf.views[0].layout.h = 10;
+      newViewConf.views[1].layout.h = 10;
+
+      hgc = mount(<HiGlassComponent
+        options={{ bounded: true }}
+        viewConfig={newViewConf}
+      />,
+        { attachTo: div });
+
+      waitForTilesLoaded(hgc, done);
+    });
+
+    it('Sends a resize event to fit the current view into the window', (done) => {
+      const resizeEvent = new Event('resize');
+
+      window.dispatchEvent(resizeEvent);
+
+      waitForTilesLoaded(hgc, done);
+    });
+
+    it('Resize the view', (done) => {
+      div.setAttribute('style', 'width: 600px; height: 600px; background-color: lightgreen');
+      const resizeEvent = new Event('resize');
+
+      window.dispatchEvent(resizeEvent);
+
+      waitForTilesLoaded(hgc, done);
+    });
+
+    it('Expect the the chosen rowHeight to be less than 24', (done) => {
+      expect(hgc.instance().state.rowHeight).to.be.below(24);
+
+      waitForTilesLoaded(hgc, done);
+    });
+  });
+
+  return;
+  describe('Track Resizing', () => {
+    const atm = null;
+
+    it('Cleans up previously created instances and mounts a new component', (done) => {
+      if (hgc) {
+        hgc.unmount();
+        hgc.detach();
+      }
+
+      if (div) {
+        global.document.body.removeChild(div);
+      }
+
+      div = global.document.createElement('div');
+      global.document.body.appendChild(div);
+
+      div.setAttribute('style', 'width:600px;height:600px;background-color: lightgreen');
+      div.setAttribute('id', 'simple-hg-component');
+
+      hgc = mount(<HiGlassComponent
+        options={{ bounded: true }}
+        viewConfig={oneTrackConfig}
+      />,
+        { attachTo: div });
+
+      waitForTilesLoaded(hgc, done);
+    });
+
+    it('Resizes one track ', (done) => {
+      const tp = getTiledPlot(hgc, 'aa');
+
+      tp.handleResizeTrack('line1', 289, 49);
+
+      // tp.setState(tp.state);
+      waitForTilesLoaded(hgc, done);
+    });
+
+    it('Ensures that the track object was resized', (done) => {
+      const track = getTrackObject(hgc, 'aa', 'line1');
+
+      expect(track.dimensions[1]).to.eql(49);
+
+      waitForTilesLoaded(hgc, done);
+    });
+  });
+
+  describe('Value scale locking', () => {
+    it('Cleans up previously created instances and mounts a new component', (done) => {
+      if (hgc) {
+        hgc.unmount();
+        hgc.detach();
+      }
+
+      if (div) {
+        global.document.body.removeChild(div);
+      }
+
+      div = global.document.createElement('div');
+      global.document.body.appendChild(div);
+
+      div.setAttribute('style', 'height:800px; width:800px');
+      div.setAttribute('id', 'single-view');
+      hgc = mount(<HiGlassComponent
+        options={{ bounded: true }}
+        viewConfig={twoViewConfig}
+      />,
+        { attachTo: div });
+
+      waitForTilesLoaded(hgc, done);
+    });
+
     it('locks the scales and recenters the page', (done) => {
       hgc.instance().handleValueScaleLocked('aa', 'heatmap1', 'view2', 'heatmap2');
       const track1 = hgc.instance().tiledPlots.aa.trackRenderer.getTrackObject('heatmap1');
@@ -551,7 +1277,6 @@
 
       hgc.instance().tiledPlots.aa.trackRenderer.setCenter(179943234.8692136, 180201760.5768778, 2887.21283197403);
 
-      console.log('waiting:');
       waitForTilesLoaded(hgc, done);
     });
 
@@ -622,6 +1347,7 @@
 
       waitForTilesLoaded(hgc, done);
     });
+    return;
 
     it('zooms out', (done) => {
       hgc.instance().tiledPlots.aa.trackRenderer.setCenter(2268233532.6257076, 2268099618.396191, 1710.4168190956116);
@@ -729,6 +1455,253 @@
       const domain2 = track2.valueScale.domain();
 
       done();
+    });
+  });
+
+  describe('Track positioning', () => {
+    it('Cleans up previously created instances and mounts a new component', (done) => {
+      if (hgc) {
+        hgc.unmount();
+        hgc.detach();
+      }
+
+      if (div) {
+        global.document.body.removeChild(div);
+      }
+
+      div = global.document.createElement('div');
+      global.document.body.appendChild(div);
+
+      div.setAttribute('style', 'width:800px;background-color: lightgreen');
+      div.setAttribute('id', 'simple-hg-component');
+
+      hgc = mount(<HiGlassComponent
+        options={{ bounded: false }}
+        viewConfig={horizontalDiagonalTrackViewConf}
+      />,
+        { attachTo: div });
+
+      waitForTilesLoaded(hgc, done);
+    });
+
+    it('should add and resize a vertical heatmp', (done) => {
+      hgc.instance().handleTrackAdded('aa', verticalHeatmapTrack, 'left');
+      hgc.instance().state.views.aa.tracks.left[0].width = 100;
+
+      hgc.setState(hgc.instance().state);
+      hgc.instance().tiledPlots.aa.measureSize();
+
+      const track = getTrackObject(hgc, 'aa', 'vh1');
+
+      expect(track.originalTrack.axis.track.flipText).to.eql(true);
+
+      waitForTilesLoaded(hgc, done);
+    });
+
+    it('Should flip the vertical heatmap', (done) => {
+      const views = hgc.instance().state.views;
+      const track = getTrackByUid(views.aa.tracks, 'vh1');
+
+      track.options.oneDHeatmapFlipped = 'yes';
+
+      const trackObj = getTrackObject(hgc, 'aa', 'vh1').originalTrack;
+      hgc.setState({
+        views,
+      });
+
+      // make sure the heatmap was flipped
+      expect(trackObj.pMain.scale.y).to.be.below(0);
+
+      done();
+    });
+
+    it('Should remove the vertical heatmap', (done) => {
+      hgc.instance().handleCloseTrack('aa', 'vh1');
+      hgc.setState(hgc.instance().state);
+      hgc.instance().tiledPlots.aa.measureSize();
+
+      // setTimeout(done, shortLoadTime);
+      waitForTilesLoaded(hgc, done);
+    });
+
+    it('should add a heatmap', (done) => {
+      // height defined in the testViewConf file, just the chromosome names
+      // track
+      expect(totalTrackPixelHeight(hgc.instance().state.views.aa)).to.eql(57);
+
+      hgc.instance().handleTrackAdded('aa', horizontalHeatmapTrack, 'top');
+
+      hgc.setState(hgc.instance().state);
+
+      // this should show the graphics, but it initially doesn't
+      // setTimeout(done, tileLoadTime);
+      waitForTilesLoaded(hgc, done);
+    });
+
+    it('should change the opacity of the label', (done) => {
+      hgc.instance().state.views.aa.tracks.top[0].options.labelBackgroundOpacity = 0.5;
+
+      hgc.setState(hgc.instance().state);
+      const horizontalHeatmap = getTrackObject(hgc, 'aa', 'hh1');
+
+      expect(horizontalHeatmap.options.labelBackgroundOpacity).to.eql(0.5);
+
+      // setTimeout(done, tileLoadTime);
+      done();
+    });
+
+    it('should have a horizontal heatmap scale', (done) => {
+      const horizontalHeatmap = getTrackObject(hgc, 'aa', 'hh1');
+
+      const svg = horizontalHeatmap.exportColorBarSVG();
+      const rect = svg.getElementsByClassName('color-rect')[0];
+
+      // let svgText = new XMLSerializer().serializeToString(svg);
+
+      done();
+    });
+
+    it('should add a large horizontal heatmap', (done) => {
+      // handleTrackAdded automatically sets the height
+      const prevHeight = hgc.instance().state.views.aa.layout.h;
+      hgc.instance().handleTrackAdded('aa', largeHorizontalHeatmapTrack, 'top');
+
+      hgc.setState(hgc.instance().state);
+
+      // setTimeout(done, tileLoadTime);
+      // make sure that the view has grown
+      expect(hgc.instance().state.views.aa.layout.h).to.be.above(prevHeight);
+
+      waitForTilesLoaded(hgc, done);
+    });
+
+
+    it('should add a few more horizontal tracks', (done) => {
+      const numNewTracks = 5;
+      for (let i = 0; i < numNewTracks; i++) {
+        const newTrackJson = JSON.parse(JSON.stringify(largeHorizontalHeatmapTrack));
+        newTrackJson.uid = slugid.nice();
+        hgc.setState(hgc.instance().state);
+
+        hgc.instance().handleTrackAdded('aa', newTrackJson, 'top');
+      }
+
+      hgc.setState(hgc.instance().state);
+
+      // setTimeout(done, tileLoadTime);
+      waitForTilesLoaded(hgc, done);
+    });
+
+    it('updates the view and deletes some tracks', (done) => {
+      // hgc.update();
+      const trackRendererHeight = hgc.instance().tiledPlots.aa.trackRenderer.currentProps.height;
+
+      const numToDelete = 3;
+      const toDeleteUids = [];
+      for (let i = 0; i < numToDelete; i++) {
+        const trackUid = hgc.instance().state.views.aa.tracks.top[i].uid;
+        toDeleteUids.push(trackUid);
+      }
+
+      for (const uid of toDeleteUids) {
+        hgc.instance().handleCloseTrack('aa', uid);
+      }
+
+      hgc.setState(hgc.instance().state);
+
+      hgc.instance().tiledPlots.aa.measureSize();
+
+      // make sure that the trackRenderer is now smaller than it was before
+      // we deleted the tracks
+      const newTrackRendererHeight = hgc.instance().tiledPlots.aa.trackRenderer.currentProps.height;
+      expect(newTrackRendererHeight).to.be.below(trackRendererHeight);
+      waitForTilesLoaded(hgc, done);
+    });
+
+    it('Adds a center heatmap track', (done) => {
+      hgc.instance().handleTrackAdded('aa', heatmapTrack, 'center');
+
+      hgc.setState(hgc.instance().state);
+      hgc.instance().tiledPlots.aa.measureSize();
+
+      // setTimeout(done, tileLoadTime);
+      waitForTilesLoaded(hgc, done);
+    });
+
+    it('Checks to make sure the newly added heatmap was large enough and deletes a track', (done) => {
+      const prevTrackRendererHeight = hgc.instance().tiledPlots.aa.trackRenderer.currentProps.height;
+      const prevTotalHeight = hgc.instance().calculateViewDimensions(hgc.instance().state.views.aa).totalHeight;
+
+      const newView = hgc.instance().handleCloseTrack('aa', 'hcl').aa;
+      hgc.setState(hgc.instance().state);
+      // hgc.instance().tiledPlots['aa'].measureSize();
+
+      // let nextTrackRendererHeight = hgc.instance().tiledPlots['aa'].trackRenderer.currentProps.height;
+      const nextTotalHeight = hgc.instance().calculateViewDimensions(newView).totalHeight;
+
+      // expect(nextTrackRendererHeight).to.be.equal(prevTrackRendererHeight - 57);
+      expect(nextTotalHeight).to.be.below(prevTotalHeight);
+
+      // setTimeout(done, shortLoadTime);
+      done();
+    });
+
+    it('Should resize the center track', (done) => {
+      const view = hgc.instance().state.views.aa;
+      view.layout.h += 2;
+
+      hgc.setState(hgc.instance().state);
+      hgc.instance().tiledPlots.aa.measureSize();
+
+      // setTimeout(done, shortLoadTime);
+      waitForTilesLoaded(hgc, done);
+    });
+
+    it('Should add a bottom track and have the new height', (done) => {
+      const prevHeight = hgc.instance().tiledPlots.aa.trackRenderer.getTrackObject('heatmap3').dimensions[1]
+
+      const newTrack = JSON.parse(JSON.stringify(horizontalHeatmapTrack));
+      newTrack.uid = 'xyx1';
+
+      hgc.instance().handleTrackAdded('aa', newTrack, 'bottom');
+      hgc.setState(hgc.instance().state);
+      hgc.instance().tiledPlots.aa.measureSize();
+      // skip this test for now
+      done();
+      /*
+
+      // adding a new track should not make the previous one smaller
+
+      const newHeight = hgc.instance().tiledPlots.aa.trackRenderer.getTrackObject('heatmap3').dimensions[1]
+      console.log('prevHeight:', prevHeight, 'newHeight:', newHeight);
+      expect(prevHeight).to.eql(newHeight);
+
+      waitForTilesLoaded(hgc, done);
+      */
+    });
+
+    it('Should resize the center', (done) => {
+      const view = hgc.instance().state.views.aa;
+      view.layout.h += 2;
+
+      hgc.setState(hgc.instance().state);
+      hgc.instance().tiledPlots.aa.measureSize();
+
+      waitForTilesLoaded(hgc, done);
+    });
+
+    it('Should delete the bottom track and not resize the center', (done) => {
+      const prevSize = hgc.instance().tiledPlots.aa.trackRenderer.getTrackObject('heatmap3').dimensions[1];
+
+      hgc.instance().handleCloseTrack('aa', 'xyx1');
+      hgc.setState(hgc.instance().state);
+      hgc.instance().tiledPlots.aa.measureSize();
+
+      const nextSize = hgc.instance().tiledPlots.aa.trackRenderer.getTrackObject('heatmap3').dimensions[1];
+
+      // expect(nextSize).to.be.eql(prevSize);
+
+      waitForTilesLoaded(hgc, done);
     });
   });
 
@@ -860,14 +1833,6 @@
     it('Exports to SVG', (done) => {
       const svg = hgc.instance().createSVG();
       const svgText = new XMLSerializer().serializeToString(svg);
-
-      console.log(
-        'Exports to SVG',
-        svgText.indexOf('dy="14"'),
-        svgText.indexOf('chr17:40,500,000'),
-        svgText.indexOf('line x1'),
-        svgText.indexOf('#777777'),
-      );
 
       // check to make sure that the horizontal labels shifted down
       // the horizontal lines' labels should be shifted down
@@ -1582,7 +2547,6 @@
 
 it('Changes the position of the brush to the top right', (done) => {
   const views = hgc.instance().state.views;
-  console.log('views:', views);
   views.aa.tracks.center[0].contents[0].options.colorbarPosition = 'topRight';
 
   hgc.instance().setState({ views });
@@ -1594,7 +2558,6 @@
 it('Moves the brush on one of the views', (done) => {
   const heatmapTrack = getTrackObject(hgc, 'aa', 'heatmap1');
 
-  console.log('lvs:', heatmapTrack.limitedValueScale.domain());
   const domain1 = heatmapTrack.limitedValueScale.domain();
 
 
@@ -1645,1200 +2608,11 @@
 });
 
 
-describe('Starting with an existing genome position search box', () => {
-  it('Cleans up previously created instances and mounts a new component', (done) => {
-    if (hgc) {
-      hgc.unmount();
-      hgc.detach();
-    }
-
-    if (div) {
-      global.document.body.removeChild(div);
-    }
-
-    div = global.document.createElement('div');
-    global.document.body.appendChild(div);
-
-    div.setAttribute('style', 'width:800px;background-color: lightgreen');
-    div.setAttribute('id', 'simple-hg-component');
-
-    hgc = mount(<HiGlassComponent
-      options={{ bounded: false }}
-      viewConfig={onlyGPSB}
-    />,
-      { attachTo: div });
-
-    setTimeout(done, tileLoadTime);
-    hgc.update();
-  });
-
-  it('Makes the search box invisible', (done) => {
-    hgc.instance().handleTogglePositionSearchBox('aa');
-
-    setTimeout(done, shortLoadTime);
-  });
-
-  it('Makes the search box visible again', (done) => {
-    hgc.instance().handleTogglePositionSearchBox('aa');
-
-    setTimeout(done, shortLoadTime);
-  });
-
-  it('Searches for strings with spaces at the beginning', (done) => {
-    const gpsb = hgc.instance().genomePositionSearchBoxes.aa;
-
-    let [range1, range2] = gpsb.searchField.searchPosition('  chr1:1-1000 & chr1:2001-3000');
-    console.log('range1:', range1, 'range2:', range2);
-
-    expect(range1[0]).to.eql(1);
-    expect(range1[1]).to.eql(1000);
-
-    expect(range2[0]).to.eql(2001);
-    expect(range2[1]).to.eql(3000);
-
-    [range1, range2] = gpsb.searchField.searchPosition('chr1:1-1000 & chr1:2001-3000');
-    console.log('range1:', range1, 'range2:', range2);
-
-    expect(range1[0]).to.eql(1);
-    expect(range1[1]).to.eql(1000);
-
-    done();
-  });
-
-  it('Ensures that hg38 is in the list of available assemblies', (done) => {
-    expect(hgc.instance().genomePositionSearchBoxes.aa.state.availableAssemblies).to.include('hg38');
-    done();
-  });
-
-  it('Selects mm9', (done) => {
-    const dropdownButton = hgc.find('.assembly-pick-button');
-    hgc.instance().genomePositionSearchBoxes.aa.handleAssemblySelect('mm9');
-
-    setTimeout(done, tileLoadTime);
-  });
-
-  it('Checks that mm9 was properly set and switches back to hg19', (done) => {
-    hgc.update();
-    const button = new ReactWrapper(hgc.instance().genomePositionSearchBoxes.aa.assemblyPickButton, true);
-    expect(button.props().title).to.be.eql('mm9');
-
-    hgc.instance().genomePositionSearchBoxes.aa.handleAssemblySelect('hg19');
-
-    setTimeout(done, tileLoadTime);
-  });
-
-  it('Checks that hg19 was properly', (done) => {
-    hgc.update();
-    const button = new ReactWrapper(hgc.instance().genomePositionSearchBoxes.aa.assemblyPickButton, true);
-    expect(button.props().title).to.be.eql('hg19');
-
-    setTimeout(done, shortLoadTime);
-  });
-});
-
-
-describe('Track Resizing', () => {
-  const atm = null;
-
-  it('Cleans up previously created instances and mounts a new component', (done) => {
-    if (hgc) {
-      hgc.unmount();
-      hgc.detach();
-    }
-
-    if (div) {
-      global.document.body.removeChild(div);
-    }
-
-    div = global.document.createElement('div');
-    global.document.body.appendChild(div);
-
-    div.setAttribute('style', 'width:600px;height:600px;background-color: lightgreen');
-    div.setAttribute('id', 'simple-hg-component');
-
-    hgc = mount(<HiGlassComponent
-      options={{ bounded: true }}
-      viewConfig={oneTrackConfig}
-    />,
-      { attachTo: div });
-
-    setTimeout(done, pageLoadTime);
-  });
-
-  it('Resizes one track ', (done) => {
-    const tp = getTiledPlot(hgc, 'aa');
-
-    tp.handleResizeTrack('line1', 289, 49);
-
-    // tp.setState(tp.state);
-
-    setTimeout(done, shortLoadTime);
-  });
-
-  it('Ensures that the track object was resized', (done) => {
-    const track = getTrackObject(hgc, 'aa', 'line1');
-
-    expect(track.dimensions[1]).to.eql(49);
-
-    setTimeout(done, shortLoadTime);
-  });
-});
-
-describe('Window resizing', () => {
-  const vpUid = null;
-  const vp2DUid = null;
-
-  it('Cleans up previously created instances and mounts a new component', (done) => {
-    if (hgc) {
-      hgc.unmount();
-      hgc.detach();
-    }
-
-    if (div) {
-      global.document.body.removeChild(div);
-    }
-
-    div = global.document.createElement('div');
-    global.document.body.appendChild(div);
-
-    div.setAttribute('style', 'width:300px; height: 400px; background-color: lightgreen');
-    div.setAttribute('id', 'simple-hg-component');
-
-    const newViewConf = JSON.parse(JSON.stringify(project1D));
-
-    const center1 = JSON.parse(JSON.stringify(heatmapTrack));
-    const center2 = JSON.parse(JSON.stringify(heatmapTrack));
-
-    newViewConf.views[0].tracks.center = [center1];
-    newViewConf.views[1].tracks.center = [center2];
-
-    newViewConf.views[0].layout.h = 10;
-    newViewConf.views[1].layout.h = 10;
-
-    hgc = mount(<HiGlassComponent
-      options={{ bounded: true }}
-      viewConfig={newViewConf}
-    />,
-      { attachTo: div });
-
-    setTimeout(done, pageLoadTime);
-  });
-
-  it('Sends a resize event to fit the current view into the window', (done) => {
-    const resizeEvent = new Event('resize');
-
-    window.dispatchEvent(resizeEvent);
-
-    setTimeout(done, shortLoadTime);
-  });
-
-  it('Resize the view', (done) => {
-    div.setAttribute('style', 'width: 600px; height: 600px; background-color: lightgreen');
-    const resizeEvent = new Event('resize');
-
-    window.dispatchEvent(resizeEvent);
-
-    setTimeout(done, shortLoadTime);
-  });
-
-  it('Expect the the chosen rowHeight to be less than 24', (done) => {
-    expect(hgc.instance().state.rowHeight).to.be.below(24);
-
-    setTimeout(done, shortLoadTime);
-  });
-});
-
-describe('Add overlay tracks', () => {
-  it('Cleans up previously created instances and mounts a new component', (done) => {
-    if (hgc) {
-      hgc.unmount();
-      hgc.detach();
-    }
-
-    if (div) {
-      global.document.body.removeChild(div);
-    }
-
-    div = global.document.createElement('div');
-    global.document.body.appendChild(div);
-
-    div.setAttribute('style', 'width:800px;background-color: lightgreen');
-    div.setAttribute('id', 'simple-hg-component');
-
-    beforeAll((done) => {
-      // wait for the page to load
-      testAsync(done);
-    });
-
-    hgc = mount(<HiGlassComponent
-      options={{ bounded: false }}
-      viewConfig={oneZoomedOutViewConf}
-    />,
-      { attachTo: div });
-
-    setTimeout(done, tileLoadTime);
-  });
-
-  it('Add the grid', (done) => {
-    hgc.instance().handleTracksAdded('aa', [chromosomeGridTrack], 'center');
-
-    hgc.instance().setState(hgc.instance().state);
-
-    setTimeout(done, shortLoadTime);
-  });
-
-  it('Should show a grid', (done) => {
-    const outputJSON = JSON.parse(hgc.instance().getViewsAsString());
-
-    expect(outputJSON.views[0].tracks.center[0]).to.have.property('contents');
-
-    // should have two tracks
-    expect(outputJSON.views[0].tracks.center[0].contents.length).to.be.above(1);
-
-    setTimeout(done, shortLoadTime);
-  });
-});
-
-describe('Colormap tests', () => {
-  it('Cleans up previously created instances and mounts a new component', (done) => {
-    if (hgc) {
-      hgc.unmount();
-      hgc.detach();
-    }
-
-    if (div) {
-      global.document.body.removeChild(div);
-    }
-
-    div = global.document.createElement('div');
-    global.document.body.appendChild(div);
-
-    div.setAttribute('style', 'height:800px; width:800px');
-    div.setAttribute('id', 'single-view');
-    hgc = mount(<HiGlassComponent
-      options={{ bounded: true }}
-      viewConfig={twoViewConfig}
-    />,
-      { attachTo: div });
-
-    setTimeout(done, pageLoadTime);
-  });
-
-  it('Ensures that the custom color map loads properly', (done) => {
-    hgc.instance().tiledPlots.aa.handleConfigureTrack(
-      twoViewConfig.views[0].tracks.center[0].contents[0],
-      HeatmapOptions);
-
-    setTimeout(done, shortLoadTime);
-  });
-});
-
-describe('Close view tests', () => {
-  it('Cleans up previously created instances and mounts a new component', (done) => {
-    if (hgc) {
-      hgc.unmount();
-      hgc.detach();
-    }
-
-    if (div) {
-      global.document.body.removeChild(div);
-    }
-
-    div = global.document.createElement('div');
-    global.document.body.appendChild(div);
-
-    div.setAttribute('style', 'height:800px; width:800px');
-    div.setAttribute('id', 'single-view');
-    hgc = mount(<HiGlassComponent
-      options={{ bounded: true }}
-      viewConfig={twoViewConfig}
-    />,
-      { attachTo: div });
-
-    setTimeout(done, pageLoadTime);
-  });
-
-  it('Ensures that when a view is closed, the PIXI graphics are removed', (done) => {
-    hgc.instance().handleCloseView('view2');
-
-    // console.log('hgc.instance:', hgc.instance().pixiStage.children);
-    // hgc.setState(hgc.instance().state);
-
-    // console.log('checking...', hgc.instance().pixiStage.children);
-    // since we removed one of the children, there should be only one left
-    expect(hgc.instance().pixiStage.children.length).to.eql(1);
-
-    setTimeout(done, shortLoadTime);
-  });
-});
-
-describe('Multiple track addition', () => {
-  let atm = null;
-
-  it('Cleans up previously created instances and mounts a new component', (done) => {
-    if (hgc) {
-      hgc.unmount();
-      hgc.detach();
-    }
-
-    if (div) {
-      global.document.body.removeChild(div);
-    }
-
-    div = global.document.createElement('div');
-    global.document.body.appendChild(div);
-
-    div.setAttribute('style', 'width:800px;background-color: lightgreen');
-    div.setAttribute('id', 'simple-hg-component');
-
-    hgc = mount(<HiGlassComponent
-      options={{ bounded: false }}
-      viewConfig={oneViewConfig}
-    />,
-      { attachTo: div });
-
-    setTimeout(done, pageLoadTime);
-  });
-
-  it('should open the AddTrackModal', (done) => {
-    // this was to test an example from the higlass-website demo page
-    // where the issue was that the genome position search box was being
-    // styled with a margin-bottom of 10px, fixed by setting the style of
-    // genome-position-search to specify margin-bottom app/styles/GenomePositionSearchBox.css
-    const tiledPlot = hgc.instance().tiledPlots.aa;
-    tiledPlot.handleAddTrack('top');
-
-    hgc.update();
-
-    atm = tiledPlot.addTrackModal;
-    const inputField = ReactDOM.findDOMNode(atm.tilesetFinder.searchBox);
-
-    // make sure the input field is equal to the document's active element
-    // e.g. that it has focus
-    expect(inputField).to.be.eql(document.activeElement);
-
-    setTimeout(done, shortLoadTime);
-  });
-
-  it('should select one plot type and double click', (done) => {
-    const tilesetFinder = atm.tilesetFinder;
-    tilesetFinder.handleSelectedOptions(['http://higlass.io/api/v1/CQMd6V_cRw6iCI_-Unl3PQ']);
-    hgc.update();
-
-    tilesetFinder.props.onDoubleClick(tilesetFinder.state.options['http://higlass.io/api/v1/CQMd6V_cRw6iCI_-Unl3PQ']);
-
-    setTimeout(done, shortLoadTime);
-  });
-
-  it('should reopen the AddTrackModal', (done) => {
-    // open up the add track dialog for the next tests
-    const tiledPlot = hgc.instance().tiledPlots.aa;
-    tiledPlot.handleAddTrack('top');
-    hgc.update();
-    atm = tiledPlot.addTrackModal;
-    setTimeout(done, shortLoadTime);
-  });
-
-  it('should select two different plot types', (done) => {
-    const tilesetFinder = atm.tilesetFinder;
-
-    tilesetFinder.handleSelectedOptions(['http://higlass.io/api/v1/TO3D5uHjSt6pyDPEpc1hpA', 'http://higlass.io/api/v1/Nn8aA4qbTnmaa-oGGbuE-A']);
-
-    hgc.update();
-
-    setTimeout(done, shortLoadTime);
-  });
-
-  it('should add these plot types', (done) => {
-    atm.handleSubmit();
-
-    const tiledPlot = hgc.instance().tiledPlots.aa;
-    tiledPlot.handleAddTrack('top');
-
-    hgc.update();
-
-    atm = tiledPlot.addTrackModal;
-
-    setTimeout(done, shortLoadTime);
-  });
-
-  it('should select a few different tracks and check for the plot type selection', (done) => {
-    const tilesetFinder = atm.tilesetFinder;
-
-    tilesetFinder.handleSelectedOptions(['http://higlass.io/api/v1/CQMd6V_cRw6iCI_-Unl3PQ',
-      'http://higlass.io/api/v1/GUm5aBiLRCyz2PsBea7Yzg']);
-
-    hgc.update();
-
-    let ptc = atm.plotTypeChooser;
-
-    expect(ptc.availableTrackTypes.length).to.eql(0);
-
-    tilesetFinder.handleSelectedOptions(['http://higlass.io/api/v1/NNlxhMSCSnCaukAtdoKNXw',
-      'http://higlass.io/api/v1/GGKJ59R-RsKtwgIgFohOhA']);
-
-    hgc.update();
-
-    ptc = atm.plotTypeChooser;
-
-    // should just have the horizontal-heatmap track type
-    expect(ptc.availableTrackTypes.length).to.eql(1);
-
-    done();
-  });
-
-  it('should add the selected tracks', (done) => {
-    // atm.unmount();
-    atm.handleSubmit();
-    // hgc.update();
-    const viewConf = JSON.parse(hgc.instance().getViewsAsString());
-
-    expect(viewConf.views[0].tracks.top.length).to.eql(6);
-
-    hgc.update();
-
-    done();
-  });
-});
-
-describe('Three views and linking', () => {
-  it('Cleans up previously created instances and mounts a new component', (done) => {
-    if (hgc) {
-      hgc.unmount();
-      hgc.detach();
-    }
-
-    if (div) {
-      global.document.body.removeChild(div);
-    }
-
-
-    div = global.document.createElement('div');
-    global.document.body.appendChild(div);
-
-    div.setAttribute('style', 'height:400px; width:800px;background-color: lightgreen');
-    div.setAttribute('id', 'simple-hg-component');
-
-    hgc = mount(<HiGlassComponent
-      options={{ bounded: true }}
-      viewConfig={threeViews}
-    />,
-      { attachTo: div });
-
-    setTimeout(done, pageLoadTime);
-  });
-
-  it('Links two views and moves to the side', (done) => {
-    hgc.instance().handleLocationLockChosen('aa', 'bb');
-    hgc.instance().handleZoomLockChosen('aa', 'bb');
-
-    hgc.instance().tiledPlots.aa.trackRenderer.setCenter(
-      1799508622.8021536, 1801234331.7949603, 17952.610495328903);
-    setTimeout(done, shortLoadTime);
-  });
-
-  it('Checks to make sure that the two views have moved to the same place', (done) => {
-    const aaXScale = hgc.instance().xScales.aa;
-    const aaYScale = hgc.instance().yScales.aa;
-
-    const bbXScale = hgc.instance().xScales.bb;
-    const bbYScale = hgc.instance().yScales.bb;
-
-    const [aaCenterX, aaCenterY, aaK] = scalesCenterAndK(aaXScale, aaYScale);
-    const [bbCenterX, bbCenterY, bbK] = scalesCenterAndK(bbXScale, bbYScale);
-
-    expect(aaCenterX - bbCenterX).to.be.below(0.001);
-    expect(aaCenterY - bbCenterY).to.be.below(0.001);
-
-    done();
-  });
-
-  it('Links the third view', (done) => {
-    hgc.instance().handleLocationYanked('cc', 'aa');
-    hgc.instance().handleZoomYanked('cc', 'aa');
-
-    hgc.instance().handleLocationLockChosen('bb', 'cc');
-    hgc.instance().handleZoomLockChosen('bb', 'cc');
-
-    hgc.instance().tiledPlots.aa.trackRenderer.setCenter(
-      1799509622.8021536, 1801244331.7949603, 17952.610495328903);
-
-    setTimeout(done, shortLoadTime);
-  });
-
-  it('Makes sure that the third view moved', (done) => {
-    const aaXScale = hgc.instance().xScales.aa;
-    const aaYScale = hgc.instance().yScales.aa;
-
-    const ccXScale = hgc.instance().xScales.cc;
-    const ccYScale = hgc.instance().yScales.cc;
-
-    const [aaCenterX, aaCenterY, aaK] = scalesCenterAndK(aaXScale, aaYScale);
-    const [ccCenterX, ccCenterY, ccK] = scalesCenterAndK(ccXScale, ccYScale);
-
-    expect(aaCenterX - ccCenterX).to.be.below(0.001);
-    expect(aaCenterY - ccCenterY).to.be.below(0.001);
-
-
-    setTimeout(done, shortLoadTime);
-  });
-});
-
-
-describe('AddTrackModal', () => {
-  it('Cleans up previously created instances and mounts a new component', (done) => {
-    if (hgc) {
-      hgc.unmount();
-      hgc.detach();
-    }
-
-    if (div) {
-      global.document.body.removeChild(div);
-    }
-
-    div = global.document.createElement('div');
-    global.document.body.appendChild(div);
-
-    div.setAttribute('style', 'height:400px; width:800px;background-color: lightgreen');
-    div.setAttribute('id', 'simple-hg-component');
-
-    hgc = mount(<HiGlassComponent
-      options={{ bounded: true }}
-      viewConfig={oneViewConfig}
-    />,
-      { attachTo: div });
-
-    setTimeout(done, pageLoadTime);
-  });
-
-  it('has the focus in the searchbar when adding a new track', (done) => {
-    const tiledPlot = hgc.instance().tiledPlots.aa;
-    tiledPlot.handleAddTrack('top');
-
-    hgc.update();
-
-    const inputField = ReactDOM.findDOMNode(tiledPlot.addTrackModal.tilesetFinder.searchBox);
-
-    // make sure the input field is equal to the document's active element
-    // e.g. that it has focus
-    expect(inputField).to.be.eql(document.activeElement);
-
-    setTimeout(done, shortLoadTime);
-  });
-});
-
-const hg19Text = '';
-const mm9Text = '';
-
-
-describe('Track addition and removal', () => {
-  it('Cleans up previously created instances and mounts a new component', (done) => {
-    if (hgc) {
-      hgc.unmount();
-      hgc.detach();
-    }
-
-    if (div) {
-      global.document.body.removeChild(div);
-    }
-
-    div = global.document.createElement('div');
-    global.document.body.appendChild(div);
-
-    div.setAttribute('style', 'height:800px; width:800px;background-color: lightgreen');
-    div.setAttribute('id', 'simple-hg-component');
-
-    hgc = mount(<HiGlassComponent
-      options={{ bounded: true }}
-      viewConfig={fritzBug1}
-    />,
-      { attachTo: div });
-
-    setTimeout(done, pageLoadTime);
-  });
-
-  it('should load the initial config', (done) => {
-    hgc.setProps({ options: { bounded: true }, viewConfig: fritzBug2 });
-
-    setTimeout(done, shortLoadTime);
-  });
-
-  it("Should ensure that the viewconfig's width equals the previously set one", (done) => {
-    expect(hgc.instance().state.views.a_.layout.w).to.eql(12);
-    expect(hgc.instance().state.views.a_.layout.h).to.eql(6);
-
-    setTimeout(done, shortLoadTime);
-  });
-});
-
-
-describe('1D viewport projection', () => {
-  let vpUid = null;
-  let vp2DUid = null;
-
-  it('Cleans up previously created instances and mounts a new component', (done) => {
-    if (hgc) {
-      hgc.unmount();
-      hgc.detach();
-    }
-
-    if (div) {
-      global.document.body.removeChild(div);
-    }
-
-    div = global.document.createElement('div');
-    global.document.body.appendChild(div);
-
-    div.setAttribute('style', 'width:800px;background-color: lightgreen');
-    div.setAttribute('id', 'simple-hg-component');
-
-    const newViewConf = JSON.parse(JSON.stringify(project1D));
-
-    const center1 = JSON.parse(JSON.stringify(heatmapTrack));
-    center1.height = 200;
-    const center2 = JSON.parse(JSON.stringify(heatmapTrack));
-    center2.height = 200;
-
-    newViewConf.views[0].tracks.center = [center1];
-    newViewConf.views[1].tracks.center = [center2];
-
-    newViewConf.views[0].layout.h = 10;
-    newViewConf.views[1].layout.h = 10;
-
-    hgc = mount(<HiGlassComponent
-      options={{ bounded: false }}
-      viewConfig={newViewConf}
-    />,
-      { attachTo: div });
-
-    setTimeout(done, pageLoadTime);
-  });
-
-  it('Should lock the location without throwing an error', (done) => {
-    hgc.instance().handleLocationLockChosen('aa', 'bb');
-    // the viewconf contains a location lock, we need to ignore it
-    //
-    const track = getTrackObject(hgc, 'bb', 'line2');
-    expect(track.labelText.text.indexOf('hg19')).to.eql(0);
-
-    const overlayElements = document.getElementsByClassName('overlay');
-
-    expect(overlayElements.length).to.eql(0);
-
-    setTimeout(done, shortLoadTime);
-  });
-
-  it('Should add a vertical viewport projection', (done) => {
-    vpUid = hgc.instance().handleViewportProjected('bb', 'aa', 'vline1');
-    // hgc.instance().tiledPlots['aa'].trackRenderer.setCenter(2540607259.217122,2541534691.921077,195.2581009864807);
-    // move the viewport just a little bit
-    const overlayElements = document.getElementsByClassName('overlay');
-
-    // we should have created an overlay element
-    expect(overlayElements.length).to.eql(1);
-
-    setTimeout(done, shortLoadTime);
-  });
-
-  it('Should project the viewport of view2 onto the gene annotations track', (done) => {
-    vpUid = hgc.instance().handleViewportProjected('bb', 'aa', 'ga1');
-    hgc.instance().tiledPlots.aa.trackRenderer.setCenter(2540607259.217122, 2541534691.921077, 195.2581009864807);
-    // move the viewport just a little bit
-    //
-    setTimeout(done, shortLoadTime);
-  });
-
-  it('Should make sure that the track labels still contain the assembly', (done) => {
-    const track = getTrackObject(hgc, 'bb', 'line2');
-    expect(track.labelText.text.indexOf('hg19')).to.eql(0);
-    setTimeout(done, shortLoadTime);
-  });
-
-  it('Add a 2D vertical projection and move the lower track to different location', (done) => {
-    const track = getTrackObject(hgc, 'bb', 'line2');
-
-    hgc.instance().tiledPlots.bb.trackRenderer.setCenter(2540607259.217122, 2541534691.921077, 87.50166702270508);
-    vp2DUid = hgc.instance().handleViewportProjected('bb', 'aa', 'heatmap3');
-
-    setTimeout(done, shortLoadTime);
-  });
-
-  it('Resize the 1D projection', (done) => {
-    const viewportTracker = getTrackObject(hgc, 'aa', vpUid);
-    const viewport2DTracker = getTrackObject(hgc, 'aa', vp2DUid);
-
-    // the 2D viewport tracker domains shouldn't change
-    const preResizeYDomain = viewport2DTracker.viewportYDomain;
-    viewportTracker.setDomainsCallback([2540588996.465288, 2540640947.3589344],
-      [2541519510.3818445, 2541549873.460309]);
-
-    const postResizeYDomain = JSON.parse(JSON.stringify(viewport2DTracker.viewportYDomain));
-
-    expect(preResizeYDomain[1] - postResizeYDomain[1]).to.be.below(0.0001);
-    expect(preResizeYDomain[1] - postResizeYDomain[1]).to.be.below(0.0001);
-
-    setTimeout(done, shortLoadTime);
-  });
-});
-
-describe('Starting with no genome position search box', () => {
-  it('Cleans up previously created instances and mounts a new component', (done) => {
-    if (hgc) {
-      hgc.unmount();
-      hgc.detach();
-    }
-
-    if (div) {
-      global.document.body.removeChild(div);
-    }
-
-    div = global.document.createElement('div');
-    global.document.body.appendChild(div);
-
-    div.setAttribute('style', 'width:800px;background-color: lightgreen');
-    div.setAttribute('id', 'simple-hg-component');
-
-    hgc = mount(<HiGlassComponent
-      options={{ bounded: false }}
-      viewConfig={noGPSB}
-    />,
-      { attachTo: div });
-
-    setTimeout(done, tileLoadTime);
-    hgc.update();
-  });
-
-  it('Makes the search box visible', (done) => {
-    let assemblyPickButton = hgc.find('.assembly-pick-button');
-    expect(assemblyPickButton.length).to.eql(0);
-
-    hgc.instance().handleTogglePositionSearchBox('aa');
-    hgc.update();
-
-    assemblyPickButton = hgc.find('.assembly-pick-button');
-    expect(assemblyPickButton.length).to.eql(1);
-
-    setTimeout(done, tileLoadTime);
-  });
-
-  it('Makes sure that the search box points to mm9', (done) => {
-    expect(hgc.instance().genomePositionSearchBoxes.aa.state.selectedAssembly).to.eql('mm9');
-
-    done();
-  });
-
-  it('Searches for the Clock gene', (done) => {
-    // this gene previously did nothing when searching for it
-    hgc.instance().genomePositionSearchBoxes.aa.onAutocompleteChange({}, 'Clock');
-
-    setTimeout(done, tileLoadTime);
-  });
-
-  it('Clicks the search positions', (done) => {
-    hgc.instance().genomePositionSearchBoxes.aa.buttonClick();
-
-    setTimeout(done, tileLoadTime + ZOOM_TRANSITION_DURATION + 2 * shortLoadTime);
-  });
-
-  it('Expects the view to have changed location', (done) => {
-    const zoomTransform = hgc.instance().tiledPlots.aa.trackRenderer.zoomTransform;
-
-    expect(zoomTransform.k - 47).to.be.below(1);
-    expect(zoomTransform.x - 2224932).to.be.below(1);
-
-    done();
-  });
-
-  it('Checks that autocomplete fetches some genes', (done) => {
-    // hgc.instance().genomePositionSearchBoxes['aa'].onAutocompleteChange({}, "t");
-    // new ReactWrapper(hgc.instance().genomePositionSearchBoxes['aa'].autocompleteMenu, true).simulate('change', { value: 't'});
-    // new ReactWrapper(hgc.instance().genomePositionSearchBoxes['aa'], true).setState({value: 't'});
-    hgc.instance().genomePositionSearchBoxes.aa.onAutocompleteChange({}, 'T');
-    hgc.update();
-
-    setTimeout(done, tileLoadTime);
-  });
-
-  it('Checks the selected genes', (done) => {
-    // don't use the human autocomplete id
-    expect(hgc.instance().genomePositionSearchBoxes.aa.state.autocompleteId).to.not.eql('OHJakQICQD6gTD7skx4EWA');
-    expect(hgc.instance().genomePositionSearchBoxes.aa.state.genes[0].geneName).to.eql('Gt(ROSA)26Sor');
-
-    setTimeout(done, shortLoadTime);
-  });
-
-
-  it('Switch the selected genome to hg19', (done) => {
-    hgc.instance().genomePositionSearchBoxes.aa.handleAssemblySelect('hg19');
-    hgc.update();
-
-    setTimeout(done, shortLoadTime);
-  });
-
-  it('Sets the text to TP53', (done) => {
-    hgc.instance().genomePositionSearchBoxes.aa.onAutocompleteChange({}, 'TP53');
-    hgc.update();
-
-    setTimeout(done, shortLoadTime);
-  });
-
-  it('Clicks on the search button', (done) => {
-    hgc.instance().genomePositionSearchBoxes.aa.buttonClick();
-
-    setTimeout(done, tileLoadTime + ZOOM_TRANSITION_DURATION + 2 * shortLoadTime);
-  });
-
-  it('Expects the view to have changed location', (done) => {
-    const zoomTransform = hgc.instance().tiledPlots.aa.trackRenderer.zoomTransform;
-
-    expect(zoomTransform.k - 234).to.be.below(1);
-    expect(zoomTransform.x + 7656469).to.be.below(1);
-
-    done();
-  });
-
-
-  it('Ensures that the autocomplete has changed', (done) => {
-    hgc.instance().genomePositionSearchBoxes.aa.onAutocompleteChange({}, '');
-    expect(hgc.instance().genomePositionSearchBoxes.aa.state.autocompleteId).to.eql('OHJakQICQD6gTD7skx4EWA');
-
-    setTimeout(done, tileLoadTime);
-  });
-
-  it('Ensure that newly loaded genes are from hg19', (done) => {
-    expect(hgc.instance().genomePositionSearchBoxes.aa.state.genes[0].geneName).to.eql('TP53');
-
-    done();
-  });
-
-  it('Switches back to mm9', (done) => {
-    hgc.instance().genomePositionSearchBoxes.aa.handleAssemblySelect('mm9');
-    hgc.update();
-
-    setTimeout(done, tileLoadTime);
-  });
-
-  it('Mock type something', (done) => {
-    hgc.instance().genomePositionSearchBoxes.aa.onAutocompleteChange({}, '');
-
-    setTimeout(done, tileLoadTime);
-  });
-
-  it('Make sure it has mouse genes', (done) => {
-    expect(hgc.instance().genomePositionSearchBoxes.aa.state.genes[0].geneName).to.eql('Gt(ROSA)26Sor');
-
-    done();
-  });
-
-  it('Switches back to hg19', (done) => {
-    hgc.instance().genomePositionSearchBoxes.aa.handleAssemblySelect('hg19');
-    hgc.update();
-
-    setTimeout(done, tileLoadTime);
-  });
-
-  it('Makes the search box invisible', (done) => {
-    expect(hgc.instance().genomePositionSearchBoxes.aa.state.selectedAssembly).to.eql('hg19');
-    hgc.instance().handleTogglePositionSearchBox('aa');
-    hgc.update();
-
-    const assemblyPickButton = hgc.find('.assembly-pick-button');
-    expect(assemblyPickButton.length).to.eql(0);
-
-    setTimeout(done, shortLoadTime);
-  });
-
-  it('Makes the search box visible again', (done) => {
-    hgc.instance().handleTogglePositionSearchBox('aa');
-    hgc.update();
-
-    setTimeout(done, tileLoadTime);
-  });
-
-  it('Ensures that selected assembly is hg19', (done) => {
-    expect(hgc.instance().genomePositionSearchBoxes.aa.state.selectedAssembly).to.eql('hg19');
-
-    done();
-  });
-
-  it("checks that the div hasn't grown too much", (done) => {
-    expect(div.clientHeight).to.be.below(500);
-
-    done();
-  });
-});
-
-describe('Single view', () => {
-  it('Cleans up previously created instances and mounts a new component', (done) => {
-    if (hgc) {
-      hgc.unmount();
-      hgc.detach();
-    }
-
-    if (div) {
-      global.document.body.removeChild(div);
-    }
-
-    div = global.document.createElement('div');
-    global.document.body.appendChild(div);
-
-    div.setAttribute('style', 'width:800px;background-color: lightgreen');
-    div.setAttribute('id', 'simple-hg-component');
-
-    hgc = mount(<HiGlassComponent
-      options={{ bounded: false }}
-      viewConfig={oneViewConfig}
-    />,
-      { attachTo: div });
-
-    setTimeout(done, pageLoadTime);
-  });
-
-  it('should load the initial config', (done) => {
-    setTimeout(done, shortLoadTime);
-  });
-
-  it('Changes the axis to inner right', (done) => {
-    const newOptions = {
-      axisPositionHorizontal: 'right',
-    };
-
-    hgc.instance().handleTrackOptionsChanged('aa', 'line1', newOptions);
-
-    const track = getTrackObject(hgc, 'aa', 'line1');
-    const pAxis = track.axis.pAxis;
-
-    // we want the axis labels to be to the left of the end of the track
-    expect(pAxis.position.x).to.be.above(track.position[0]);
-    expect(pAxis.children[0].x).to.be.below(0);
-
-    setTimeout(done, shortLoadTime);
-  });
-
-  it('Changes the axis to outside right', (done) => {
-    const newOptions = {
-      axisPositionHorizontal: 'outsideRight',
-    };
-
-    hgc.instance().handleTrackOptionsChanged('aa', 'line1', newOptions);
-
-    const track = getTrackObject(hgc, 'aa', 'line1');
-    const pAxis = track.axis.pAxis;
-
-
-    // we want the axis labels to be to the left of the end of the track
-    expect(pAxis.position.x).to.be.above(track.position[0]);
-    expect(pAxis.children[0].x).to.be.above(0);
-
-    setTimeout(done, shortLoadTime);
-  });
-
-  it('Changes the axis to outside left', (done) => {
-    const newOptions = {
-      axisPositionHorizontal: 'outsideLeft',
-    };
-
-    hgc.instance().handleTrackOptionsChanged('aa', 'line1', newOptions);
-
-    const track = getTrackObject(hgc, 'aa', 'line1');
-    const pAxis = track.axis.pAxis;
-
-    // we want the axis labels to be to the left of the end of the track
-    expect(pAxis.position.x).to.be.eql(track.position[0]);
-    expect(pAxis.children[0].x).to.be.below(0);
-
-    setTimeout(done, shortLoadTime);
-  });
-
-  it('Changes the axis to the left', (done) => {
-    const newOptions = {
-      axisPositionHorizontal: 'left',
-    };
-
-    hgc.instance().handleTrackOptionsChanged('aa', 'line1', newOptions);
-
-    const track = getTrackObject(hgc, 'aa', 'line1');
-    const pAxis = track.axis.pAxis;
-
-    // we want the axis labels to be to the left of the end of the track
-    expect(pAxis.position.x).to.be.eql(track.position[0]);
-    expect(pAxis.children[0].x).to.be.above(0);
-
-    setTimeout(done, shortLoadTime);
-  });
-
-  it('Changes the axis to the top', (done) => {
-    const newOptions = {
-      axisPositionHorizontal: null,
-      axisPositionVertical: 'top',
-    };
-
-    hgc.instance().handleTrackOptionsChanged('aa', 'vline1', newOptions);
-
-    const track = getTrackObject(hgc, 'aa', 'vline1').originalTrack;
-    const pAxis = track.axis.pAxis;
-
-    // we want the axis labels to be to the left of the end of the track
-    expect(pAxis.position.x).to.be.eql(track.position[0]);
-    expect(pAxis.children[0].x).to.be.above(0);
-
-    setTimeout(done, shortLoadTime);
-  });
-
-  it('Changes the axis to the outside top', (done) => {
-    const newOptions = {
-      axisPositionHorizontal: null,
-      axisPositionVertical: 'outsideTop',
-    };
-
-    hgc.instance().handleTrackOptionsChanged('aa', 'vline1', newOptions);
-
-    const track = getTrackObject(hgc, 'aa', 'vline1').originalTrack;
-    const pAxis = track.axis.pAxis;
-
-    // we want the axis labels to be to the left of the end of the track
-    expect(pAxis.position.x).to.be.eql(track.position[0]);
-    expect(pAxis.children[0].x).to.be.below(0);
-
-    setTimeout(done, shortLoadTime);
-  });
-
-  it('Changes the axis to the outside bottom', (done) => {
-    const newOptions = {
-      axisPositionHorizontal: null,
-      axisPositionVertical: 'outsideBottom',
-    };
-
-    hgc.instance().handleTrackOptionsChanged('aa', 'vline1', newOptions);
-
-    const track = getTrackObject(hgc, 'aa', 'vline1').originalTrack;
-    const pAxis = track.axis.pAxis;
-
-    // we want the axis labels to be to the left of the end of the track
-    expect(pAxis.position.x).to.be.above(track.position[0]);
-    expect(pAxis.children[0].x).to.be.above(0);
-
-    setTimeout(done, shortLoadTime);
-  });
-
-  it('Changes the axis to the bottom', (done) => {
-    const newOptions = {
-      axisPositionVertical: 'bottom',
-    };
-
-    hgc.instance().handleTrackOptionsChanged('aa', 'vline1', newOptions);
-
-    const track = getTrackObject(hgc, 'aa', 'vline1').originalTrack;
-    const pAxis = track.axis.pAxis;
-
-    // we want the axis labels to be to the left of the end of the track
-    expect(pAxis.position.x).to.be.above(track.position[0]);
-    expect(pAxis.children[0].x).to.be.below(0);
-
-    setTimeout(done, shortLoadTime);
-  });
-});
-
-
-describe('Track addition and removal', () => {
-  it('Cleans up previously created instances and mounts a new component', (done) => {
-    if (hgc) {
-      hgc.unmount();
-      hgc.detach();
-    }
-
-    if (div) {
-      global.document.body.removeChild(div);
-    }
-
-    div = global.document.createElement('div');
-    global.document.body.appendChild(div);
-
-    div.setAttribute('style', 'width:800px;background-color: lightgreen');
-    div.setAttribute('id', 'simple-hg-component');
-
-    hgc = mount(<HiGlassComponent
-      options={{ bounded: false }}
-      viewConfig={testViewConfX2}
-    />,
-      { attachTo: div });
-
-    setTimeout(done, pageLoadTime);
-  });
-
-  it('should load the initial config', (done) => {
-    // this was to test an example from the higlass-website demo page
-    // where the issue was that the genome position search box was being
-    // styled with a margin-bottom of 10px, fixed by setting the style of
-    // genome-position-search to specify margin-bottom app/styles/GenomePositionSearchBox.css
-    expect(hgc.instance().state.views.aa.layout.h).to.be.eql(6);
-
-    done();
-  });
-
-  it('should change the opacity of the first text label to 20%', (done) => {
-    const newOptions = JSON.parse(JSON.stringify(testViewConfX2.views[0].tracks.top[0].options));
-    newOptions.labelTextOpacity = 0.2;
-
-    hgc.instance().handleTrackOptionsChanged('aa', 'line1', newOptions);
-    hgc.setState(hgc.instance().state);
-
-    expect(getTrackObject(hgc, 'aa', 'line1').labelText.alpha).to.be.below(0.21);
-
-    setTimeout(done, shortLoadTime);
-  });
-
-  it('should change the stroke width of the second line to 5', (done) => {
-    const newOptions = JSON.parse(JSON.stringify(testViewConfX2.views[0].tracks.top[1].options));
-    newOptions.lineStrokeWidth = 5;
-
-    hgc.instance().handleTrackOptionsChanged('aa', 'line2', newOptions);
-    hgc.setState(hgc.instance().state);
-
-    expect(getTrackObject(hgc, 'aa', 'line1').labelText.alpha).to.be.below(0.21);
-
-    setTimeout(done, shortLoadTime);
-  });
-
-  it('should do something else', (done) => {
-    setTimeout(done, shortLoadTime);
-  });
-});
-
-
-// wait a bit of time for the data to be loaded from the server
-describe('Value interval track tests', () => {
-  it('Cleans up previously created instances and mounts a new component', (done) => {
-    if (hgc) {
-      hgc.unmount();
-      hgc.detach();
-    }
-
-    if (div) {
-      global.document.body.removeChild(div);
-    }
-
-    div = global.document.createElement('div');
-    global.document.body.appendChild(div);
-
-    div.setAttribute('style', 'height:800px; width:800px');
-    div.setAttribute('id', 'single-view');
-    hgc = mount(<HiGlassComponent
-      options={{ bounded: true }}
-      viewConfig={twoViewConfig}
-    />,
-      { attachTo: div });
-
-    setTimeout(done, pageLoadTime);
-  });
-
-  it("doesn't export maxWidth or filetype", () => {
-    const viewString = hgc.instance().getViewsAsString();
-
-    // expect(viewString.indexOf('1d-value-interval')).to.be.above(0);
-    expect(viewString.indexOf('maxWidth')).to.be.below(0);
-    expect(viewString.indexOf('filetype')).to.be.below(0);
-    expect(viewString.indexOf('binsPerDimension')).to.be.below(0);
-  });
-});
+
+
+
+
+
+
+
 });