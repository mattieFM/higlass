--- conflicted
+++ resolved
@@ -1,8 +1,4 @@
-<<<<<<< HEAD
 /* eslint-env node, jasmine */
-=======
-/* eslint-env node, jasmine, mocha */
->>>>>>> c285469d
 import {
   configure,
   mount,
