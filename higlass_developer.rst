Developer
#########

Public API
***********

Available endpoints
-------------------

.. code-block:: javascript

  import { HiGlassComponent, ChromosomeInfo, viewer } from 'higlass';

HiGlass exports three endpoints for your convenience. ``viewer`` is the main
endpoint to create a new HiGlass component. ``HiGlassComponent`` can be used
to integrate HiGlass in your React application. ``ChromosomeInfo`` is a class
for converting absolute coordinates to chromosome coordinates. It's used
internally and made available to convert absolute range selection into
chromosome range selections.


Creating an inline HiGlass component
------------------------------------

.. code-block:: javascript

  const hgv = hglib.viewer(element, config, options);

Create a new HiGlass viewer within a web page. This initializes a
HiGlassComponent inside the element ``element`` with a viewconfig passed in as
``config``. If ``config`` is a string, it is interpreted as a url and used to
try to fetch a remote viewconfig.

The ``options`` parameter can currently only specify the ``bounded`` property
which tells the HiGlass component to fill all the space in the containing
element. Note that if ``bounded`` is set to true, then ``element`` must have a
fixed height. ``callback`` is used to return an api variable which can be used
to access HiGlass events.

The function returns an instance of the public API of a HiGlass component.

A full example of an inline HiGlass component can be found in the `HiGlass
GitHub repository
<https://github.com/hms-dbmi/higlass/blob/develop/app/api.html>`_.

**Example**

.. code-block:: javascript

  const hgv = hglib.viewer(
    document.getElementById('development-demo'),
    testViewConfig,
    { bounded: true },
  );

**Options**

``bounded: bool [default: true]``
    Don't exceed the bounds of the enclosing element.


``onViewConfLoaded: callback [default: null]``
    Specify a callback to be loaded when the specified viewconf is
    completely loaded. This is useful when trying calling an API
    function in quick succesion after initializing the viewer.

    Example:

``horizontalMargin: number [default: 5]``
    Horizontal margin added by HiGlass

``verticalMargin: number [default: 5]``
    Vertical margin added by HiGlass

.. code-block:: javascript

  const baseUrl = 'http://higlass.io/api/v1/viewconfs/';
  var hgv = hglib.createHgComponent(
    document.getElementById('development-demo'),
    baseUrl + '?d=KeXl4zLsTP6IKZGpFckuNA',
    {
      bounded: true,
      onViewConfLoaded: zoomTo
    }
  );

  function zoomTo() {
    hgv.zoomTo("aa", 1000000,2000000,1000000,2000000, 1000);
  }


<<<<<<< HEAD
=======
Creating a HiGlass component in your React app
----------------------------------------------

.. code-block:: javascript

  <HiGlassComponent
    options={options}
    viewConfig={viewConfig}
  >

Use the ``HiGlassComponent`` to create a HiGlass instance in react. The
``options`` prop is the same as explained above.

**Example**

.. code-block:: javascript

  import { HiGlassComponent } from 'higlass';

  const HiGlass = props => <HiGlassComponent
    ref={props.onRef}
    options={props.options}
    viewConfig={props.viewConfig}
  >

  export default HiGlass;


>>>>>>> cea3f43e
Setting the current view config
-------------------------------

The HiGlass API can be used to set a new viewconfig. This returns a Promise
which is fulfilled when all of the data for the view is loaded.

**Prototype**

``setViewConfig(viewconfig)``

**Parameters**

``viewconfig: {...}``
    A JSON object describing the viewconf to use.

**Example**

.. code-block:: javascript

  const p = hgv.setViewConfig(newViewConfig);
  p.then(() => {
    // the initial set of tiles has been loaded
  });

Zooming to show all of the data
-------------------------------

One may set a view config pointing to a dataset which is either out of the
bounds of the view, too small, or too zoomed in. To fit the data inside of
the view, the HiGlass API exposes the  ``zoomToDataExtent`` function.

**Parameters**

``viewUid: string``
    The uid of the view to zoom. The uid of a view can be found in the
    JSON viewconf views section under ``uid``.

.. code-block:: javascript

  hgv.zoomToDataExtent('viewUid');

The passed in ``viewUid`` should refer to a view which is present. If it
doesn't, an exception will be thrown. Note that if this functio is invoked
directly after a HiGlass component is created, the information about the
visible tilesets will not have been retrieved from the server and
``zoomToDataExtent`` will not work as expected. To ensure that the
visible data has been loaded from the server, use the ``setViewConfig``
function and place ``zoomToDataExtent`` in the promise resolution.

Example:

.. code-block:: javascript

    const p = hgv.setViewConfig(newViewConfig);
    p.then(() => {
        hgv.zoomToDataExtent('viewUid');
    });


Zoom to a data location
-----------------------

Change the current view port to a certain data location.  When ``animateTime`` is
greater than 0, animate the transition.

If working with genomic data, a chromosome info file will need to be used in
order to calculate "data" coordinates from chromosome coordinates. "Data"
coordinates are simply the coordinates as if the chromosomes were placed next
to each other.

**Prototype**

``zoomTo(viewUid,start1,end1,start2,end2,animateTime):``

**Parameters**

``viewUid: string``
    The uid of the view to zoom. The uid of a view can be found in the
    JSON viewconf views section under ``uid``.
``start1: Number``
    The left x coordinate of the region to zoom to.
``end1: Number``
    The right x coordinate of the region to zoom to.
``start2: Number``
    The left x coordinate of the region to zoom to.
``end2: Number``
    The right x coordinate of the region to zoom to.
``animateTime``
    The duration of the zoom transition in milliseconds.

**Example:**

.. code-block:: javascript

  hgv.zoomTo('v1', 1000000,1000000,2000000,2000000, 500);

Select a mouse tool
-------------------

Some tools needs conflicting mouse events such as mousedown or mousemove. To
avoid complicated triggers for certain actions HiGlass supports different mouse
tools for different interactions. The default mouse tool enables pan&zoom. The
only other mouse tool available right now is ``select``, which lets you brush
on to a track to select a range for annotating regions.

**Prototype**

``activateTool(mouseTool)``

**Parameters**

``mouseTool: string [default: '']``
    Select a mouse tool to use. Currently there only 'default' and 'select' are
    available.

**Examples:**

.. code-block:: javascript

  hgv.activateTool('select'); // Select tool is active
  hgv.activateTool(); // Default pan&zoom tool is active


<<<<<<< HEAD
Get the visible min and max value of a track
--------------------------------------------

Get the min and max value of the (visible) data of a track.

**Prototype**

``getMinMaxValue(viewId, trackId, ignoreFixedScale)``

**Parameters**

``viewId: string``
    View identifier (uid). Can be omitted if only one view is specified.

``trackId: string``
    Track identifier (uid).

``ignoreFixedScale: string [default: false]``
    If ``true`` ignore fixed scaling and return the actual (not the visible)
    min and max value.
=======
Restrict range selection
------------------------

The following enpoint restricts the size of range selection equally for 1D or
2D tracks to a certain length (specified in absolute coordinates).

**Prototype**

``setRangeSelection1dSize(minSize, maxSize)``

**Parameters**

``minSize: number [default: 0]``
    Minimum range selection. ``undefined`` unsets the value.

``maxSize: number [default: Infinity]``
    Maximum range selection. ``undefined`` unsets the value.

**Examples:**

.. code-block:: javascript

  hgv.activateTool('select'); // Activate select tool
  hgv.setRangeSelection1dSize(5000, 10000); // Force selections to be between 5 and 10 Kb


Ensure integer range selection
------------------------------

The following two endpoints enable or disable forced integer range selections.

**Prototype**

``setRangeSelectionToInt()``

``setRangeSelectionToFloat()``
>>>>>>> cea3f43e

**Examples:**

.. code-block:: javascript

<<<<<<< HEAD
  const [minVal, maxVal] = hgv.getMinMaxValue('myView', 'myTrack');
=======
  hgv.activateTool('select'); // Activate select tool
  hgv.setRangeSelectionToInt(); // Force selections to be integer
  hgv.setRangeSelectionToFloat(); // Allow float range selections
>>>>>>> cea3f43e


Reset the viewport
------------------

The endpoint allows you to reset the viewport to the initially defined X and Y
domains of your view config.

**Prototype**

``resetViewport(viewId)``

**Parameters**

``viewId: string``
    The view identifier. If you have only one view you can omit this parameter.

  hgv.resetViewport(); // Resets the first view

Fix the value range of a 1D track
---------------------------------

When comparing different 1D tracks it can be desireable to fix their y or value
scale

**Prototype**

``setTrackValueScale(viewId, trackId, minValue, maxValue)``

**Parameters**

``viewId: string [default: '']``
    The view identifier. If you only have one view this parameter can be
    omitted.

``trackId: string [default: '']``
    The track identifier.

``trackId: number [default: '']``
    Minimum value used for scaling the track.

``trackId: number [default: '']``
    Maximum value used for scaling the track.

**Examples:**

.. code-block:: javascript

  hgv.setTrackValueScale(myView, myTrack, 0, 100); // Sets the scaling to [0, 100]
  hgv.setTrackValueScale(myView, myTrack); // Unsets the fixed scaling, i.e., enables dynamic scaling again.

**Demos:**

- `Live example in the console <examples/api-set-track-value-scale-limits.html>`_



Subscribe to events
-------------------

HiGlass exposes the following event, which one can subscribe to via this method:

- location
- rangeSelection
- viewConfig
- mouseMoveZoom

**Prototype**

``on(event, callback, viewId)``

**Parameters**

``event: string``
    One of the events described below

``callback: function``
    A callback to be called when the event occurs

``viewId: string``
    The view ID to listen to events.

**Event types**

``location:`` Returns an object describing the visible region

.. code-block:: javascript

    {
        xDomain: [1347750580.3773856, 1948723324.787681],
        xRange: [0, 346],
        yDomain: [1856870481.5391564, 2407472678.0075483],
        yRange: [0, 317]
    }


``rangeSelection:`` Returns a BED- (1D) or BEDPE (1d) array of the selected data and genomic range (if chrom-sizes are available)

.. code-block:: javascript

  // Global output
  {
    dataRange: [...]
    genomicRange: [...]
  }

  // 1D data range
  [[1218210862, 1528541001], null]

  // 2D data range
  [[1218210862, 1528541001], [1218210862, 1528541001]]

  // 1D or BED-like array
  [["chr1", 249200621, "chrM", 50000], null]

  // 2D or BEDPE-like array
  [["chr1", 249200621, "chr2", 50000], ["chr3", 197972430, "chr4", 50000]]

``viewConfig:`` Returns the current view config.

``mouseMoveZoom:`` Returns the raw data around the mouse cursors screen location and the related genomic location.

.. code-block:: javascript

  {
    data, // Raw Float32Array
    dim,  // Dimension of the lens (the lens is squared)
    toRgb,  // Current float-to-rgb converter
    center,  // BED array of the cursors genomic location
    xRange,  // BEDPE array of the x genomic range
    yRange,  // BEDPE array of the y genomic range
    rel  // If true the above three genomic locations are relative
  }

**Examples:**

.. code-block:: javascript

  let locationListenerId;
  hgv.on(
    'location',
    location => console.log('Here we are:', location),
    'viewId1',
    listenerId => locationListenerId = listenerId
  );

  const rangeListenerId = hgv.on(
    'rangeSelection',
    range => console.log('Selected', range)
  );

  const viewConfigListenerId = hgv.on(
    'viewConfig',
    range => console.log('Selected', range)
  );

  const mmz = event => console.log('Moved', event);
  hgv.on('mouseMoveZoom', mmz);

Unsubscribe from events
-----------------------

Cancel a subscription.

**Prototype**

``off(event, listenerId, viewId)``

**Examples:**

The variables used in the following examples are coming from the above examples of ``on()``.

.. code-block:: javascript

  hgv.off('location', listener, 'viewId1');
  hgv.off('rangeSelection', rangeListener);
  hgv.off('viewConfig', viewConfigListener);
  hgv.off('mouseMoveZoom', mmz);

Getters for the current HiGlass State
-------------------------------------

Naturally, event listeners only return news once an event has been published but sometimes one needs to get the data at a certain time. The get method returns the current value of an event without having to wait for the event to fire.

HiGlass provides a set of accessors and exporters to retrieve data from HiGlass or to export its state as a viewconf, SVG or PNG:

.. code-block:: javascript

  const currentLocationOfViewId = hgv.getLocation('viewId');
  const currentRangeSelection = hgv.getRangeSelection();
  const currentViewConfig = hgv.exportAsViewConfString();
  const pngSnapshot = hgv.exportAsPng();  // Data URI
  const svgSnapshot = hgv.exportAsSvg();  // XML string

Get sharable link for current view config
-----------------------------------------

Generate a sharable link to the current view config. The `url` parameter should contain
the API endpoint used to export the view link (e.g. 'http://localhost:8989/api/v1/viewconfs').
If it is not provided, the value is taken from the `exportViewUrl` value of the viewconf.

**Prototype**

``shareViewConfigAsLink(url)``

**Example**

.. code-block:: javascript

  hgv.shareViewConfigAsLink()
    .then((sharedViewConfig) => {
      console.log(`Shared view config (ID: ${sharedViewConfig.id}) is available at ${sharedViewConfig.url}`)
    })
    .catch((err) => { console.error('Something did not work. Sorry', err); })

Obtaining ordered chromosome info
---------------------------------

HiGlass provides an API for obtaining information about chromosomes
and the order they are listed in a chromSizes file:

.. code-block:: javascript

  import { ChromosomeInfo } from 'higlass';

  const chromInfo = ChromosomeInfo(
    'http://higlass.io/api/v1/chrom-sizes/?id=Ajn_ttUUQbqgtOD4nOt-IA',
    (chromInfo) => { console.log('chromInfo:', chromInfo); });

This will return a data structure with information about the chromosomes
listed:

.. code-block:: javascript

    {
      chrPositions: {
        chr1 : {id: 0, chr: "chr1", pos: 0},
        chr2 : {id: 1, chr: "chr2", pos: 249250621} ,
        ...
      },
      chromLengths: {
        chr1: "249250621",
        chr2: "243199373",
        ...
      },
      cumPositions: [
        {id: 0, chr: "chr1", pos: 0},
        {id: 1, chr: "chr2", pos: 249250621},
        ...
       ]
    }

**Convert absolute to chromosomal coordinates:**

.. code-block:: javascript

  absPos = 257893;
  chromPos = chromInfo.absToChr(absPos);



Viewconfs
*********

Viewconfs specify exactly what a HiGlass view should show. They contain a list
of the data sources, visualization types, visible region as well as searching
and styling options.

Show a specific genomic location
--------------------------------

Say we want to have a viewconf which was centered on the gene OSR1. Its
location is roughly between positions 19,500,000 and 19,600,000 on chromosome 7
of the hg19 assembly. So what should ``initialXDomain`` be set to in order to
show this gene?

Because ``initialXDomain`` accepts absolute coordinates calculated by
concatenating chromosomes according to a certain order, we need to calculate
what chr2:19,500,000 and chr2:196,000,000 are in absolute coordinates.

To do this we will assume a chromosome ordering consisting of chr1, chr2, ...
This means that we need to take the length of chr1 in hg19, which is
249,250,621 base pairs, and add our positions to that, yielding
positions 268,750,621 and 268,850,621 for the ``initialXDomain``.

The chromosome order commonly used in HiGlass for hg19 can be found in the
`negspy repository
<https://github.com/pkerpedjiev/negspy/blob/master/negspy/data/hg19/chromInfo.txt>`_.

Upload a viewconf to the server
-------------------------------

A local viewconf can be sent to the server by sending a ``POST`` request. Make
sure the actual viewconf is wrapped in the ``viewconf`` section of the posted
json (e.g. `{"viewconf": myViewConfig}`):

.. code-block:: bash

    curl -H "Content-Type: application/json" \
         -X POST \
<<<<<<< HEAD
         -d '{"viewconf": {"editable": true, "zoomFixed": false, "trackSourceServers": ["/api/v2", "http://higlass.io/api/v1"], "exportViewUrl": "/api/v1/viewconfs/", "views": [{"tracks": {"top": [], "left": [], "center": [], "right": [], "bottom": []}, "initialXDomain": [243883495.14563107, 2956116504.854369], "initialYDomain": [804660194.1747572, 2395339805.825243], "layout": {"w": 12, "h": 12, "x": 0, "y": 0, "i": "EwiSznw8ST2HF3CjHx-tCg", "moved": false, "static": false}, "uid": "EwiSznw8ST2HF3CjHx-tCg"}], "zoomLocks": {"locksByViewUid": {}, "locksDict": {}}, "locationLocks": {"locksByViewUid": {}, "locksDict": {}}, "valueScaleLocks": {"locksByViewUid": {}, "locksDict": {}}}}' http://localhost:8989/api/v1/viewconfs/
=======
         -d '{"viewconf": {"editable": true, "zoomFixed": false, "trackSourceServers": ["/api/v2", "http://higlass.io/api/v1"], "exportViewUrl": "/api/v1/viewconfs/", "views": [{"tracks": {"top": [], "left": [], "center": [], "right": [], "bottom": []}, "initialXDomain": [243883495.14563107, 2956116504.854369], "initialYDomain": [804660194.1747572, 2395339805.825243], "layout": {"w": 12, "h": 12, "x": 0, "y": 0, "i": "EwiSznw8ST2HF3CjHx-tCg", "moved": false, "static": false}, "uid": "EwiSznw8ST2HF3CjHx-tCg"}], "zoomLocks": {"locksByViewUid": {}, "locksDict": {}}, "locationLocks": {"locksByViewUid": {}, "locksDict": {}}, "valueScaleLocks": {"locksByViewUid": {}, "locksDict": {}}}}' http://localhost:8989/api/v1/viewconfs/




Creating a HiGlass component in your React app
----------------------------------------------

.. code-block:: javascript

  <HiGlassComponent
    options={options}
    viewConfig={viewConfig}
  >

Use the ``HiGlassComponent`` to create a HiGlass instance in react. The
``options`` prop is the same as explained above.

**Example**

.. code-block:: javascript

  import { HiGlassComponent } from 'higlass';

  const HiGlass = props => <HiGlassComponent
    ref={props.onRef}
    options={props.options}
    viewConfig={props.viewConfig}
  >

  export default HiGlass;
>>>>>>> cea3f43e
<|MERGE_RESOLUTION|>--- conflicted
+++ resolved
@@ -89,8 +89,6 @@
   }
 
 
-<<<<<<< HEAD
-=======
 Creating a HiGlass component in your React app
 ----------------------------------------------
 
@@ -119,7 +117,6 @@
   export default HiGlass;
 
 
->>>>>>> cea3f43e
 Setting the current view config
 -------------------------------
 
@@ -243,7 +240,6 @@
   hgv.activateTool(); // Default pan&zoom tool is active
 
 
-<<<<<<< HEAD
 Get the visible min and max value of a track
 --------------------------------------------
 
@@ -264,7 +260,14 @@
 ``ignoreFixedScale: string [default: false]``
     If ``true`` ignore fixed scaling and return the actual (not the visible)
     min and max value.
-=======
+    
+**Examples:**
+
+.. code-block:: javascript
+
+  const [minVal, maxVal] = hgv.getMinMaxValue('myView', 'myTrack');
+
+
 Restrict range selection
 ------------------------
 
@@ -301,19 +304,14 @@
 ``setRangeSelectionToInt()``
 
 ``setRangeSelectionToFloat()``
->>>>>>> cea3f43e
 
 **Examples:**
 
 .. code-block:: javascript
 
-<<<<<<< HEAD
-  const [minVal, maxVal] = hgv.getMinMaxValue('myView', 'myTrack');
-=======
   hgv.activateTool('select'); // Activate select tool
   hgv.setRangeSelectionToInt(); // Force selections to be integer
   hgv.setRangeSelectionToFloat(); // Allow float range selections
->>>>>>> cea3f43e
 
 
 Reset the viewport
@@ -614,38 +612,4 @@
 
     curl -H "Content-Type: application/json" \
          -X POST \
-<<<<<<< HEAD
-         -d '{"viewconf": {"editable": true, "zoomFixed": false, "trackSourceServers": ["/api/v2", "http://higlass.io/api/v1"], "exportViewUrl": "/api/v1/viewconfs/", "views": [{"tracks": {"top": [], "left": [], "center": [], "right": [], "bottom": []}, "initialXDomain": [243883495.14563107, 2956116504.854369], "initialYDomain": [804660194.1747572, 2395339805.825243], "layout": {"w": 12, "h": 12, "x": 0, "y": 0, "i": "EwiSznw8ST2HF3CjHx-tCg", "moved": false, "static": false}, "uid": "EwiSznw8ST2HF3CjHx-tCg"}], "zoomLocks": {"locksByViewUid": {}, "locksDict": {}}, "locationLocks": {"locksByViewUid": {}, "locksDict": {}}, "valueScaleLocks": {"locksByViewUid": {}, "locksDict": {}}}}' http://localhost:8989/api/v1/viewconfs/
-=======
-         -d '{"viewconf": {"editable": true, "zoomFixed": false, "trackSourceServers": ["/api/v2", "http://higlass.io/api/v1"], "exportViewUrl": "/api/v1/viewconfs/", "views": [{"tracks": {"top": [], "left": [], "center": [], "right": [], "bottom": []}, "initialXDomain": [243883495.14563107, 2956116504.854369], "initialYDomain": [804660194.1747572, 2395339805.825243], "layout": {"w": 12, "h": 12, "x": 0, "y": 0, "i": "EwiSznw8ST2HF3CjHx-tCg", "moved": false, "static": false}, "uid": "EwiSznw8ST2HF3CjHx-tCg"}], "zoomLocks": {"locksByViewUid": {}, "locksDict": {}}, "locationLocks": {"locksByViewUid": {}, "locksDict": {}}, "valueScaleLocks": {"locksByViewUid": {}, "locksDict": {}}}}' http://localhost:8989/api/v1/viewconfs/
-
-
-
-
-Creating a HiGlass component in your React app
-----------------------------------------------
-
-.. code-block:: javascript
-
-  <HiGlassComponent
-    options={options}
-    viewConfig={viewConfig}
-  >
-
-Use the ``HiGlassComponent`` to create a HiGlass instance in react. The
-``options`` prop is the same as explained above.
-
-**Example**
-
-.. code-block:: javascript
-
-  import { HiGlassComponent } from 'higlass';
-
-  const HiGlass = props => <HiGlassComponent
-    ref={props.onRef}
-    options={props.options}
-    viewConfig={props.viewConfig}
-  >
-
-  export default HiGlass;
->>>>>>> cea3f43e
+         -d '{"viewconf": {"editable": true, "zoomFixed": false, "trackSourceServers": ["/api/v2", "http://higlass.io/api/v1"], "exportViewUrl": "/api/v1/viewconfs/", "views": [{"tracks": {"top": [], "left": [], "center": [], "right": [], "bottom": []}, "initialXDomain": [243883495.14563107, 2956116504.854369], "initialYDomain": [804660194.1747572, 2395339805.825243], "layout": {"w": 12, "h": 12, "x": 0, "y": 0, "i": "EwiSznw8ST2HF3CjHx-tCg", "moved": false, "static": false}, "uid": "EwiSznw8ST2HF3CjHx-tCg"}], "zoomLocks": {"locksByViewUid": {}, "locksDict": {}}, "locationLocks": {"locksByViewUid": {}, "locksDict": {}}, "valueScaleLocks": {"locksByViewUid": {}, "locksDict": {}}}}' http://localhost:8989/api/v1/viewconfs/