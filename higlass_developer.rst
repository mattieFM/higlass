--- conflicted
+++ resolved
@@ -50,6 +50,12 @@
     function in quick succesion after initializing the viewer.
 
     Example:
+   
+``horizontalMargin: number [default: 5]``
+    Horizontal margin added by HiGlass
+
+``verticalMargin: number [default: 5]``
+    Vertical margin added by HiGlass
 
 .. code-block:: javascript
 
@@ -66,18 +72,6 @@
   function zoomTo() {
     hgv.zoomTo("aa", 1000000,2000000,1000000,2000000, 1000);
   }
-
-<<<<<<< HEAD
-``horizontalMargin: number [default: 5]``
-    Horizontal margin added by HiGlass
-
-``verticalMargin: number [default: 5]``
-    Vertical margin added by HiGlass
-
-
-
-=======
->>>>>>> d4e2729f
 
 Setting the current view config
 -------------------------------
