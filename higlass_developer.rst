--- conflicted
+++ resolved
@@ -50,7 +50,7 @@
     function in quick succesion after initializing the viewer.
 
     Example:
-   
+
 ``horizontalMargin: number [default: 5]``
     Horizontal margin added by HiGlass
 
@@ -72,10 +72,7 @@
   function zoomTo() {
     hgv.zoomTo("aa", 1000000,2000000,1000000,2000000, 1000);
   }
-<<<<<<< HEAD
-
-=======
->>>>>>> c31c8911
+
 
 Setting the current view config
 -------------------------------
@@ -199,7 +196,6 @@
   hgv.activateTool('select'); // Select tool is active
   hgv.activateTool(); // Default pan&zoom tool is active
 
-<<<<<<< HEAD
 
 Restrict range selection
 ------------------------
@@ -237,34 +233,37 @@
 ``setRangeSelectionToInt()``
 
 ``setRangeSelectionToFloat()``
-=======
-Reset the viewport
-------------------
-
-The endpoint allows you to reset the viewport to the initially defined X and Y
-domains of your view config.
-
-**Prototype**
-
-``resetViewport(viewId)``
-
-**Parameters**
-
-``viewId: string [default: '']``
-    The view identifier. If you have only one view you can omit this parameter.
->>>>>>> c31c8911
 
 **Examples:**
 
 .. code-block:: javascript
 
-<<<<<<< HEAD
   hgv.activateTool('select'); // Activate select tool
   hgv.setRangeSelectionToInt(); // Force selections to be integer
   hgv.setRangeSelectionToFloat(); // Allow float range selections
-=======
+
+
+Reset the viewport
+------------------
+
+The endpoint allows you to reset the viewport to the initially defined X and Y
+domains of your view config.
+
+**Prototype**
+
+``resetViewport(viewId)``
+
+**Parameters**
+
+``viewId: string``
+    The view identifier. If you have only one view you can omit this parameter.
+
+**Examples:**
+
+.. code-block:: javascript
+
   hgv.resetViewport(); // Resets the first view
->>>>>>> c31c8911
+
 
 Subscribe to events
 -------------------
