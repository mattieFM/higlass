--- conflicted
+++ resolved
@@ -65,7 +65,7 @@
     function in quick succesion after initializing the viewer.
 
     Example:
-   
+
 ``horizontalMargin: number [default: 5]``
     Horizontal margin added by HiGlass
 
@@ -87,7 +87,6 @@
   function zoomTo() {
     hgv.zoomTo("aa", 1000000,2000000,1000000,2000000, 1000);
   }
-<<<<<<< HEAD
 
 
 Creating a HiGlass component in your React app
@@ -117,9 +116,6 @@
 
   export default HiGlass;
 
-
-=======
->>>>>>> c31c8911
 
 Setting the current view config
 -------------------------------
@@ -243,6 +239,7 @@
   hgv.activateTool('select'); // Select tool is active
   hgv.activateTool(); // Default pan&zoom tool is active
 
+
 Reset the viewport
 ------------------
 
@@ -263,6 +260,7 @@
 .. code-block:: javascript
 
   hgv.resetViewport(); // Resets the first view
+
 
 Subscribe to events
 -------------------
