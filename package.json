--- conflicted
+++ resolved
@@ -1,10 +1,6 @@
 {
   "name": "higlass",
-<<<<<<< HEAD
-  "version": "1.5.6",
-=======
   "version": "1.5.7",
->>>>>>> 39227366
   "description": "HiGlass Hi-C / genomic / large data viewer",
   "author": "Peter Kerpedjiev <pkerpedjiev@gmail.com>",
   "main": "dist/hglib.js",
