{
  "name": "higlass",
<<<<<<< HEAD
  "version": "0.8.28",
=======
  "version": "0.8.29",
>>>>>>> a968a60b
  "description": "Massive matrix viewer",
  "author": "Peter Kerpedjiev <pkerpedjiev@gmail.com>",
  "main": "dist/scripts/hglib.js",
  "keywords": [
    "hi-c",
    "genomics",
    "matrix",
    "tracks"
  ],
  "scripts": {
    "start": "./node_modules/webpack-dev-server/bin/webpack-dev-server.js --content-base app --profile --inline | grep -v '\\[\\d*\\]'",
    "compile": "rm -rf dist/*; mkdir -p dist/scripts; mkdir -p dist/styles; cp -r app/images dist/; NODE_ENV=production ./node_modules/webpack/bin/webpack.js -p; cp build/hglib.js dist/scripts; cp app/index.html dist/; cp app/hglib.html dist/; cp build/styles.css dist/styles/hglib.css; cp doc/favicon.ico dist/; cp app/styles/page.css dist/styles/; zip -r dist.zip dist",
    "test": "./node_modules/karma/bin/karma start karma.conf.js"
  },
  "repository": {
    "type": "git",
    "url": "https://github.com/hms-dbmi/higlass"
  },
  "license": "MIT",
  "engines": {
    "node": ">=0.12.0"
  },
  "devDependencies": {
    "babel": "~6.23.0",
    "babel-core": "~6.24.1",
    "babel-loader": "7.0.0",
    "babel-plugin-transform-object-rest-spread": "^6.20.2",
    "babel-polyfill": "^6.23.0",
    "babel-preset-es2015": "^6.24.1",
    "babel-preset-es2016": "^6.16.0",
    "babel-preset-react": "^6.11.1",
    "brfs": "1.4.3",
    "browser-sync": "~2.11.1",
    "chai": "^3.5.0",
    "css-loader": "^0.23.1",
    "d3-array": "^1.0.2",
    "d3-queue": "^3.0.7",
    "del": "~2.2.0",
    "enzyme": "^2.8.0",
    "es6-promise": "~3.1.2",
    "extract-text-webpack-plugin": "^2.1.0",
    "fs": "0.0.2",
    "jasmine": "^2.4.1",
    "jasmine-core": "^2.5.2",
    "jquery": "^3.1.0",
    "json-loader": "^0.5.4",
    "karma": "^1.6.0",
    "karma-chrome-launcher": "^2.0.0",
    "karma-jasmine": "^1.1.0",
    "karma-phantomjs-launcher": "^1.0.4",
    "karma-phantomjs2-launcher": "^0.5.0",
    "karma-sourcemap-loader": "^0.3.7",
    "karma-webpack": "^2.0.3",
    "main-bower-files": "~2.11.1",
    "mversion": "^1.10.1",
    "react-addons-test-utils": "^15.5.1",
    "react-test-renderer": "^15.5.4",
    "reactcss": "^1.2.2",
    "slugid": "^1.1.0",
    "style-loader": "^0.13.2",
    "webpack": "^2.6.1",
    "webpack-bundle-analyzer": "^2.8.1",
    "webpack-dev-server": "2",
    "wiredep": "~3.0.0"
  },
  "eslintConfig": {
    "env": {
      "es6": true,
      "node": true,
      "browser": true
    },
    "rules": {
      "quotes": [
        2,
        "single"
      ]
    }
  },
  "peerDependencies": {
    "pixi.js": "^4.5.2",
    "react": "^15.5.4",
    "react-bootstrap": "^0.31.0",
    "react-dom": "^15.5.4"
  },
  "dependencies": {
    "babel-preset-es2015": "^6.18.0",
    "box-intersect": "^1.0.1",
    "css-element-queries": "github:marcj/css-element-queries",
    "d3-axis": "^1.0.4",
    "d3-drag": "^1.0.2",
    "d3-request": "^1.0.3",
    "d3-scale": "^1.0.4",
    "d3-selection": "^1.0.3",
    "d3-transition": "^1.1.0",
    "d3-zoom": "^1.1.1",
    "eventemitter3": "^2.0.2",
    "path": "^0.12.7",
    "pixi.js": "^4.5.2",
    "react": "^15.5.4",
    "react-autocomplete": "tiemevanveen/react-autocomplete#fix-176",
    "react-bootstrap": "^0.31.0",
    "react-color": "^2.11.1",
    "react-contextmenu": "^2.0.0-beta.2",
    "react-dimensions": "^1.3.0",
    "react-dom": "^15.5.4",
    "react-grid-layout": "^0.13.9",
    "react-resizable": "^1.4.5",
    "react-sortable-hoc": "^0.1.1",
    "threads": "^0.7.2",
    "transform-loader": "^0.2.3",
    "url-join": "^1.1.0"
  }
}<|MERGE_RESOLUTION|>--- conflicted
+++ resolved
@@ -1,10 +1,6 @@
 {
   "name": "higlass",
-<<<<<<< HEAD
-  "version": "0.8.28",
-=======
   "version": "0.8.29",
->>>>>>> a968a60b
   "description": "Massive matrix viewer",
   "author": "Peter Kerpedjiev <pkerpedjiev@gmail.com>",
   "main": "dist/scripts/hglib.js",
