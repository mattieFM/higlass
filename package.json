--- conflicted
+++ resolved
@@ -39,11 +39,8 @@
     "gulp-useref": "^3.0.7",
     "gulp-webpack": "~1.5.0",
     "main-bower-files": "~2.11.1",
-<<<<<<< HEAD
     "style-loader": "^0.13.1",
-=======
     "slugid": "^1.1.0",
->>>>>>> 5058ed4f
     "webpack": "~1.12.14",
     "webpack-stream": "~3.1.0",
     "wiredep": "~3.0.0",
