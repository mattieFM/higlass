--- conflicted
+++ resolved
@@ -1,10 +1,6 @@
 {
   "name": "higlass",
-<<<<<<< HEAD
-  "version": "0.4.4",
-=======
   "version": "0.4.5",
->>>>>>> 7b6b4469
   "description": "Massive matrix viewer",
   "author": "Peter Kerpedjiev <pkerpedjiev@gmail.com>",
   "main": "dist/scripts/hi_z.js",
