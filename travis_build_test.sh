#!/usr/bin/env bash
set -o errexit

start() { echo travis_fold':'start:$1; echo $1; }
end() { echo travis_fold':'end:$1; }
die() { set +v; echo "$*" 1>&2 ; sleep 1; exit 1; }
# Race condition truncates logs on Travis: "sleep" might help.
# https://github.com/travis-ci/travis-ci/issues/6018

start eslint
./node_modules/eslint/bin/eslint.js \
  karma.conf.js \
  app/scripts/configs \
  app/scripts/factories \
  app/scripts/HeatmapTiledPixiTrack.js \
  app/scripts/services \
<<<<<<< HEAD
  app/scripts/DataFetcher.js \
=======
  app/scripts/utils \
>>>>>>> da91d944
  test
end eslint

start compile
npm run compile
[ -e dist.zip ] || die 'Missing dist.zip: Please check that it was produced by npm compile in build.sh.'
end compile

start karma
xvfb-maybe ./node_modules/karma/bin/karma start karma.conf.js --single-run
end karma<|MERGE_RESOLUTION|>--- conflicted
+++ resolved
@@ -14,11 +14,7 @@
   app/scripts/factories \
   app/scripts/HeatmapTiledPixiTrack.js \
   app/scripts/services \
-<<<<<<< HEAD
-  app/scripts/DataFetcher.js \
-=======
   app/scripts/utils \
->>>>>>> da91d944
   test
 end eslint
 
