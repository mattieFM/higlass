--- conflicted
+++ resolved
@@ -20,11 +20,7 @@
     hglib: './scripts/hglib.js',
     worker: './scripts/worker.js',
   },
-<<<<<<< HEAD
-  watch: process.env.NODE_ENV === 'production' ? false : false,
-=======
   watch: !!argv.watch,
->>>>>>> 6304e4e4
   watchOptions: {
     aggregateTimeout: 300,
     poll: 1000,
