--- conflicted
+++ resolved
@@ -12,11 +12,7 @@
   - xvfb
 before_script:
   - export DISPLAY=:99.0
-<<<<<<< HEAD
   - export NODE_OPTIONS=--max_old_space_size=4096
-  - sh -e /etc/init.d/xvfb start
-=======
->>>>>>> fb8e7e92
   - npm install --quiet -g gulp
   - npm install -g jsdoc
   - npm clean-install
