{
  "parser": "babel-eslint",
  "env": {
    "browser": true,
    "es6": true
  },
  "extends": [
    "eslint:recommended",
    "airbnb",
    "plugin:react/recommended"
  ],
  "plugins": [
    "react"
  ],
  "settings": {
    "react": {
      "pragma": "React"
    },
    "ecmascript": 6
  },
  "parserOptions": {
    "ecmaFeatures": {
      "jsx": true
    },
    "ecmaVersion": 6
  },
  "rules": {
<<<<<<< HEAD
    "class-methods-use-this": 1,
    "comma-dangle": 0,
    "jsx-quotes": 1,
    "no-mixed-operators": ["error", { "allowSamePrecedence": true }],
    "no-multi-spaces": ["error", { "ignoreEOLComments": true }],
=======
    "class-methods-use-this": 0,
    "comma-dangle": 0,
    "jsx-quotes": 1,
    "no-mixed-operators": ["error", {"allowSamePrecedence": true}],
>>>>>>> 62f0726c
    "no-param-reassign": ["error", { "props": false }],
    "no-plusplus": ["error", { "allowForLoopAfterthoughts": true }],
    "no-underscore-dangle": 0,
    "react/display-name": 0,
    "react/forbid-prop-types": 0,
    "react/jsx-boolean-value": 0,
    "react/jsx-closing-bracket-location": 1,
    "react/jsx-curly-spacing": 1,
    "react/jsx-equals-spacing": 1,
    "react/jsx-filename-extension": [1, { "extensions": [".js", ".jsx"] }],
    "react/jsx-handler-names": 0,
    "react/jsx-indent": 0,
    "react/jsx-indent-props": 0,
    "react/jsx-key": 1,
    "react/jsx-max-props-per-line": 1,
    "react/jsx-no-bind": [0, {"ignoreRefs": true }],
    "react/jsx-no-duplicate-props": 1,
    "react/jsx-no-literals": 1,
    "react/jsx-no-undef": 1,
    "react/jsx-pascal-case": 1,
    "react/jsx-sort-props": 1,
    "react/jsx-uses-react": 1,
    "react/jsx-uses-vars": 1,
    "react/no-danger": 1,
    "react/no-deprecated": 1,
    "react/no-did-mount-set-state": 1,
    "react/no-did-update-set-state": 1,
    "react/no-direct-mutation-state": 1,
    "react/no-is-mounted": 1,
    "react/no-multi-comp": 1,
    "react/no-set-state": 0,
    "react/no-string-refs": 1,
    "react/no-unknown-property": 1,
    "react/prefer-es6-class": 1,
    "react/prop-types": 1,
    "react/react-in-jsx-scope": 1,
    "react/self-closing-comp": 1,
    "react/sort-comp": 1
  }
}<|MERGE_RESOLUTION|>--- conflicted
+++ resolved
@@ -25,18 +25,11 @@
     "ecmaVersion": 6
   },
   "rules": {
-<<<<<<< HEAD
-    "class-methods-use-this": 1,
+    "class-methods-use-this": 0,
     "comma-dangle": 0,
     "jsx-quotes": 1,
     "no-mixed-operators": ["error", { "allowSamePrecedence": true }],
     "no-multi-spaces": ["error", { "ignoreEOLComments": true }],
-=======
-    "class-methods-use-this": 0,
-    "comma-dangle": 0,
-    "jsx-quotes": 1,
-    "no-mixed-operators": ["error", {"allowSamePrecedence": true}],
->>>>>>> 62f0726c
     "no-param-reassign": ["error", { "props": false }],
     "no-plusplus": ["error", { "allowForLoopAfterthoughts": true }],
     "no-underscore-dangle": 0,
