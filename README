## Starting the spark notebook

ipython notebook --profile=pyspark --no-browser

<<<<<<< HEAD
## refGene.txt.gz can be downloaded here:

# This implies that its coordinates are relative to the hg19 assembly

http://hgdownload.cse.ucsc.edu/goldenpath/hg19/database/refGene.txt.gz

=======
eval $(ssh-agent)
ssh-add ~/devenv-key.pem
rsync -avz ubuntu@52.32.97.221:/data/refgene-tiles-small/ jsons/tiles

### Sample reads set

samtools view -h  data/GM12878_SRR1658581_10pc_3_R1_hg19.bwt2glob.bam | head -n 65536 | samtools view -Sb > data/65536.bam
>>>>>>> 5058ed4f
<|MERGE_RESOLUTION|>--- conflicted
+++ resolved
@@ -2,19 +2,17 @@
 
 ipython notebook --profile=pyspark --no-browser
 
-<<<<<<< HEAD
 ## refGene.txt.gz can be downloaded here:
 
 # This implies that its coordinates are relative to the hg19 assembly
 
 http://hgdownload.cse.ucsc.edu/goldenpath/hg19/database/refGene.txt.gz
 
-=======
+
 eval $(ssh-agent)
 ssh-add ~/devenv-key.pem
 rsync -avz ubuntu@52.32.97.221:/data/refgene-tiles-small/ jsons/tiles
 
 ### Sample reads set
 
-samtools view -h  data/GM12878_SRR1658581_10pc_3_R1_hg19.bwt2glob.bam | head -n 65536 | samtools view -Sb > data/65536.bam
->>>>>>> 5058ed4f
+samtools view -h  data/GM12878_SRR1658581_10pc_3_R1_hg19.bwt2glob.bam | head -n 65536 | samtools view -Sb > data/65536.bam