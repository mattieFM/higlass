<<<<<<< HEAD
v0.9.11 (2017-11-??)

- Free up webgl renderer resources when unmount
- Minor CSS cleanup
=======
v0.9.14 (2017-11-11)

- Show labels on bar chart

v0.9.13 (2017-11-09)

- Fixed gene position searching regression

v0.9.12 (2017-11-08)

- Fix inter-chromosomal searches (chr1-chr2)

v0.9.11 (2017-11-08)

- Fix gene annotation coloring bug
- Fix menu clash error that occurs when a center track is specified
without a combined track
- Zoom into entire chromosomes by just entering its name
>>>>>>> 6ec5d94c

v0.9.10 (2017-11-01)

- Fixed d3 brush Error: <rect> attribute height: Expected length, "Infinity"
- Fixed scale initialization error
- Added back heatmap value scaling
- Fixed horizontal heatmap multires tile loading
- Better point export

v0.9.9 (2017-11-01)

- Fix SVG bar chart export
- Fixed network error on SVG export again (from v0.8.44)

v0.9.8 (2017-10-31)

- Switch back to minified build

v0.9.7 (2017-10-31)

- Initialize scales when viewconfig is loaded rather than on
handleScalesChanged

v0.9.6 (2017-10-31)

- Faulty build (package.json wasn't there)

v0.9.5 (2017-10-31)

- Fix visual clash of the center track's context menu and the colormap
- Make visualization of 2D annotations more flexible: stroke width and fill / stroke opacity can be changed
- Create debug output files

v0.9.4 (2017-10-26)

- Reintroduced value scale serialization fix
- Fixed HorizontalHeatmapExport
- Added a minimum width to 2D annotations
- Added SVG export for 2d-rectangle-domains track

v0.9.3 (2017-10-23)

- Removed console log statement

v0.9.2 (2017-10-23)

- Fixed the build script to copy hglib.css rather than style.css

v0.9.1 (2017-10-23)

- Add support for vertical bar tracks
- Fixed .travis.yml release issue

v0.9.0 (2017-10-21)

- Add 1D and 2D range selection
- Add support for SASS
- Add support for CSS Modules
- Update visuals of the context menu and view header
- Integrate search bar into view header
- Add ESLint and adhere to consistent code style
- (Fix #135) - Colorbar moves with the track when it's being resized
- (Fix #126) - Gene annotations shouldn't overlap on vertical tracks anymore
- Keep track controls visible if config menu is active
- Show child menus above the parent if there isn't enough space on the bottom
- Add port number when exporting viewconfs from a non-standard port
- Support arbitrary resolutions in heatmaps

v0.8.44

- Redraw TiledPixiTracks after the tileset info has been received
- Remove value scale locks on handleCloseTrack
- Check that tiledPlot is defined in createSVG to fix the export
failing when there's two side-by-side by views created after closing
one
- Fixed the "Failed: network error" issue in chrome by changing the
"download" function in utils.js

v0.8.43

- More fixes for SVG output for bedlike tracks

v0.8.42

- Fixed SVG output for bedlike tracks

v0.8.41

- Fixed chromosome grid color bug
- Fixed chromosome grid loading with many values bug

v0.8.40

- Fixed value scale locking bug

v0.8.37

- Fixed center track label background oddness (#144)

v0.8.36

- (fix #146) Fixed value scale locking serialization bug
- Fixed gene annotation SVG export
- Fixed chromosome ticks SVG export

v0.8.35

- Fixed colorbar hiding bug (Issue #131)

v0.8.34

- Fixed horizontal heatmap loading after the adjustable color scale changes
- Fixed vertical heatmap loading
- Fixed vertical heatmap colorscale brush in LeftTrackModifier

v0.8.33

- Removed the outside colorbar labels option (it's a little
ambiguous on the right side since the labels will be adjacent
to the other axis elements.

v0.8.32

- Removed tests from package.json so that build completes (tests fail on
travis for some reason)

v0.8.31

- Add a color limit selection to the Heatmap track in HiGlass

v0.8.30

- Cherry picked the BedLikeTrack from the circle branch

v0.8.28

- Fixed dependencies (peer and normal)
- Fixed other minor issues with `package.json`

v0.8.27

- Fixed bug wher the "Loading" sign remained with 1D point tracks

v0.8.26

- Different mapbox style options

v0.8.25

- Hidden OSM tiles
- Customizeable osm width

v0.8.24

- Major performance improvements for Gene annotations and horizontal points
- Fixed bug in searching for genome positions with a space at one of the ends
- Added the OSM tiles

v0.8.23

- Don't show chromosome sizes as a separate track

v0.8.22 - 2017-07-13

- Safari add track bug fix
- Backwards compatibility on selectable chromosome axis tracks

v0.8.21 - 2017-07-10

- Fixed the default transformation for horizontal tracks

v0.8.20 - 2017-07-10

- Fix label display

v0.8.19 - 2017-07-10

- Added the ability to select different transformations

v0.8.18 - 2017-06-29

- Fixed custom colormap picker
- Fixed overlayed track addition on double click

v0.8.17 - 2017-06-28

- Performance improvements

v0.8.16 - 2017-06-27

- Fixed a regression where closing views didn't remove the associated PIXI
Components
- Increased the drag timeout time to 5 seconds

v0.8.15 - 2017-06-26

- Lowered the maximum number of tiles retrieved at once to 20

v0.8.14 - 2017-06-26

- Increase the maximum number of tiles retrieved at once to 40

v0.8.13 - 2017-06-26

- Option to draw borders around tracks
- Option to change the stroke, fill colors and opacity of the
horizontal-2d-rectangle-domains track

v0.8.12 - 2017-06-26

- Hide overflow track handles

v0.8.11 - 2017-06-26

- Fixed double click track addition bug
- Mask view boundaries so that when the tracks are too large
to fit inside, they don't overflow outside of their view
- Added favicon


v0.8.10 - 2017-06-25

- Multiple tileset selection
- Disabled zooming on scrolling fix

v0.8.9

- Make sure that the zoomable div matches the size of the container

v0.8.8 - 2017-06-20

- Don't start zooming when scrolling into a HGC

v0.8.7 - 2017-06-18

- Decreased the maximum colorbar height
- Made the draggable div handles more transparent
- Lowered the minimum height for chromosome axes

v0.8.6 - 2017-06-18

- Fixed a bug where the HG Component would automatically and indefinitely
  increase in size

v0.8.5 - 2017-06-16

- Fixed view linking bug (regression)
- Added horizontal and vertical 2D domains tracks

v0.8.4 - 2017-06-12

- Include a limit in the tilesets query so that all results are returned

v0.8.3 - 2017-06-06

- Fixed a regression where adding new tracks doesn't work

v0.8.2 - 2017-06-01

- Move hglib.css to dist/styles rather than dist/

v0.8.1 - 2017-06-01

- Changed package.json to create hglib.css rather than style.css

v0.8.0 - 2017-06-01

- Switched to webpack 2
- Various warning fixes in the code
- Pull chromsizes from the tilesets table instead
- Remove the chroms table and app

v0.7.3 - 2017-05-23

- Added stroke width as a property of line tracks
- Fixed view layout bug caused by the "i" member of the layout not
  matching the view's uid
- Fixed resizing so that vertical changes get handled immediately

v0.7.2

- Added purple and turquoise colors
- Added an option to control the label opacity

v0.7.1

- Added horizontal and vertical track viewport projections
- Bug fix where assembly name gets removed from track label

v0.7.0

- Added an assembly selector to the GenomePositionSearchBox
- Prefix track names with their assembly

v0.6.9

- Lower the default resolution of lines for performance reasons
- Added outsideLeft, outsideRight, outsideTop and outsideBottom
as available axis positions

v0.6.8

- Component sizes are adjsuted on component load
- Genome position search box styling is set to not
have a bottom margin

v0.6.7

- Unbounded functionality to increase the size of the layout if new tracks are
added which increase its size
- Configurable track label background opacity
- Fixed: vertical colorbar label mirroring

v0.6.6

- Bug fix: closing a track which had a value scale lock with another track now
works

v0.6.5

- Bug fix: tracks rendered with locked scale, rather than just the colorbar
- Bug fix: locked line scales
- Bug fix: assorted other track locking, scale and colorbar bugs

v0.6.4

- Added value scale locking
- Fixed bug where newly added heatmaps didn't render (syncTrackObjects needs
to call applyZoomTransform)
- Fixed bug where new chromosome axis didn't appear after being added
	- Had to call animate after the chromosome info was received

v0.6.3

- Added colorbar for Heatmaps
- Draw scales on the outside of the linear tracks
- Added the SquareMarkerTrack

v0.6.2

- Scale tracks from minimum to maximum value, rather than starting at 0

v0.6.1

- Fixed a minor issue with chromosome labels not being exported

v0.6.0

- Automatically draw the 2D grid after the data is loaded
- Add animated zoom transitions
- Add public BEDPE-like API to navigate to a given location
- SVG export
- Testing using Karma
- (Might have been in a different release) Default to interpolation-less rendering

v0.5.16

- Fixed resizing bug

v0.5.15

- Added mm9 chromosome labels
- Draw chromosome labels on reload
- Take name from track options

v0.5.14

- Revert the initialXDomain changes Fritz introduced because they were causing
issues with faithful reproduction of viewconfs
- Change 'tilesetInfo not loaded message' to 'loading...' until we either get
an error or the tileset is loaded
- Omit certain fields from JSON export (HiGlassComponenent.getViewsAsString)


v0.5.12

- Fixed export viewconfig link bug

v0.5.11

- Added the fall colormap and made it the default

v0.5.10

- Fix Chromosome2DAnnotations not being drawn by calling draw after the
ChromosomeInfo is loaded
- Zoom to the currently visible data
- Use the minimum position to load data that is not located at the origin
- Viewconf downloads work on Firefox
- Alert when trying to project a viewport on the same view
- Resize handle positions fixed in Firefox
- Track config button icons fixed in Firefox
- Only redraw in timedUpdate if track positions have changed
- Fixed top and left axis not appearing bug
- Fixed chromosome horizontal labels not appearing
- Show minValue pixels by scaling from minValue to maxValue + minValue and
adding minValue to each pixel
- Fix viewport projection error when new viewconfig is passed


v0.5.9

- Labels outside of the bounds of a track
- Label colors

v0.5.8

- A host of performance improvements

v0.5.7

- Empty accidental release

v0.5.6

- Add log scaling to line tracks
- Add colors to line tracks
- Add width option to 2D grid
- Add color option to 2D grid

v0.5.5

- Add per-view `zoomFixed` settings
- Added configurable viewport projection colors (projectionFillColor,
projectionStrokeColor)
- Added an empty .npmignore to prevent it from excluding the dist/
directory specified in the .gitignore
- Enhance 2D annotations by supporting RGBA, fill and stroke-dependent coloring,
and locus-wise min width / height definitions
- Remove builds. Use NPM

v0.5.4

- Fixed bug related to the selection of the plot type
- Update existing tracks before adding new ones in syncTrackObjects
- Removed the "Move up" menu item
- Deep copy incoming viewconfs so that changing them outside of the component
leads to an update
- Added onLocationChanged event listener

v0.5.3

- Forgot to bump the version number in 0.5.2

v0.5.2

- Don't draw data that extends beyond the end of the assembly
- Fixed bug where data was being hidden in empty (all 0) tiles
	- Changed minVisibleValue and maxVisibleValue in TiledPixiTrack
- Label the horizontal and vertical line tracks by default

v0.5.1

- Configurable gene annotation colors
- Added chromosome annotations tracks for programmatically addeable
annotations
- Fixed the 'Cannot read property 0 of undefined' bug when tileset info is
inaccessible
- Remove track resize handles when the component isn't editable
- Fix bug associated with setting a new initial[X/Y]Domain where the
cumulativeCenterOffset wasn't being reset
- Bug fix where if a view doesn't have a uid we should assign it one

v0.5.0

- Default to 12 columns
- Display a warning if tileset info isn't found
- Use 16bit floats for heatmap data

v0.4.40

- Remove default colormap from viewconfig

v0.4.39

- Switch cog and close buttons

v0.4.33

- New header colors

v0.4.32

- Reduced the number of tiles requested by the horizontal heatmap track
- Removed console log statements

v0.4.31

- Fixed regression and compatibility change with new zoom and location locking
- Fixed regression in the selection dragging

v0.4.30

- Added a minimum width to left-axis so that it doesn't only show the last two
digits by default
* Added horizontal and vertical heatmaps
- Styling changes for the Configure track controls
- Fixed the bug with AddTrackMenu cancel button turning black by properly
increasing the number of visible tilesets in TilesetFinder
- Added options to allow flipping horizontal and vertical charts
- Fixed NaN prefix bug
- Fixed invalid negative value attributes for <rect> bug

v0.4.29

- Moved default heatmap information to lower right hand corner
- Fixed a bug which distorted the view when initialized with an initial X
scale and Y scale
- Added white to red, white to green and white to blue scales
- Added axes for the 1D tracks
- Took the ID out of the view header
- Added a white border behind the track controls

v0.4.28

- Fixed critical regression where track replacement wasn't working because
newly created tracks didn't have their options set
- Fixed a regression where track movement wasn't working because TiledPlot
wasn't being updated
- Increase the size of the tileset selector

v0.4.27

- Changed config.js Chromosome Labels to Chromosome Axis
- Fixed default option setting so that it doesn't override provided options
- Adding zoom limit option to heatmap
- Add current resolution to the track label
- Fixed regression caused by "Fast redraw by tiling commit"
- Hitting enter in the genome position search box initiates a search

v0.4.26

- Fixed close button

v0.4.25

- Fractional zoom lock
- Faster config menu loading
- Faster track addition by limiting the udpates of TiledPlot (using
shouldComponentUpdate)

v0.4.21

- Chromosome grid positions start at position 1
- Export link includes 'app'

v0.4.20

- Changed tile API location to use included server value rather than
prepending '//'

v0.4.19

- Removed dist directory from .gitignore

v0.4.18

- Use production react in the build
- Added dist to .gitignore

v0.4.17

- Updated default view config
- Wider ticks

v0.4.16

- Fritz's public API

v0.4.15

- Fritz's lazy animation
- Fritz's public API
- Minimum height for tracks can be specified in track type definition in
config.js
- New chromosome 2D grid (for hg19)
- New chromosome 1D axis (for hg19)
- New chromosome horizontal axis (for hg19)

* larger change
- minor change<|MERGE_RESOLUTION|>--- conflicted
+++ resolved
@@ -1,9 +1,8 @@
-<<<<<<< HEAD
-v0.9.11 (2017-11-??)
+v0.9.15 (2017-11-??)
 
 - Free up webgl renderer resources when unmount
 - Minor CSS cleanup
-=======
+
 v0.9.14 (2017-11-11)
 
 - Show labels on bar chart
@@ -22,7 +21,6 @@
 - Fix menu clash error that occurs when a center track is specified
 without a combined track
 - Zoom into entire chromosomes by just entering its name
->>>>>>> 6ec5d94c
 
 v0.9.10 (2017-11-01)
 
