<<<<<<< HEAD
v0.10.7 (2018-01-??)

- Simplified `hglib` api
- Updated third-party libs to get rid of deprecation warnings for React v16
=======
develop (2018-01-??)

- Added mouseMoveZoom event to public API
- Fixed and extended pubSub module
- Added flexible per-track crosshair
- Display error message on error
- Don't error when displaying menus when invalid track type is
entered

v0.10.10 (2018-01-

- Default to log scaling if there are negative values
- Fixed the custom colormap
- Fix the gene annotations color changing

v0.10.9 (2018-01-13)

- Skipping a version because the latest version wasn't specified in
package.json

v0.10.8

- Skipping a version because the latest version wasn't specified in
package.json

v0.10.7 (2018-01-13)

- Show current data resolution in tiled sets containing raw resolutions rather
than zoom levels
>>>>>>> bc8206ce

v0.10.6 (2017-12-28)

- Load ResizeSensors after the element is attached to the DOM tree
- Added DivergentBarTrack
- Fixed submenu hiding bug

v0.10.5 (2017-12-27)

- Fixed bug in TrackRenderer.setUpInitialScales where updating the view with
new equivalent initial domains and different dimensions led to the view being
misplaced
- Added z-index to popup menus

v0.10.4 (2017-12-16)

- Fixed a bug in zoomToData
- New API call for setViewConfig
- New API call for zoomToDataExtent

v0.10.3 (2017-12-13)

- Don't include a colon if the port is 80
- Added an option to clear the view
- Exclude NaN values when setting the valueScale
- Fixed bug related to displaying empty matrix tiles

v0.10.2 (2017-12-12)

- Fixed a bug in loading tileset info that isn't there
- Better error handling on internal server error
- Removed functionless menu item

v0.10.1 (2017-12-05)

- Fixed bug in Bedlike tracks that don't have a header

v0.10.0 (2017-12-05)

- Change track type from the config menu
- Initial framework for divided by tracks
- Y-positioned bed-like tracks

v0.9.16 (2017-

- Fixed undefined error when toggling genome position search box

v0.9.15 (2017-11-22)

- Fixed bug where newly selected annotations weren't being used
- Added the hideHeader option
- Added a warning for malformed gene annotations
- Free up webgl renderer resources when unmount
- Minor CSS cleanup
- Fix resizing bug that appears after closing a view
- Warn if there are no track source servers specified in the viewconf

v0.9.14 (2017-11-11)

- Show labels on bar chart

v0.9.13 (2017-11-09)

- Fixed gene position searching regression

v0.9.12 (2017-11-08)

- Fix inter-chromosomal searches (chr1-chr2)

v0.9.11 (2017-11-08)

- Fix gene annotation coloring bug
- Fix menu clash error that occurs when a center track is specified
without a combined track
- Zoom into entire chromosomes by just entering its name

v0.9.10 (2017-11-01)

- Fixed d3 brush Error: <rect> attribute height: Expected length, "Infinity"
- Fixed scale initialization error
- Added back heatmap value scaling
- Fixed horizontal heatmap multires tile loading
- Better point export

v0.9.9 (2017-11-01)

- Fix SVG bar chart export
- Fixed network error on SVG export again (from v0.8.44)

v0.9.8 (2017-10-31)

- Switch back to minified build

v0.9.7 (2017-10-31)

- Initialize scales when viewconfig is loaded rather than on
handleScalesChanged

v0.9.6 (2017-10-31)

- Faulty build (package.json wasn't there)

v0.9.5 (2017-10-31)

- Fix visual clash of the center track's context menu and the colormap
- Make visualization of 2D annotations more flexible: stroke width and fill / stroke opacity can be changed
- Create debug output files

v0.9.4 (2017-10-26)

- Reintroduced value scale serialization fix
- Fixed HorizontalHeatmapExport
- Added a minimum width to 2D annotations
- Added SVG export for 2d-rectangle-domains track

v0.9.3 (2017-10-23)

- Removed console log statement

v0.9.2 (2017-10-23)

- Fixed the build script to copy hglib.css rather than style.css

v0.9.1 (2017-10-23)

- Add support for vertical bar tracks
- Fixed .travis.yml release issue

v0.9.0 (2017-10-21)

- Add 1D and 2D range selection
- Add support for SASS
- Add support for CSS Modules
- Update visuals of the context menu and view header
- Integrate search bar into view header
- Add ESLint and adhere to consistent code style
- (Fix #135) - Colorbar moves with the track when it's being resized
- (Fix #126) - Gene annotations shouldn't overlap on vertical tracks anymore
- Keep track controls visible if config menu is active
- Show child menus above the parent if there isn't enough space on the bottom
- Add port number when exporting viewconfs from a non-standard port
- Support arbitrary resolutions in heatmaps

v0.8.44

- Redraw TiledPixiTracks after the tileset info has been received
- Remove value scale locks on handleCloseTrack
- Check that tiledPlot is defined in createSVG to fix the export
failing when there's two side-by-side by views created after closing
one
- Fixed the "Failed: network error" issue in chrome by changing the
"download" function in utils.js

v0.8.43

- More fixes for SVG output for bedlike tracks

v0.8.42

- Fixed SVG output for bedlike tracks

v0.8.41

- Fixed chromosome grid color bug
- Fixed chromosome grid loading with many values bug

v0.8.40

- Fixed value scale locking bug

v0.8.37

- Fixed center track label background oddness (#144)

v0.8.36

- (fix #146) Fixed value scale locking serialization bug
- Fixed gene annotation SVG export
- Fixed chromosome ticks SVG export

v0.8.35

- Fixed colorbar hiding bug (Issue #131)

v0.8.34

- Fixed horizontal heatmap loading after the adjustable color scale changes
- Fixed vertical heatmap loading
- Fixed vertical heatmap colorscale brush in LeftTrackModifier

v0.8.33

- Removed the outside colorbar labels option (it's a little
ambiguous on the right side since the labels will be adjacent
to the other axis elements.

v0.8.32

- Removed tests from package.json so that build completes (tests fail on
travis for some reason)

v0.8.31

- Add a color limit selection to the Heatmap track in HiGlass

v0.8.30

- Cherry picked the BedLikeTrack from the circle branch

v0.8.28

- Fixed dependencies (peer and normal)
- Fixed other minor issues with `package.json`

v0.8.27

- Fixed bug wher the "Loading" sign remained with 1D point tracks

v0.8.26

- Different mapbox style options

v0.8.25

- Hidden OSM tiles
- Customizeable osm width

v0.8.24

- Major performance improvements for Gene annotations and horizontal points
- Fixed bug in searching for genome positions with a space at one of the ends
- Added the OSM tiles

v0.8.23

- Don't show chromosome sizes as a separate track

v0.8.22 - 2017-07-13

- Safari add track bug fix
- Backwards compatibility on selectable chromosome axis tracks

v0.8.21 - 2017-07-10

- Fixed the default transformation for horizontal tracks

v0.8.20 - 2017-07-10

- Fix label display

v0.8.19 - 2017-07-10

- Added the ability to select different transformations

v0.8.18 - 2017-06-29

- Fixed custom colormap picker
- Fixed overlayed track addition on double click

v0.8.17 - 2017-06-28

- Performance improvements

v0.8.16 - 2017-06-27

- Fixed a regression where closing views didn't remove the associated PIXI
Components
- Increased the drag timeout time to 5 seconds

v0.8.15 - 2017-06-26

- Lowered the maximum number of tiles retrieved at once to 20

v0.8.14 - 2017-06-26

- Increase the maximum number of tiles retrieved at once to 40

v0.8.13 - 2017-06-26

- Option to draw borders around tracks
- Option to change the stroke, fill colors and opacity of the
horizontal-2d-rectangle-domains track

v0.8.12 - 2017-06-26

- Hide overflow track handles

v0.8.11 - 2017-06-26

- Fixed double click track addition bug
- Mask view boundaries so that when the tracks are too large
to fit inside, they don't overflow outside of their view
- Added favicon


v0.8.10 - 2017-06-25

- Multiple tileset selection
- Disabled zooming on scrolling fix

v0.8.9

- Make sure that the zoomable div matches the size of the container

v0.8.8 - 2017-06-20

- Don't start zooming when scrolling into a HGC

v0.8.7 - 2017-06-18

- Decreased the maximum colorbar height
- Made the draggable div handles more transparent
- Lowered the minimum height for chromosome axes

v0.8.6 - 2017-06-18

- Fixed a bug where the HG Component would automatically and indefinitely
  increase in size

v0.8.5 - 2017-06-16

- Fixed view linking bug (regression)
- Added horizontal and vertical 2D domains tracks

v0.8.4 - 2017-06-12

- Include a limit in the tilesets query so that all results are returned

v0.8.3 - 2017-06-06

- Fixed a regression where adding new tracks doesn't work

v0.8.2 - 2017-06-01

- Move hglib.css to dist/styles rather than dist/

v0.8.1 - 2017-06-01

- Changed package.json to create hglib.css rather than style.css

v0.8.0 - 2017-06-01

- Switched to webpack 2
- Various warning fixes in the code
- Pull chromsizes from the tilesets table instead
- Remove the chroms table and app

v0.7.3 - 2017-05-23

- Added stroke width as a property of line tracks
- Fixed view layout bug caused by the "i" member of the layout not
  matching the view's uid
- Fixed resizing so that vertical changes get handled immediately

v0.7.2

- Added purple and turquoise colors
- Added an option to control the label opacity

v0.7.1

- Added horizontal and vertical track viewport projections
- Bug fix where assembly name gets removed from track label

v0.7.0

- Added an assembly selector to the GenomePositionSearchBox
- Prefix track names with their assembly

v0.6.9

- Lower the default resolution of lines for performance reasons
- Added outsideLeft, outsideRight, outsideTop and outsideBottom
as available axis positions

v0.6.8

- Component sizes are adjsuted on component load
- Genome position search box styling is set to not
have a bottom margin

v0.6.7

- Unbounded functionality to increase the size of the layout if new tracks are
added which increase its size
- Configurable track label background opacity
- Fixed: vertical colorbar label mirroring

v0.6.6

- Bug fix: closing a track which had a value scale lock with another track now
works

v0.6.5

- Bug fix: tracks rendered with locked scale, rather than just the colorbar
- Bug fix: locked line scales
- Bug fix: assorted other track locking, scale and colorbar bugs

v0.6.4

- Added value scale locking
- Fixed bug where newly added heatmaps didn't render (syncTrackObjects needs
to call applyZoomTransform)
- Fixed bug where new chromosome axis didn't appear after being added
	- Had to call animate after the chromosome info was received

v0.6.3

- Added colorbar for Heatmaps
- Draw scales on the outside of the linear tracks
- Added the SquareMarkerTrack

v0.6.2

- Scale tracks from minimum to maximum value, rather than starting at 0

v0.6.1

- Fixed a minor issue with chromosome labels not being exported

v0.6.0

- Automatically draw the 2D grid after the data is loaded
- Add animated zoom transitions
- Add public BEDPE-like API to navigate to a given location
- SVG export
- Testing using Karma
- (Might have been in a different release) Default to interpolation-less rendering

v0.5.16

- Fixed resizing bug

v0.5.15

- Added mm9 chromosome labels
- Draw chromosome labels on reload
- Take name from track options

v0.5.14

- Revert the initialXDomain changes Fritz introduced because they were causing
issues with faithful reproduction of viewconfs
- Change 'tilesetInfo not loaded message' to 'loading...' until we either get
an error or the tileset is loaded
- Omit certain fields from JSON export (HiGlassComponenent.getViewsAsString)


v0.5.12

- Fixed export viewconfig link bug

v0.5.11

- Added the fall colormap and made it the default

v0.5.10

- Fix Chromosome2DAnnotations not being drawn by calling draw after the
ChromosomeInfo is loaded
- Zoom to the currently visible data
- Use the minimum position to load data that is not located at the origin
- Viewconf downloads work on Firefox
- Alert when trying to project a viewport on the same view
- Resize handle positions fixed in Firefox
- Track config button icons fixed in Firefox
- Only redraw in timedUpdate if track positions have changed
- Fixed top and left axis not appearing bug
- Fixed chromosome horizontal labels not appearing
- Show minValue pixels by scaling from minValue to maxValue + minValue and
adding minValue to each pixel
- Fix viewport projection error when new viewconfig is passed


v0.5.9

- Labels outside of the bounds of a track
- Label colors

v0.5.8

- A host of performance improvements

v0.5.7

- Empty accidental release

v0.5.6

- Add log scaling to line tracks
- Add colors to line tracks
- Add width option to 2D grid
- Add color option to 2D grid

v0.5.5

- Add per-view `zoomFixed` settings
- Added configurable viewport projection colors (projectionFillColor,
projectionStrokeColor)
- Added an empty .npmignore to prevent it from excluding the dist/
directory specified in the .gitignore
- Enhance 2D annotations by supporting RGBA, fill and stroke-dependent coloring,
and locus-wise min width / height definitions
- Remove builds. Use NPM

v0.5.4

- Fixed bug related to the selection of the plot type
- Update existing tracks before adding new ones in syncTrackObjects
- Removed the "Move up" menu item
- Deep copy incoming viewconfs so that changing them outside of the component
leads to an update
- Added onLocationChanged event listener

v0.5.3

- Forgot to bump the version number in 0.5.2

v0.5.2

- Don't draw data that extends beyond the end of the assembly
- Fixed bug where data was being hidden in empty (all 0) tiles
	- Changed minVisibleValue and maxVisibleValue in TiledPixiTrack
- Label the horizontal and vertical line tracks by default

v0.5.1

- Configurable gene annotation colors
- Added chromosome annotations tracks for programmatically addeable
annotations
- Fixed the 'Cannot read property 0 of undefined' bug when tileset info is
inaccessible
- Remove track resize handles when the component isn't editable
- Fix bug associated with setting a new initial[X/Y]Domain where the
cumulativeCenterOffset wasn't being reset
- Bug fix where if a view doesn't have a uid we should assign it one

v0.5.0

- Default to 12 columns
- Display a warning if tileset info isn't found
- Use 16bit floats for heatmap data

v0.4.40

- Remove default colormap from viewconfig

v0.4.39

- Switch cog and close buttons

v0.4.33

- New header colors

v0.4.32

- Reduced the number of tiles requested by the horizontal heatmap track
- Removed console log statements

v0.4.31

- Fixed regression and compatibility change with new zoom and location locking
- Fixed regression in the selection dragging

v0.4.30

- Added a minimum width to left-axis so that it doesn't only show the last two
digits by default
* Added horizontal and vertical heatmaps
- Styling changes for the Configure track controls
- Fixed the bug with AddTrackMenu cancel button turning black by properly
increasing the number of visible tilesets in TilesetFinder
- Added options to allow flipping horizontal and vertical charts
- Fixed NaN prefix bug
- Fixed invalid negative value attributes for <rect> bug

v0.4.29

- Moved default heatmap information to lower right hand corner
- Fixed a bug which distorted the view when initialized with an initial X
scale and Y scale
- Added white to red, white to green and white to blue scales
- Added axes for the 1D tracks
- Took the ID out of the view header
- Added a white border behind the track controls

v0.4.28

- Fixed critical regression where track replacement wasn't working because
newly created tracks didn't have their options set
- Fixed a regression where track movement wasn't working because TiledPlot
wasn't being updated
- Increase the size of the tileset selector

v0.4.27

- Changed config.js Chromosome Labels to Chromosome Axis
- Fixed default option setting so that it doesn't override provided options
- Adding zoom limit option to heatmap
- Add current resolution to the track label
- Fixed regression caused by "Fast redraw by tiling commit"
- Hitting enter in the genome position search box initiates a search

v0.4.26

- Fixed close button

v0.4.25

- Fractional zoom lock
- Faster config menu loading
- Faster track addition by limiting the udpates of TiledPlot (using
shouldComponentUpdate)

v0.4.21

- Chromosome grid positions start at position 1
- Export link includes 'app'

v0.4.20

- Changed tile API location to use included server value rather than
prepending '//'

v0.4.19

- Removed dist directory from .gitignore

v0.4.18

- Use production react in the build
- Added dist to .gitignore

v0.4.17

- Updated default view config
- Wider ticks

v0.4.16

- Fritz's public API

v0.4.15

- Fritz's lazy animation
- Fritz's public API
- Minimum height for tracks can be specified in track type definition in
config.js
- New chromosome 2D grid (for hg19)
- New chromosome 1D axis (for hg19)
- New chromosome horizontal axis (for hg19)

* larger change
- minor change<|MERGE_RESOLUTION|>--- conflicted
+++ resolved
@@ -1,9 +1,3 @@
-<<<<<<< HEAD
-v0.10.7 (2018-01-??)
-
-- Simplified `hglib` api
-- Updated third-party libs to get rid of deprecation warnings for React v16
-=======
 develop (2018-01-??)
 
 - Added mouseMoveZoom event to public API
@@ -12,6 +6,8 @@
 - Display error message on error
 - Don't error when displaying menus when invalid track type is
 entered
+- Simplified `hglib` API
+- Updated third-party libs to get rid of deprecation warnings for React v16
 
 v0.10.10 (2018-01-
 
@@ -33,7 +29,6 @@
 
 - Show current data resolution in tiled sets containing raw resolutions rather
 than zoom levels
->>>>>>> bc8206ce
 
 v0.10.6 (2017-12-28)
 
