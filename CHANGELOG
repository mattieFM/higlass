develop (2018-01-??)

- Added track for displaying gigapixel images
- Added mouseMoveZoom event to public API
- Fixed and extended pubSub module
- Added flexible per-track crosshair
- Display error message on error
- Don't error when displaying menus when invalid track type is
entered
<<<<<<< HEAD
- Added an endpoint for sharing view configs as a link (`shareViewConfigAsLink()`) and exporting them as png and svg (`get('png' || 'svg')`)
=======
- Simplified `hglib` API
- Updated third-party libs to get rid of deprecation warnings for React v16
>>>>>>> 3d60fe55

v0.10.10 (2018-01-

- Default to log scaling if there are negative values
- Fixed the custom colormap
- Fix the gene annotations color changing

v0.10.9 (2018-01-13)

- Skipping a version because the latest version wasn't specified in
package.json

v0.10.8

- Skipping a version because the latest version wasn't specified in
package.json

v0.10.7 (2018-01-13)

- Show current data resolution in tiled sets containing raw resolutions rather
than zoom levels

v0.10.6 (2017-12-28)

- Load ResizeSensors after the element is attached to the DOM tree
- Added DivergentBarTrack
- Fixed submenu hiding bug

v0.10.5 (2017-12-27)

- Fixed bug in TrackRenderer.setUpInitialScales where updating the view with
new equivalent initial domains and different dimensions led to the view being
misplaced
- Added z-index to popup menus

v0.10.4 (2017-12-16)

- Fixed a bug in zoomToData
- New API call for setViewConfig
- New API call for zoomToDataExtent

v0.10.3 (2017-12-13)

- Don't include a colon if the port is 80
- Added an option to clear the view
- Exclude NaN values when setting the valueScale
- Fixed bug related to displaying empty matrix tiles

v0.10.2 (2017-12-12)

- Fixed a bug in loading tileset info that isn't there
- Better error handling on internal server error
- Removed functionless menu item

v0.10.1 (2017-12-05)

- Fixed bug in Bedlike tracks that don't have a header

v0.10.0 (2017-12-05)

- Change track type from the config menu
- Initial framework for divided by tracks
- Y-positioned bed-like tracks

v0.9.16 (2017-

- Fixed undefined error when toggling genome position search box

v0.9.15 (2017-11-22)

- Fixed bug where newly selected annotations weren't being used
- Added the hideHeader option
- Added a warning for malformed gene annotations
- Free up webgl renderer resources when unmount
- Minor CSS cleanup
- Fix resizing bug that appears after closing a view
- Warn if there are no track source servers specified in the viewconf

v0.9.14 (2017-11-11)

- Show labels on bar chart

v0.9.13 (2017-11-09)

- Fixed gene position searching regression

v0.9.12 (2017-11-08)

- Fix inter-chromosomal searches (chr1-chr2)

v0.9.11 (2017-11-08)

- Fix gene annotation coloring bug
- Fix menu clash error that occurs when a center track is specified
without a combined track
- Zoom into entire chromosomes by just entering its name

v0.9.10 (2017-11-01)

- Fixed d3 brush Error: <rect> attribute height: Expected length, "Infinity"
- Fixed scale initialization error
- Added back heatmap value scaling
- Fixed horizontal heatmap multires tile loading
- Better point export

v0.9.9 (2017-11-01)

- Fix SVG bar chart export
- Fixed network error on SVG export again (from v0.8.44)

v0.9.8 (2017-10-31)

- Switch back to minified build

v0.9.7 (2017-10-31)

- Initialize scales when viewconfig is loaded rather than on
handleScalesChanged

v0.9.6 (2017-10-31)

- Faulty build (package.json wasn't there)

v0.9.5 (2017-10-31)

- Fix visual clash of the center track's context menu and the colormap
- Make visualization of 2D annotations more flexible: stroke width and fill / stroke opacity can be changed
- Create debug output files

v0.9.4 (2017-10-26)

- Reintroduced value scale serialization fix
- Fixed HorizontalHeatmapExport
- Added a minimum width to 2D annotations
- Added SVG export for 2d-rectangle-domains track

v0.9.3 (2017-10-23)

- Removed console log statement

v0.9.2 (2017-10-23)

- Fixed the build script to copy hglib.css rather than style.css

v0.9.1 (2017-10-23)

- Add support for vertical bar tracks
- Fixed .travis.yml release issue

v0.9.0 (2017-10-21)

- Add 1D and 2D range selection
- Add support for SASS
- Add support for CSS Modules
- Update visuals of the context menu and view header
- Integrate search bar into view header
- Add ESLint and adhere to consistent code style
- (Fix #135) - Colorbar moves with the track when it's being resized
- (Fix #126) - Gene annotations shouldn't overlap on vertical tracks anymore
- Keep track controls visible if config menu is active
- Show child menus above the parent if there isn't enough space on the bottom
- Add port number when exporting viewconfs from a non-standard port
- Support arbitrary resolutions in heatmaps

v0.8.44

- Redraw TiledPixiTracks after the tileset info has been received
- Remove value scale locks on handleCloseTrack
- Check that tiledPlot is defined in createSVG to fix the export
failing when there's two side-by-side by views created after closing
one
- Fixed the "Failed: network error" issue in chrome by changing the
"download" function in utils.js

v0.8.43

- More fixes for SVG output for bedlike tracks

v0.8.42

- Fixed SVG output for bedlike tracks

v0.8.41

- Fixed chromosome grid color bug
- Fixed chromosome grid loading with many values bug

v0.8.40

- Fixed value scale locking bug

v0.8.37

- Fixed center track label background oddness (#144)

v0.8.36

- (fix #146) Fixed value scale locking serialization bug
- Fixed gene annotation SVG export
- Fixed chromosome ticks SVG export

v0.8.35

- Fixed colorbar hiding bug (Issue #131)

v0.8.34

- Fixed horizontal heatmap loading after the adjustable color scale changes
- Fixed vertical heatmap loading
- Fixed vertical heatmap colorscale brush in LeftTrackModifier

v0.8.33

- Removed the outside colorbar labels option (it's a little
ambiguous on the right side since the labels will be adjacent
to the other axis elements.

v0.8.32

- Removed tests from package.json so that build completes (tests fail on
travis for some reason)

v0.8.31

- Add a color limit selection to the Heatmap track in HiGlass

v0.8.30

- Cherry picked the BedLikeTrack from the circle branch

v0.8.28

- Fixed dependencies (peer and normal)
- Fixed other minor issues with `package.json`

v0.8.27

- Fixed bug wher the "Loading" sign remained with 1D point tracks

v0.8.26

- Different mapbox style options

v0.8.25

- Hidden OSM tiles
- Customizeable osm width

v0.8.24

- Major performance improvements for Gene annotations and horizontal points
- Fixed bug in searching for genome positions with a space at one of the ends
- Added the OSM tiles

v0.8.23

- Don't show chromosome sizes as a separate track

v0.8.22 - 2017-07-13

- Safari add track bug fix
- Backwards compatibility on selectable chromosome axis tracks

v0.8.21 - 2017-07-10

- Fixed the default transformation for horizontal tracks

v0.8.20 - 2017-07-10

- Fix label display

v0.8.19 - 2017-07-10

- Added the ability to select different transformations

v0.8.18 - 2017-06-29

- Fixed custom colormap picker
- Fixed overlayed track addition on double click

v0.8.17 - 2017-06-28

- Performance improvements

v0.8.16 - 2017-06-27

- Fixed a regression where closing views didn't remove the associated PIXI
Components
- Increased the drag timeout time to 5 seconds

v0.8.15 - 2017-06-26

- Lowered the maximum number of tiles retrieved at once to 20

v0.8.14 - 2017-06-26

- Increase the maximum number of tiles retrieved at once to 40

v0.8.13 - 2017-06-26

- Option to draw borders around tracks
- Option to change the stroke, fill colors and opacity of the
horizontal-2d-rectangle-domains track

v0.8.12 - 2017-06-26

- Hide overflow track handles

v0.8.11 - 2017-06-26

- Fixed double click track addition bug
- Mask view boundaries so that when the tracks are too large
to fit inside, they don't overflow outside of their view
- Added favicon


v0.8.10 - 2017-06-25

- Multiple tileset selection
- Disabled zooming on scrolling fix

v0.8.9

- Make sure that the zoomable div matches the size of the container

v0.8.8 - 2017-06-20

- Don't start zooming when scrolling into a HGC

v0.8.7 - 2017-06-18

- Decreased the maximum colorbar height
- Made the draggable div handles more transparent
- Lowered the minimum height for chromosome axes

v0.8.6 - 2017-06-18

- Fixed a bug where the HG Component would automatically and indefinitely
  increase in size

v0.8.5 - 2017-06-16

- Fixed view linking bug (regression)
- Added horizontal and vertical 2D domains tracks

v0.8.4 - 2017-06-12

- Include a limit in the tilesets query so that all results are returned

v0.8.3 - 2017-06-06

- Fixed a regression where adding new tracks doesn't work

v0.8.2 - 2017-06-01

- Move hglib.css to dist/styles rather than dist/

v0.8.1 - 2017-06-01

- Changed package.json to create hglib.css rather than style.css

v0.8.0 - 2017-06-01

- Switched to webpack 2
- Various warning fixes in the code
- Pull chromsizes from the tilesets table instead
- Remove the chroms table and app

v0.7.3 - 2017-05-23

- Added stroke width as a property of line tracks
- Fixed view layout bug caused by the "i" member of the layout not
  matching the view's uid
- Fixed resizing so that vertical changes get handled immediately

v0.7.2

- Added purple and turquoise colors
- Added an option to control the label opacity

v0.7.1

- Added horizontal and vertical track viewport projections
- Bug fix where assembly name gets removed from track label

v0.7.0

- Added an assembly selector to the GenomePositionSearchBox
- Prefix track names with their assembly

v0.6.9

- Lower the default resolution of lines for performance reasons
- Added outsideLeft, outsideRight, outsideTop and outsideBottom
as available axis positions

v0.6.8

- Component sizes are adjsuted on component load
- Genome position search box styling is set to not
have a bottom margin

v0.6.7

- Unbounded functionality to increase the size of the layout if new tracks are
added which increase its size
- Configurable track label background opacity
- Fixed: vertical colorbar label mirroring

v0.6.6

- Bug fix: closing a track which had a value scale lock with another track now
works

v0.6.5

- Bug fix: tracks rendered with locked scale, rather than just the colorbar
- Bug fix: locked line scales
- Bug fix: assorted other track locking, scale and colorbar bugs

v0.6.4

- Added value scale locking
- Fixed bug where newly added heatmaps didn't render (syncTrackObjects needs
to call applyZoomTransform)
- Fixed bug where new chromosome axis didn't appear after being added
	- Had to call animate after the chromosome info was received

v0.6.3

- Added colorbar for Heatmaps
- Draw scales on the outside of the linear tracks
- Added the SquareMarkerTrack

v0.6.2

- Scale tracks from minimum to maximum value, rather than starting at 0

v0.6.1

- Fixed a minor issue with chromosome labels not being exported

v0.6.0

- Automatically draw the 2D grid after the data is loaded
- Add animated zoom transitions
- Add public BEDPE-like API to navigate to a given location
- SVG export
- Testing using Karma
- (Might have been in a different release) Default to interpolation-less rendering

v0.5.16

- Fixed resizing bug

v0.5.15

- Added mm9 chromosome labels
- Draw chromosome labels on reload
- Take name from track options

v0.5.14

- Revert the initialXDomain changes Fritz introduced because they were causing
issues with faithful reproduction of viewconfs
- Change 'tilesetInfo not loaded message' to 'loading...' until we either get
an error or the tileset is loaded
- Omit certain fields from JSON export (HiGlassComponenent.getViewsAsString)


v0.5.12

- Fixed export viewconfig link bug

v0.5.11

- Added the fall colormap and made it the default

v0.5.10

- Fix Chromosome2DAnnotations not being drawn by calling draw after the
ChromosomeInfo is loaded
- Zoom to the currently visible data
- Use the minimum position to load data that is not located at the origin
- Viewconf downloads work on Firefox
- Alert when trying to project a viewport on the same view
- Resize handle positions fixed in Firefox
- Track config button icons fixed in Firefox
- Only redraw in timedUpdate if track positions have changed
- Fixed top and left axis not appearing bug
- Fixed chromosome horizontal labels not appearing
- Show minValue pixels by scaling from minValue to maxValue + minValue and
adding minValue to each pixel
- Fix viewport projection error when new viewconfig is passed


v0.5.9

- Labels outside of the bounds of a track
- Label colors

v0.5.8

- A host of performance improvements

v0.5.7

- Empty accidental release

v0.5.6

- Add log scaling to line tracks
- Add colors to line tracks
- Add width option to 2D grid
- Add color option to 2D grid

v0.5.5

- Add per-view `zoomFixed` settings
- Added configurable viewport projection colors (projectionFillColor,
projectionStrokeColor)
- Added an empty .npmignore to prevent it from excluding the dist/
directory specified in the .gitignore
- Enhance 2D annotations by supporting RGBA, fill and stroke-dependent coloring,
and locus-wise min width / height definitions
- Remove builds. Use NPM

v0.5.4

- Fixed bug related to the selection of the plot type
- Update existing tracks before adding new ones in syncTrackObjects
- Removed the "Move up" menu item
- Deep copy incoming viewconfs so that changing them outside of the component
leads to an update
- Added onLocationChanged event listener

v0.5.3

- Forgot to bump the version number in 0.5.2

v0.5.2

- Don't draw data that extends beyond the end of the assembly
- Fixed bug where data was being hidden in empty (all 0) tiles
	- Changed minVisibleValue and maxVisibleValue in TiledPixiTrack
- Label the horizontal and vertical line tracks by default

v0.5.1

- Configurable gene annotation colors
- Added chromosome annotations tracks for programmatically addeable
annotations
- Fixed the 'Cannot read property 0 of undefined' bug when tileset info is
inaccessible
- Remove track resize handles when the component isn't editable
- Fix bug associated with setting a new initial[X/Y]Domain where the
cumulativeCenterOffset wasn't being reset
- Bug fix where if a view doesn't have a uid we should assign it one

v0.5.0

- Default to 12 columns
- Display a warning if tileset info isn't found
- Use 16bit floats for heatmap data

v0.4.40

- Remove default colormap from viewconfig

v0.4.39

- Switch cog and close buttons

v0.4.33

- New header colors

v0.4.32

- Reduced the number of tiles requested by the horizontal heatmap track
- Removed console log statements

v0.4.31

- Fixed regression and compatibility change with new zoom and location locking
- Fixed regression in the selection dragging

v0.4.30

- Added a minimum width to left-axis so that it doesn't only show the last two
digits by default
* Added horizontal and vertical heatmaps
- Styling changes for the Configure track controls
- Fixed the bug with AddTrackMenu cancel button turning black by properly
increasing the number of visible tilesets in TilesetFinder
- Added options to allow flipping horizontal and vertical charts
- Fixed NaN prefix bug
- Fixed invalid negative value attributes for <rect> bug

v0.4.29

- Moved default heatmap information to lower right hand corner
- Fixed a bug which distorted the view when initialized with an initial X
scale and Y scale
- Added white to red, white to green and white to blue scales
- Added axes for the 1D tracks
- Took the ID out of the view header
- Added a white border behind the track controls

v0.4.28

- Fixed critical regression where track replacement wasn't working because
newly created tracks didn't have their options set
- Fixed a regression where track movement wasn't working because TiledPlot
wasn't being updated
- Increase the size of the tileset selector

v0.4.27

- Changed config.js Chromosome Labels to Chromosome Axis
- Fixed default option setting so that it doesn't override provided options
- Adding zoom limit option to heatmap
- Add current resolution to the track label
- Fixed regression caused by "Fast redraw by tiling commit"
- Hitting enter in the genome position search box initiates a search

v0.4.26

- Fixed close button

v0.4.25

- Fractional zoom lock
- Faster config menu loading
- Faster track addition by limiting the udpates of TiledPlot (using
shouldComponentUpdate)

v0.4.21

- Chromosome grid positions start at position 1
- Export link includes 'app'

v0.4.20

- Changed tile API location to use included server value rather than
prepending '//'

v0.4.19

- Removed dist directory from .gitignore

v0.4.18

- Use production react in the build
- Added dist to .gitignore

v0.4.17

- Updated default view config
- Wider ticks

v0.4.16

- Fritz's public API

v0.4.15

- Fritz's lazy animation
- Fritz's public API
- Minimum height for tracks can be specified in track type definition in
config.js
- New chromosome 2D grid (for hg19)
- New chromosome 1D axis (for hg19)
- New chromosome horizontal axis (for hg19)

* larger change
- minor change<|MERGE_RESOLUTION|>--- conflicted
+++ resolved
@@ -7,12 +7,9 @@
 - Display error message on error
 - Don't error when displaying menus when invalid track type is
 entered
-<<<<<<< HEAD
 - Added an endpoint for sharing view configs as a link (`shareViewConfigAsLink()`) and exporting them as png and svg (`get('png' || 'svg')`)
-=======
 - Simplified `hglib` API
 - Updated third-party libs to get rid of deprecation warnings for React v16
->>>>>>> 3d60fe55
 
 v0.10.10 (2018-01-
 
