--- conflicted
+++ resolved
@@ -1,4 +1,8 @@
-<<<<<<< HEAD
+v1.1.5
+
+- Merge'd Chuck's PR for adding 'same-origin' to fetch request headers
+- Fixed a bug where a view without a layout is created with a width of 1
+
 v1.1.4
 
 - Fix the checkAllTilesetInfoReceived function so that it ignores left and top
@@ -19,11 +23,6 @@
 v1.1.1
 
 - Fixed export track data bug in heatmaps that are not combined tracks
-=======
-v1.1.1
-
-- Fixed a bug where a view without a layout is created with a width of 1
->>>>>>> f366a9ee
 
 v1.1.0
 
