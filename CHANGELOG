--- conflicted
+++ resolved
@@ -1,4 +1,3 @@
-<<<<<<< HEAD
 develop (2018-01-??)
 
 - Preliminary authentication support
@@ -15,11 +14,10 @@
 - Simplified `hglib` API
 - Updated third-party libs to get rid of deprecation warnings for React v16
 - Fixed small bug in placing rules
-=======
+
 v0.10.16 (2018-
 
 - Don't show the "Strange tileData" warnings
->>>>>>> c0590548
 
 v0.10.15 (2018-01-30)
 
