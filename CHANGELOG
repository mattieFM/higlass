<<<<<<< HEAD
v0.10.0-1 (2017-11-13)

- Added support for overlay tracks
=======
v0.9.14 (2017-11-11)

- Show labels on bar chart
>>>>>>> 6ec5d94c

v0.9.13 (2017-11-09)

- Fixed gene position searching regression

v0.9.12 (2017-11-08)

- Fix inter-chromosomal searches (chr1-chr2)

v0.9.11 (2017-11-08)

- Fix gene annotation coloring bug
- Fix menu clash error that occurs when a center track is specified
without a combined track
- Zoom into entire chromosomes by just entering its name

v0.9.10 (2017-11-01)

- Fixed d3 brush Error: <rect> attribute height: Expected length, "Infinity"
- Fixed scale initialization error
- Added back heatmap value scaling
- Fixed horizontal heatmap multires tile loading
- Better point export

v0.9.9 (2017-11-01)

- Fix SVG bar chart export
- Fixed network error on SVG export again (from v0.8.44)

v0.9.8 (2017-10-31)

- Switch back to minified build

v0.9.7 (2017-10-31)

- Initialize scales when viewconfig is loaded rather than on
handleScalesChanged

v0.9.6 (2017-10-31)

- Faulty build (package.json wasn't there)

v0.9.5 (2017-10-31)

- Fix visual clash of the center track's context menu and the colormap
- Make visualization of 2D annotations more flexible: stroke width and fill / stroke opacity can be changed
- Create debug output files

v0.9.4 (2017-10-26)

- Reintroduced value scale serialization fix
- Fixed HorizontalHeatmapExport
- Added a minimum width to 2D annotations
- Added SVG export for 2d-rectangle-domains track

v0.9.3 (2017-10-23)

- Removed console log statement

v0.9.2 (2017-10-23)

- Fixed the build script to copy hglib.css rather than style.css

v0.9.1 (2017-10-23)

- Add support for vertical bar tracks
- Fixed .travis.yml release issue

v0.9.0 (2017-10-21)

- Add 1D and 2D range selection
- Add support for SASS
- Add support for CSS Modules
- Update visuals of the context menu and view header
- Integrate search bar into view header
- Add ESLint and adhere to consistent code style
- (Fix #135) - Colorbar moves with the track when it's being resized
- (Fix #126) - Gene annotations shouldn't overlap on vertical tracks anymore
- Keep track controls visible if config menu is active
- Show child menus above the parent if there isn't enough space on the bottom
- Add port number when exporting viewconfs from a non-standard port
- Support arbitrary resolutions in heatmaps

v0.8.44

- Redraw TiledPixiTracks after the tileset info has been received
- Remove value scale locks on handleCloseTrack
- Check that tiledPlot is defined in createSVG to fix the export
failing when there's two side-by-side by views created after closing
one
- Fixed the "Failed: network error" issue in chrome by changing the
"download" function in utils.js

v0.8.43

- More fixes for SVG output for bedlike tracks

v0.8.42

- Fixed SVG output for bedlike tracks

v0.8.41

- Fixed chromosome grid color bug
- Fixed chromosome grid loading with many values bug

v0.8.40

- Fixed value scale locking bug

v0.8.37

- Fixed center track label background oddness (#144)

v0.8.36

- (fix #146) Fixed value scale locking serialization bug
- Fixed gene annotation SVG export
- Fixed chromosome ticks SVG export

v0.8.35

- Fixed colorbar hiding bug (Issue #131)

v0.8.34

- Fixed horizontal heatmap loading after the adjustable color scale changes
- Fixed vertical heatmap loading
- Fixed vertical heatmap colorscale brush in LeftTrackModifier

v0.8.33

- Removed the outside colorbar labels option (it's a little
ambiguous on the right side since the labels will be adjacent
to the other axis elements.

v0.8.32

- Removed tests from package.json so that build completes (tests fail on
travis for some reason)

v0.8.31

- Add a color limit selection to the Heatmap track in HiGlass

v0.8.30

- Cherry picked the BedLikeTrack from the circle branch

v0.8.28

- Fixed dependencies (peer and normal)
- Fixed other minor issues with `package.json`

v0.8.27

- Fixed bug wher the "Loading" sign remained with 1D point tracks

v0.8.26

- Different mapbox style options

v0.8.25

- Hidden OSM tiles
- Customizeable osm width

v0.8.24

- Major performance improvements for Gene annotations and horizontal points
- Fixed bug in searching for genome positions with a space at one of the ends
- Added the OSM tiles

v0.8.23

- Don't show chromosome sizes as a separate track

v0.8.22 - 2017-07-13

- Safari add track bug fix
- Backwards compatibility on selectable chromosome axis tracks

v0.8.21 - 2017-07-10

- Fixed the default transformation for horizontal tracks

v0.8.20 - 2017-07-10

- Fix label display

v0.8.19 - 2017-07-10

- Added the ability to select different transformations

v0.8.18 - 2017-06-29

- Fixed custom colormap picker
- Fixed overlayed track addition on double click

v0.8.17 - 2017-06-28

- Performance improvements

v0.8.16 - 2017-06-27

- Fixed a regression where closing views didn't remove the associated PIXI
Components
- Increased the drag timeout time to 5 seconds

v0.8.15 - 2017-06-26

- Lowered the maximum number of tiles retrieved at once to 20

v0.8.14 - 2017-06-26

- Increase the maximum number of tiles retrieved at once to 40

v0.8.13 - 2017-06-26

- Option to draw borders around tracks
- Option to change the stroke, fill colors and opacity of the
horizontal-2d-rectangle-domains track

v0.8.12 - 2017-06-26

- Hide overflow track handles

v0.8.11 - 2017-06-26

- Fixed double click track addition bug
- Mask view boundaries so that when the tracks are too large
to fit inside, they don't overflow outside of their view
- Added favicon


v0.8.10 - 2017-06-25

- Multiple tileset selection
- Disabled zooming on scrolling fix

v0.8.9

- Make sure that the zoomable div matches the size of the container

v0.8.8 - 2017-06-20

- Don't start zooming when scrolling into a HGC

v0.8.7 - 2017-06-18

- Decreased the maximum colorbar height
- Made the draggable div handles more transparent
- Lowered the minimum height for chromosome axes

v0.8.6 - 2017-06-18

- Fixed a bug where the HG Component would automatically and indefinitely
  increase in size

v0.8.5 - 2017-06-16

- Fixed view linking bug (regression)
- Added horizontal and vertical 2D domains tracks

v0.8.4 - 2017-06-12

- Include a limit in the tilesets query so that all results are returned

v0.8.3 - 2017-06-06

- Fixed a regression where adding new tracks doesn't work

v0.8.2 - 2017-06-01

- Move hglib.css to dist/styles rather than dist/

v0.8.1 - 2017-06-01

- Changed package.json to create hglib.css rather than style.css

v0.8.0 - 2017-06-01

- Switched to webpack 2
- Various warning fixes in the code
- Pull chromsizes from the tilesets table instead
- Remove the chroms table and app

v0.7.3 - 2017-05-23

- Added stroke width as a property of line tracks
- Fixed view layout bug caused by the "i" member of the layout not
  matching the view's uid
- Fixed resizing so that vertical changes get handled immediately

v0.7.2

- Added purple and turquoise colors
- Added an option to control the label opacity

v0.7.1

- Added horizontal and vertical track viewport projections
- Bug fix where assembly name gets removed from track label

v0.7.0

- Added an assembly selector to the GenomePositionSearchBox
- Prefix track names with their assembly

v0.6.9

- Lower the default resolution of lines for performance reasons
- Added outsideLeft, outsideRight, outsideTop and outsideBottom
as available axis positions

v0.6.8

- Component sizes are adjsuted on component load
- Genome position search box styling is set to not
have a bottom margin

v0.6.7

- Unbounded functionality to increase the size of the layout if new tracks are
added which increase its size
- Configurable track label background opacity
- Fixed: vertical colorbar label mirroring

v0.6.6

- Bug fix: closing a track which had a value scale lock with another track now
works

v0.6.5

- Bug fix: tracks rendered with locked scale, rather than just the colorbar
- Bug fix: locked line scales
- Bug fix: assorted other track locking, scale and colorbar bugs

v0.6.4

- Added value scale locking
- Fixed bug where newly added heatmaps didn't render (syncTrackObjects needs
to call applyZoomTransform)
- Fixed bug where new chromosome axis didn't appear after being added
	- Had to call animate after the chromosome info was received

v0.6.3

- Added colorbar for Heatmaps
- Draw scales on the outside of the linear tracks
- Added the SquareMarkerTrack

v0.6.2

- Scale tracks from minimum to maximum value, rather than starting at 0

v0.6.1

- Fixed a minor issue with chromosome labels not being exported

v0.6.0

- Automatically draw the 2D grid after the data is loaded
- Add animated zoom transitions
- Add public BEDPE-like API to navigate to a given location
- SVG export
- Testing using Karma
- (Might have been in a different release) Default to interpolation-less rendering

v0.5.16

- Fixed resizing bug

v0.5.15

- Added mm9 chromosome labels
- Draw chromosome labels on reload
- Take name from track options

v0.5.14

- Revert the initialXDomain changes Fritz introduced because they were causing
issues with faithful reproduction of viewconfs
- Change 'tilesetInfo not loaded message' to 'loading...' until we either get
an error or the tileset is loaded
- Omit certain fields from JSON export (HiGlassComponenent.getViewsAsString)


v0.5.12

- Fixed export viewconfig link bug

v0.5.11

- Added the fall colormap and made it the default

v0.5.10

- Fix Chromosome2DAnnotations not being drawn by calling draw after the
ChromosomeInfo is loaded
- Zoom to the currently visible data
- Use the minimum position to load data that is not located at the origin
- Viewconf downloads work on Firefox
- Alert when trying to project a viewport on the same view
- Resize handle positions fixed in Firefox
- Track config button icons fixed in Firefox
- Only redraw in timedUpdate if track positions have changed
- Fixed top and left axis not appearing bug
- Fixed chromosome horizontal labels not appearing
- Show minValue pixels by scaling from minValue to maxValue + minValue and
adding minValue to each pixel
- Fix viewport projection error when new viewconfig is passed


v0.5.9

- Labels outside of the bounds of a track
- Label colors

v0.5.8

- A host of performance improvements

v0.5.7

- Empty accidental release

v0.5.6

- Add log scaling to line tracks
- Add colors to line tracks
- Add width option to 2D grid
- Add color option to 2D grid

v0.5.5

- Add per-view `zoomFixed` settings
- Added configurable viewport projection colors (projectionFillColor,
projectionStrokeColor)
- Added an empty .npmignore to prevent it from excluding the dist/
directory specified in the .gitignore
- Enhance 2D annotations by supporting RGBA, fill and stroke-dependent coloring,
and locus-wise min width / height definitions
- Remove builds. Use NPM

v0.5.4

- Fixed bug related to the selection of the plot type
- Update existing tracks before adding new ones in syncTrackObjects
- Removed the "Move up" menu item
- Deep copy incoming viewconfs so that changing them outside of the component
leads to an update
- Added onLocationChanged event listener

v0.5.3

- Forgot to bump the version number in 0.5.2

v0.5.2

- Don't draw data that extends beyond the end of the assembly
- Fixed bug where data was being hidden in empty (all 0) tiles
	- Changed minVisibleValue and maxVisibleValue in TiledPixiTrack
- Label the horizontal and vertical line tracks by default

v0.5.1

- Configurable gene annotation colors
- Added chromosome annotations tracks for programmatically addeable
annotations
- Fixed the 'Cannot read property 0 of undefined' bug when tileset info is
inaccessible
- Remove track resize handles when the component isn't editable
- Fix bug associated with setting a new initial[X/Y]Domain where the
cumulativeCenterOffset wasn't being reset
- Bug fix where if a view doesn't have a uid we should assign it one

v0.5.0

- Default to 12 columns
- Display a warning if tileset info isn't found
- Use 16bit floats for heatmap data

v0.4.40

- Remove default colormap from viewconfig

v0.4.39

- Switch cog and close buttons

v0.4.33

- New header colors

v0.4.32

- Reduced the number of tiles requested by the horizontal heatmap track
- Removed console log statements

v0.4.31

- Fixed regression and compatibility change with new zoom and location locking
- Fixed regression in the selection dragging

v0.4.30

- Added a minimum width to left-axis so that it doesn't only show the last two
digits by default
* Added horizontal and vertical heatmaps
- Styling changes for the Configure track controls
- Fixed the bug with AddTrackMenu cancel button turning black by properly
increasing the number of visible tilesets in TilesetFinder
- Added options to allow flipping horizontal and vertical charts
- Fixed NaN prefix bug
- Fixed invalid negative value attributes for <rect> bug

v0.4.29

- Moved default heatmap information to lower right hand corner
- Fixed a bug which distorted the view when initialized with an initial X
scale and Y scale
- Added white to red, white to green and white to blue scales
- Added axes for the 1D tracks
- Took the ID out of the view header
- Added a white border behind the track controls

v0.4.28

- Fixed critical regression where track replacement wasn't working because
newly created tracks didn't have their options set
- Fixed a regression where track movement wasn't working because TiledPlot
wasn't being updated
- Increase the size of the tileset selector

v0.4.27

- Changed config.js Chromosome Labels to Chromosome Axis
- Fixed default option setting so that it doesn't override provided options
- Adding zoom limit option to heatmap
- Add current resolution to the track label
- Fixed regression caused by "Fast redraw by tiling commit"
- Hitting enter in the genome position search box initiates a search

v0.4.26

- Fixed close button

v0.4.25

- Fractional zoom lock
- Faster config menu loading
- Faster track addition by limiting the udpates of TiledPlot (using
shouldComponentUpdate)

v0.4.21

- Chromosome grid positions start at position 1
- Export link includes 'app'

v0.4.20

- Changed tile API location to use included server value rather than
prepending '//'

v0.4.19

- Removed dist directory from .gitignore

v0.4.18

- Use production react in the build
- Added dist to .gitignore

v0.4.17

- Updated default view config
- Wider ticks

v0.4.16

- Fritz's public API

v0.4.15

- Fritz's lazy animation
- Fritz's public API
- Minimum height for tracks can be specified in track type definition in
config.js
- New chromosome 2D grid (for hg19)
- New chromosome 1D axis (for hg19)
- New chromosome horizontal axis (for hg19)

* larger change
- minor change<|MERGE_RESOLUTION|>--- conflicted
+++ resolved
@@ -1,12 +1,10 @@
-<<<<<<< HEAD
 v0.10.0-1 (2017-11-13)
 
 - Added support for overlay tracks
-=======
+
 v0.9.14 (2017-11-11)
 
 - Show labels on bar chart
->>>>>>> 6ec5d94c
 
 v0.9.13 (2017-11-09)
 
