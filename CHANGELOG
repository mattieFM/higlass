<<<<<<< HEAD
v0.8.3 - 2017-06-12

- Include a limit in the tilesets query so that all results are returned
=======
v0.8.3 - 2017-06-06

- Fixed a regression where adding new tracks doesn't work
>>>>>>> 1005d667

v0.8.2 - 2017-06-01

- Move hglib.css to dist/styles rather than dist/

v0.8.1 - 2017-06-01

- Changed package.json to create hglib.css rather than style.css

v0.8.0 - 2017-06-01

- Switched to webpack 2
- Various warning fixes in the code
- Pull chromsizes from the tilesets table instead
- Remove the chroms table and app

v0.7.3 - 2017-05-23

- Added stroke width as a property of line tracks
- Fixed view layout bug caused by the "i" member of the layout not
  matching the view's uid
- Fixed resizing so that vertical changes get handled immediately

v0.7.2

- Added purple and turquoise colors
- Added an option to control the label opacity

v0.7.1

- Added horizontal and vertical track viewport projections
- Bug fix where assembly name gets removed from track label

v0.7.0

- Added an assembly selector to the GenomePositionSearchBox
- Prefix track names with their assembly

v0.6.9

- Lower the default resolution of lines for performance reasons
- Added outsideLeft, outsideRight, outsideTop and outsideBottom
as available axis positions

v0.6.8

- Component sizes are adjsuted on component load
- Genome position search box styling is set to not
have a bottom margin

v0.6.7

- Unbounded functionality to increase the size of the layout if new tracks are
added which increase its size
- Configurable track label background opacity
- Fixed: vertical colorbar label mirroring

v0.6.6

- Bug fix: closing a track which had a value scale lock with another track now
works

v0.6.5

- Bug fix: tracks rendered with locked scale, rather than just the colorbar
- Bug fix: locked line scales
- Bug fix: assorted other track locking, scale and colorbar bugs

v0.6.4

- Added value scale locking
- Fixed bug where newly added heatmaps didn't render (syncTrackObjects needs
to call applyZoomTransform)
- Fixed bug where new chromosome axis didn't appear after being added
	- Had to call animate after the chromosome info was received

v0.6.3

- Added colorbar for Heatmaps
- Draw scales on the outside of the linear tracks
- Added the SquareMarkerTrack

v0.6.2

- Scale tracks from minimum to maximum value, rather than starting at 0

v0.6.1

- Fixed a minor issue with chromosome labels not being exported

v0.6.0

- Automatically draw the 2D grid after the data is loaded
- Add animated zoom transitions
- Add public BEDPE-like API to navigate to a given location
- SVG export
- Testing using Karma
- (Might have been in a different release) Default to interpolation-less rendering

v0.5.16

- Fixed resizing bug

v0.5.15

- Added mm9 chromosome labels
- Draw chromosome labels on reload
- Take name from track options

v0.5.14

- Revert the initialXDomain changes Fritz introduced because they were causing
issues with faithful reproduction of viewconfs
- Change 'tilesetInfo not loaded message' to 'loading...' until we either get
an error or the tileset is loaded
- Omit certain fields from JSON export (HiGlassComponenent.getViewsAsString)


v0.5.12

- Fixed export viewconfig link bug

v0.5.11

- Added the fall colormap and made it the default

v0.5.10

- Fix Chromosome2DAnnotations not being drawn by calling draw after the
ChromosomeInfo is loaded
- Zoom to the currently visible data
- Use the minimum position to load data that is not located at the origin
- Viewconf downloads work on Firefox
- Alert when trying to project a viewport on the same view
- Resize handle positions fixed in Firefox
- Track config button icons fixed in Firefox
- Only redraw in timedUpdate if track positions have changed
- Fixed top and left axis not appearing bug
- Fixed chromosome horizontal labels not appearing
- Show minValue pixels by scaling from minValue to maxValue + minValue and
adding minValue to each pixel
- Fix viewport projection error when new viewconfig is passed


v0.5.9

- Labels outside of the bounds of a track
- Label colors

v0.5.8

- A host of performance improvements

v0.5.7

- Empty accidental release

v0.5.6

- Add log scaling to line tracks
- Add colors to line tracks
- Add width option to 2D grid
- Add color option to 2D grid

v0.5.5

- Add per-view `zoomFixed` settings
- Added configurable viewport projection colors (projectionFillColor,
projectionStrokeColor)
- Added an empty .npmignore to prevent it from excluding the dist/
directory specified in the .gitignore
- Enhance 2D annotations by supporting RGBA, fill and stroke-dependent coloring,
and locus-wise min width / height definitions
- Remove builds. Use NPM

v0.5.4

- Fixed bug related to the selection of the plot type
- Update existing tracks before adding new ones in syncTrackObjects
- Removed the "Move up" menu item
- Deep copy incoming viewconfs so that changing them outside of the component
leads to an update
- Added onLocationChanged event listener

v0.5.3

- Forgot to bump the version number in 0.5.2

v0.5.2

- Don't draw data that extends beyond the end of the assembly
- Fixed bug where data was being hidden in empty (all 0) tiles
	- Changed minVisibleValue and maxVisibleValue in TiledPixiTrack
- Label the horizontal and vertical line tracks by default

v0.5.1

- Configurable gene annotation colors
- Added chromosome annotations tracks for programmatically addeable
annotations
- Fixed the 'Cannot read property 0 of undefined' bug when tileset info is
inaccessible
- Remove track resize handles when the component isn't editable
- Fix bug associated with setting a new initial[X/Y]Domain where the
cumulativeCenterOffset wasn't being reset
- Bug fix where if a view doesn't have a uid we should assign it one

v0.5.0

- Default to 12 columns
- Display a warning if tileset info isn't found
- Use 16bit floats for heatmap data

v0.4.40

- Remove default colormap from viewconfig

v0.4.39

- Switch cog and close buttons

v0.4.33

- New header colors

v0.4.32

- Reduced the number of tiles requested by the horizontal heatmap track
- Removed console log statements

v0.4.31

- Fixed regression and compatibility change with new zoom and location locking
- Fixed regression in the selection dragging

v0.4.30

- Added a minimum width to left-axis so that it doesn't only show the last two
digits by default
* Added horizontal and vertical heatmaps
- Styling changes for the Configure track controls
- Fixed the bug with AddTrackMenu cancel button turning black by properly
increasing the number of visible tilesets in TilesetFinder
- Added options to allow flipping horizontal and vertical charts
- Fixed NaN prefix bug
- Fixed invalid negative value attributes for <rect> bug

v0.4.29

- Moved default heatmap information to lower right hand corner
- Fixed a bug which distorted the view when initialized with an initial X
scale and Y scale
- Added white to red, white to green and white to blue scales
- Added axes for the 1D tracks
- Took the ID out of the view header
- Added a white border behind the track controls

v0.4.28

- Fixed critical regression where track replacement wasn't working because
newly created tracks didn't have their options set
- Fixed a regression where track movement wasn't working because TiledPlot
wasn't being updated
- Increase the size of the tileset selector

v0.4.27

- Changed config.js Chromosome Labels to Chromosome Axis
- Fixed default option setting so that it doesn't override provided options
- Adding zoom limit option to heatmap
- Add current resolution to the track label
- Fixed regression caused by "Fast redraw by tiling commit"
- Hitting enter in the genome position search box initiates a search

v0.4.26

- Fixed close button

v0.4.25

- Fractional zoom lock
- Faster config menu loading
- Faster track addition by limiting the udpates of TiledPlot (using
shouldComponentUpdate)

v0.4.21

- Chromosome grid positions start at position 1
- Export link includes 'app'

v0.4.20

- Changed tile API location to use included server value rather than
prepending '//'

v0.4.19

- Removed dist directory from .gitignore

v0.4.18

- Use production react in the build
- Added dist to .gitignore

v0.4.17

- Updated default view config
- Wider ticks

v0.4.16

- Fritz's public API

v0.4.15

- Fritz's lazy animation
- Fritz's public API
- Minimum height for tracks can be specified in track type definition in
config.js
- New chromosome 2D grid (for hg19)
- New chromosome 1D axis (for hg19)
- New chromosome horizontal axis (for hg19)

* larger change
- minor change<|MERGE_RESOLUTION|>--- conflicted
+++ resolved
@@ -1,12 +1,10 @@
-<<<<<<< HEAD
-v0.8.3 - 2017-06-12
+v0.8.4 - 2017-06-12
 
 - Include a limit in the tilesets query so that all results are returned
-=======
+
 v0.8.3 - 2017-06-06
 
 - Fixed a regression where adding new tracks doesn't work
->>>>>>> 1005d667
 
 v0.8.2 - 2017-06-01
 
