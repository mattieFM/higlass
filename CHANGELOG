<<<<<<< HEAD
v0.9.4 (2017-20-26)

- Reintroduced value scale serialization fix
- Fixed HorizontalHeatmapExport
- Added a minimum width to 2D annotations
- Added SVG export for 2d-rectangle-domains track

v0.9.3 (2017-20-23)

- Removed console log statement

v0.9.2 (2017-10-23)

- Fixed the build script to copy hglib.css rather than style.css

v0.9.1 (2017-10-23)

- Add support for vertical bar tracks
- Fixed .travis.yml release issue

v0.9.0 (2017-10-21)
=======
v0.9.1

- Fix visual clash of the center track's context menu and the colormap
- Make visualization of 2D annotations more flexible: stroke width and fill / stroke opacity can be changed

v0.9.0
>>>>>>> 363af586

- Add 1D and 2D range selection
- Add support for SASS
- Add support for CSS Modules
- Update visuals of the context menu and view header
- Integrate search bar into view header
- Add ESLint and adhere to consistent code style
- (Fix #135) - Colorbar moves with the track when it's being resized
- (Fix #126) - Gene annotations shouldn't overlap on vertical tracks anymore
- Keep track controls visible if config menu is active
- Show child menus above the parent if there isn't enough space on the bottom
- Add port number when exporting viewconfs from a non-standard port
- Support arbitrary resolutions in heatmaps

v0.8.44

- Redraw TiledPixiTracks after the tileset info has been received
- Remove value scale locks on handleCloseTrack
- Check that tiledPlot is defined in createSVG to fix the export
failing when there's two side-by-side by views created after closing
one
- Fixed the "Failed: network error" issue in chrome by changing the
"download" function in utils.js

v0.8.43

- More fixes for SVG output for bedlike tracks

v0.8.42

- Fixed SVG output for bedlike tracks

v0.8.41

- Fixed chromosome grid color bug
- Fixed chromosome grid loading with many values bug

v0.8.40

- Fixed value scale locking bug

v0.8.37

- Fixed center track label background oddness (#144)

v0.8.36

- (fix #146) Fixed value scale locking serialization bug
- Fixed gene annotation SVG export
- Fixed chromosome ticks SVG export

v0.8.35

- Fixed colorbar hiding bug (Issue #131)

v0.8.34

- Fixed horizontal heatmap loading after the adjustable color scale changes
- Fixed vertical heatmap loading
- Fixed vertical heatmap colorscale brush in LeftTrackModifier

v0.8.33

- Removed the outside colorbar labels option (it's a little
ambiguous on the right side since the labels will be adjacent
to the other axis elements.

v0.8.32

- Removed tests from package.json so that build completes (tests fail on
travis for some reason)

v0.8.31

- Add a color limit selection to the Heatmap track in HiGlass

v0.8.30

- Cherry picked the BedLikeTrack from the circle branch

v0.8.28

- Fixed dependencies (peer and normal)
- Fixed other minor issues with `package.json`

v0.8.27

- Fixed bug wher the "Loading" sign remained with 1D point tracks

v0.8.26

- Different mapbox style options

v0.8.25

- Hidden OSM tiles
- Customizeable osm width

v0.8.24

- Major performance improvements for Gene annotations and horizontal points
- Fixed bug in searching for genome positions with a space at one of the ends
- Added the OSM tiles

v0.8.23

- Don't show chromosome sizes as a separate track

v0.8.22 - 2017-07-13

- Safari add track bug fix
- Backwards compatibility on selectable chromosome axis tracks

v0.8.21 - 2017-07-10

- Fixed the default transformation for horizontal tracks

v0.8.20 - 2017-07-10

- Fix label display

v0.8.19 - 2017-07-10

- Added the ability to select different transformations

v0.8.18 - 2017-06-29

- Fixed custom colormap picker
- Fixed overlayed track addition on double click

v0.8.17 - 2017-06-28

- Performance improvements

v0.8.16 - 2017-06-27

- Fixed a regression where closing views didn't remove the associated PIXI
Components
- Increased the drag timeout time to 5 seconds

v0.8.15 - 2017-06-26

- Lowered the maximum number of tiles retrieved at once to 20

v0.8.14 - 2017-06-26

- Increase the maximum number of tiles retrieved at once to 40

v0.8.13 - 2017-06-26

- Option to draw borders around tracks
- Option to change the stroke, fill colors and opacity of the
horizontal-2d-rectangle-domains track

v0.8.12 - 2017-06-26

- Hide overflow track handles

v0.8.11 - 2017-06-26

- Fixed double click track addition bug
- Mask view boundaries so that when the tracks are too large
to fit inside, they don't overflow outside of their view
- Added favicon


v0.8.10 - 2017-06-25

- Multiple tileset selection
- Disabled zooming on scrolling fix

v0.8.9

- Make sure that the zoomable div matches the size of the container

v0.8.8 - 2017-06-20

- Don't start zooming when scrolling into a HGC

v0.8.7 - 2017-06-18

- Decreased the maximum colorbar height
- Made the draggable div handles more transparent
- Lowered the minimum height for chromosome axes

v0.8.6 - 2017-06-18

- Fixed a bug where the HG Component would automatically and indefinitely
  increase in size

v0.8.5 - 2017-06-16

- Fixed view linking bug (regression)
- Added horizontal and vertical 2D domains tracks

v0.8.4 - 2017-06-12

- Include a limit in the tilesets query so that all results are returned

v0.8.3 - 2017-06-06

- Fixed a regression where adding new tracks doesn't work

v0.8.2 - 2017-06-01

- Move hglib.css to dist/styles rather than dist/

v0.8.1 - 2017-06-01

- Changed package.json to create hglib.css rather than style.css

v0.8.0 - 2017-06-01

- Switched to webpack 2
- Various warning fixes in the code
- Pull chromsizes from the tilesets table instead
- Remove the chroms table and app

v0.7.3 - 2017-05-23

- Added stroke width as a property of line tracks
- Fixed view layout bug caused by the "i" member of the layout not
  matching the view's uid
- Fixed resizing so that vertical changes get handled immediately

v0.7.2

- Added purple and turquoise colors
- Added an option to control the label opacity

v0.7.1

- Added horizontal and vertical track viewport projections
- Bug fix where assembly name gets removed from track label

v0.7.0

- Added an assembly selector to the GenomePositionSearchBox
- Prefix track names with their assembly

v0.6.9

- Lower the default resolution of lines for performance reasons
- Added outsideLeft, outsideRight, outsideTop and outsideBottom
as available axis positions

v0.6.8

- Component sizes are adjsuted on component load
- Genome position search box styling is set to not
have a bottom margin

v0.6.7

- Unbounded functionality to increase the size of the layout if new tracks are
added which increase its size
- Configurable track label background opacity
- Fixed: vertical colorbar label mirroring

v0.6.6

- Bug fix: closing a track which had a value scale lock with another track now
works

v0.6.5

- Bug fix: tracks rendered with locked scale, rather than just the colorbar
- Bug fix: locked line scales
- Bug fix: assorted other track locking, scale and colorbar bugs

v0.6.4

- Added value scale locking
- Fixed bug where newly added heatmaps didn't render (syncTrackObjects needs
to call applyZoomTransform)
- Fixed bug where new chromosome axis didn't appear after being added
	- Had to call animate after the chromosome info was received

v0.6.3

- Added colorbar for Heatmaps
- Draw scales on the outside of the linear tracks
- Added the SquareMarkerTrack

v0.6.2

- Scale tracks from minimum to maximum value, rather than starting at 0

v0.6.1

- Fixed a minor issue with chromosome labels not being exported

v0.6.0

- Automatically draw the 2D grid after the data is loaded
- Add animated zoom transitions
- Add public BEDPE-like API to navigate to a given location
- SVG export
- Testing using Karma
- (Might have been in a different release) Default to interpolation-less rendering

v0.5.16

- Fixed resizing bug

v0.5.15

- Added mm9 chromosome labels
- Draw chromosome labels on reload
- Take name from track options

v0.5.14

- Revert the initialXDomain changes Fritz introduced because they were causing
issues with faithful reproduction of viewconfs
- Change 'tilesetInfo not loaded message' to 'loading...' until we either get
an error or the tileset is loaded
- Omit certain fields from JSON export (HiGlassComponenent.getViewsAsString)


v0.5.12

- Fixed export viewconfig link bug

v0.5.11

- Added the fall colormap and made it the default

v0.5.10

- Fix Chromosome2DAnnotations not being drawn by calling draw after the
ChromosomeInfo is loaded
- Zoom to the currently visible data
- Use the minimum position to load data that is not located at the origin
- Viewconf downloads work on Firefox
- Alert when trying to project a viewport on the same view
- Resize handle positions fixed in Firefox
- Track config button icons fixed in Firefox
- Only redraw in timedUpdate if track positions have changed
- Fixed top and left axis not appearing bug
- Fixed chromosome horizontal labels not appearing
- Show minValue pixels by scaling from minValue to maxValue + minValue and
adding minValue to each pixel
- Fix viewport projection error when new viewconfig is passed


v0.5.9

- Labels outside of the bounds of a track
- Label colors

v0.5.8

- A host of performance improvements

v0.5.7

- Empty accidental release

v0.5.6

- Add log scaling to line tracks
- Add colors to line tracks
- Add width option to 2D grid
- Add color option to 2D grid

v0.5.5

- Add per-view `zoomFixed` settings
- Added configurable viewport projection colors (projectionFillColor,
projectionStrokeColor)
- Added an empty .npmignore to prevent it from excluding the dist/
directory specified in the .gitignore
- Enhance 2D annotations by supporting RGBA, fill and stroke-dependent coloring,
and locus-wise min width / height definitions
- Remove builds. Use NPM

v0.5.4

- Fixed bug related to the selection of the plot type
- Update existing tracks before adding new ones in syncTrackObjects
- Removed the "Move up" menu item
- Deep copy incoming viewconfs so that changing them outside of the component
leads to an update
- Added onLocationChanged event listener

v0.5.3

- Forgot to bump the version number in 0.5.2

v0.5.2

- Don't draw data that extends beyond the end of the assembly
- Fixed bug where data was being hidden in empty (all 0) tiles
	- Changed minVisibleValue and maxVisibleValue in TiledPixiTrack
- Label the horizontal and vertical line tracks by default

v0.5.1

- Configurable gene annotation colors
- Added chromosome annotations tracks for programmatically addeable
annotations
- Fixed the 'Cannot read property 0 of undefined' bug when tileset info is
inaccessible
- Remove track resize handles when the component isn't editable
- Fix bug associated with setting a new initial[X/Y]Domain where the
cumulativeCenterOffset wasn't being reset
- Bug fix where if a view doesn't have a uid we should assign it one

v0.5.0

- Default to 12 columns
- Display a warning if tileset info isn't found
- Use 16bit floats for heatmap data

v0.4.40

- Remove default colormap from viewconfig

v0.4.39

- Switch cog and close buttons

v0.4.33

- New header colors

v0.4.32

- Reduced the number of tiles requested by the horizontal heatmap track
- Removed console log statements

v0.4.31

- Fixed regression and compatibility change with new zoom and location locking
- Fixed regression in the selection dragging

v0.4.30

- Added a minimum width to left-axis so that it doesn't only show the last two
digits by default
* Added horizontal and vertical heatmaps
- Styling changes for the Configure track controls
- Fixed the bug with AddTrackMenu cancel button turning black by properly
increasing the number of visible tilesets in TilesetFinder
- Added options to allow flipping horizontal and vertical charts
- Fixed NaN prefix bug
- Fixed invalid negative value attributes for <rect> bug

v0.4.29

- Moved default heatmap information to lower right hand corner
- Fixed a bug which distorted the view when initialized with an initial X
scale and Y scale
- Added white to red, white to green and white to blue scales
- Added axes for the 1D tracks
- Took the ID out of the view header
- Added a white border behind the track controls

v0.4.28

- Fixed critical regression where track replacement wasn't working because
newly created tracks didn't have their options set
- Fixed a regression where track movement wasn't working because TiledPlot
wasn't being updated
- Increase the size of the tileset selector

v0.4.27

- Changed config.js Chromosome Labels to Chromosome Axis
- Fixed default option setting so that it doesn't override provided options
- Adding zoom limit option to heatmap
- Add current resolution to the track label
- Fixed regression caused by "Fast redraw by tiling commit"
- Hitting enter in the genome position search box initiates a search

v0.4.26

- Fixed close button

v0.4.25

- Fractional zoom lock
- Faster config menu loading
- Faster track addition by limiting the udpates of TiledPlot (using
shouldComponentUpdate)

v0.4.21

- Chromosome grid positions start at position 1
- Export link includes 'app'

v0.4.20

- Changed tile API location to use included server value rather than
prepending '//'

v0.4.19

- Removed dist directory from .gitignore

v0.4.18

- Use production react in the build
- Added dist to .gitignore

v0.4.17

- Updated default view config
- Wider ticks

v0.4.16

- Fritz's public API

v0.4.15

- Fritz's lazy animation
- Fritz's public API
- Minimum height for tracks can be specified in track type definition in
config.js
- New chromosome 2D grid (for hg19)
- New chromosome 1D axis (for hg19)
- New chromosome horizontal axis (for hg19)

* larger change
- minor change<|MERGE_RESOLUTION|>--- conflicted
+++ resolved
@@ -1,4 +1,8 @@
-<<<<<<< HEAD
+v0.9.5
+
+- Fix visual clash of the center track's context menu and the colormap
+- Make visualization of 2D annotations more flexible: stroke width and fill / stroke opacity can be changed
+
 v0.9.4 (2017-20-26)
 
 - Reintroduced value scale serialization fix
@@ -20,14 +24,6 @@
 - Fixed .travis.yml release issue
 
 v0.9.0 (2017-10-21)
-=======
-v0.9.1
-
-- Fix visual clash of the center track's context menu and the colormap
-- Make visualization of 2D annotations more flexible: stroke width and fill / stroke opacity can be changed
-
-v0.9.0
->>>>>>> 363af586
 
 - Add 1D and 2D range selection
 - Add support for SASS
