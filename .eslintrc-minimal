// This is "minimal" in terms of the requirements placed on authors:
// Rules have been turned off if --fix didn't work, and the manual fix wasn't obvious.
{
  "parser": "babel-eslint",
  "env": {
    "browser": true,
    "es6": true
  },
  "extends": [
    "eslint:recommended",
    "airbnb",
    "plugin:react/recommended"
  ],
  "plugins": [
    "react"
  ],
  "settings": {
    "react": {
      "pragma": "React"
    },
    "ecmascript": 6
  },
  "globals": {
    "VERSION": false
  },
  "parserOptions": {
    "ecmaFeatures": {
      "jsx": true
    },
    "ecmaVersion": 6
  },
  "rules": {
<<<<<<< HEAD
    // Turn a lot of rules: We plan to fix one kind of error at a time, so we can remove these exceptions,
    // and eventually delete this file and just have one .exlintrc.
=======
    // Turn a lot of rules off: We plan to fix one kind of error at a time, so we can remove these exceptions,
    // and eventually delete this file and just have one .exlintrc. 
>>>>>>> 10b8a6ab
    "arrow-body-style": 0,
    "arrow-parens": 0,
    "consistent-return": 0,
    "global-require": 0,
    "implicit-arrow-linebreak": 0,
    "import/no-extraneous-dependencies": 0,
    "import/no-named-as-default": 0,
    "import/prefer-default-export": 0,
    "jsx-a11y/anchor-is-valid": 0,
    "jsx-a11y/click-events-have-key-events": 0,
    "jsx-a11y/no-noninteractive-element-interactions": 0,
    "jsx-a11y/no-static-element-interactions": 0,
    "jsx-a11y/role-has-required-aria-props": 0,
    "new-cap": 0,
    "no-dupe-class-members": 0,
    "no-multi-assign": 0,
    "no-nested-ternary": 0,
    "no-param-reassign": 0,
    "no-prototype-builtins": 0,
    "no-restricted-globals": 0,
    "no-return-assign": 0,
    "no-sequences": 0,
    "no-shadow": 0,
    "no-throw-literal": 0,
    "no-undef": 0,
    "no-unused-expressions": 0,
    "no-unused-vars": 0,
    "no-use-before-define": 0,
    "no-useless-escape": 0,
    "prefer-const": 0,
    "prefer-spread": 0,
    "prefer-template": 0,
    "react/button-has-type": 0,
    "react/jsx-closing-tag-location": 0,
    "react/jsx-curly-brace-presence": 0,
    "react/jsx-one-expression-per-line": 0,
    "react/jsx-sort-props": 0,
    "react/jsx-wrap-multilines": 0,
    "react/no-access-state-in-setstate": 0,
    "react/no-array-index-key": 0,
    "react/no-children-prop": 0,
    "react/no-find-dom-node": 0,
    "react/no-this-in-sfc": 0,
    "react/no-typos": 0,
    "react/no-unused-prop-types": 0,
    "react/no-unused-state": 0,
    "react/prefer-stateless-function": 0,
    "react/require-default-props": 0,
<<<<<<< HEAD

=======
    
>>>>>>> 10b8a6ab
    // Below here should match .eslintrc,
    // except where we've turned off some rules completely.
    "class-methods-use-this": 0,
    "comma-dangle": 0,
    "guard-for-in": 0,
    "jsx-quotes": 1,
    "no-bitwise": 0,
    // "no-console": ["error", { "allow": ["warn", "error"] }],
    "no-continue": 0,
    "no-mixed-operators": 0,
    // "no-multi-spaces": ["error", { "ignoreEOLComments": true }],
    // "no-param-reassign": ["error", { "props": false }],
    "no-plusplus": 0,
    "no-underscore-dangle": 0,
    "prefer-destructuring": 0,
    "react/destructuring-assignment": 0,
    "react/display-name": 0,
    "react/forbid-prop-types": 0,
    "react/jsx-boolean-value": 0,
    "react/jsx-closing-bracket-location": 1,
    "react/jsx-curly-spacing": 1,
    "react/jsx-equals-spacing": 1,
    "react/jsx-filename-extension": [1, { "extensions": [".js", ".jsx"] }],
    "react/jsx-handler-names": 0,
    "react/jsx-indent": 0,
    "react/jsx-indent-props": 0,
    "react/jsx-key": 1,
    "react/jsx-max-props-per-line": 1,
    "react/jsx-no-bind": [0, {"ignoreRefs": true }],
    "react/jsx-no-duplicate-props": 1,
    "react/jsx-no-literals": 0,
    "react/jsx-no-undef": 1,
    "react/jsx-pascal-case": 1,
    "react/jsx-uses-react": 1,
    "react/jsx-uses-vars": 1,
    "no-restricted-syntax": 0,
    "react/no-danger": 1,
    "react/no-deprecated": 1,
    "react/no-did-mount-set-state": 1,
    "react/no-did-update-set-state": 1,
    "react/no-direct-mutation-state": 1,
    "react/no-is-mounted": 1,
    "react/no-multi-comp": 1,
    "react/no-set-state": 0,
    "react/no-string-refs": 1,
    "react/no-unknown-property": 1,
    "react/prefer-es6-class": 1,
    "react/prop-types": 1,
    "react/react-in-jsx-scope": 1,
    "react/self-closing-comp": 1,
    "react/sort-comp": 1
  },
  "overrides": [
    {
      "files": ["test/**/*.js"],
      "rules": {
        "no-use-before-define": 0 // So viewconfs can be below the body of the test.
      }
    },
    {
      "files": ["app/scripts/*Track.js"],
      "rules": {
        // TODO: turn this back on when the ignore is removed above.
        // "no-unused-vars": ["error", { "args": "none" }]
        // There are many instances where an interface expects parameters,
        // but the code doesn't use them, sometimes because it's a stub.
      }
    }
  ]
}<|MERGE_RESOLUTION|>--- conflicted
+++ resolved
@@ -30,13 +30,8 @@
     "ecmaVersion": 6
   },
   "rules": {
-<<<<<<< HEAD
-    // Turn a lot of rules: We plan to fix one kind of error at a time, so we can remove these exceptions,
+    // Turn a lot of rules off: We plan to fix one kind of error at a time, so we can remove these exceptions,
     // and eventually delete this file and just have one .exlintrc.
-=======
-    // Turn a lot of rules off: We plan to fix one kind of error at a time, so we can remove these exceptions,
-    // and eventually delete this file and just have one .exlintrc. 
->>>>>>> 10b8a6ab
     "arrow-body-style": 0,
     "arrow-parens": 0,
     "consistent-return": 0,
@@ -85,11 +80,8 @@
     "react/no-unused-state": 0,
     "react/prefer-stateless-function": 0,
     "react/require-default-props": 0,
-<<<<<<< HEAD
 
-=======
-    
->>>>>>> 10b8a6ab
+
     // Below here should match .eslintrc,
     // except where we've turned off some rules completely.
     "class-methods-use-this": 0,
