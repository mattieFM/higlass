--- conflicted
+++ resolved
@@ -3,10 +3,5 @@
 cp _config.yml _build/html
 git subtree push --prefix _build/html/ origin gh-pages
 
-#cd ../../; rm -rf _build; sphinx-build -b html . _build/html; touch _build/html/.nojekyll; cd _build/html/; python -m http.server 8062
-<<<<<<< HEAD
-
 rm -rf _build; sphinx-build -b html . _build/html; touch _build/html/.nojekyll; cp CNAME _build/html/;
-=======
->>>>>>> 28586245
 sphinx-autobuild -b html . _build/html -p 8062 --ignore "*.swp" -B