--- conflicted
+++ resolved
@@ -1,14 +1,10 @@
 # Release notes
 
-<<<<<<< HEAD
 ## v1.8.5
 
-- Genbank fetcher fixed by removing Content-Type header
-=======
-## Next release
-
 - Remove Content-Type headers when fetching genbank files
->>>>>>> dcf990db
+
+_[Detailed changes since v1.8.4](https://github.com/higlass/higlass/compare/v1.8.4...v1.8.5)_
 
 ## v1.8.4
 
