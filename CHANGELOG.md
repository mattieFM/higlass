<<<<<<< HEAD
## v1.4.0

- Add a new option to tracks that support axis: `axisMargin` to add some margin to an axis. See [docs/examples/viewconfs/axis-margin.json](docs/examples/viewconfs/axis-margin.json) for an example
=======
## v1.4.1

- Allow users to choose adding the chromosome grid overlay from the Add Track Dialog when selecting a cooler file.
- Expose version from hglib. E.g., `window.hglib.version`

## v1.4.0

- Add `constIndicators` as an option to 1D tracks for displaying a visual indicator (e.g., a line) at a constant value.
- Added `[glyph-color]` as the default option for line and bar tracks
- Add new public event `cursorLocation`. See [`docs/examples/apis/cursor-location.html`](docs/examples/apis/cursor-location.html) for an example.
- Extend `mouseMoveZoom` event to support 1D data tracks.
- Expose D3 libraries to plugin tracks
- Overlay tracks now properly allow for extent to include multiple ranges.
- Overlay tracks can now optionally have extent ranges configured as a 4-tuple, separating x ranges from y ranges
>>>>>>> 6cf39429

## v1.3.0

- Changed `defaultOptions` to `defaultTrackOptions` in the hglib.viewer options.
- Added `TiledPixiTrack.on` event handler to listen to data changes
- Added several API endpoints: `getComponent()`, `setAuthHeader()`, `getAuthHeader()`,
- Added export of several utility functions: `waitForJsonComplete()`, `waitForTilesLoaded()`, `waitForTransitionsFinished()`, `mountHGComponent()`, `getTrackObjectFromHGC()`
- Added the ability to specify default track options through the API
- Added nesting to the tileset finder so that tilesets can be grouped together into categories
- Added the `axisLabelFormatting` option to 1d quantitative tracks
- Added TiledPixiTrack.on event handler
- Added getTrackObject to exports
- Added support for overlay tracks
- Added support for click event handling of 1D and 2D annotations from `1d-annotation` and `chromosome-2d-annotations` tracks
- Cloned views split vertically first (#259)
- Change component height when a new viewconf is passed in
- Add a fudge factor to ensure that the entire view is shown in the grid layout
- Refactored the pub-sub service to avoid implicit global event listening
- Fix a minor visual glitch in the gene annotation track
- Expose `mix()` from `mixwith` to plugin tracks
- Support different aggregation modes (mean, min, max, std) for bigWig files
- Changed `defaultOptions` to `defaultTrackOptions` in the hglib.viewer options.
- Clear mouse position indicator when leaving the root dom element, on blurring the window, and when no track is hovered
- Fix several issue with SVG export
- Minor bug fix wherein valueScaleMin and valueScaleMax weren't used when set to 0
- Fix #401
- Fix #395
- Fix #360
- Support different aggregation modes (mean, min, max, std) for bigWig files

## v1.2.8

- Added `editable` as a possible option to hglib.viewer()
- Enabled arbitrary tile resolution in HeatmapTiledPixiTrack. It just needs to receive `bins_per_dimension` in the tileset info. Otherwise it defaults to 256.

## v1.2.6

- Fixed trackSourceServer export
- Fixed BedLikeTrack errors being thrown

## v1.2.5

- Fix remote viewConf loading in HiGlassComponent

## v1.2.4

- Fix #322
- Fix missing update of the value scale upon rerendering
- Fix absToChr and chrToAbs of the ChromInfo API
- Fixed a nasty rendering bug in the chrom labels track

## v1.2.3

- Fixed line inversion issue (#268)
- Fixed fetched area size mismatch issue on mouseover
- Added mouseover text to UI elements
- Upgraded to webpack 4
- Started building hglib.js and hglib.min.js
- Support for searching for gene names with dashes
- Sort tilesets alphabetically (#256)
- Fixed zoom linking issues (#251, #76)

## v1.2.1 and v1.2.2

- Accidental releases. Please ignore.

## v1.2.0

- Add 1D heatmap track (#303): Alternative visual representation of 1D bigwig tracks. See https://github.com/higlass/higlass/pull/303 and https://github.com/higlass/higlass/blob/develop/docs/examples/1d-heatmap-track.html for an example.

![1D Heatmap Track](https://user-images.githubusercontent.com/932103/43858298-a7463ece-9b1b-11e8-9da4-a6fccdde2406.png "1D Heatmap Track")

- Add fixing y-scale of 1D data tracks (#297). See https://github.com/higlass/higlass/pull/297 and https://github.com/higlass/higlass/blob/develop/docs/examples/api-set-track-value-scale-limits.html for an example.
- Add JS-API for resetting the viewport back to the initial x and y domains in the viewconfig (#289)
- Add JS-API for adjusting the margin of the HiGlass instance (#286). See https://github.com/higlass/higlass/pull/286 for an example.
- Add JS-API for getting the min and max value of a track (#298). See https://github.com/higlass/higlass/blob/develop/docs/examples/api-get-min-max-value.html for an example.
- Enhance bed track (#278): support value encoding as the `y` offset or `color`. See https://github.com/higlass/higlass/pull/278 for an example.
- Enhance gene annotation track (#314): See https://github.com/higlass/higlass/pull/314 and https://github.com/higlass/higlass/blob/develop/docs/examples/gene-annotations.html for an example.

![Enhanced Gene Annotation Track](https://user-images.githubusercontent.com/932103/44225400-70b7f500-a15b-11e8-9656-d2ba161bccf7.png "Enhanced Gene Annotation Track")

- Enhance chrom label track (#305): add support for adjusting the font size, font alignment, and font outline to use space more economically. See https://github.com/higlass/higlass/pull/305 and https://github.com/higlass/higlass/blob/develop/docs/examples/chromosome-labels.html for an example.

![Enhanced Chrom Label Track](https://user-images.githubusercontent.com/932103/43924834-9baaf4c8-9bf3-11e8-8167-1ce1dce70849.png "Enhanced Chrom Label Track")

- Enhance bar track (#304): add color and gradient encoding plus diverging tracks. See https://github.com/higlass/higlass/pull/304 and https://github.com/higlass/higlass/blob/develop/docs/examples/bar-track-color-range.html for an example.

![Enhanced Bar Track](https://user-images.githubusercontent.com/932103/43865156-c00aa53a-9b2f-11e8-9213-bfd0af04f491.png "Enhanced Bar Track")

- Expose `absToChr` and `chrToAbs` API on `ChromInfo` (#283 and #307)
- Upgrade to React `v16.5`
- Removed numjs (#320)
- Update tool tip appearance (#309)
- Make resize handle fade out and in upon mouse enter of a draggable div
- Enlarge resize handle upon mouse enter
- Remove all tracks from the 'whole' window when clearing the view
- Fix viewport projection issue when there are vertical and horizontal rules
- Fix colorbar positioning bug
- Fix #317 (moving gene positions)
- Fix #263
- Fix #245: track type selection bug
- Fix #262: zoom to data extent issue

## v1.1.5

- Merge'd Chuck's PR for adding 'same-origin' to fetch request headers
- Fixed a bug where a view without a layout is created with a width of 1

## v1.1.4

- Fix the checkAllTilesetInfoReceived function so that it ignores left and top
  axis tracks
- First release to be registered with Zenodo

## v1.1.3

- Add z-index to mouseover div so that it's not hidden behind other elements

## v1.1.2

- Inline the SVG styles so they aren't overwritten by other elments on the
  page
- Inline TrackControl svg styles so they aren't overwritten by page css
  settings
- Clear gene annotation graphics before redrawing

## v1.1.1

- Fixed export track data bug in heatmaps that are not combined tracks

## v1.1.0

- Check whether the tileset_info specifies that the tiles should be mirrored
- Added data export feature
- Added showMousePosition and showMouseTooltip to horizontal-bar-track

## v1.0.4

- Zoom through the viewport projection

## v1.0.3

- Fixed cross rule bug

## v1.0.2

- Added vertical divergent bar tracks
- Fixed export in SVG
- Fix mouseover error when trackrenderer hasn't been initialized yet
- Added zoomFixed option to the top level of the viewconf
- Use transpiled version of `mixwith.js`
- Add options to change the background of the label and colorbar

## v1.0.1 (2018-06-14)

- Fixed background export in SVG
- Turned off line mouseover by default

## v1.0.0-alpha.12

- Fixed long loading bug on zoomed in genes

## v1.0.0-alpha.11

- Fixed gene stretching issues

## v1.0.0-alpha.10

- Fixed background rendering after resizing
- Fixed viewconf export link (use state.viewconf vs props.viewconf)

## v1.0.0-alpha.9

- Fixed lock value scales

## v1.0.0-alpha.8

- Fixed tooltip scrollbar appearance
- Fixed context menu appearing issue

## v1.0.0-alpha.7

- Fixed scrolling bug when multiple higlass components are on a single page
- Fixed hover bug in combined tracks

## v1.0.0-alpha

- Added triangles to genes
- Preliminary authentication support
- Added track for displaying gigapixel images
- Added GeoJSON track and updated OSM track
- Added mouseMoveZoom event to public API
- Fixed and extended pubSub module
- Added flexible per-track crosshair
- Fixed and robustified range selection API
- Display error message on error
- Don't error when displaying menus when invalid track type is
  entered
- Added an endpoint for sharing view configs as a link (`shareViewConfigAsLink()`) and exporting them as png and svg (`get('png' || 'svg')`)
- Simplified `hglib` API
- Updated third-party libs to get rid of deprecation warnings for React v16
- Fixed small bug in placing rules
- Display error when failing to retrieve tilesetInfo

* Added support for cross-section tracks

- Rendering improvements

## v0.10.22 (2018-02-22)

- Added options to change the fill color of bedlike tracks

## v0.10.21 (2018-02-21)

- Exposed the ChromosomeInfo structure as part of the hglib API

## v0.10.20 (2018-02-??

- Rendering improvements

## v0.10.20 (2018-02-20)

- Fixed api variable in HiGlassComponent
- Fixed relToAbsChromPos so that it converts locations to numbers before
  adding
- Added strokeWidth as an option to the viewport projection track

## v0.10.19 (2018-02-11)

- Fixed the 2D chromosome labels track

## v0.10.18 (2018-02-11)

- Fixed Horizontal2DTilesTrack

## v0.10.16 (2018-

- Don't show the "Strange tileData" warnings
- Pegged bootstrap to version 3.3.7

## v0.10.16 (2018-02-01)

- Fixed a bug during active range selection when the _select_ mouse tool is deactivated

## v0.10.15 (2018-01-30)

- Added the vertical bed-like track

## v0.10.13 (2018-01-25)

- Added the multivec track

## v0.10.12 (2018-01-21)

- Fixed pseudocounts in linear-scaled heatmaps

## v0.10.12 (2018-01-20)

- Fixed get scale bug

## v0.10.11 (2018-01-17)

- Fixed non-draggable views bug

## v0.10.10 (2018-01-17)

- Default to log scaling if there are negative values
- Fixed the custom colormap
- Fix the gene annotations color changing
- Fixed two regressions regarding the viewport projections

## v0.10.9 (2018-01-13)

- Skipping a version because the latest version wasn't specified in
  package.json

## v0.10.8

- Skipping a version because the latest version wasn't specified in
  package.json

## v0.10.7 (2018-01-13)

- Show current data resolution in tiled sets containing raw resolutions rather
  than zoom levels

## v0.10.6 (2017-12-28)

- Load ResizeSensors after the element is attached to the DOM tree
- Added DivergentBarTrack
- Fixed submenu hiding bug

## v0.10.5 (2017-12-27)

- Fixed bug in TrackRenderer.setUpInitialScales where updating the view with
  new equivalent initial domains and different dimensions led to the view being
  misplaced
- Added z-index to popup menus

## v0.10.4 (2017-12-16)

- Fixed a bug in zoomToData
- New API call for setViewConfig
- New API call for zoomToDataExtent

## v0.10.3 (2017-12-13)

- Don't include a colon if the port is 80
- Added an option to clear the view
- Exclude NaN values when setting the valueScale
- Fixed bug related to displaying empty matrix tiles

## v0.10.2 (2017-12-12)

- Fixed a bug in loading tileset info that isn't there
- Better error handling on internal server error
- Removed functionless menu item

## v0.10.1 (2017-12-05)

- Fixed bug in Bedlike tracks that don't have a header

## v0.10.0 (2017-12-05)

- Change track type from the config menu
- Initial framework for divided by tracks
- Y-positioned bed-like tracks

## v0.9.16 (2017-

- Fixed undefined error when toggling genome position search box

## v0.9.15 (2017-11-22)

- Fixed bug where newly selected annotations weren't being used
- Added the hideHeader option
- Added a warning for malformed gene annotations
- Free up webgl renderer resources when unmount
- Minor CSS cleanup
- Fix resizing bug that appears after closing a view
- Warn if there are no track source servers specified in the viewconf

## v0.9.14 (2017-11-11)

- Show labels on bar chart

## v0.9.13 (2017-11-09)

- Fixed gene position searching regression

## v0.9.12 (2017-11-08)

- Fix inter-chromosomal searches (chr1-chr2)

## v0.9.11 (2017-11-08)

- Fix gene annotation coloring bug
- Fix menu clash error that occurs when a center track is specified
  without a combined track
- Zoom into entire chromosomes by just entering its name

## v0.9.10 (2017-11-01)

- Fixed d3 brush Error: <rect> attribute height: Expected length, "Infinity"
- Fixed scale initialization error
- Added back heatmap value scaling
- Fixed horizontal heatmap multires tile loading
- Better point export

## v0.9.9 (2017-11-01)

- Fix SVG bar chart export
- Fixed network error on SVG export again (from v0.8.44)

## v0.9.8 (2017-10-31)

- Switch back to minified build

## v0.9.7 (2017-10-31)

- Initialize scales when viewconfig is loaded rather than on
  handleScalesChanged

## v0.9.6 (2017-10-31)

- Faulty build (package.json wasn't there)

## v0.9.5 (2017-10-31)

- Fix visual clash of the center track's context menu and the colormap
- Make visualization of 2D annotations more flexible: stroke width and fill / stroke opacity can be changed
- Create debug output files

## v0.9.4 (2017-10-26)

- Reintroduced value scale serialization fix
- Fixed HorizontalHeatmapExport
- Added a minimum width to 2D annotations
- Added SVG export for 2d-rectangle-domains track

## v0.9.3 (2017-10-23)

- Removed console log statement

## v0.9.2 (2017-10-23)

- Fixed the build script to copy hglib.css rather than style.css

## v0.9.1 (2017-10-23)

- Add support for vertical bar tracks
- Fixed .travis.yml release issue

## v0.9.0 (2017-10-21)

- Add 1D and 2D range selection
- Add support for SASS
- Add support for CSS Modules
- Update visuals of the context menu and view header
- Integrate search bar into view header
- Add ESLint and adhere to consistent code style
- (Fix #135) - Colorbar moves with the track when it's being resized
- (Fix #126) - Gene annotations shouldn't overlap on vertical tracks anymore
- Keep track controls visible if config menu is active
- Show child menus above the parent if there isn't enough space on the bottom
- Add port number when exporting viewconfs from a non-standard port
- Support arbitrary resolutions in heatmaps

## v0.8.44

- Redraw TiledPixiTracks after the tileset info has been received
- Remove value scale locks on handleCloseTrack
- Check that tiledPlot is defined in createSVG to fix the export
  failing when there's two side-by-side by views created after closing
  one
- Fixed the "Failed: network error" issue in chrome by changing the
  "download" function in utils.js

## v0.8.43

- More fixes for SVG output for bedlike tracks

## v0.8.42

- Fixed SVG output for bedlike tracks

## v0.8.41

- Fixed chromosome grid color bug
- Fixed chromosome grid loading with many values bug

## v0.8.40

- Fixed value scale locking bug

## v0.8.37

- Fixed center track label background oddness (#144)

## v0.8.36

- (fix #146) Fixed value scale locking serialization bug
- Fixed gene annotation SVG export
- Fixed chromosome ticks SVG export

## v0.8.35

- Fixed colorbar hiding bug (Issue #131)

## v0.8.34

- Fixed horizontal heatmap loading after the adjustable color scale changes
- Fixed vertical heatmap loading
- Fixed vertical heatmap colorscale brush in LeftTrackModifier

## v0.8.33

- Removed the outside colorbar labels option (it's a little
  ambiguous on the right side since the labels will be adjacent
  to the other axis elements.

## v0.8.32

- Removed tests from package.json so that build completes (tests fail on
  travis for some reason)

## v0.8.31

- Add a color limit selection to the Heatmap track in HiGlass

## v0.8.30

- Cherry picked the BedLikeTrack from the circle branch

## v0.8.28

- Fixed dependencies (peer and normal)
- Fixed other minor issues with `package.json`

## v0.8.27

- Fixed bug wher the "Loading" sign remained with 1D point tracks

## v0.8.26

- Different mapbox style options

## v0.8.25

- Hidden OSM tiles
- Customizeable osm width

## v0.8.24

- Major performance improvements for Gene annotations and horizontal points
- Fixed bug in searching for genome positions with a space at one of the ends
- Added the OSM tiles

## v0.8.23

- Don't show chromosome sizes as a separate track

## v0.8.22 - 2017-07-13

- Safari add track bug fix
- Backwards compatibility on selectable chromosome axis tracks

## v0.8.21 - 2017-07-10

- Fixed the default transformation for horizontal tracks

## v0.8.20 - 2017-07-10

- Fix label display

## v0.8.19 - 2017-07-10

- Added the ability to select different transformations

## v0.8.18 - 2017-06-29

- Fixed custom colormap picker
- Fixed overlayed track addition on double click

## v0.8.17 - 2017-06-28

- Performance improvements

## v0.8.16 - 2017-06-27

- Fixed a regression where closing views didn't remove the associated PIXI
  Components
- Increased the drag timeout time to 5 seconds

## v0.8.15 - 2017-06-26

- Lowered the maximum number of tiles retrieved at once to 20

## v0.8.14 - 2017-06-26

- Increase the maximum number of tiles retrieved at once to 40

## v0.8.13 - 2017-06-26

- Option to draw borders around tracks
- Option to change the stroke, fill colors and opacity of the
  horizontal-2d-rectangle-domains track

## v0.8.12 - 2017-06-26

- Hide overflow track handles

## v0.8.11 - 2017-06-26

- Fixed double click track addition bug
- Mask view boundaries so that when the tracks are too large
  to fit inside, they don't overflow outside of their view
- Added favicon

## v0.8.10 - 2017-06-25

- Multiple tileset selection
- Disabled zooming on scrolling fix

## v0.8.9

- Make sure that the zoomable div matches the size of the container

## v0.8.8 - 2017-06-20

- Don't start zooming when scrolling into a HGC

## v0.8.7 - 2017-06-18

- Decreased the maximum colorbar height
- Made the draggable div handles more transparent
- Lowered the minimum height for chromosome axes

## v0.8.6 - 2017-06-18

- Fixed a bug where the HG Component would automatically and indefinitely
  increase in size

## v0.8.5 - 2017-06-16

- Fixed view linking bug (regression)
- Added horizontal and vertical 2D domains tracks

## v0.8.4 - 2017-06-12

- Include a limit in the tilesets query so that all results are returned

## v0.8.3 - 2017-06-06

- Fixed a regression where adding new tracks doesn't work

## v0.8.2 - 2017-06-01

- Move hglib.css to dist/styles rather than dist/

## v0.8.1 - 2017-06-01

- Changed package.json to create hglib.css rather than style.css

## v0.8.0 - 2017-06-01

- Switched to webpack 2
- Various warning fixes in the code
- Pull chromsizes from the tilesets table instead
- Remove the chroms table and app

## v0.7.3 - 2017-05-23

- Added stroke width as a property of line tracks
- Fixed view layout bug caused by the "i" member of the layout not
  matching the view's uid
- Fixed resizing so that vertical changes get handled immediately

## v0.7.2

- Added purple and turquoise colors
- Added an option to control the label opacity

## v0.7.1

- Added horizontal and vertical track viewport projections
- Bug fix where assembly name gets removed from track label

## v0.7.0

- Added an assembly selector to the GenomePositionSearchBox
- Prefix track names with their assembly

## v0.6.9

- Lower the default resolution of lines for performance reasons
- Added outsideLeft, outsideRight, outsideTop and outsideBottom
  as available axis positions

## v0.6.8

- Component sizes are adjsuted on component load
- Genome position search box styling is set to not
  have a bottom margin

## v0.6.7

- Unbounded functionality to increase the size of the layout if new tracks are
  added which increase its size
- Configurable track label background opacity
- Fixed: vertical colorbar label mirroring

## v0.6.6

- Bug fix: closing a track which had a value scale lock with another track now
  works

## v0.6.5

- Bug fix: tracks rendered with locked scale, rather than just the colorbar
- Bug fix: locked line scales
- Bug fix: assorted other track locking, scale and colorbar bugs

## v0.6.4

- Added value scale locking
- Fixed bug where newly added heatmaps didn't render (syncTrackObjects needs
  to call applyZoomTransform)
- Fixed bug where new chromosome axis didn't appear after being added - Had to call animate after the chromosome info was received

## v0.6.3

- Added colorbar for Heatmaps
- Draw scales on the outside of the linear tracks
- Added the SquareMarkerTrack

## v0.6.2

- Scale tracks from minimum to maximum value, rather than starting at 0

## v0.6.1

- Fixed a minor issue with chromosome labels not being exported

## v0.6.0

- Automatically draw the 2D grid after the data is loaded
- Add animated zoom transitions
- Add public BEDPE-like API to navigate to a given location
- SVG export
- Testing using Karma
- (Might have been in a different release) Default to interpolation-less rendering

## v0.5.16

- Fixed resizing bug

## v0.5.15

- Added mm9 chromosome labels
- Draw chromosome labels on reload
- Take name from track options

## v0.5.14

- Revert the initialXDomain changes Fritz introduced because they were causing
  issues with faithful reproduction of viewconfs
- Change 'tilesetInfo not loaded message' to 'loading...' until we either get
  an error or the tileset is loaded
- Omit certain fields from JSON export (HiGlassComponenent.getViewsAsString)

## v0.5.12

- Fixed export viewconfig link bug

## v0.5.11

- Added the fall colormap and made it the default

## v0.5.10

- Fix Chromosome2DAnnotations not being drawn by calling draw after the
  ChromosomeInfo is loaded
- Zoom to the currently visible data
- Use the minimum position to load data that is not located at the origin
- Viewconf downloads work on Firefox
- Alert when trying to project a viewport on the same view
- Resize handle positions fixed in Firefox
- Track config button icons fixed in Firefox
- Only redraw in timedUpdate if track positions have changed
- Fixed top and left axis not appearing bug
- Fixed chromosome horizontal labels not appearing
- Show minValue pixels by scaling from minValue to maxValue + minValue and
  adding minValue to each pixel
- Fix viewport projection error when new viewconfig is passed

## v0.5.9

- Labels outside of the bounds of a track
- Label colors

## v0.5.8

- A host of performance improvements

## v0.5.7

- Empty accidental release

## v0.5.6

- Add log scaling to line tracks
- Add colors to line tracks
- Add width option to 2D grid
- Add color option to 2D grid

## v0.5.5

- Add per-view `zoomFixed` settings
- Added configurable viewport projection colors (projectionFillColor,
  projectionStrokeColor)
- Added an empty .npmignore to prevent it from excluding the dist/
  directory specified in the .gitignore
- Enhance 2D annotations by supporting RGBA, fill and stroke-dependent coloring,
  and locus-wise min width / height definitions
- Remove builds. Use NPM

## v0.5.4

- Fixed bug related to the selection of the plot type
- Update existing tracks before adding new ones in syncTrackObjects
- Removed the "Move up" menu item
- Deep copy incoming viewconfs so that changing them outside of the component
  leads to an update
- Added onLocationChanged event listener

## v0.5.3

- Forgot to bump the version number in 0.5.2

## v0.5.2

- Don't draw data that extends beyond the end of the assembly
- Fixed bug where data was being hidden in empty (all 0) tiles - Changed minVisibleValue and maxVisibleValue in TiledPixiTrack
- Label the horizontal and vertical line tracks by default

## v0.5.1

- Configurable gene annotation colors
- Added chromosome annotations tracks for programmatically addeable
  annotations
- Fixed the 'Cannot read property 0 of undefined' bug when tileset info is
  inaccessible
- Remove track resize handles when the component isn't editable
- Fix bug associated with setting a new initial[X/Y]Domain where the
  cumulativeCenterOffset wasn't being reset
- Bug fix where if a view doesn't have a uid we should assign it one

## v0.5.0

- Default to 12 columns
- Display a warning if tileset info isn't found
- Use 16bit floats for heatmap data

## v0.4.40

- Remove default colormap from viewconfig

## v0.4.39

- Switch cog and close buttons

## v0.4.33

- New header colors

## v0.4.32

- Reduced the number of tiles requested by the horizontal heatmap track
- Removed console log statements

## v0.4.31

- Fixed regression and compatibility change with new zoom and location locking
- Fixed regression in the selection dragging

## v0.4.30

- Added a minimum width to left-axis so that it doesn't only show the last two
  digits by default

* Added horizontal and vertical heatmaps

- Styling changes for the Configure track controls
- Fixed the bug with AddTrackMenu cancel button turning black by properly
  increasing the number of visible tilesets in TilesetFinder
- Added options to allow flipping horizontal and vertical charts
- Fixed NaN prefix bug
- Fixed invalid negative value attributes for <rect> bug

## v0.4.29

- Moved default heatmap information to lower right hand corner
- Fixed a bug which distorted the view when initialized with an initial X
  scale and Y scale
- Added white to red, white to green and white to blue scales
- Added axes for the 1D tracks
- Took the ID out of the view header
- Added a white border behind the track controls

## v0.4.28

- Fixed critical regression where track replacement wasn't working because
  newly created tracks didn't have their options set
- Fixed a regression where track movement wasn't working because TiledPlot
  wasn't being updated
- Increase the size of the tileset selector

## v0.4.27

- Changed config.js Chromosome Labels to Chromosome Axis
- Fixed default option setting so that it doesn't override provided options
- Adding zoom limit option to heatmap
- Add current resolution to the track label
- Fixed regression caused by "Fast redraw by tiling commit"
- Hitting enter in the genome position search box initiates a search

## v0.4.26

- Fixed close button

## v0.4.25

- Fractional zoom lock
- Faster config menu loading
- Faster track addition by limiting the udpates of TiledPlot (using
  shouldComponentUpdate)

## v0.4.21

- Chromosome grid positions start at position 1
- Export link includes 'app'

## v0.4.20

- Changed tile API location to use included server value rather than
  prepending '//'

## v0.4.19

- Removed dist directory from .gitignore

## v0.4.18

- Use production react in the build
- Added dist to .gitignore

## v0.4.17

- Updated default view config
- Wider ticks

## v0.4.16

- Fritz's public API

## v0.4.15

- Fritz's lazy animation
- Fritz's public API
- Minimum height for tracks can be specified in track type definition in
  config.js
- New chromosome 2D grid (for hg19)
- New chromosome 1D axis (for hg19)
- New chromosome horizontal axis (for hg19)

* larger change

- minor change<|MERGE_RESOLUTION|>--- conflicted
+++ resolved
@@ -1,8 +1,7 @@
-<<<<<<< HEAD
-## v1.4.0
+## v1.4.2
 
 - Add a new option to tracks that support axis: `axisMargin` to add some margin to an axis. See [docs/examples/viewconfs/axis-margin.json](docs/examples/viewconfs/axis-margin.json) for an example
-=======
+
 ## v1.4.1
 
 - Allow users to choose adding the chromosome grid overlay from the Add Track Dialog when selecting a cooler file.
@@ -17,7 +16,6 @@
 - Expose D3 libraries to plugin tracks
 - Overlay tracks now properly allow for extent to include multiple ranges.
 - Overlay tracks can now optionally have extent ranges configured as a 4-tuple, separating x ranges from y ranges
->>>>>>> 6cf39429
 
 ## v1.3.0
 
