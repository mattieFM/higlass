## v1.4.0

- Add new public event `cursorLocation`. See [`docs/examples/apis/cursor-location.html`](docs/examples/apis/cursor-location.html) for an example.


## v1.3.1

- Add `constIndicators` as an option to 1D tracks for displaying a visual indicator (e.g., a line) at a constant value.

## v1.3.0

<<<<<<< HEAD
=======
- Changed `defaultOptions` to `defaultTrackOptions` in the hglib.viewer options.
>>>>>>> a02455f1
- Added `TiledPixiTrack.on` event handler to listen to data changes
- Added several API endpoints: `getComponent()`, `setAuthHeader()`, `getAuthHeader()`,
- Added export of several utility functions: `waitForJsonComplete()`, `waitForTilesLoaded()`, `waitForTransitionsFinished()`, `mountHGComponent()`, `getTrackObjectFromHGC()`
- Added the ability to specify default track options through the API
- Added nesting to the tileset finder so that tilesets can be grouped together into categories
- Added the `axisLabelFormatting` option to 1d quantitative tracks
- Added support for overlay tracks
- Added support for click event handling of 1D and 2D annotations from `1d-annotation` and `chromosome-2d-annotations` tracks
- Cloned views split vertically first (#259)
- Change component height when a new viewconf is passed in
- Add a fudge factor to ensure that the entire view is shown in the grid layout
- Refactored the pub-sub service to avoid implicit global event listening
- Fix a minor visual glitch in the gene annotation track
- Expose `mix()` from `mixwith` to plugin tracks
<<<<<<< HEAD
=======
- Support different aggregation modes (mean, min, max, std) for bigWig files
- Changed `defaultOptions` to `defaultTrackOptions` in the hglib.viewer options.
- Clear mouse position indicator when leaving the root dom element, on blurring the window, and when no track is hovered
>>>>>>> a02455f1
- Fix several issue with SVG export
- Minor bug fix wherein valueScaleMin and valueScaleMax weren't used when set to 0
- Fix #401
- Fix #395
- Fix #360

## v1.2.8

- Added `editable` as a possible option to hglib.viewer()
- Enabled arbitrary tile resolution in HeatmapTiledPixiTrack. It just needs to receive `bins_per_dimension` in the tileset info. Otherwise it defaults to 256.

## v1.2.6

- Fixed trackSourceServer export
- Fixed BedLikeTrack errors being thrown

## v1.2.5

- Fix remote viewConf loading in HiGlassComponent

## v1.2.4

- Fix #322
- Fix missing update of the value scale upon rerendering
- Fix absToChr and chrToAbs of the ChromInfo API
- Fixed a nasty rendering bug in the chrom labels track

## v1.2.3

- Fixed line inversion issue (#268)
- Fixed fetched area size mismatch issue on mouseover
- Added mouseover text to UI elements
- Upgraded to webpack 4
- Started building hglib.js and hglib.min.js
- Support for searching for gene names with dashes
- Sort tilesets alphabetically (#256)
- Fixed zoom linking issues (#251, #76)

## v1.2.1 and v1.2.2

- Accidental releases. Please ignore.

## v1.2.0

- Add 1D heatmap track (#303): Alternative visual representation of 1D bigwig tracks. See https://github.com/higlass/higlass/pull/303 and https://github.com/higlass/higlass/blob/develop/docs/examples/1d-heatmap-track.html for an example.

![1D Heatmap Track](https://user-images.githubusercontent.com/932103/43858298-a7463ece-9b1b-11e8-9da4-a6fccdde2406.png "1D Heatmap Track")

- Add fixing y-scale of 1D data tracks (#297). See https://github.com/higlass/higlass/pull/297 and https://github.com/higlass/higlass/blob/develop/docs/examples/api-set-track-value-scale-limits.html for an example.
- Add JS-API for resetting the viewport back to the initial x and y domains in the viewconfig (#289)
- Add JS-API for adjusting the margin of the HiGlass instance (#286). See https://github.com/higlass/higlass/pull/286 for an example.
- Add JS-API for getting the min and max value of a track (#298). See https://github.com/higlass/higlass/blob/develop/docs/examples/api-get-min-max-value.html for an example.
- Enhance bed track (#278): support value encoding as the `y` offset or `color`. See https://github.com/higlass/higlass/pull/278 for an example.
- Enhance gene annotation track (#314): See https://github.com/higlass/higlass/pull/314 and https://github.com/higlass/higlass/blob/develop/docs/examples/gene-annotations.html for an example.

![Enhanced Gene Annotation Track](https://user-images.githubusercontent.com/932103/44225400-70b7f500-a15b-11e8-9656-d2ba161bccf7.png "Enhanced Gene Annotation Track")

- Enhance chrom label track (#305): add support for adjusting the font size, font alignment, and font outline to use space more economically. See https://github.com/higlass/higlass/pull/305 and https://github.com/higlass/higlass/blob/develop/docs/examples/chromosome-labels.html for an example.

![Enhanced Chrom Label Track](https://user-images.githubusercontent.com/932103/43924834-9baaf4c8-9bf3-11e8-8167-1ce1dce70849.png "Enhanced Chrom Label Track")

- Enhance bar track (#304): add color and gradient encoding plus diverging tracks. See https://github.com/higlass/higlass/pull/304 and https://github.com/higlass/higlass/blob/develop/docs/examples/bar-track-color-range.html for an example.

![Enhanced Bar Track](https://user-images.githubusercontent.com/932103/43865156-c00aa53a-9b2f-11e8-9213-bfd0af04f491.png "Enhanced Bar Track")

- Expose `absToChr` and `chrToAbs` API on `ChromInfo` (#283 and #307)
- Upgrade to React `v16.5`
- Removed numjs (#320)
- Update tool tip appearance (#309)
- Make resize handle fade out and in upon mouse enter of a draggable div
- Enlarge resize handle upon mouse enter
- Remove all tracks from the 'whole' window when clearing the view
- Fix viewport projection issue when there are vertical and horizontal rules
- Fix colorbar positioning bug
- Fix #317 (moving gene positions)
- Fix #263
- Fix #245: track type selection bug
- Fix #262: zoom to data extent issue

## v1.1.5

- Merge'd Chuck's PR for adding 'same-origin' to fetch request headers
- Fixed a bug where a view without a layout is created with a width of 1

## v1.1.4

- Fix the checkAllTilesetInfoReceived function so that it ignores left and top
  axis tracks
- First release to be registered with Zenodo

## v1.1.3

- Add z-index to mouseover div so that it's not hidden behind other elements

## v1.1.2

- Inline the SVG styles so they aren't overwritten by other elments on the
  page
- Inline TrackControl svg styles so they aren't overwritten by page css
  settings
- Clear gene annotation graphics before redrawing

## v1.1.1

- Fixed export track data bug in heatmaps that are not combined tracks

## v1.1.0

- Check whether the tileset_info specifies that the tiles should be mirrored
- Added data export feature
- Added showMousePosition and showMouseTooltip to horizontal-bar-track

## v1.0.4

- Zoom through the viewport projection

## v1.0.3

- Fixed cross rule bug

## v1.0.2

- Added vertical divergent bar tracks
- Fixed export in SVG
- Fix mouseover error when trackrenderer hasn't been initialized yet
- Added zoomFixed option to the top level of the viewconf
- Use transpiled version of `mixwith.js`
- Add options to change the background of the label and colorbar

## v1.0.1 (2018-06-14)

- Fixed background export in SVG
- Turned off line mouseover by default

## v1.0.0-alpha.12

- Fixed long loading bug on zoomed in genes

## v1.0.0-alpha.11

- Fixed gene stretching issues

## v1.0.0-alpha.10

- Fixed background rendering after resizing
- Fixed viewconf export link (use state.viewconf vs props.viewconf)

## v1.0.0-alpha.9

- Fixed lock value scales

## v1.0.0-alpha.8

- Fixed tooltip scrollbar appearance
- Fixed context menu appearing issue

## v1.0.0-alpha.7

- Fixed scrolling bug when multiple higlass components are on a single page
- Fixed hover bug in combined tracks

## v1.0.0-alpha

- Added triangles to genes
- Preliminary authentication support
- Added track for displaying gigapixel images
- Added GeoJSON track and updated OSM track
- Added mouseMoveZoom event to public API
- Fixed and extended pubSub module
- Added flexible per-track crosshair
- Fixed and robustified range selection API
- Display error message on error
- Don't error when displaying menus when invalid track type is
  entered
- Added an endpoint for sharing view configs as a link (`shareViewConfigAsLink()`) and exporting them as png and svg (`get('png' || 'svg')`)
- Simplified `hglib` API
- Updated third-party libs to get rid of deprecation warnings for React v16
- Fixed small bug in placing rules
- Display error when failing to retrieve tilesetInfo

* Added support for cross-section tracks

- Rendering improvements

## v0.10.22 (2018-02-22)

- Added options to change the fill color of bedlike tracks

## v0.10.21 (2018-02-21)

- Exposed the ChromosomeInfo structure as part of the hglib API

## v0.10.20 (2018-02-??

- Rendering improvements

## v0.10.20 (2018-02-20)

- Fixed api variable in HiGlassComponent
- Fixed relToAbsChromPos so that it converts locations to numbers before
  adding
- Added strokeWidth as an option to the viewport projection track

## v0.10.19 (2018-02-11)

- Fixed the 2D chromosome labels track

## v0.10.18 (2018-02-11)

- Fixed Horizontal2DTilesTrack

## v0.10.16 (2018-

- Don't show the "Strange tileData" warnings
- Pegged bootstrap to version 3.3.7

## v0.10.16 (2018-02-01)

- Fixed a bug during active range selection when the _select_ mouse tool is deactivated

## v0.10.15 (2018-01-30)

- Added the vertical bed-like track

## v0.10.13 (2018-01-25)

- Added the multivec track

## v0.10.12 (2018-01-21)

- Fixed pseudocounts in linear-scaled heatmaps

## v0.10.12 (2018-01-20)

- Fixed get scale bug

## v0.10.11 (2018-01-17)

- Fixed non-draggable views bug

## v0.10.10 (2018-01-17)

- Default to log scaling if there are negative values
- Fixed the custom colormap
- Fix the gene annotations color changing
- Fixed two regressions regarding the viewport projections

## v0.10.9 (2018-01-13)

- Skipping a version because the latest version wasn't specified in
  package.json

## v0.10.8

- Skipping a version because the latest version wasn't specified in
  package.json

## v0.10.7 (2018-01-13)

- Show current data resolution in tiled sets containing raw resolutions rather
  than zoom levels

## v0.10.6 (2017-12-28)

- Load ResizeSensors after the element is attached to the DOM tree
- Added DivergentBarTrack
- Fixed submenu hiding bug

## v0.10.5 (2017-12-27)

- Fixed bug in TrackRenderer.setUpInitialScales where updating the view with
  new equivalent initial domains and different dimensions led to the view being
  misplaced
- Added z-index to popup menus

## v0.10.4 (2017-12-16)

- Fixed a bug in zoomToData
- New API call for setViewConfig
- New API call for zoomToDataExtent

## v0.10.3 (2017-12-13)

- Don't include a colon if the port is 80
- Added an option to clear the view
- Exclude NaN values when setting the valueScale
- Fixed bug related to displaying empty matrix tiles

## v0.10.2 (2017-12-12)

- Fixed a bug in loading tileset info that isn't there
- Better error handling on internal server error
- Removed functionless menu item

## v0.10.1 (2017-12-05)

- Fixed bug in Bedlike tracks that don't have a header

## v0.10.0 (2017-12-05)

- Change track type from the config menu
- Initial framework for divided by tracks
- Y-positioned bed-like tracks

## v0.9.16 (2017-

- Fixed undefined error when toggling genome position search box

## v0.9.15 (2017-11-22)

- Fixed bug where newly selected annotations weren't being used
- Added the hideHeader option
- Added a warning for malformed gene annotations
- Free up webgl renderer resources when unmount
- Minor CSS cleanup
- Fix resizing bug that appears after closing a view
- Warn if there are no track source servers specified in the viewconf

## v0.9.14 (2017-11-11)

- Show labels on bar chart

## v0.9.13 (2017-11-09)

- Fixed gene position searching regression

## v0.9.12 (2017-11-08)

- Fix inter-chromosomal searches (chr1-chr2)

## v0.9.11 (2017-11-08)

- Fix gene annotation coloring bug
- Fix menu clash error that occurs when a center track is specified
  without a combined track
- Zoom into entire chromosomes by just entering its name

## v0.9.10 (2017-11-01)

- Fixed d3 brush Error: <rect> attribute height: Expected length, "Infinity"
- Fixed scale initialization error
- Added back heatmap value scaling
- Fixed horizontal heatmap multires tile loading
- Better point export

## v0.9.9 (2017-11-01)

- Fix SVG bar chart export
- Fixed network error on SVG export again (from v0.8.44)

## v0.9.8 (2017-10-31)

- Switch back to minified build

## v0.9.7 (2017-10-31)

- Initialize scales when viewconfig is loaded rather than on
  handleScalesChanged

## v0.9.6 (2017-10-31)

- Faulty build (package.json wasn't there)

## v0.9.5 (2017-10-31)

- Fix visual clash of the center track's context menu and the colormap
- Make visualization of 2D annotations more flexible: stroke width and fill / stroke opacity can be changed
- Create debug output files

## v0.9.4 (2017-10-26)

- Reintroduced value scale serialization fix
- Fixed HorizontalHeatmapExport
- Added a minimum width to 2D annotations
- Added SVG export for 2d-rectangle-domains track

## v0.9.3 (2017-10-23)

- Removed console log statement

## v0.9.2 (2017-10-23)

- Fixed the build script to copy hglib.css rather than style.css

## v0.9.1 (2017-10-23)

- Add support for vertical bar tracks
- Fixed .travis.yml release issue

## v0.9.0 (2017-10-21)

- Add 1D and 2D range selection
- Add support for SASS
- Add support for CSS Modules
- Update visuals of the context menu and view header
- Integrate search bar into view header
- Add ESLint and adhere to consistent code style
- (Fix #135) - Colorbar moves with the track when it's being resized
- (Fix #126) - Gene annotations shouldn't overlap on vertical tracks anymore
- Keep track controls visible if config menu is active
- Show child menus above the parent if there isn't enough space on the bottom
- Add port number when exporting viewconfs from a non-standard port
- Support arbitrary resolutions in heatmaps

## v0.8.44

- Redraw TiledPixiTracks after the tileset info has been received
- Remove value scale locks on handleCloseTrack
- Check that tiledPlot is defined in createSVG to fix the export
  failing when there's two side-by-side by views created after closing
  one
- Fixed the "Failed: network error" issue in chrome by changing the
  "download" function in utils.js

## v0.8.43

- More fixes for SVG output for bedlike tracks

## v0.8.42

- Fixed SVG output for bedlike tracks

## v0.8.41

- Fixed chromosome grid color bug
- Fixed chromosome grid loading with many values bug

## v0.8.40

- Fixed value scale locking bug

## v0.8.37

- Fixed center track label background oddness (#144)

## v0.8.36

- (fix #146) Fixed value scale locking serialization bug
- Fixed gene annotation SVG export
- Fixed chromosome ticks SVG export

## v0.8.35

- Fixed colorbar hiding bug (Issue #131)

## v0.8.34

- Fixed horizontal heatmap loading after the adjustable color scale changes
- Fixed vertical heatmap loading
- Fixed vertical heatmap colorscale brush in LeftTrackModifier

## v0.8.33

- Removed the outside colorbar labels option (it's a little
  ambiguous on the right side since the labels will be adjacent
  to the other axis elements.

## v0.8.32

- Removed tests from package.json so that build completes (tests fail on
  travis for some reason)

## v0.8.31

- Add a color limit selection to the Heatmap track in HiGlass

## v0.8.30

- Cherry picked the BedLikeTrack from the circle branch

## v0.8.28

- Fixed dependencies (peer and normal)
- Fixed other minor issues with `package.json`

## v0.8.27

- Fixed bug wher the "Loading" sign remained with 1D point tracks

## v0.8.26

- Different mapbox style options

## v0.8.25

- Hidden OSM tiles
- Customizeable osm width

## v0.8.24

- Major performance improvements for Gene annotations and horizontal points
- Fixed bug in searching for genome positions with a space at one of the ends
- Added the OSM tiles

## v0.8.23

- Don't show chromosome sizes as a separate track

## v0.8.22 - 2017-07-13

- Safari add track bug fix
- Backwards compatibility on selectable chromosome axis tracks

## v0.8.21 - 2017-07-10

- Fixed the default transformation for horizontal tracks

## v0.8.20 - 2017-07-10

- Fix label display

## v0.8.19 - 2017-07-10

- Added the ability to select different transformations

## v0.8.18 - 2017-06-29

- Fixed custom colormap picker
- Fixed overlayed track addition on double click

## v0.8.17 - 2017-06-28

- Performance improvements

## v0.8.16 - 2017-06-27

- Fixed a regression where closing views didn't remove the associated PIXI
  Components
- Increased the drag timeout time to 5 seconds

## v0.8.15 - 2017-06-26

- Lowered the maximum number of tiles retrieved at once to 20

## v0.8.14 - 2017-06-26

- Increase the maximum number of tiles retrieved at once to 40

## v0.8.13 - 2017-06-26

- Option to draw borders around tracks
- Option to change the stroke, fill colors and opacity of the
  horizontal-2d-rectangle-domains track

## v0.8.12 - 2017-06-26

- Hide overflow track handles

## v0.8.11 - 2017-06-26

- Fixed double click track addition bug
- Mask view boundaries so that when the tracks are too large
  to fit inside, they don't overflow outside of their view
- Added favicon

## v0.8.10 - 2017-06-25

- Multiple tileset selection
- Disabled zooming on scrolling fix

## v0.8.9

- Make sure that the zoomable div matches the size of the container

## v0.8.8 - 2017-06-20

- Don't start zooming when scrolling into a HGC

## v0.8.7 - 2017-06-18

- Decreased the maximum colorbar height
- Made the draggable div handles more transparent
- Lowered the minimum height for chromosome axes

## v0.8.6 - 2017-06-18

- Fixed a bug where the HG Component would automatically and indefinitely
  increase in size

## v0.8.5 - 2017-06-16

- Fixed view linking bug (regression)
- Added horizontal and vertical 2D domains tracks

## v0.8.4 - 2017-06-12

- Include a limit in the tilesets query so that all results are returned

## v0.8.3 - 2017-06-06

- Fixed a regression where adding new tracks doesn't work

## v0.8.2 - 2017-06-01

- Move hglib.css to dist/styles rather than dist/

## v0.8.1 - 2017-06-01

- Changed package.json to create hglib.css rather than style.css

## v0.8.0 - 2017-06-01

- Switched to webpack 2
- Various warning fixes in the code
- Pull chromsizes from the tilesets table instead
- Remove the chroms table and app

## v0.7.3 - 2017-05-23

- Added stroke width as a property of line tracks
- Fixed view layout bug caused by the "i" member of the layout not
  matching the view's uid
- Fixed resizing so that vertical changes get handled immediately

## v0.7.2

- Added purple and turquoise colors
- Added an option to control the label opacity

## v0.7.1

- Added horizontal and vertical track viewport projections
- Bug fix where assembly name gets removed from track label

## v0.7.0

- Added an assembly selector to the GenomePositionSearchBox
- Prefix track names with their assembly

## v0.6.9

- Lower the default resolution of lines for performance reasons
- Added outsideLeft, outsideRight, outsideTop and outsideBottom
  as available axis positions

## v0.6.8

- Component sizes are adjsuted on component load
- Genome position search box styling is set to not
  have a bottom margin

## v0.6.7

- Unbounded functionality to increase the size of the layout if new tracks are
  added which increase its size
- Configurable track label background opacity
- Fixed: vertical colorbar label mirroring

## v0.6.6

- Bug fix: closing a track which had a value scale lock with another track now
  works

## v0.6.5

- Bug fix: tracks rendered with locked scale, rather than just the colorbar
- Bug fix: locked line scales
- Bug fix: assorted other track locking, scale and colorbar bugs

## v0.6.4

- Added value scale locking
- Fixed bug where newly added heatmaps didn't render (syncTrackObjects needs
  to call applyZoomTransform)
- Fixed bug where new chromosome axis didn't appear after being added - Had to call animate after the chromosome info was received

## v0.6.3

- Added colorbar for Heatmaps
- Draw scales on the outside of the linear tracks
- Added the SquareMarkerTrack

## v0.6.2

- Scale tracks from minimum to maximum value, rather than starting at 0

## v0.6.1

- Fixed a minor issue with chromosome labels not being exported

## v0.6.0

- Automatically draw the 2D grid after the data is loaded
- Add animated zoom transitions
- Add public BEDPE-like API to navigate to a given location
- SVG export
- Testing using Karma
- (Might have been in a different release) Default to interpolation-less rendering

## v0.5.16

- Fixed resizing bug

## v0.5.15

- Added mm9 chromosome labels
- Draw chromosome labels on reload
- Take name from track options

## v0.5.14

- Revert the initialXDomain changes Fritz introduced because they were causing
  issues with faithful reproduction of viewconfs
- Change 'tilesetInfo not loaded message' to 'loading...' until we either get
  an error or the tileset is loaded
- Omit certain fields from JSON export (HiGlassComponenent.getViewsAsString)

## v0.5.12

- Fixed export viewconfig link bug

## v0.5.11

- Added the fall colormap and made it the default

## v0.5.10

- Fix Chromosome2DAnnotations not being drawn by calling draw after the
  ChromosomeInfo is loaded
- Zoom to the currently visible data
- Use the minimum position to load data that is not located at the origin
- Viewconf downloads work on Firefox
- Alert when trying to project a viewport on the same view
- Resize handle positions fixed in Firefox
- Track config button icons fixed in Firefox
- Only redraw in timedUpdate if track positions have changed
- Fixed top and left axis not appearing bug
- Fixed chromosome horizontal labels not appearing
- Show minValue pixels by scaling from minValue to maxValue + minValue and
  adding minValue to each pixel
- Fix viewport projection error when new viewconfig is passed

## v0.5.9

- Labels outside of the bounds of a track
- Label colors

## v0.5.8

- A host of performance improvements

## v0.5.7

- Empty accidental release

## v0.5.6

- Add log scaling to line tracks
- Add colors to line tracks
- Add width option to 2D grid
- Add color option to 2D grid

## v0.5.5

- Add per-view `zoomFixed` settings
- Added configurable viewport projection colors (projectionFillColor,
  projectionStrokeColor)
- Added an empty .npmignore to prevent it from excluding the dist/
  directory specified in the .gitignore
- Enhance 2D annotations by supporting RGBA, fill and stroke-dependent coloring,
  and locus-wise min width / height definitions
- Remove builds. Use NPM

## v0.5.4

- Fixed bug related to the selection of the plot type
- Update existing tracks before adding new ones in syncTrackObjects
- Removed the "Move up" menu item
- Deep copy incoming viewconfs so that changing them outside of the component
  leads to an update
- Added onLocationChanged event listener

## v0.5.3

- Forgot to bump the version number in 0.5.2

## v0.5.2

- Don't draw data that extends beyond the end of the assembly
- Fixed bug where data was being hidden in empty (all 0) tiles - Changed minVisibleValue and maxVisibleValue in TiledPixiTrack
- Label the horizontal and vertical line tracks by default

## v0.5.1

- Configurable gene annotation colors
- Added chromosome annotations tracks for programmatically addeable
  annotations
- Fixed the 'Cannot read property 0 of undefined' bug when tileset info is
  inaccessible
- Remove track resize handles when the component isn't editable
- Fix bug associated with setting a new initial[X/Y]Domain where the
  cumulativeCenterOffset wasn't being reset
- Bug fix where if a view doesn't have a uid we should assign it one

## v0.5.0

- Default to 12 columns
- Display a warning if tileset info isn't found
- Use 16bit floats for heatmap data

## v0.4.40

- Remove default colormap from viewconfig

## v0.4.39

- Switch cog and close buttons

## v0.4.33

- New header colors

## v0.4.32

- Reduced the number of tiles requested by the horizontal heatmap track
- Removed console log statements

## v0.4.31

- Fixed regression and compatibility change with new zoom and location locking
- Fixed regression in the selection dragging

## v0.4.30

- Added a minimum width to left-axis so that it doesn't only show the last two
  digits by default

* Added horizontal and vertical heatmaps

- Styling changes for the Configure track controls
- Fixed the bug with AddTrackMenu cancel button turning black by properly
  increasing the number of visible tilesets in TilesetFinder
- Added options to allow flipping horizontal and vertical charts
- Fixed NaN prefix bug
- Fixed invalid negative value attributes for <rect> bug

## v0.4.29

- Moved default heatmap information to lower right hand corner
- Fixed a bug which distorted the view when initialized with an initial X
  scale and Y scale
- Added white to red, white to green and white to blue scales
- Added axes for the 1D tracks
- Took the ID out of the view header
- Added a white border behind the track controls

## v0.4.28

- Fixed critical regression where track replacement wasn't working because
  newly created tracks didn't have their options set
- Fixed a regression where track movement wasn't working because TiledPlot
  wasn't being updated
- Increase the size of the tileset selector

## v0.4.27

- Changed config.js Chromosome Labels to Chromosome Axis
- Fixed default option setting so that it doesn't override provided options
- Adding zoom limit option to heatmap
- Add current resolution to the track label
- Fixed regression caused by "Fast redraw by tiling commit"
- Hitting enter in the genome position search box initiates a search

## v0.4.26

- Fixed close button

## v0.4.25

- Fractional zoom lock
- Faster config menu loading
- Faster track addition by limiting the udpates of TiledPlot (using
  shouldComponentUpdate)

## v0.4.21

- Chromosome grid positions start at position 1
- Export link includes 'app'

## v0.4.20

- Changed tile API location to use included server value rather than
  prepending '//'

## v0.4.19

- Removed dist directory from .gitignore

## v0.4.18

- Use production react in the build
- Added dist to .gitignore

## v0.4.17

- Updated default view config
- Wider ticks

## v0.4.16

- Fritz's public API

## v0.4.15

- Fritz's lazy animation
- Fritz's public API
- Minimum height for tracks can be specified in track type definition in
  config.js
- New chromosome 2D grid (for hg19)
- New chromosome 1D axis (for hg19)
- New chromosome horizontal axis (for hg19)

* larger change

- minor change<|MERGE_RESOLUTION|>--- conflicted
+++ resolved
@@ -1,24 +1,20 @@
-## v1.4.0
-
+## v1.3.1
+
+- Add `constIndicators` as an option to 1D tracks for displaying a visual indicator (e.g., a line) at a constant value.
 - Add new public event `cursorLocation`. See [`docs/examples/apis/cursor-location.html`](docs/examples/apis/cursor-location.html) for an example.
-
-
-## v1.3.1
-
-- Add `constIndicators` as an option to 1D tracks for displaying a visual indicator (e.g., a line) at a constant value.
+- Extend `mouseMoveZoom` event to support 1D data tracks.
 
 ## v1.3.0
 
-<<<<<<< HEAD
-=======
 - Changed `defaultOptions` to `defaultTrackOptions` in the hglib.viewer options.
->>>>>>> a02455f1
 - Added `TiledPixiTrack.on` event handler to listen to data changes
 - Added several API endpoints: `getComponent()`, `setAuthHeader()`, `getAuthHeader()`,
 - Added export of several utility functions: `waitForJsonComplete()`, `waitForTilesLoaded()`, `waitForTransitionsFinished()`, `mountHGComponent()`, `getTrackObjectFromHGC()`
 - Added the ability to specify default track options through the API
 - Added nesting to the tileset finder so that tilesets can be grouped together into categories
 - Added the `axisLabelFormatting` option to 1d quantitative tracks
+- Added TiledPixiTrack.on event handler
+- Added getTrackObject to exports
 - Added support for overlay tracks
 - Added support for click event handling of 1D and 2D annotations from `1d-annotation` and `chromosome-2d-annotations` tracks
 - Cloned views split vertically first (#259)
@@ -27,12 +23,9 @@
 - Refactored the pub-sub service to avoid implicit global event listening
 - Fix a minor visual glitch in the gene annotation track
 - Expose `mix()` from `mixwith` to plugin tracks
-<<<<<<< HEAD
-=======
 - Support different aggregation modes (mean, min, max, std) for bigWig files
 - Changed `defaultOptions` to `defaultTrackOptions` in the hglib.viewer options.
 - Clear mouse position indicator when leaving the root dom element, on blurring the window, and when no track is hovered
->>>>>>> a02455f1
 - Fix several issue with SVG export
 - Minor bug fix wherein valueScaleMin and valueScaleMax weren't used when set to 0
 - Fix #401
