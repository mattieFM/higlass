## v1.5.0

<<<<<<< HEAD
- Added ability to define label margins. See [`docs/examples/viewconfs/label-margin.json`](docs/examples/viewconfs/label-margin.json) for an example.
- Add a new option to tracks that support axis: `axisMargin` to add some margin to an axis. See [docs/examples/viewconfs/axis-margin.json](docs/examples/viewconfs/axis-margin.json) for an example
=======
- Allow sharing the mouse position globally. See [`docs/examples/others/global-mouse-position.html`](docs/examples/others/global-mouse-position.html) for an example.
>>>>>>> 30593702

## v1.4.2

- Fix #568, #569

## v1.4.1

- Allow users to choose adding the chromosome grid overlay from the Add Track Dialog when selecting a cooler file.
- Expose version from hglib. E.g., `window.hglib.version`

## v1.4.0

- Add `constIndicators` as an option to 1D tracks for displaying a visual indicator (e.g., a line) at a constant value.
- Added `[glyph-color]` as the default option for line and bar tracks
- Add new public event `cursorLocation`. See [`docs/examples/apis/cursor-location.html`](docs/examples/apis/cursor-location.html) for an example.
- Added ability to define label margins
- Add a new option to tracks that support axis: `axisMargin` to add some margin to an axis. See [docs/examples/viewconfs/axis-margin.json](docs/examples/viewconfs/axis-margin.json) for an example
- Make view spacing adjustable via initialization options. See [/docs/examples/apis/adjust-view-spacing.html](/docs/examples/apis/adjust-view-spacing.html) for an example.

## v1.3.1

- Clear mouse position indicator when leaving the root dom element, on blurring the window, and when no track is hovered
- Extend `mouseMoveZoom` event to support 1D data tracks.
- Expose D3 libraries to plugin tracks
- Overlay tracks now properly allow for extent to include multiple ranges.
- Overlay tracks can now optionally have extent ranges configured as a 4-tuple, separating x ranges from y ranges

## v1.3.0

- Changed `defaultOptions` to `defaultTrackOptions` in the hglib.viewer options.
- Added `TiledPixiTrack.on` event handler to listen to data changes
- Added several API endpoints: `getComponent()`, `setAuthHeader()`, `getAuthHeader()`,
- Added export of several utility functions: `waitForJsonComplete()`, `waitForTilesLoaded()`, `waitForTransitionsFinished()`, `mountHGComponent()`, `getTrackObjectFromHGC()`
- Added the ability to specify default track options through the API
- Added nesting to the tileset finder so that tilesets can be grouped together into categories
- Added the `axisLabelFormatting` option to 1d quantitative tracks
- Added TiledPixiTrack.on event handler
- Added getTrackObject to exports
- Added support for overlay tracks
- Minor bug fix wherein valueScaleMin and valueScaleMax weren't used when set to 0
- Added support for click event handling of 1D and 2D annotations from `1d-annotation` and `chromosome-2d-annotations` tracks
- Cloned views split vertically first (#259)
- Change component height when a new viewconf is passed in
- Add a fudge factor to ensure that the entire view is shown in the grid layout
- Refactored the pub-sub service to avoid implicit global event listening
- Fix a minor visual glitch in the gene annotation track
- Expose `mix()` from `mixwith` to plugin tracks
- Support different aggregation modes (mean, min, max, std) for bigWig files
- Changed `defaultOptions` to `defaultTrackOptions` in the hglib.viewer options.
- Clear mouse position indicator when leaving the root dom element, on blurring the window, and when no track is hovered
- Fix several issue with SVG export
- Minor bug fix wherein valueScaleMin and valueScaleMax weren't used when set to 0
- Fix #401
- Fix #395
- Fix #360
- Support different aggregation modes (mean, min, max, std) for bigWig files

## v1.2.8

- Added `editable` as a possible option to hglib.viewer()
- Enabled arbitrary tile resolution in HeatmapTiledPixiTrack. It just needs to receive `bins_per_dimension` in the tileset info. Otherwise it defaults to 256.

## v1.2.6

- Fixed trackSourceServer export
- Fixed BedLikeTrack errors being thrown

## v1.2.5

- Fix remote viewConf loading in HiGlassComponent

## v1.2.4

- Fix #322
- Fix missing update of the value scale upon rerendering
- Fix absToChr and chrToAbs of the ChromInfo API
- Fixed a nasty rendering bug in the chrom labels track

## v1.2.3

- Fixed line inversion issue (#268)
- Fixed fetched area size mismatch issue on mouseover
- Added mouseover text to UI elements
- Upgraded to webpack 4
- Started building hglib.js and hglib.min.js
- Support for searching for gene names with dashes
- Sort tilesets alphabetically (#256)
- Fixed zoom linking issues (#251, #76)

## v1.2.1 and v1.2.2

- Accidental releases. Please ignore.

## v1.2.0

- Add 1D heatmap track (#303): Alternative visual representation of 1D bigwig tracks. See https://github.com/higlass/higlass/pull/303 and https://github.com/higlass/higlass/blob/develop/docs/examples/1d-heatmap-track.html for an example.

![1D Heatmap Track](https://user-images.githubusercontent.com/932103/43858298-a7463ece-9b1b-11e8-9da4-a6fccdde2406.png "1D Heatmap Track")

- Add fixing y-scale of 1D data tracks (#297). See https://github.com/higlass/higlass/pull/297 and https://github.com/higlass/higlass/blob/develop/docs/examples/api-set-track-value-scale-limits.html for an example.
- Add JS-API for resetting the viewport back to the initial x and y domains in the viewconfig (#289)
- Add JS-API for adjusting the margin of the HiGlass instance (#286). See https://github.com/higlass/higlass/pull/286 for an example.
- Add JS-API for getting the min and max value of a track (#298). See https://github.com/higlass/higlass/blob/develop/docs/examples/api-get-min-max-value.html for an example.
- Enhance bed track (#278): support value encoding as the `y` offset or `color`. See https://github.com/higlass/higlass/pull/278 for an example.
- Enhance gene annotation track (#314): See https://github.com/higlass/higlass/pull/314 and https://github.com/higlass/higlass/blob/develop/docs/examples/gene-annotations.html for an example.

![Enhanced Gene Annotation Track](https://user-images.githubusercontent.com/932103/44225400-70b7f500-a15b-11e8-9656-d2ba161bccf7.png "Enhanced Gene Annotation Track")

- Enhance chrom label track (#305): add support for adjusting the font size, font alignment, and font outline to use space more economically. See https://github.com/higlass/higlass/pull/305 and https://github.com/higlass/higlass/blob/develop/docs/examples/chromosome-labels.html for an example.

![Enhanced Chrom Label Track](https://user-images.githubusercontent.com/932103/43924834-9baaf4c8-9bf3-11e8-8167-1ce1dce70849.png "Enhanced Chrom Label Track")

- Enhance bar track (#304): add color and gradient encoding plus diverging tracks. See https://github.com/higlass/higlass/pull/304 and https://github.com/higlass/higlass/blob/develop/docs/examples/bar-track-color-range.html for an example.

![Enhanced Bar Track](https://user-images.githubusercontent.com/932103/43865156-c00aa53a-9b2f-11e8-9213-bfd0af04f491.png "Enhanced Bar Track")

- Expose `absToChr` and `chrToAbs` API on `ChromInfo` (#283 and #307)
- Upgrade to React `v16.5`
- Removed numjs (#320)
- Update tool tip appearance (#309)
- Make resize handle fade out and in upon mouse enter of a draggable div
- Enlarge resize handle upon mouse enter
- Remove all tracks from the 'whole' window when clearing the view
- Fix viewport projection issue when there are vertical and horizontal rules
- Fix colorbar positioning bug
- Fix #317 (moving gene positions)
- Fix #263
- Fix #245: track type selection bug
- Fix #262: zoom to data extent issue

## v1.1.5

- Merge'd Chuck's PR for adding 'same-origin' to fetch request headers
- Fixed a bug where a view without a layout is created with a width of 1

## v1.1.4

- Fix the checkAllTilesetInfoReceived function so that it ignores left and top
  axis tracks
- First release to be registered with Zenodo

## v1.1.3

- Add z-index to mouseover div so that it's not hidden behind other elements

## v1.1.2

- Inline the SVG styles so they aren't overwritten by other elments on the
  page
- Inline TrackControl svg styles so they aren't overwritten by page css
  settings
- Clear gene annotation graphics before redrawing

## v1.1.1

- Fixed export track data bug in heatmaps that are not combined tracks

## v1.1.0

- Check whether the tileset_info specifies that the tiles should be mirrored
- Added data export feature
- Added showMousePosition and showMouseTooltip to horizontal-bar-track

## v1.0.4

- Zoom through the viewport projection

## v1.0.3

- Fixed cross rule bug

## v1.0.2

- Added vertical divergent bar tracks
- Fixed export in SVG
- Fix mouseover error when trackrenderer hasn't been initialized yet
- Added zoomFixed option to the top level of the viewconf
- Use transpiled version of `mixwith.js`
- Add options to change the background of the label and colorbar

## v1.0.1 (2018-06-14)

- Fixed background export in SVG
- Turned off line mouseover by default

## v1.0.0-alpha.12

- Fixed long loading bug on zoomed in genes

## v1.0.0-alpha.11

- Fixed gene stretching issues

## v1.0.0-alpha.10

- Fixed background rendering after resizing
- Fixed viewconf export link (use state.viewconf vs props.viewconf)

## v1.0.0-alpha.9

- Fixed lock value scales

## v1.0.0-alpha.8

- Fixed tooltip scrollbar appearance
- Fixed context menu appearing issue

## v1.0.0-alpha.7

- Fixed scrolling bug when multiple higlass components are on a single page
- Fixed hover bug in combined tracks

## v1.0.0-alpha

- Added triangles to genes
- Preliminary authentication support
- Added track for displaying gigapixel images
- Added GeoJSON track and updated OSM track
- Added mouseMoveZoom event to public API
- Fixed and extended pubSub module
- Added flexible per-track crosshair
- Fixed and robustified range selection API
- Display error message on error
- Don't error when displaying menus when invalid track type is
  entered
- Added an endpoint for sharing view configs as a link (`shareViewConfigAsLink()`) and exporting them as png and svg (`get('png' || 'svg')`)
- Simplified `hglib` API
- Updated third-party libs to get rid of deprecation warnings for React v16
- Fixed small bug in placing rules
- Display error when failing to retrieve tilesetInfo

* Added support for cross-section tracks

- Rendering improvements

## v0.10.22 (2018-02-22)

- Added options to change the fill color of bedlike tracks

## v0.10.21 (2018-02-21)

- Exposed the ChromosomeInfo structure as part of the hglib API

## v0.10.20 (2018-02-??

- Rendering improvements

## v0.10.20 (2018-02-20)

- Fixed api variable in HiGlassComponent
- Fixed relToAbsChromPos so that it converts locations to numbers before
  adding
- Added strokeWidth as an option to the viewport projection track

## v0.10.19 (2018-02-11)

- Fixed the 2D chromosome labels track

## v0.10.18 (2018-02-11)

- Fixed Horizontal2DTilesTrack

## v0.10.16 (2018-

- Don't show the "Strange tileData" warnings
- Pegged bootstrap to version 3.3.7

## v0.10.16 (2018-02-01)

- Fixed a bug during active range selection when the _select_ mouse tool is deactivated

## v0.10.15 (2018-01-30)

- Added the vertical bed-like track

## v0.10.13 (2018-01-25)

- Added the multivec track

## v0.10.12 (2018-01-21)

- Fixed pseudocounts in linear-scaled heatmaps

## v0.10.12 (2018-01-20)

- Fixed get scale bug

## v0.10.11 (2018-01-17)

- Fixed non-draggable views bug

## v0.10.10 (2018-01-17)

- Default to log scaling if there are negative values
- Fixed the custom colormap
- Fix the gene annotations color changing
- Fixed two regressions regarding the viewport projections

## v0.10.9 (2018-01-13)

- Skipping a version because the latest version wasn't specified in
  package.json

## v0.10.8

- Skipping a version because the latest version wasn't specified in
  package.json

## v0.10.7 (2018-01-13)

- Show current data resolution in tiled sets containing raw resolutions rather
  than zoom levels

## v0.10.6 (2017-12-28)

- Load ResizeSensors after the element is attached to the DOM tree
- Added DivergentBarTrack
- Fixed submenu hiding bug

## v0.10.5 (2017-12-27)

- Fixed bug in TrackRenderer.setUpInitialScales where updating the view with
  new equivalent initial domains and different dimensions led to the view being
  misplaced
- Added z-index to popup menus

## v0.10.4 (2017-12-16)

- Fixed a bug in zoomToData
- New API call for setViewConfig
- New API call for zoomToDataExtent

## v0.10.3 (2017-12-13)

- Don't include a colon if the port is 80
- Added an option to clear the view
- Exclude NaN values when setting the valueScale
- Fixed bug related to displaying empty matrix tiles

## v0.10.2 (2017-12-12)

- Fixed a bug in loading tileset info that isn't there
- Better error handling on internal server error
- Removed functionless menu item

## v0.10.1 (2017-12-05)

- Fixed bug in Bedlike tracks that don't have a header

## v0.10.0 (2017-12-05)

- Change track type from the config menu
- Initial framework for divided by tracks
- Y-positioned bed-like tracks

## v0.9.16 (2017-

- Fixed undefined error when toggling genome position search box

## v0.9.15 (2017-11-22)

- Fixed bug where newly selected annotations weren't being used
- Added the hideHeader option
- Added a warning for malformed gene annotations
- Free up webgl renderer resources when unmount
- Minor CSS cleanup
- Fix resizing bug that appears after closing a view
- Warn if there are no track source servers specified in the viewconf

## v0.9.14 (2017-11-11)

- Show labels on bar chart

## v0.9.13 (2017-11-09)

- Fixed gene position searching regression

## v0.9.12 (2017-11-08)

- Fix inter-chromosomal searches (chr1-chr2)

## v0.9.11 (2017-11-08)

- Fix gene annotation coloring bug
- Fix menu clash error that occurs when a center track is specified
  without a combined track
- Zoom into entire chromosomes by just entering its name

## v0.9.10 (2017-11-01)

- Fixed d3 brush Error: <rect> attribute height: Expected length, "Infinity"
- Fixed scale initialization error
- Added back heatmap value scaling
- Fixed horizontal heatmap multires tile loading
- Better point export

## v0.9.9 (2017-11-01)

- Fix SVG bar chart export
- Fixed network error on SVG export again (from v0.8.44)

## v0.9.8 (2017-10-31)

- Switch back to minified build

## v0.9.7 (2017-10-31)

- Initialize scales when viewconfig is loaded rather than on
  handleScalesChanged

## v0.9.6 (2017-10-31)

- Faulty build (package.json wasn't there)

## v0.9.5 (2017-10-31)

- Fix visual clash of the center track's context menu and the colormap
- Make visualization of 2D annotations more flexible: stroke width and fill / stroke opacity can be changed
- Create debug output files

## v0.9.4 (2017-10-26)

- Reintroduced value scale serialization fix
- Fixed HorizontalHeatmapExport
- Added a minimum width to 2D annotations
- Added SVG export for 2d-rectangle-domains track

## v0.9.3 (2017-10-23)

- Removed console log statement

## v0.9.2 (2017-10-23)

- Fixed the build script to copy hglib.css rather than style.css

## v0.9.1 (2017-10-23)

- Add support for vertical bar tracks
- Fixed .travis.yml release issue

## v0.9.0 (2017-10-21)

- Add 1D and 2D range selection
- Add support for SASS
- Add support for CSS Modules
- Update visuals of the context menu and view header
- Integrate search bar into view header
- Add ESLint and adhere to consistent code style
- (Fix #135) - Colorbar moves with the track when it's being resized
- (Fix #126) - Gene annotations shouldn't overlap on vertical tracks anymore
- Keep track controls visible if config menu is active
- Show child menus above the parent if there isn't enough space on the bottom
- Add port number when exporting viewconfs from a non-standard port
- Support arbitrary resolutions in heatmaps

## v0.8.44

- Redraw TiledPixiTracks after the tileset info has been received
- Remove value scale locks on handleCloseTrack
- Check that tiledPlot is defined in createSVG to fix the export
  failing when there's two side-by-side by views created after closing
  one
- Fixed the "Failed: network error" issue in chrome by changing the
  "download" function in utils.js

## v0.8.43

- More fixes for SVG output for bedlike tracks

## v0.8.42

- Fixed SVG output for bedlike tracks

## v0.8.41

- Fixed chromosome grid color bug
- Fixed chromosome grid loading with many values bug

## v0.8.40

- Fixed value scale locking bug

## v0.8.37

- Fixed center track label background oddness (#144)

## v0.8.36

- (fix #146) Fixed value scale locking serialization bug
- Fixed gene annotation SVG export
- Fixed chromosome ticks SVG export

## v0.8.35

- Fixed colorbar hiding bug (Issue #131)

## v0.8.34

- Fixed horizontal heatmap loading after the adjustable color scale changes
- Fixed vertical heatmap loading
- Fixed vertical heatmap colorscale brush in LeftTrackModifier

## v0.8.33

- Removed the outside colorbar labels option (it's a little
  ambiguous on the right side since the labels will be adjacent
  to the other axis elements.

## v0.8.32

- Removed tests from package.json so that build completes (tests fail on
  travis for some reason)

## v0.8.31

- Add a color limit selection to the Heatmap track in HiGlass

## v0.8.30

- Cherry picked the BedLikeTrack from the circle branch

## v0.8.28

- Fixed dependencies (peer and normal)
- Fixed other minor issues with `package.json`

## v0.8.27

- Fixed bug wher the "Loading" sign remained with 1D point tracks

## v0.8.26

- Different mapbox style options

## v0.8.25

- Hidden OSM tiles
- Customizeable osm width

## v0.8.24

- Major performance improvements for Gene annotations and horizontal points
- Fixed bug in searching for genome positions with a space at one of the ends
- Added the OSM tiles

## v0.8.23

- Don't show chromosome sizes as a separate track

## v0.8.22 - 2017-07-13

- Safari add track bug fix
- Backwards compatibility on selectable chromosome axis tracks

## v0.8.21 - 2017-07-10

- Fixed the default transformation for horizontal tracks

## v0.8.20 - 2017-07-10

- Fix label display

## v0.8.19 - 2017-07-10

- Added the ability to select different transformations

## v0.8.18 - 2017-06-29

- Fixed custom colormap picker
- Fixed overlayed track addition on double click

## v0.8.17 - 2017-06-28

- Performance improvements

## v0.8.16 - 2017-06-27

- Fixed a regression where closing views didn't remove the associated PIXI
  Components
- Increased the drag timeout time to 5 seconds

## v0.8.15 - 2017-06-26

- Lowered the maximum number of tiles retrieved at once to 20

## v0.8.14 - 2017-06-26

- Increase the maximum number of tiles retrieved at once to 40

## v0.8.13 - 2017-06-26

- Option to draw borders around tracks
- Option to change the stroke, fill colors and opacity of the
  horizontal-2d-rectangle-domains track

## v0.8.12 - 2017-06-26

- Hide overflow track handles

## v0.8.11 - 2017-06-26

- Fixed double click track addition bug
- Mask view boundaries so that when the tracks are too large
  to fit inside, they don't overflow outside of their view
- Added favicon

## v0.8.10 - 2017-06-25

- Multiple tileset selection
- Disabled zooming on scrolling fix

## v0.8.9

- Make sure that the zoomable div matches the size of the container

## v0.8.8 - 2017-06-20

- Don't start zooming when scrolling into a HGC

## v0.8.7 - 2017-06-18

- Decreased the maximum colorbar height
- Made the draggable div handles more transparent
- Lowered the minimum height for chromosome axes

## v0.8.6 - 2017-06-18

- Fixed a bug where the HG Component would automatically and indefinitely
  increase in size

## v0.8.5 - 2017-06-16

- Fixed view linking bug (regression)
- Added horizontal and vertical 2D domains tracks

## v0.8.4 - 2017-06-12

- Include a limit in the tilesets query so that all results are returned

## v0.8.3 - 2017-06-06

- Fixed a regression where adding new tracks doesn't work

## v0.8.2 - 2017-06-01

- Move hglib.css to dist/styles rather than dist/

## v0.8.1 - 2017-06-01

- Changed package.json to create hglib.css rather than style.css

## v0.8.0 - 2017-06-01

- Switched to webpack 2
- Various warning fixes in the code
- Pull chromsizes from the tilesets table instead
- Remove the chroms table and app

## v0.7.3 - 2017-05-23

- Added stroke width as a property of line tracks
- Fixed view layout bug caused by the "i" member of the layout not
  matching the view's uid
- Fixed resizing so that vertical changes get handled immediately

## v0.7.2

- Added purple and turquoise colors
- Added an option to control the label opacity

## v0.7.1

- Added horizontal and vertical track viewport projections
- Bug fix where assembly name gets removed from track label

## v0.7.0

- Added an assembly selector to the GenomePositionSearchBox
- Prefix track names with their assembly

## v0.6.9

- Lower the default resolution of lines for performance reasons
- Added outsideLeft, outsideRight, outsideTop and outsideBottom
  as available axis positions

## v0.6.8

- Component sizes are adjsuted on component load
- Genome position search box styling is set to not
  have a bottom margin

## v0.6.7

- Unbounded functionality to increase the size of the layout if new tracks are
  added which increase its size
- Configurable track label background opacity
- Fixed: vertical colorbar label mirroring

## v0.6.6

- Bug fix: closing a track which had a value scale lock with another track now
  works

## v0.6.5

- Bug fix: tracks rendered with locked scale, rather than just the colorbar
- Bug fix: locked line scales
- Bug fix: assorted other track locking, scale and colorbar bugs

## v0.6.4

- Added value scale locking
- Fixed bug where newly added heatmaps didn't render (syncTrackObjects needs
  to call applyZoomTransform)
- Fixed bug where new chromosome axis didn't appear after being added - Had to call animate after the chromosome info was received

## v0.6.3

- Added colorbar for Heatmaps
- Draw scales on the outside of the linear tracks
- Added the SquareMarkerTrack

## v0.6.2

- Scale tracks from minimum to maximum value, rather than starting at 0

## v0.6.1

- Fixed a minor issue with chromosome labels not being exported

## v0.6.0

- Automatically draw the 2D grid after the data is loaded
- Add animated zoom transitions
- Add public BEDPE-like API to navigate to a given location
- SVG export
- Testing using Karma
- (Might have been in a different release) Default to interpolation-less rendering

## v0.5.16

- Fixed resizing bug

## v0.5.15

- Added mm9 chromosome labels
- Draw chromosome labels on reload
- Take name from track options

## v0.5.14

- Revert the initialXDomain changes Fritz introduced because they were causing
  issues with faithful reproduction of viewconfs
- Change 'tilesetInfo not loaded message' to 'loading...' until we either get
  an error or the tileset is loaded
- Omit certain fields from JSON export (HiGlassComponenent.getViewsAsString)

## v0.5.12

- Fixed export viewconfig link bug

## v0.5.11

- Added the fall colormap and made it the default

## v0.5.10

- Fix Chromosome2DAnnotations not being drawn by calling draw after the
  ChromosomeInfo is loaded
- Zoom to the currently visible data
- Use the minimum position to load data that is not located at the origin
- Viewconf downloads work on Firefox
- Alert when trying to project a viewport on the same view
- Resize handle positions fixed in Firefox
- Track config button icons fixed in Firefox
- Only redraw in timedUpdate if track positions have changed
- Fixed top and left axis not appearing bug
- Fixed chromosome horizontal labels not appearing
- Show minValue pixels by scaling from minValue to maxValue + minValue and
  adding minValue to each pixel
- Fix viewport projection error when new viewconfig is passed

## v0.5.9

- Labels outside of the bounds of a track
- Label colors

## v0.5.8

- A host of performance improvements

## v0.5.7

- Empty accidental release

## v0.5.6

- Add log scaling to line tracks
- Add colors to line tracks
- Add width option to 2D grid
- Add color option to 2D grid

## v0.5.5

- Add per-view `zoomFixed` settings
- Added configurable viewport projection colors (projectionFillColor,
  projectionStrokeColor)
- Added an empty .npmignore to prevent it from excluding the dist/
  directory specified in the .gitignore
- Enhance 2D annotations by supporting RGBA, fill and stroke-dependent coloring,
  and locus-wise min width / height definitions
- Remove builds. Use NPM

## v0.5.4

- Fixed bug related to the selection of the plot type
- Update existing tracks before adding new ones in syncTrackObjects
- Removed the "Move up" menu item
- Deep copy incoming viewconfs so that changing them outside of the component
  leads to an update
- Added onLocationChanged event listener

## v0.5.3

- Forgot to bump the version number in 0.5.2

## v0.5.2

- Don't draw data that extends beyond the end of the assembly
- Fixed bug where data was being hidden in empty (all 0) tiles - Changed minVisibleValue and maxVisibleValue in TiledPixiTrack
- Label the horizontal and vertical line tracks by default

## v0.5.1

- Configurable gene annotation colors
- Added chromosome annotations tracks for programmatically addeable
  annotations
- Fixed the 'Cannot read property 0 of undefined' bug when tileset info is
  inaccessible
- Remove track resize handles when the component isn't editable
- Fix bug associated with setting a new initial[X/Y]Domain where the
  cumulativeCenterOffset wasn't being reset
- Bug fix where if a view doesn't have a uid we should assign it one

## v0.5.0

- Default to 12 columns
- Display a warning if tileset info isn't found
- Use 16bit floats for heatmap data

## v0.4.40

- Remove default colormap from viewconfig

## v0.4.39

- Switch cog and close buttons

## v0.4.33

- New header colors

## v0.4.32

- Reduced the number of tiles requested by the horizontal heatmap track
- Removed console log statements

## v0.4.31

- Fixed regression and compatibility change with new zoom and location locking
- Fixed regression in the selection dragging

## v0.4.30

- Added a minimum width to left-axis so that it doesn't only show the last two
  digits by default

* Added horizontal and vertical heatmaps

- Styling changes for the Configure track controls
- Fixed the bug with AddTrackMenu cancel button turning black by properly
  increasing the number of visible tilesets in TilesetFinder
- Added options to allow flipping horizontal and vertical charts
- Fixed NaN prefix bug
- Fixed invalid negative value attributes for <rect> bug

## v0.4.29

- Moved default heatmap information to lower right hand corner
- Fixed a bug which distorted the view when initialized with an initial X
  scale and Y scale
- Added white to red, white to green and white to blue scales
- Added axes for the 1D tracks
- Took the ID out of the view header
- Added a white border behind the track controls

## v0.4.28

- Fixed critical regression where track replacement wasn't working because
  newly created tracks didn't have their options set
- Fixed a regression where track movement wasn't working because TiledPlot
  wasn't being updated
- Increase the size of the tileset selector

## v0.4.27

- Changed config.js Chromosome Labels to Chromosome Axis
- Fixed default option setting so that it doesn't override provided options
- Adding zoom limit option to heatmap
- Add current resolution to the track label
- Fixed regression caused by "Fast redraw by tiling commit"
- Hitting enter in the genome position search box initiates a search

## v0.4.26

- Fixed close button

## v0.4.25

- Fractional zoom lock
- Faster config menu loading
- Faster track addition by limiting the udpates of TiledPlot (using
  shouldComponentUpdate)

## v0.4.21

- Chromosome grid positions start at position 1
- Export link includes 'app'

## v0.4.20

- Changed tile API location to use included server value rather than
  prepending '//'

## v0.4.19

- Removed dist directory from .gitignore

## v0.4.18

- Use production react in the build
- Added dist to .gitignore

## v0.4.17

- Updated default view config
- Wider ticks

## v0.4.16

- Fritz's public API

## v0.4.15

- Fritz's lazy animation
- Fritz's public API
- Minimum height for tracks can be specified in track type definition in
  config.js
- New chromosome 2D grid (for hg19)
- New chromosome 1D axis (for hg19)
- New chromosome horizontal axis (for hg19)

* larger change

- minor change<|MERGE_RESOLUTION|>--- conflicted
+++ resolved
@@ -1,11 +1,8 @@
 ## v1.5.0
 
-<<<<<<< HEAD
 - Added ability to define label margins. See [`docs/examples/viewconfs/label-margin.json`](docs/examples/viewconfs/label-margin.json) for an example.
 - Add a new option to tracks that support axis: `axisMargin` to add some margin to an axis. See [docs/examples/viewconfs/axis-margin.json](docs/examples/viewconfs/axis-margin.json) for an example
-=======
 - Allow sharing the mouse position globally. See [`docs/examples/others/global-mouse-position.html`](docs/examples/others/global-mouse-position.html) for an example.
->>>>>>> 30593702
 
 ## v1.4.2
 
