## v1.5.8

- Replace ReactBootstrap modal with custom modal to not rely on Bootstrap and support Jupyter
- Updated `pub-sub-es` to version `1.2.1` to fix a bug in the shorthand event unsubscription
<<<<<<< HEAD
- Removed the redundant Horizontal 1D Heatmap track
=======
- Added an example of a map overlay
>>>>>>> 2c287cfd

## v1.5.7

- Fix #637 - SVG export fill color doesn't match what is selected
- Switch to nearest neighbor interpolation for horizontal heatmaps

## v1.5.6

- Allow any horizontal track to also be placed on the left or right

## v1.5.5

- Fixed #612: resolved an issue with caseinsensitive chromosome names
- Destroy heatmap sprites and axis texts to mitigate memory leak

## v1.5.4

- Fix the multiple component passive event issue by replacing the dom-event.js handlers with a class so that each component maintains its own context

## v1.5.3

- Let HorizontalLineTracks look up tileset_info.tile_size
  and tileset_info.bins_per_dimension
- Specify default track types directly in `showAvailableTrackTypes` API
- Updated the docs deploy directory
- Updated the javascript API example to include a full working html page
- Use default height for new tracks rather than min height. Fixes
newly added gene annotations so that they show names without having
to be resized
- Fixed bug that was causing overlay tracks to not appear
- Fixed horizontal-vector-heatmap error thrown bug by padding incomplete
  incoming data arrays

## v1.5.1

- Fixed UI hanging on mouseover of zoomed out matrix bug
- Fixed #588: horizontal heatmap zoom limit bug
- Reset value scale locks when new viewconf is added
- Added a default track type for the chromsizes datatype
- Fixed drag handler pubSub reference
- Fixed #596: scrolling while zooming bug introduced in latest chrome

## v1.5.0

- Allow sharing the mouse position globally. See [`docs/examples/others/global-mouse-position.html`](docs/examples/others/global-mouse-position.html) for an example.
- Allow disabling the change of views and tracks separately by setting `viewEditable: false` and `tracksEditable: false` in your view config.
- Added ability to define label margins. See [`docs/examples/viewconfs/label-margin.json`](docs/examples/viewconfs/label-margin.json) for an example.
- Make view spacing adjustable via initialization options. See [/docs/examples/others/adjust-view-spacing.html](/docs/examples/others/adjust-view-spacing.html) for an example.
- Add a new option to tracks that support axis: `axisMargin` to add some margin to an axis. See [docs/examples/viewconfs/axis-margin.json](docs/examples/viewconfs/axis-margin.json) for an example
- Add a new option to BarTrack for drawing a demarcation line at the bottom of the track, i.e., at the zero value. See [`/apis/svg.html?/viewconfs/bar-zero-line.json`](/apis/svg.html?/viewconfs/bar-zero-line.json) for an example.
- Fixed an issue with small offsets when exporting bar tracks to SVG
- Fixed an issue where bars in a `BarTrack` related to values higher than `valueScaleMax` were not drawn.
- Fixed an issue with `hgApi.setTrackValueScaleLimits`
- Fix #291: allow web page scrolling when zoomFixed is set to true
- Fix #578: BarTrack SVG export overplotting error.
- Fix #584: Reset viewport is broken

## v1.4.2

- Fix #568, #569

## v1.4.1

- Allow users to choose adding the chromosome grid overlay from the Add Track Dialog when selecting a cooler file.
- Expose version from hglib. E.g., `window.hglib.version`

## v1.4.0

- Add `constIndicators` as an option to 1D tracks for displaying a visual indicator (e.g., a line) at a constant value.
- Added `[glyph-color]` as the default option for line and bar tracks
- Add new public event `cursorLocation`. See [`docs/examples/apis/cursor-location.html`](docs/examples/apis/cursor-location.html) for an example.
- Extend `mouseMoveZoom` event to support 1D data tracks.
- Expose D3 libraries to plugin tracks
- Overlay tracks now properly allow for extent to include multiple ranges.
- Overlay tracks can now optionally have extent ranges configured as a 4-tuple, separating x ranges from y ranges

## v1.3.1

- Clear mouse position indicator when leaving the root dom element, on blurring the window, and when no track is hovered

## v1.3.0

- Changed `defaultOptions` to `defaultTrackOptions` in the hglib.viewer options.
- Added `TiledPixiTrack.on` event handler to listen to data changes
- Added several API endpoints: `getComponent()`, `setAuthHeader()`, `getAuthHeader()`,
- Added export of several utility functions: `waitForJsonComplete()`, `waitForTilesLoaded()`, `waitForTransitionsFinished()`, `mountHGComponent()`, `getTrackObjectFromHGC()`
- Added the ability to specify default track options through the API
- Added nesting to the tileset finder so that tilesets can be grouped together into categories
- Added the `axisLabelFormatting` option to 1d quantitative tracks
- Added TiledPixiTrack.on event handler
- Added getTrackObject to exports
- Added support for overlay tracks
- Minor bug fix wherein valueScaleMin and valueScaleMax weren't used when set to 0
- Added support for click event handling of 1D and 2D annotations from `1d-annotation` and `chromosome-2d-annotations` tracks
- Cloned views split vertically first (#259)
- Change component height when a new viewconf is passed in
- Add a fudge factor to ensure that the entire view is shown in the grid layout
- Refactored the pub-sub service to avoid implicit global event listening
- Fix a minor visual glitch in the gene annotation track
- Expose `mix()` from `mixwith` to plugin tracks
- Support different aggregation modes (mean, min, max, std) for bigWig files
- Changed `defaultOptions` to `defaultTrackOptions` in the hglib.viewer options.
- Clear mouse position indicator when leaving the root dom element, on blurring the window, and when no track is hovered
- Fix several issue with SVG export
- Minor bug fix wherein valueScaleMin and valueScaleMax weren't used when set to 0
- Fix #401
- Fix #395
- Fix #360
- Support different aggregation modes (mean, min, max, std) for bigWig files

## v1.2.8

- Added `editable` as a possible option to hglib.viewer()
- Enabled arbitrary tile resolution in HeatmapTiledPixiTrack. It just needs to receive `bins_per_dimension` in the tileset info. Otherwise it defaults to 256.

## v1.2.6

- Fixed trackSourceServer export
- Fixed BedLikeTrack errors being thrown

## v1.2.5

- Fix remote viewConf loading in HiGlassComponent

## v1.2.4

- Fix #322
- Fix missing update of the value scale upon rerendering
- Fix absToChr and chrToAbs of the ChromInfo API
- Fixed a nasty rendering bug in the chrom labels track

## v1.2.3

- Fixed line inversion issue (#268)
- Fixed fetched area size mismatch issue on mouseover
- Added mouseover text to UI elements
- Upgraded to webpack 4
- Started building hglib.js and hglib.min.js
- Support for searching for gene names with dashes
- Sort tilesets alphabetically (#256)
- Fixed zoom linking issues (#251, #76)

## v1.2.1 and v1.2.2

- Accidental releases. Please ignore.

## v1.2.0

- Add 1D heatmap track (#303): Alternative visual representation of 1D bigwig tracks. See https://github.com/higlass/higlass/pull/303 and https://github.com/higlass/higlass/blob/develop/docs/examples/1d-heatmap-track.html for an example.

![1D Heatmap Track](https://user-images.githubusercontent.com/932103/43858298-a7463ece-9b1b-11e8-9da4-a6fccdde2406.png "1D Heatmap Track")

- Add fixing y-scale of 1D data tracks (#297). See https://github.com/higlass/higlass/pull/297 and https://github.com/higlass/higlass/blob/develop/docs/examples/api-set-track-value-scale-limits.html for an example.
- Add JS-API for resetting the viewport back to the initial x and y domains in the viewconfig (#289)
- Add JS-API for adjusting the margin of the HiGlass instance (#286). See https://github.com/higlass/higlass/pull/286 for an example.
- Add JS-API for getting the min and max value of a track (#298). See https://github.com/higlass/higlass/blob/develop/docs/examples/api-get-min-max-value.html for an example.
- Enhance bed track (#278): support value encoding as the `y` offset or `color`. See https://github.com/higlass/higlass/pull/278 for an example.
- Enhance gene annotation track (#314): See https://github.com/higlass/higlass/pull/314 and https://github.com/higlass/higlass/blob/develop/docs/examples/gene-annotations.html for an example.

![Enhanced Gene Annotation Track](https://user-images.githubusercontent.com/932103/44225400-70b7f500-a15b-11e8-9656-d2ba161bccf7.png "Enhanced Gene Annotation Track")

- Enhance chrom label track (#305): add support for adjusting the font size, font alignment, and font outline to use space more economically. See https://github.com/higlass/higlass/pull/305 and https://github.com/higlass/higlass/blob/develop/docs/examples/chromosome-labels.html for an example.

![Enhanced Chrom Label Track](https://user-images.githubusercontent.com/932103/43924834-9baaf4c8-9bf3-11e8-8167-1ce1dce70849.png "Enhanced Chrom Label Track")

- Enhance bar track (#304): add color and gradient encoding plus diverging tracks. See https://github.com/higlass/higlass/pull/304 and https://github.com/higlass/higlass/blob/develop/docs/examples/bar-track-color-range.html for an example.

![Enhanced Bar Track](https://user-images.githubusercontent.com/932103/43865156-c00aa53a-9b2f-11e8-9213-bfd0af04f491.png "Enhanced Bar Track")

- Expose `absToChr` and `chrToAbs` API on `ChromInfo` (#283 and #307)
- Upgrade to React `v16.5`
- Removed numjs (#320)
- Update tool tip appearance (#309)
- Make resize handle fade out and in upon mouse enter of a draggable div
- Enlarge resize handle upon mouse enter
- Remove all tracks from the 'whole' window when clearing the view
- Fix viewport projection issue when there are vertical and horizontal rules
- Fix colorbar positioning bug
- Fix #317 (moving gene positions)
- Fix #263
- Fix #245: track type selection bug
- Fix #262: zoom to data extent issue

## v1.1.5

- Merge'd Chuck's PR for adding 'same-origin' to fetch request headers
- Fixed a bug where a view without a layout is created with a width of 1

## v1.1.4

- Fix the checkAllTilesetInfoReceived function so that it ignores left and top
  axis tracks
- First release to be registered with Zenodo

## v1.1.3

- Add z-index to mouseover div so that it's not hidden behind other elements

## v1.1.2

- Inline the SVG styles so they aren't overwritten by other elments on the
  page
- Inline TrackControl svg styles so they aren't overwritten by page css
  settings
- Clear gene annotation graphics before redrawing

## v1.1.1

- Fixed export track data bug in heatmaps that are not combined tracks

## v1.1.0

- Check whether the tileset_info specifies that the tiles should be mirrored
- Added data export feature
- Added showMousePosition and showMouseTooltip to horizontal-bar-track

## v1.0.4

- Zoom through the viewport projection

## v1.0.3

- Fixed cross rule bug

## v1.0.2

- Added vertical divergent bar tracks
- Fixed export in SVG
- Fix mouseover error when trackrenderer hasn't been initialized yet
- Added zoomFixed option to the top level of the viewconf
- Use transpiled version of `mixwith.js`
- Add options to change the background of the label and colorbar

## v1.0.1 (2018-06-14)

- Fixed background export in SVG
- Turned off line mouseover by default

## v1.0.0-alpha.12

- Fixed long loading bug on zoomed in genes

## v1.0.0-alpha.11

- Fixed gene stretching issues

## v1.0.0-alpha.10

- Fixed background rendering after resizing
- Fixed viewconf export link (use state.viewconf vs props.viewconf)

## v1.0.0-alpha.9

- Fixed lock value scales

## v1.0.0-alpha.8

- Fixed tooltip scrollbar appearance
- Fixed context menu appearing issue

## v1.0.0-alpha.7

- Fixed scrolling bug when multiple higlass components are on a single page
- Fixed hover bug in combined tracks

## v1.0.0-alpha

- Added triangles to genes
- Preliminary authentication support
- Added track for displaying gigapixel images
- Added GeoJSON track and updated OSM track
- Added mouseMoveZoom event to public API
- Fixed and extended pubSub module
- Added flexible per-track crosshair
- Fixed and robustified range selection API
- Display error message on error
- Don't error when displaying menus when invalid track type is
  entered
- Added an endpoint for sharing view configs as a link (`shareViewConfigAsLink()`) and exporting them as png and svg (`get('png' || 'svg')`)
- Simplified `hglib` API
- Updated third-party libs to get rid of deprecation warnings for React v16
- Fixed small bug in placing rules
- Display error when failing to retrieve tilesetInfo

* Added support for cross-section tracks

- Rendering improvements

## v0.10.22 (2018-02-22)

- Added options to change the fill color of bedlike tracks

## v0.10.21 (2018-02-21)

- Exposed the ChromosomeInfo structure as part of the hglib API

## v0.10.20 (2018-02-??

- Rendering improvements

## v0.10.20 (2018-02-20)

- Fixed api variable in HiGlassComponent
- Fixed relToAbsChromPos so that it converts locations to numbers before
  adding
- Added strokeWidth as an option to the viewport projection track

## v0.10.19 (2018-02-11)

- Fixed the 2D chromosome labels track

## v0.10.18 (2018-02-11)

- Fixed Horizontal2DTilesTrack

## v0.10.16 (2018-

- Don't show the "Strange tileData" warnings
- Pegged bootstrap to version 3.3.7

## v0.10.16 (2018-02-01)

- Fixed a bug during active range selection when the _select_ mouse tool is deactivated

## v0.10.15 (2018-01-30)

- Added the vertical bed-like track

## v0.10.13 (2018-01-25)

- Added the multivec track

## v0.10.12 (2018-01-21)

- Fixed pseudocounts in linear-scaled heatmaps

## v0.10.12 (2018-01-20)

- Fixed get scale bug

## v0.10.11 (2018-01-17)

- Fixed non-draggable views bug

## v0.10.10 (2018-01-17)

- Default to log scaling if there are negative values
- Fixed the custom colormap
- Fix the gene annotations color changing
- Fixed two regressions regarding the viewport projections

## v0.10.9 (2018-01-13)

- Skipping a version because the latest version wasn't specified in
  package.json

## v0.10.8

- Skipping a version because the latest version wasn't specified in
  package.json

## v0.10.7 (2018-01-13)

- Show current data resolution in tiled sets containing raw resolutions rather
  than zoom levels

## v0.10.6 (2017-12-28)

- Load ResizeSensors after the element is attached to the DOM tree
- Added DivergentBarTrack
- Fixed submenu hiding bug

## v0.10.5 (2017-12-27)

- Fixed bug in TrackRenderer.setUpInitialScales where updating the view with
  new equivalent initial domains and different dimensions led to the view being
  misplaced
- Added z-index to popup menus

## v0.10.4 (2017-12-16)

- Fixed a bug in zoomToData
- New API call for setViewConfig
- New API call for zoomToDataExtent

## v0.10.3 (2017-12-13)

- Don't include a colon if the port is 80
- Added an option to clear the view
- Exclude NaN values when setting the valueScale
- Fixed bug related to displaying empty matrix tiles

## v0.10.2 (2017-12-12)

- Fixed a bug in loading tileset info that isn't there
- Better error handling on internal server error
- Removed functionless menu item

## v0.10.1 (2017-12-05)

- Fixed bug in Bedlike tracks that don't have a header

## v0.10.0 (2017-12-05)

- Change track type from the config menu
- Initial framework for divided by tracks
- Y-positioned bed-like tracks

## v0.9.16 (2017-

- Fixed undefined error when toggling genome position search box

## v0.9.15 (2017-11-22)

- Fixed bug where newly selected annotations weren't being used
- Added the hideHeader option
- Added a warning for malformed gene annotations
- Free up webgl renderer resources when unmount
- Minor CSS cleanup
- Fix resizing bug that appears after closing a view
- Warn if there are no track source servers specified in the viewconf

## v0.9.14 (2017-11-11)

- Show labels on bar chart

## v0.9.13 (2017-11-09)

- Fixed gene position searching regression

## v0.9.12 (2017-11-08)

- Fix inter-chromosomal searches (chr1-chr2)

## v0.9.11 (2017-11-08)

- Fix gene annotation coloring bug
- Fix menu clash error that occurs when a center track is specified
  without a combined track
- Zoom into entire chromosomes by just entering its name

## v0.9.10 (2017-11-01)

- Fixed d3 brush Error: <rect> attribute height: Expected length, "Infinity"
- Fixed scale initialization error
- Added back heatmap value scaling
- Fixed horizontal heatmap multires tile loading
- Better point export

## v0.9.9 (2017-11-01)

- Fix SVG bar chart export
- Fixed network error on SVG export again (from v0.8.44)

## v0.9.8 (2017-10-31)

- Switch back to minified build

## v0.9.7 (2017-10-31)

- Initialize scales when viewconfig is loaded rather than on
  handleScalesChanged

## v0.9.6 (2017-10-31)

- Faulty build (package.json wasn't there)

## v0.9.5 (2017-10-31)

- Fix visual clash of the center track's context menu and the colormap
- Make visualization of 2D annotations more flexible: stroke width and fill / stroke opacity can be changed
- Create debug output files

## v0.9.4 (2017-10-26)

- Reintroduced value scale serialization fix
- Fixed HorizontalHeatmapExport
- Added a minimum width to 2D annotations
- Added SVG export for 2d-rectangle-domains track

## v0.9.3 (2017-10-23)

- Removed console log statement

## v0.9.2 (2017-10-23)

- Fixed the build script to copy hglib.css rather than style.css

## v0.9.1 (2017-10-23)

- Add support for vertical bar tracks
- Fixed .travis.yml release issue

## v0.9.0 (2017-10-21)

- Add 1D and 2D range selection
- Add support for SASS
- Add support for CSS Modules
- Update visuals of the context menu and view header
- Integrate search bar into view header
- Add ESLint and adhere to consistent code style
- (Fix #135) - Colorbar moves with the track when it's being resized
- (Fix #126) - Gene annotations shouldn't overlap on vertical tracks anymore
- Keep track controls visible if config menu is active
- Show child menus above the parent if there isn't enough space on the bottom
- Add port number when exporting viewconfs from a non-standard port
- Support arbitrary resolutions in heatmaps

## v0.8.44

- Redraw TiledPixiTracks after the tileset info has been received
- Remove value scale locks on handleCloseTrack
- Check that tiledPlot is defined in createSVG to fix the export
  failing when there's two side-by-side by views created after closing
  one
- Fixed the "Failed: network error" issue in chrome by changing the
  "download" function in utils.js

## v0.8.43

- More fixes for SVG output for bedlike tracks

## v0.8.42

- Fixed SVG output for bedlike tracks

## v0.8.41

- Fixed chromosome grid color bug
- Fixed chromosome grid loading with many values bug

## v0.8.40

- Fixed value scale locking bug

## v0.8.37

- Fixed center track label background oddness (#144)

## v0.8.36

- (fix #146) Fixed value scale locking serialization bug
- Fixed gene annotation SVG export
- Fixed chromosome ticks SVG export

## v0.8.35

- Fixed colorbar hiding bug (Issue #131)

## v0.8.34

- Fixed horizontal heatmap loading after the adjustable color scale changes
- Fixed vertical heatmap loading
- Fixed vertical heatmap colorscale brush in LeftTrackModifier

## v0.8.33

- Removed the outside colorbar labels option (it's a little
  ambiguous on the right side since the labels will be adjacent
  to the other axis elements.

## v0.8.32

- Removed tests from package.json so that build completes (tests fail on
  travis for some reason)

## v0.8.31

- Add a color limit selection to the Heatmap track in HiGlass

## v0.8.30

- Cherry picked the BedLikeTrack from the circle branch

## v0.8.28

- Fixed dependencies (peer and normal)
- Fixed other minor issues with `package.json`

## v0.8.27

- Fixed bug wher the "Loading" sign remained with 1D point tracks

## v0.8.26

- Different mapbox style options

## v0.8.25

- Hidden OSM tiles
- Customizeable osm width

## v0.8.24

- Major performance improvements for Gene annotations and horizontal points
- Fixed bug in searching for genome positions with a space at one of the ends
- Added the OSM tiles

## v0.8.23

- Don't show chromosome sizes as a separate track

## v0.8.22 - 2017-07-13

- Safari add track bug fix
- Backwards compatibility on selectable chromosome axis tracks

## v0.8.21 - 2017-07-10

- Fixed the default transformation for horizontal tracks

## v0.8.20 - 2017-07-10

- Fix label display

## v0.8.19 - 2017-07-10

- Added the ability to select different transformations

## v0.8.18 - 2017-06-29

- Fixed custom colormap picker
- Fixed overlayed track addition on double click

## v0.8.17 - 2017-06-28

- Performance improvements

## v0.8.16 - 2017-06-27

- Fixed a regression where closing views didn't remove the associated PIXI
  Components
- Increased the drag timeout time to 5 seconds

## v0.8.15 - 2017-06-26

- Lowered the maximum number of tiles retrieved at once to 20

## v0.8.14 - 2017-06-26

- Increase the maximum number of tiles retrieved at once to 40

## v0.8.13 - 2017-06-26

- Option to draw borders around tracks
- Option to change the stroke, fill colors and opacity of the
  horizontal-2d-rectangle-domains track

## v0.8.12 - 2017-06-26

- Hide overflow track handles

## v0.8.11 - 2017-06-26

- Fixed double click track addition bug
- Mask view boundaries so that when the tracks are too large
  to fit inside, they don't overflow outside of their view
- Added favicon

## v0.8.10 - 2017-06-25

- Multiple tileset selection
- Disabled zooming on scrolling fix

## v0.8.9

- Make sure that the zoomable div matches the size of the container

## v0.8.8 - 2017-06-20

- Don't start zooming when scrolling into a HGC

## v0.8.7 - 2017-06-18

- Decreased the maximum colorbar height
- Made the draggable div handles more transparent
- Lowered the minimum height for chromosome axes

## v0.8.6 - 2017-06-18

- Fixed a bug where the HG Component would automatically and indefinitely
  increase in size

## v0.8.5 - 2017-06-16

- Fixed view linking bug (regression)
- Added horizontal and vertical 2D domains tracks

## v0.8.4 - 2017-06-12

- Include a limit in the tilesets query so that all results are returned

## v0.8.3 - 2017-06-06

- Fixed a regression where adding new tracks doesn't work

## v0.8.2 - 2017-06-01

- Move hglib.css to dist/styles rather than dist/

## v0.8.1 - 2017-06-01

- Changed package.json to create hglib.css rather than style.css

## v0.8.0 - 2017-06-01

- Switched to webpack 2
- Various warning fixes in the code
- Pull chromsizes from the tilesets table instead
- Remove the chroms table and app

## v0.7.3 - 2017-05-23

- Added stroke width as a property of line tracks
- Fixed view layout bug caused by the "i" member of the layout not
  matching the view's uid
- Fixed resizing so that vertical changes get handled immediately

## v0.7.2

- Added purple and turquoise colors
- Added an option to control the label opacity

## v0.7.1

- Added horizontal and vertical track viewport projections
- Bug fix where assembly name gets removed from track label

## v0.7.0

- Added an assembly selector to the GenomePositionSearchBox
- Prefix track names with their assembly

## v0.6.9

- Lower the default resolution of lines for performance reasons
- Added outsideLeft, outsideRight, outsideTop and outsideBottom
  as available axis positions

## v0.6.8

- Component sizes are adjsuted on component load
- Genome position search box styling is set to not
  have a bottom margin

## v0.6.7

- Unbounded functionality to increase the size of the layout if new tracks are
  added which increase its size
- Configurable track label background opacity
- Fixed: vertical colorbar label mirroring

## v0.6.6

- Bug fix: closing a track which had a value scale lock with another track now
  works

## v0.6.5

- Bug fix: tracks rendered with locked scale, rather than just the colorbar
- Bug fix: locked line scales
- Bug fix: assorted other track locking, scale and colorbar bugs

## v0.6.4

- Added value scale locking
- Fixed bug where newly added heatmaps didn't render (syncTrackObjects needs
  to call applyZoomTransform)
- Fixed bug where new chromosome axis didn't appear after being added - Had to call animate after the chromosome info was received

## v0.6.3

- Added colorbar for Heatmaps
- Draw scales on the outside of the linear tracks
- Added the SquareMarkerTrack

## v0.6.2

- Scale tracks from minimum to maximum value, rather than starting at 0

## v0.6.1

- Fixed a minor issue with chromosome labels not being exported

## v0.6.0

- Automatically draw the 2D grid after the data is loaded
- Add animated zoom transitions
- Add public BEDPE-like API to navigate to a given location
- SVG export
- Testing using Karma
- (Might have been in a different release) Default to interpolation-less rendering

## v0.5.16

- Fixed resizing bug

## v0.5.15

- Added mm9 chromosome labels
- Draw chromosome labels on reload
- Take name from track options

## v0.5.14

- Revert the initialXDomain changes Fritz introduced because they were causing
  issues with faithful reproduction of viewconfs
- Change 'tilesetInfo not loaded message' to 'loading...' until we either get
  an error or the tileset is loaded
- Omit certain fields from JSON export (HiGlassComponenent.getViewsAsString)

## v0.5.12

- Fixed export viewconfig link bug

## v0.5.11

- Added the fall colormap and made it the default

## v0.5.10

- Fix Chromosome2DAnnotations not being drawn by calling draw after the
  ChromosomeInfo is loaded
- Zoom to the currently visible data
- Use the minimum position to load data that is not located at the origin
- Viewconf downloads work on Firefox
- Alert when trying to project a viewport on the same view
- Resize handle positions fixed in Firefox
- Track config button icons fixed in Firefox
- Only redraw in timedUpdate if track positions have changed
- Fixed top and left axis not appearing bug
- Fixed chromosome horizontal labels not appearing
- Show minValue pixels by scaling from minValue to maxValue + minValue and
  adding minValue to each pixel
- Fix viewport projection error when new viewconfig is passed

## v0.5.9

- Labels outside of the bounds of a track
- Label colors

## v0.5.8

- A host of performance improvements

## v0.5.7

- Empty accidental release

## v0.5.6

- Add log scaling to line tracks
- Add colors to line tracks
- Add width option to 2D grid
- Add color option to 2D grid

## v0.5.5

- Add per-view `zoomFixed` settings
- Added configurable viewport projection colors (projectionFillColor,
  projectionStrokeColor)
- Added an empty .npmignore to prevent it from excluding the dist/
  directory specified in the .gitignore
- Enhance 2D annotations by supporting RGBA, fill and stroke-dependent coloring,
  and locus-wise min width / height definitions
- Remove builds. Use NPM

## v0.5.4

- Fixed bug related to the selection of the plot type
- Update existing tracks before adding new ones in syncTrackObjects
- Removed the "Move up" menu item
- Deep copy incoming viewconfs so that changing them outside of the component
  leads to an update
- Added onLocationChanged event listener

## v0.5.3

- Forgot to bump the version number in 0.5.2

## v0.5.2

- Don't draw data that extends beyond the end of the assembly
- Fixed bug where data was being hidden in empty (all 0) tiles - Changed minVisibleValue and maxVisibleValue in TiledPixiTrack
- Label the horizontal and vertical line tracks by default

## v0.5.1

- Configurable gene annotation colors
- Added chromosome annotations tracks for programmatically addeable
  annotations
- Fixed the 'Cannot read property 0 of undefined' bug when tileset info is
  inaccessible
- Remove track resize handles when the component isn't editable
- Fix bug associated with setting a new initial[X/Y]Domain where the
  cumulativeCenterOffset wasn't being reset
- Bug fix where if a view doesn't have a uid we should assign it one

## v0.5.0

- Default to 12 columns
- Display a warning if tileset info isn't found
- Use 16bit floats for heatmap data

## v0.4.40

- Remove default colormap from viewconfig

## v0.4.39

- Switch cog and close buttons

## v0.4.33

- New header colors

## v0.4.32

- Reduced the number of tiles requested by the horizontal heatmap track
- Removed console log statements

## v0.4.31

- Fixed regression and compatibility change with new zoom and location locking
- Fixed regression in the selection dragging

## v0.4.30

- Added a minimum width to left-axis so that it doesn't only show the last two
  digits by default

* Added horizontal and vertical heatmaps

- Styling changes for the Configure track controls
- Fixed the bug with AddTrackMenu cancel button turning black by properly
  increasing the number of visible tilesets in TilesetFinder
- Added options to allow flipping horizontal and vertical charts
- Fixed NaN prefix bug
- Fixed invalid negative value attributes for <rect> bug

## v0.4.29

- Moved default heatmap information to lower right hand corner
- Fixed a bug which distorted the view when initialized with an initial X
  scale and Y scale
- Added white to red, white to green and white to blue scales
- Added axes for the 1D tracks
- Took the ID out of the view header
- Added a white border behind the track controls

## v0.4.28

- Fixed critical regression where track replacement wasn't working because
  newly created tracks didn't have their options set
- Fixed a regression where track movement wasn't working because TiledPlot
  wasn't being updated
- Increase the size of the tileset selector

## v0.4.27

- Changed config.js Chromosome Labels to Chromosome Axis
- Fixed default option setting so that it doesn't override provided options
- Adding zoom limit option to heatmap
- Add current resolution to the track label
- Fixed regression caused by "Fast redraw by tiling commit"
- Hitting enter in the genome position search box initiates a search

## v0.4.26

- Fixed close button

## v0.4.25

- Fractional zoom lock
- Faster config menu loading
- Faster track addition by limiting the udpates of TiledPlot (using
  shouldComponentUpdate)

## v0.4.21

- Chromosome grid positions start at position 1
- Export link includes 'app'

## v0.4.20

- Changed tile API location to use included server value rather than
  prepending '//'

## v0.4.19

- Removed dist directory from .gitignore

## v0.4.18

- Use production react in the build
- Added dist to .gitignore

## v0.4.17

- Updated default view config
- Wider ticks

## v0.4.16

- Fritz's public API

## v0.4.15

- Fritz's lazy animation
- Fritz's public API
- Minimum height for tracks can be specified in track type definition in
  config.js
- New chromosome 2D grid (for hg19)
- New chromosome 1D axis (for hg19)
- New chromosome horizontal axis (for hg19)

* larger change

- minor change<|MERGE_RESOLUTION|>--- conflicted
+++ resolved
@@ -2,11 +2,8 @@
 
 - Replace ReactBootstrap modal with custom modal to not rely on Bootstrap and support Jupyter
 - Updated `pub-sub-es` to version `1.2.1` to fix a bug in the shorthand event unsubscription
-<<<<<<< HEAD
 - Removed the redundant Horizontal 1D Heatmap track
-=======
 - Added an example of a map overlay
->>>>>>> 2c287cfd
 
 ## v1.5.7
 
