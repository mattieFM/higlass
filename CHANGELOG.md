--- conflicted
+++ resolved
@@ -1,11 +1,8 @@
 ## v1.4.0
 
-<<<<<<< HEAD
 - Add new public event `cursorLocation`. See [`docs/examples/apis/cursor-location.html`](docs/examples/apis/cursor-location.html) for an example.
 - Added ability to define label margins
-=======
 - Add a new option to tracks that support axis: `axisMargin` to add some margin to an axis. See [docs/examples/viewconfs/axis-margin.json](docs/examples/viewconfs/axis-margin.json) for an example
->>>>>>> e10aed70
 
 ## v1.3.0
 
