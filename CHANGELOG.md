--- conflicted
+++ resolved
@@ -1,12 +1,10 @@
-<<<<<<< HEAD
 ## v1.5.0
 
 - Added ability to define label margins. See [`docs/examples/viewconfs/label-margin.json`](docs/examples/viewconfs/label-margin.json) for an example.
-=======
+
 ## v1.4.2
 
 - Fix #568, #569
->>>>>>> 7f311609
 
 ## v1.4.1
 
