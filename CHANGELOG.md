--- conflicted
+++ resolved
@@ -1,16 +1,11 @@
 ## v1.3.0
 
-<<<<<<< HEAD
 - Added `TiledPixiTrack.on` event handler to listen to data changes
 - Added several API endpoints: `getComponent()`, `setAuthHeader()`, `getAuthHeader()`,
 - Added export of several utility functions: `waitForJsonComplete()`, `waitForTilesLoaded()`, `waitForTransitionsFinished()`, `mountHGComponent()`, `getTrackObjectFromHGC()`
-=======
 - Added the ability to specify default track options through the API
 - Added nesting to the tileset finder so that tilesets can be grouped together into categories
 - Added the `axisLabelFormatting` option to 1d quantitative tracks
-- Added TiledPixiTrack.on event handler
-- Added getTrackObject to exports
->>>>>>> c1a93058
 - Added support for overlay tracks
 - Added support for click event handling of 1D and 2D annotations from `1d-annotation` and `chromosome-2d-annotations` tracks
 - Cloned views split vertically first (#259)
@@ -105,7 +100,7 @@
 ## v1.1.4
 
 - Fix the checkAllTilesetInfoReceived function so that it ignores left and top
-axis tracks
+  axis tracks
 - First release to be registered with Zenodo
 
 ## v1.1.3
@@ -115,9 +110,9 @@
 ## v1.1.2
 
 - Inline the SVG styles so they aren't overwritten by other elments on the
-page
+  page
 - Inline TrackControl svg styles so they aren't overwritten by page css
-settings
+  settings
 - Clear gene annotation graphics before redrawing
 
 ## v1.1.1
@@ -191,13 +186,15 @@
 - Fixed and robustified range selection API
 - Display error message on error
 - Don't error when displaying menus when invalid track type is
-entered
+  entered
 - Added an endpoint for sharing view configs as a link (`shareViewConfigAsLink()`) and exporting them as png and svg (`get('png' || 'svg')`)
 - Simplified `hglib` API
 - Updated third-party libs to get rid of deprecation warnings for React v16
 - Fixed small bug in placing rules
 - Display error when failing to retrieve tilesetInfo
+
 * Added support for cross-section tracks
+
 - Rendering improvements
 
 ## v0.10.22 (2018-02-22)
@@ -216,7 +213,7 @@
 
 - Fixed api variable in HiGlassComponent
 - Fixed relToAbsChromPos so that it converts locations to numbers before
-adding
+  adding
 - Added strokeWidth as an option to the viewport projection track
 
 ## v0.10.19 (2018-02-11)
@@ -266,17 +263,17 @@
 ## v0.10.9 (2018-01-13)
 
 - Skipping a version because the latest version wasn't specified in
-package.json
+  package.json
 
 ## v0.10.8
 
 - Skipping a version because the latest version wasn't specified in
-package.json
+  package.json
 
 ## v0.10.7 (2018-01-13)
 
 - Show current data resolution in tiled sets containing raw resolutions rather
-than zoom levels
+  than zoom levels
 
 ## v0.10.6 (2017-12-28)
 
@@ -287,8 +284,8 @@
 ## v0.10.5 (2017-12-27)
 
 - Fixed bug in TrackRenderer.setUpInitialScales where updating the view with
-new equivalent initial domains and different dimensions led to the view being
-misplaced
+  new equivalent initial domains and different dimensions led to the view being
+  misplaced
 - Added z-index to popup menus
 
 ## v0.10.4 (2017-12-16)
@@ -350,7 +347,7 @@
 
 - Fix gene annotation coloring bug
 - Fix menu clash error that occurs when a center track is specified
-without a combined track
+  without a combined track
 - Zoom into entire chromosomes by just entering its name
 
 ## v0.9.10 (2017-11-01)
@@ -373,7 +370,7 @@
 ## v0.9.7 (2017-10-31)
 
 - Initialize scales when viewconfig is loaded rather than on
-handleScalesChanged
+  handleScalesChanged
 
 ## v0.9.6 (2017-10-31)
 
@@ -425,10 +422,10 @@
 - Redraw TiledPixiTracks after the tileset info has been received
 - Remove value scale locks on handleCloseTrack
 - Check that tiledPlot is defined in createSVG to fix the export
-failing when there's two side-by-side by views created after closing
-one
+  failing when there's two side-by-side by views created after closing
+  one
 - Fixed the "Failed: network error" issue in chrome by changing the
-"download" function in utils.js
+  "download" function in utils.js
 
 ## v0.8.43
 
@@ -470,13 +467,13 @@
 ## v0.8.33
 
 - Removed the outside colorbar labels option (it's a little
-ambiguous on the right side since the labels will be adjacent
-to the other axis elements.
+  ambiguous on the right side since the labels will be adjacent
+  to the other axis elements.
 
 ## v0.8.32
 
 - Removed tests from package.json so that build completes (tests fail on
-travis for some reason)
+  travis for some reason)
 
 ## v0.8.31
 
@@ -543,7 +540,7 @@
 ## v0.8.16 - 2017-06-27
 
 - Fixed a regression where closing views didn't remove the associated PIXI
-Components
+  Components
 - Increased the drag timeout time to 5 seconds
 
 ## v0.8.15 - 2017-06-26
@@ -558,7 +555,7 @@
 
 - Option to draw borders around tracks
 - Option to change the stroke, fill colors and opacity of the
-horizontal-2d-rectangle-domains track
+  horizontal-2d-rectangle-domains track
 
 ## v0.8.12 - 2017-06-26
 
@@ -568,9 +565,8 @@
 
 - Fixed double click track addition bug
 - Mask view boundaries so that when the tracks are too large
-to fit inside, they don't overflow outside of their view
+  to fit inside, they don't overflow outside of their view
 - Added favicon
-
 
 ## v0.8.10 - 2017-06-25
 
@@ -650,25 +646,25 @@
 
 - Lower the default resolution of lines for performance reasons
 - Added outsideLeft, outsideRight, outsideTop and outsideBottom
-as available axis positions
+  as available axis positions
 
 ## v0.6.8
 
 - Component sizes are adjsuted on component load
 - Genome position search box styling is set to not
-have a bottom margin
+  have a bottom margin
 
 ## v0.6.7
 
 - Unbounded functionality to increase the size of the layout if new tracks are
-added which increase its size
+  added which increase its size
 - Configurable track label background opacity
 - Fixed: vertical colorbar label mirroring
 
 ## v0.6.6
 
 - Bug fix: closing a track which had a value scale lock with another track now
-works
+  works
 
 ## v0.6.5
 
@@ -680,9 +676,8 @@
 
 - Added value scale locking
 - Fixed bug where newly added heatmaps didn't render (syncTrackObjects needs
-to call applyZoomTransform)
-- Fixed bug where new chromosome axis didn't appear after being added
-	- Had to call animate after the chromosome info was received
+  to call applyZoomTransform)
+- Fixed bug where new chromosome axis didn't appear after being added - Had to call animate after the chromosome info was received
 
 ## v0.6.3
 
@@ -720,12 +715,11 @@
 ## v0.5.14
 
 - Revert the initialXDomain changes Fritz introduced because they were causing
-issues with faithful reproduction of viewconfs
+  issues with faithful reproduction of viewconfs
 - Change 'tilesetInfo not loaded message' to 'loading...' until we either get
-an error or the tileset is loaded
+  an error or the tileset is loaded
 - Omit certain fields from JSON export (HiGlassComponenent.getViewsAsString)
 
-
 ## v0.5.12
 
 - Fixed export viewconfig link bug
@@ -737,7 +731,7 @@
 ## v0.5.10
 
 - Fix Chromosome2DAnnotations not being drawn by calling draw after the
-ChromosomeInfo is loaded
+  ChromosomeInfo is loaded
 - Zoom to the currently visible data
 - Use the minimum position to load data that is not located at the origin
 - Viewconf downloads work on Firefox
@@ -748,9 +742,8 @@
 - Fixed top and left axis not appearing bug
 - Fixed chromosome horizontal labels not appearing
 - Show minValue pixels by scaling from minValue to maxValue + minValue and
-adding minValue to each pixel
+  adding minValue to each pixel
 - Fix viewport projection error when new viewconfig is passed
-
 
 ## v0.5.9
 
@@ -776,11 +769,11 @@
 
 - Add per-view `zoomFixed` settings
 - Added configurable viewport projection colors (projectionFillColor,
-projectionStrokeColor)
+  projectionStrokeColor)
 - Added an empty .npmignore to prevent it from excluding the dist/
-directory specified in the .gitignore
+  directory specified in the .gitignore
 - Enhance 2D annotations by supporting RGBA, fill and stroke-dependent coloring,
-and locus-wise min width / height definitions
+  and locus-wise min width / height definitions
 - Remove builds. Use NPM
 
 ## v0.5.4
@@ -789,7 +782,7 @@
 - Update existing tracks before adding new ones in syncTrackObjects
 - Removed the "Move up" menu item
 - Deep copy incoming viewconfs so that changing them outside of the component
-leads to an update
+  leads to an update
 - Added onLocationChanged event listener
 
 ## v0.5.3
@@ -799,20 +792,19 @@
 ## v0.5.2
 
 - Don't draw data that extends beyond the end of the assembly
-- Fixed bug where data was being hidden in empty (all 0) tiles
-	- Changed minVisibleValue and maxVisibleValue in TiledPixiTrack
+- Fixed bug where data was being hidden in empty (all 0) tiles - Changed minVisibleValue and maxVisibleValue in TiledPixiTrack
 - Label the horizontal and vertical line tracks by default
 
 ## v0.5.1
 
 - Configurable gene annotation colors
 - Added chromosome annotations tracks for programmatically addeable
-annotations
+  annotations
 - Fixed the 'Cannot read property 0 of undefined' bug when tileset info is
-inaccessible
+  inaccessible
 - Remove track resize handles when the component isn't editable
 - Fix bug associated with setting a new initial[X/Y]Domain where the
-cumulativeCenterOffset wasn't being reset
+  cumulativeCenterOffset wasn't being reset
 - Bug fix where if a view doesn't have a uid we should assign it one
 
 ## v0.5.0
@@ -846,11 +838,13 @@
 ## v0.4.30
 
 - Added a minimum width to left-axis so that it doesn't only show the last two
-digits by default
+  digits by default
+
 * Added horizontal and vertical heatmaps
+
 - Styling changes for the Configure track controls
 - Fixed the bug with AddTrackMenu cancel button turning black by properly
-increasing the number of visible tilesets in TilesetFinder
+  increasing the number of visible tilesets in TilesetFinder
 - Added options to allow flipping horizontal and vertical charts
 - Fixed NaN prefix bug
 - Fixed invalid negative value attributes for <rect> bug
@@ -859,7 +853,7 @@
 
 - Moved default heatmap information to lower right hand corner
 - Fixed a bug which distorted the view when initialized with an initial X
-scale and Y scale
+  scale and Y scale
 - Added white to red, white to green and white to blue scales
 - Added axes for the 1D tracks
 - Took the ID out of the view header
@@ -868,9 +862,9 @@
 ## v0.4.28
 
 - Fixed critical regression where track replacement wasn't working because
-newly created tracks didn't have their options set
+  newly created tracks didn't have their options set
 - Fixed a regression where track movement wasn't working because TiledPlot
-wasn't being updated
+  wasn't being updated
 - Increase the size of the tileset selector
 
 ## v0.4.27
@@ -891,7 +885,7 @@
 - Fractional zoom lock
 - Faster config menu loading
 - Faster track addition by limiting the udpates of TiledPlot (using
-shouldComponentUpdate)
+  shouldComponentUpdate)
 
 ## v0.4.21
 
@@ -901,7 +895,7 @@
 ## v0.4.20
 
 - Changed tile API location to use included server value rather than
-prepending '//'
+  prepending '//'
 
 ## v0.4.19
 
@@ -926,10 +920,11 @@
 - Fritz's lazy animation
 - Fritz's public API
 - Minimum height for tracks can be specified in track type definition in
-config.js
+  config.js
 - New chromosome 2D grid (for hg19)
 - New chromosome 1D axis (for hg19)
 - New chromosome horizontal axis (for hg19)
 
 * larger change
+
 - minor change