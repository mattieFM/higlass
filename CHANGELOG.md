<<<<<<< HEAD
## v1.4.0

- Add `constIndicators` as an option to 1D tracks for displaying a visual indicator (e.g., a line) at a constant value.

## v1.3.1

- Changed `defaultOptions` to `defaultTrackOptions` in the hglib.viewer options.
- Clear mouse position indicator when leaving the root dom element, on blurring the window, and when no track is hovered

=======
>>>>>>> 1eed5510
## v1.3.0

- Added the ability to specify default track options through the API
- Added nesting to the tileset finder so that tilesets can be grouped together into categories
- Added the `axisLabelFormatting` option to 1d quantitative tracks
- Added TiledPixiTrack.on event handler
- Added getTrackObject to exports
- Added support for overlay tracks
- Minor bug fix wherein valueScaleMin and valueScaleMax weren't used when set to 0
- Cloned views split vertically first (#259)
- Change component height when a new viewconf is passed in
- Add a fudge factor to ensure that the entire view is shown in the grid layout
- Fix minified build
- Fix a minor visual glitch in the gene annotation track
- Expose `mix()` from `mixwith` to plugin tracks
- Support different aggregation modes (mean, min, max, std) for bigWig files
- Changed `defaultOptions` to `defaultTrackOptions` in the hglib.viewer options.
- Clear mouse position indicator when leaving the root dom element, on blurring the window, and when no track is hovered

## v1.2.8

- Added `editable` as a possible option to hglib.viewer()
- Enabled arbitrary tile resolution in HeatmapTiledPixiTrack. It just needs to receive `bins_per_dimension` in the tileset info. Otherwise it defaults to 256.

## v1.2.6

- Fixed trackSourceServer export
- Fixed BedLikeTrack errors being thrown

## v1.2.5

- Fix remote viewConf loading in HiGlassComponent

## v1.2.4

- Fix #322
- Fix missing update of the value scale upon rerendering
- Fix absToChr and chrToAbs of the ChromInfo API
- Fixed a nasty rendering bug in the chrom labels track

## v1.2.3

- Fixed line inversion issue (#268)
- Fixed fetched area size mismatch issue on mouseover
- Added mouseover text to UI elements
- Upgraded to webpack 4
- Started building hglib.js and hglib.min.js
- Support for searching for gene names with dashes
- Sort tilesets alphabetically (#256)
- Fixed zoom linking issues (#251, #76)

## v1.2.1 and v1.2.2

- Accidental releases. Please ignore.

## v1.2.0

- Add 1D heatmap track (#303): Alternative visual representation of 1D bigwig tracks. See https://github.com/higlass/higlass/pull/303 and https://github.com/higlass/higlass/blob/develop/docs/examples/1d-heatmap-track.html for an example.

![1D Heatmap Track](https://user-images.githubusercontent.com/932103/43858298-a7463ece-9b1b-11e8-9da4-a6fccdde2406.png "1D Heatmap Track")

- Add fixing y-scale of 1D data tracks (#297). See https://github.com/higlass/higlass/pull/297 and https://github.com/higlass/higlass/blob/develop/docs/examples/api-set-track-value-scale-limits.html for an example.
- Add JS-API for resetting the viewport back to the initial x and y domains in the viewconfig (#289)
- Add JS-API for adjusting the margin of the HiGlass instance (#286). See https://github.com/higlass/higlass/pull/286 for an example.
- Add JS-API for getting the min and max value of a track (#298). See https://github.com/higlass/higlass/blob/develop/docs/examples/api-get-min-max-value.html for an example.
- Enhance bed track (#278): support value encoding as the `y` offset or `color`. See https://github.com/higlass/higlass/pull/278 for an example.
- Enhance gene annotation track (#314): See https://github.com/higlass/higlass/pull/314 and https://github.com/higlass/higlass/blob/develop/docs/examples/gene-annotations.html for an example.

![Enhanced Gene Annotation Track](https://user-images.githubusercontent.com/932103/44225400-70b7f500-a15b-11e8-9656-d2ba161bccf7.png "Enhanced Gene Annotation Track")

- Enhance chrom label track (#305): add support for adjusting the font size, font alignment, and font outline to use space more economically. See https://github.com/higlass/higlass/pull/305 and https://github.com/higlass/higlass/blob/develop/docs/examples/chromosome-labels.html for an example.

![Enhanced Chrom Label Track](https://user-images.githubusercontent.com/932103/43924834-9baaf4c8-9bf3-11e8-8167-1ce1dce70849.png "Enhanced Chrom Label Track")

- Enhance bar track (#304): add color and gradient encoding plus diverging tracks. See https://github.com/higlass/higlass/pull/304 and https://github.com/higlass/higlass/blob/develop/docs/examples/bar-track-color-range.html for an example.

![Enhanced Bar Track](https://user-images.githubusercontent.com/932103/43865156-c00aa53a-9b2f-11e8-9213-bfd0af04f491.png "Enhanced Bar Track")

- Expose `absToChr` and `chrToAbs` API on `ChromInfo` (#283 and #307)
- Upgrade to React `v16.5`
- Removed numjs (#320)
- Update tool tip appearance (#309)
- Make resize handle fade out and in upon mouse enter of a draggable div
- Enlarge resize handle upon mouse enter
- Remove all tracks from the 'whole' window when clearing the view
- Fix viewport projection issue when there are vertical and horizontal rules
- Fix colorbar positioning bug
- Fix #317 (moving gene positions)
- Fix #263
- Fix #245: track type selection bug
- Fix #262: zoom to data extent issue

## v1.1.5

- Merge'd Chuck's PR for adding 'same-origin' to fetch request headers
- Fixed a bug where a view without a layout is created with a width of 1

## v1.1.4

- Fix the checkAllTilesetInfoReceived function so that it ignores left and top
axis tracks
- First release to be registered with Zenodo

## v1.1.3

- Add z-index to mouseover div so that it's not hidden behind other elements

## v1.1.2

- Inline the SVG styles so they aren't overwritten by other elments on the
page
- Inline TrackControl svg styles so they aren't overwritten by page css
settings
- Clear gene annotation graphics before redrawing

## v1.1.1

- Fixed export track data bug in heatmaps that are not combined tracks

## v1.1.0

- Check whether the tileset_info specifies that the tiles should be mirrored
- Added data export feature
- Added showMousePosition and showMouseTooltip to horizontal-bar-track

## v1.0.4

- Zoom through the viewport projection

## v1.0.3

- Fixed cross rule bug

## v1.0.2

- Added vertical divergent bar tracks
- Fixed export in SVG
- Fix mouseover error when trackrenderer hasn't been initialized yet
- Added zoomFixed option to the top level of the viewconf
- Use transpiled version of `mixwith.js`
- Add options to change the background of the label and colorbar

## v1.0.1 (2018-06-14)

- Fixed background export in SVG
- Turned off line mouseover by default

## v1.0.0-alpha.12

- Fixed long loading bug on zoomed in genes

## v1.0.0-alpha.11

- Fixed gene stretching issues

## v1.0.0-alpha.10

- Fixed background rendering after resizing
- Fixed viewconf export link (use state.viewconf vs props.viewconf)

## v1.0.0-alpha.9

- Fixed lock value scales

## v1.0.0-alpha.8

- Fixed tooltip scrollbar appearance
- Fixed context menu appearing issue

## v1.0.0-alpha.7

- Fixed scrolling bug when multiple higlass components are on a single page
- Fixed hover bug in combined tracks

## v1.0.0-alpha

- Added triangles to genes
- Preliminary authentication support
- Added track for displaying gigapixel images
- Added GeoJSON track and updated OSM track
- Added mouseMoveZoom event to public API
- Fixed and extended pubSub module
- Added flexible per-track crosshair
- Fixed and robustified range selection API
- Display error message on error
- Don't error when displaying menus when invalid track type is
entered
- Added an endpoint for sharing view configs as a link (`shareViewConfigAsLink()`) and exporting them as png and svg (`get('png' || 'svg')`)
- Simplified `hglib` API
- Updated third-party libs to get rid of deprecation warnings for React v16
- Fixed small bug in placing rules
- Display error when failing to retrieve tilesetInfo
* Added support for cross-section tracks
- Rendering improvements

## v0.10.22 (2018-02-22)

- Added options to change the fill color of bedlike tracks

## v0.10.21 (2018-02-21)

- Exposed the ChromosomeInfo structure as part of the hglib API

## v0.10.20 (2018-02-??

- Rendering improvements

## v0.10.20 (2018-02-20)

- Fixed api variable in HiGlassComponent
- Fixed relToAbsChromPos so that it converts locations to numbers before
adding
- Added strokeWidth as an option to the viewport projection track

## v0.10.19 (2018-02-11)

- Fixed the 2D chromosome labels track

## v0.10.18 (2018-02-11)

- Fixed Horizontal2DTilesTrack

## v0.10.16 (2018-

- Don't show the "Strange tileData" warnings
- Pegged bootstrap to version 3.3.7

## v0.10.16 (2018-02-01)

- Fixed a bug during active range selection when the _select_ mouse tool is deactivated

## v0.10.15 (2018-01-30)

- Added the vertical bed-like track

## v0.10.13 (2018-01-25)

- Added the multivec track

## v0.10.12 (2018-01-21)

- Fixed pseudocounts in linear-scaled heatmaps

## v0.10.12 (2018-01-20)

- Fixed get scale bug

## v0.10.11 (2018-01-17)

- Fixed non-draggable views bug

## v0.10.10 (2018-01-17)

- Default to log scaling if there are negative values
- Fixed the custom colormap
- Fix the gene annotations color changing
- Fixed two regressions regarding the viewport projections

## v0.10.9 (2018-01-13)

- Skipping a version because the latest version wasn't specified in
package.json

## v0.10.8

- Skipping a version because the latest version wasn't specified in
package.json

## v0.10.7 (2018-01-13)

- Show current data resolution in tiled sets containing raw resolutions rather
than zoom levels

## v0.10.6 (2017-12-28)

- Load ResizeSensors after the element is attached to the DOM tree
- Added DivergentBarTrack
- Fixed submenu hiding bug

## v0.10.5 (2017-12-27)

- Fixed bug in TrackRenderer.setUpInitialScales where updating the view with
new equivalent initial domains and different dimensions led to the view being
misplaced
- Added z-index to popup menus

## v0.10.4 (2017-12-16)

- Fixed a bug in zoomToData
- New API call for setViewConfig
- New API call for zoomToDataExtent

## v0.10.3 (2017-12-13)

- Don't include a colon if the port is 80
- Added an option to clear the view
- Exclude NaN values when setting the valueScale
- Fixed bug related to displaying empty matrix tiles

## v0.10.2 (2017-12-12)

- Fixed a bug in loading tileset info that isn't there
- Better error handling on internal server error
- Removed functionless menu item

## v0.10.1 (2017-12-05)

- Fixed bug in Bedlike tracks that don't have a header

## v0.10.0 (2017-12-05)

- Change track type from the config menu
- Initial framework for divided by tracks
- Y-positioned bed-like tracks

## v0.9.16 (2017-

- Fixed undefined error when toggling genome position search box

## v0.9.15 (2017-11-22)

- Fixed bug where newly selected annotations weren't being used
- Added the hideHeader option
- Added a warning for malformed gene annotations
- Free up webgl renderer resources when unmount
- Minor CSS cleanup
- Fix resizing bug that appears after closing a view
- Warn if there are no track source servers specified in the viewconf

## v0.9.14 (2017-11-11)

- Show labels on bar chart

## v0.9.13 (2017-11-09)

- Fixed gene position searching regression

## v0.9.12 (2017-11-08)

- Fix inter-chromosomal searches (chr1-chr2)

## v0.9.11 (2017-11-08)

- Fix gene annotation coloring bug
- Fix menu clash error that occurs when a center track is specified
without a combined track
- Zoom into entire chromosomes by just entering its name

## v0.9.10 (2017-11-01)

- Fixed d3 brush Error: <rect> attribute height: Expected length, "Infinity"
- Fixed scale initialization error
- Added back heatmap value scaling
- Fixed horizontal heatmap multires tile loading
- Better point export

## v0.9.9 (2017-11-01)

- Fix SVG bar chart export
- Fixed network error on SVG export again (from v0.8.44)

## v0.9.8 (2017-10-31)

- Switch back to minified build

## v0.9.7 (2017-10-31)

- Initialize scales when viewconfig is loaded rather than on
handleScalesChanged

## v0.9.6 (2017-10-31)

- Faulty build (package.json wasn't there)

## v0.9.5 (2017-10-31)

- Fix visual clash of the center track's context menu and the colormap
- Make visualization of 2D annotations more flexible: stroke width and fill / stroke opacity can be changed
- Create debug output files

## v0.9.4 (2017-10-26)

- Reintroduced value scale serialization fix
- Fixed HorizontalHeatmapExport
- Added a minimum width to 2D annotations
- Added SVG export for 2d-rectangle-domains track

## v0.9.3 (2017-10-23)

- Removed console log statement

## v0.9.2 (2017-10-23)

- Fixed the build script to copy hglib.css rather than style.css

## v0.9.1 (2017-10-23)

- Add support for vertical bar tracks
- Fixed .travis.yml release issue

## v0.9.0 (2017-10-21)

- Add 1D and 2D range selection
- Add support for SASS
- Add support for CSS Modules
- Update visuals of the context menu and view header
- Integrate search bar into view header
- Add ESLint and adhere to consistent code style
- (Fix #135) - Colorbar moves with the track when it's being resized
- (Fix #126) - Gene annotations shouldn't overlap on vertical tracks anymore
- Keep track controls visible if config menu is active
- Show child menus above the parent if there isn't enough space on the bottom
- Add port number when exporting viewconfs from a non-standard port
- Support arbitrary resolutions in heatmaps

## v0.8.44

- Redraw TiledPixiTracks after the tileset info has been received
- Remove value scale locks on handleCloseTrack
- Check that tiledPlot is defined in createSVG to fix the export
failing when there's two side-by-side by views created after closing
one
- Fixed the "Failed: network error" issue in chrome by changing the
"download" function in utils.js

## v0.8.43

- More fixes for SVG output for bedlike tracks

## v0.8.42

- Fixed SVG output for bedlike tracks

## v0.8.41

- Fixed chromosome grid color bug
- Fixed chromosome grid loading with many values bug

## v0.8.40

- Fixed value scale locking bug

## v0.8.37

- Fixed center track label background oddness (#144)

## v0.8.36

- (fix #146) Fixed value scale locking serialization bug
- Fixed gene annotation SVG export
- Fixed chromosome ticks SVG export

## v0.8.35

- Fixed colorbar hiding bug (Issue #131)

## v0.8.34

- Fixed horizontal heatmap loading after the adjustable color scale changes
- Fixed vertical heatmap loading
- Fixed vertical heatmap colorscale brush in LeftTrackModifier

## v0.8.33

- Removed the outside colorbar labels option (it's a little
ambiguous on the right side since the labels will be adjacent
to the other axis elements.

## v0.8.32

- Removed tests from package.json so that build completes (tests fail on
travis for some reason)

## v0.8.31

- Add a color limit selection to the Heatmap track in HiGlass

## v0.8.30

- Cherry picked the BedLikeTrack from the circle branch

## v0.8.28

- Fixed dependencies (peer and normal)
- Fixed other minor issues with `package.json`

## v0.8.27

- Fixed bug wher the "Loading" sign remained with 1D point tracks

## v0.8.26

- Different mapbox style options

## v0.8.25

- Hidden OSM tiles
- Customizeable osm width

## v0.8.24

- Major performance improvements for Gene annotations and horizontal points
- Fixed bug in searching for genome positions with a space at one of the ends
- Added the OSM tiles

## v0.8.23

- Don't show chromosome sizes as a separate track

## v0.8.22 - 2017-07-13

- Safari add track bug fix
- Backwards compatibility on selectable chromosome axis tracks

## v0.8.21 - 2017-07-10

- Fixed the default transformation for horizontal tracks

## v0.8.20 - 2017-07-10

- Fix label display

## v0.8.19 - 2017-07-10

- Added the ability to select different transformations

## v0.8.18 - 2017-06-29

- Fixed custom colormap picker
- Fixed overlayed track addition on double click

## v0.8.17 - 2017-06-28

- Performance improvements

## v0.8.16 - 2017-06-27

- Fixed a regression where closing views didn't remove the associated PIXI
Components
- Increased the drag timeout time to 5 seconds

## v0.8.15 - 2017-06-26

- Lowered the maximum number of tiles retrieved at once to 20

## v0.8.14 - 2017-06-26

- Increase the maximum number of tiles retrieved at once to 40

## v0.8.13 - 2017-06-26

- Option to draw borders around tracks
- Option to change the stroke, fill colors and opacity of the
horizontal-2d-rectangle-domains track

## v0.8.12 - 2017-06-26

- Hide overflow track handles

## v0.8.11 - 2017-06-26

- Fixed double click track addition bug
- Mask view boundaries so that when the tracks are too large
to fit inside, they don't overflow outside of their view
- Added favicon


## v0.8.10 - 2017-06-25

- Multiple tileset selection
- Disabled zooming on scrolling fix

## v0.8.9

- Make sure that the zoomable div matches the size of the container

## v0.8.8 - 2017-06-20

- Don't start zooming when scrolling into a HGC

## v0.8.7 - 2017-06-18

- Decreased the maximum colorbar height
- Made the draggable div handles more transparent
- Lowered the minimum height for chromosome axes

## v0.8.6 - 2017-06-18

- Fixed a bug where the HG Component would automatically and indefinitely
  increase in size

## v0.8.5 - 2017-06-16

- Fixed view linking bug (regression)
- Added horizontal and vertical 2D domains tracks

## v0.8.4 - 2017-06-12

- Include a limit in the tilesets query so that all results are returned

## v0.8.3 - 2017-06-06

- Fixed a regression where adding new tracks doesn't work

## v0.8.2 - 2017-06-01

- Move hglib.css to dist/styles rather than dist/

## v0.8.1 - 2017-06-01

- Changed package.json to create hglib.css rather than style.css

## v0.8.0 - 2017-06-01

- Switched to webpack 2
- Various warning fixes in the code
- Pull chromsizes from the tilesets table instead
- Remove the chroms table and app

## v0.7.3 - 2017-05-23

- Added stroke width as a property of line tracks
- Fixed view layout bug caused by the "i" member of the layout not
  matching the view's uid
- Fixed resizing so that vertical changes get handled immediately

## v0.7.2

- Added purple and turquoise colors
- Added an option to control the label opacity

## v0.7.1

- Added horizontal and vertical track viewport projections
- Bug fix where assembly name gets removed from track label

## v0.7.0

- Added an assembly selector to the GenomePositionSearchBox
- Prefix track names with their assembly

## v0.6.9

- Lower the default resolution of lines for performance reasons
- Added outsideLeft, outsideRight, outsideTop and outsideBottom
as available axis positions

## v0.6.8

- Component sizes are adjsuted on component load
- Genome position search box styling is set to not
have a bottom margin

## v0.6.7

- Unbounded functionality to increase the size of the layout if new tracks are
added which increase its size
- Configurable track label background opacity
- Fixed: vertical colorbar label mirroring

## v0.6.6

- Bug fix: closing a track which had a value scale lock with another track now
works

## v0.6.5

- Bug fix: tracks rendered with locked scale, rather than just the colorbar
- Bug fix: locked line scales
- Bug fix: assorted other track locking, scale and colorbar bugs

## v0.6.4

- Added value scale locking
- Fixed bug where newly added heatmaps didn't render (syncTrackObjects needs
to call applyZoomTransform)
- Fixed bug where new chromosome axis didn't appear after being added
	- Had to call animate after the chromosome info was received

## v0.6.3

- Added colorbar for Heatmaps
- Draw scales on the outside of the linear tracks
- Added the SquareMarkerTrack

## v0.6.2

- Scale tracks from minimum to maximum value, rather than starting at 0

## v0.6.1

- Fixed a minor issue with chromosome labels not being exported

## v0.6.0

- Automatically draw the 2D grid after the data is loaded
- Add animated zoom transitions
- Add public BEDPE-like API to navigate to a given location
- SVG export
- Testing using Karma
- (Might have been in a different release) Default to interpolation-less rendering

## v0.5.16

- Fixed resizing bug

## v0.5.15

- Added mm9 chromosome labels
- Draw chromosome labels on reload
- Take name from track options

## v0.5.14

- Revert the initialXDomain changes Fritz introduced because they were causing
issues with faithful reproduction of viewconfs
- Change 'tilesetInfo not loaded message' to 'loading...' until we either get
an error or the tileset is loaded
- Omit certain fields from JSON export (HiGlassComponenent.getViewsAsString)


## v0.5.12

- Fixed export viewconfig link bug

## v0.5.11

- Added the fall colormap and made it the default

## v0.5.10

- Fix Chromosome2DAnnotations not being drawn by calling draw after the
ChromosomeInfo is loaded
- Zoom to the currently visible data
- Use the minimum position to load data that is not located at the origin
- Viewconf downloads work on Firefox
- Alert when trying to project a viewport on the same view
- Resize handle positions fixed in Firefox
- Track config button icons fixed in Firefox
- Only redraw in timedUpdate if track positions have changed
- Fixed top and left axis not appearing bug
- Fixed chromosome horizontal labels not appearing
- Show minValue pixels by scaling from minValue to maxValue + minValue and
adding minValue to each pixel
- Fix viewport projection error when new viewconfig is passed


## v0.5.9

- Labels outside of the bounds of a track
- Label colors

## v0.5.8

- A host of performance improvements

## v0.5.7

- Empty accidental release

## v0.5.6

- Add log scaling to line tracks
- Add colors to line tracks
- Add width option to 2D grid
- Add color option to 2D grid

## v0.5.5

- Add per-view `zoomFixed` settings
- Added configurable viewport projection colors (projectionFillColor,
projectionStrokeColor)
- Added an empty .npmignore to prevent it from excluding the dist/
directory specified in the .gitignore
- Enhance 2D annotations by supporting RGBA, fill and stroke-dependent coloring,
and locus-wise min width / height definitions
- Remove builds. Use NPM

## v0.5.4

- Fixed bug related to the selection of the plot type
- Update existing tracks before adding new ones in syncTrackObjects
- Removed the "Move up" menu item
- Deep copy incoming viewconfs so that changing them outside of the component
leads to an update
- Added onLocationChanged event listener

## v0.5.3

- Forgot to bump the version number in 0.5.2

## v0.5.2

- Don't draw data that extends beyond the end of the assembly
- Fixed bug where data was being hidden in empty (all 0) tiles
	- Changed minVisibleValue and maxVisibleValue in TiledPixiTrack
- Label the horizontal and vertical line tracks by default

## v0.5.1

- Configurable gene annotation colors
- Added chromosome annotations tracks for programmatically addeable
annotations
- Fixed the 'Cannot read property 0 of undefined' bug when tileset info is
inaccessible
- Remove track resize handles when the component isn't editable
- Fix bug associated with setting a new initial[X/Y]Domain where the
cumulativeCenterOffset wasn't being reset
- Bug fix where if a view doesn't have a uid we should assign it one

## v0.5.0

- Default to 12 columns
- Display a warning if tileset info isn't found
- Use 16bit floats for heatmap data

## v0.4.40

- Remove default colormap from viewconfig

## v0.4.39

- Switch cog and close buttons

## v0.4.33

- New header colors

## v0.4.32

- Reduced the number of tiles requested by the horizontal heatmap track
- Removed console log statements

## v0.4.31

- Fixed regression and compatibility change with new zoom and location locking
- Fixed regression in the selection dragging

## v0.4.30

- Added a minimum width to left-axis so that it doesn't only show the last two
digits by default
* Added horizontal and vertical heatmaps
- Styling changes for the Configure track controls
- Fixed the bug with AddTrackMenu cancel button turning black by properly
increasing the number of visible tilesets in TilesetFinder
- Added options to allow flipping horizontal and vertical charts
- Fixed NaN prefix bug
- Fixed invalid negative value attributes for <rect> bug

## v0.4.29

- Moved default heatmap information to lower right hand corner
- Fixed a bug which distorted the view when initialized with an initial X
scale and Y scale
- Added white to red, white to green and white to blue scales
- Added axes for the 1D tracks
- Took the ID out of the view header
- Added a white border behind the track controls

## v0.4.28

- Fixed critical regression where track replacement wasn't working because
newly created tracks didn't have their options set
- Fixed a regression where track movement wasn't working because TiledPlot
wasn't being updated
- Increase the size of the tileset selector

## v0.4.27

- Changed config.js Chromosome Labels to Chromosome Axis
- Fixed default option setting so that it doesn't override provided options
- Adding zoom limit option to heatmap
- Add current resolution to the track label
- Fixed regression caused by "Fast redraw by tiling commit"
- Hitting enter in the genome position search box initiates a search

## v0.4.26

- Fixed close button

## v0.4.25

- Fractional zoom lock
- Faster config menu loading
- Faster track addition by limiting the udpates of TiledPlot (using
shouldComponentUpdate)

## v0.4.21

- Chromosome grid positions start at position 1
- Export link includes 'app'

## v0.4.20

- Changed tile API location to use included server value rather than
prepending '//'

## v0.4.19

- Removed dist directory from .gitignore

## v0.4.18

- Use production react in the build
- Added dist to .gitignore

## v0.4.17

- Updated default view config
- Wider ticks

## v0.4.16

- Fritz's public API

## v0.4.15

- Fritz's lazy animation
- Fritz's public API
- Minimum height for tracks can be specified in track type definition in
config.js
- New chromosome 2D grid (for hg19)
- New chromosome 1D axis (for hg19)
- New chromosome horizontal axis (for hg19)

* larger change
- minor change<|MERGE_RESOLUTION|>--- conflicted
+++ resolved
@@ -1,15 +1,7 @@
-<<<<<<< HEAD
-## v1.4.0
+## v1.3.1
 
 - Add `constIndicators` as an option to 1D tracks for displaying a visual indicator (e.g., a line) at a constant value.
 
-## v1.3.1
-
-- Changed `defaultOptions` to `defaultTrackOptions` in the hglib.viewer options.
-- Clear mouse position indicator when leaving the root dom element, on blurring the window, and when no track is hovered
-
-=======
->>>>>>> 1eed5510
 ## v1.3.0
 
 - Added the ability to specify default track options through the API
