--- conflicted
+++ resolved
@@ -1,3 +1,7 @@
+## v1.5.0
+
+- Added ability to define label margins
+
 ## v1.4.1
 
 - Allow users to choose adding the chromosome grid overlay from the Add Track Dialog when selecting a cooler file.
@@ -25,12 +29,8 @@
 - Added TiledPixiTrack.on event handler
 - Added getTrackObject to exports
 - Added support for overlay tracks
-<<<<<<< HEAD
-- Added ability to define label margins
 - Minor bug fix wherein valueScaleMin and valueScaleMax weren't used when set to 0
-=======
 - Added support for click event handling of 1D and 2D annotations from `1d-annotation` and `chromosome-2d-annotations` tracks
->>>>>>> 6cf39429
 - Cloned views split vertically first (#259)
 - Change component height when a new viewconf is passed in
 - Add a fudge factor to ensure that the entire view is shown in the grid layout
