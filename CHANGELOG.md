## v1.4.0

- Add new public event `cursorLocation`. See [`docs/examples/apis/cursor-location.html`](docs/examples/apis/cursor-location.html) for an example.

## v1.3.0

- Added `TiledPixiTrack.on` event handler to listen to data changes
- Added several API endpoints: `getComponent()`, `setAuthHeader()`, `getAuthHeader()`,
- Added export of several utility functions: `waitForJsonComplete()`, `waitForTilesLoaded()`, `waitForTransitionsFinished()`, `mountHGComponent()`, `getTrackObjectFromHGC()`
- Added the ability to specify default track options through the API
- Added nesting to the tileset finder so that tilesets can be grouped together into categories
- Added the `axisLabelFormatting` option to 1d quantitative tracks
- Added support for overlay tracks
<<<<<<< HEAD
- Added support for click event handling of 1D and 2D annotations from `1d-annotation` and `chromosome-2d-annotations` tracks
=======
- Added ability to define label margins
- Minor bug fix wherein valueScaleMin and valueScaleMax weren't used when set to 0
>>>>>>> 6ae4d01c
- Cloned views split vertically first (#259)
- Change component height when a new viewconf is passed in
- Add a fudge factor to ensure that the entire view is shown in the grid layout
- Refactored the pub-sub service to avoid implicit global event listening
- Fix a minor visual glitch in the gene annotation track
- Fix several issue with SVG export
- Minor bug fix wherein valueScaleMin and valueScaleMax weren't used when set to 0
- Fix #401
- Fix #395
- Fix #360

## v1.2.8

- Added `editable` as a possible option to hglib.viewer()
- Enabled arbitrary tile resolution in HeatmapTiledPixiTrack. It just needs to receive `bins_per_dimension` in the tileset info. Otherwise it defaults to 256.

## v1.2.6

- Fixed trackSourceServer export
- Fixed BedLikeTrack errors being thrown

## v1.2.5

- Fix remote viewConf loading in HiGlassComponent

## v1.2.4

- Fix #322
- Fix missing update of the value scale upon rerendering
- Fix absToChr and chrToAbs of the ChromInfo API
- Fixed a nasty rendering bug in the chrom labels track

## v1.2.3

- Fixed line inversion issue (#268)
- Fixed fetched area size mismatch issue on mouseover
- Added mouseover text to UI elements
- Upgraded to webpack 4
- Started building hglib.js and hglib.min.js
- Support for searching for gene names with dashes
- Sort tilesets alphabetically (#256)
- Fixed zoom linking issues (#251, #76)

## v1.2.1 and v1.2.2

- Accidental releases. Please ignore.

## v1.2.0

- Add 1D heatmap track (#303): Alternative visual representation of 1D bigwig tracks. See https://github.com/higlass/higlass/pull/303 and https://github.com/higlass/higlass/blob/develop/docs/examples/1d-heatmap-track.html for an example.

![1D Heatmap Track](https://user-images.githubusercontent.com/932103/43858298-a7463ece-9b1b-11e8-9da4-a6fccdde2406.png "1D Heatmap Track")

- Add fixing y-scale of 1D data tracks (#297). See https://github.com/higlass/higlass/pull/297 and https://github.com/higlass/higlass/blob/develop/docs/examples/api-set-track-value-scale-limits.html for an example.
- Add JS-API for resetting the viewport back to the initial x and y domains in the viewconfig (#289)
- Add JS-API for adjusting the margin of the HiGlass instance (#286). See https://github.com/higlass/higlass/pull/286 for an example.
- Add JS-API for getting the min and max value of a track (#298). See https://github.com/higlass/higlass/blob/develop/docs/examples/api-get-min-max-value.html for an example.
- Enhance bed track (#278): support value encoding as the `y` offset or `color`. See https://github.com/higlass/higlass/pull/278 for an example.
- Enhance gene annotation track (#314): See https://github.com/higlass/higlass/pull/314 and https://github.com/higlass/higlass/blob/develop/docs/examples/gene-annotations.html for an example.

![Enhanced Gene Annotation Track](https://user-images.githubusercontent.com/932103/44225400-70b7f500-a15b-11e8-9656-d2ba161bccf7.png "Enhanced Gene Annotation Track")

- Enhance chrom label track (#305): add support for adjusting the font size, font alignment, and font outline to use space more economically. See https://github.com/higlass/higlass/pull/305 and https://github.com/higlass/higlass/blob/develop/docs/examples/chromosome-labels.html for an example.

![Enhanced Chrom Label Track](https://user-images.githubusercontent.com/932103/43924834-9baaf4c8-9bf3-11e8-8167-1ce1dce70849.png "Enhanced Chrom Label Track")

- Enhance bar track (#304): add color and gradient encoding plus diverging tracks. See https://github.com/higlass/higlass/pull/304 and https://github.com/higlass/higlass/blob/develop/docs/examples/bar-track-color-range.html for an example.

![Enhanced Bar Track](https://user-images.githubusercontent.com/932103/43865156-c00aa53a-9b2f-11e8-9213-bfd0af04f491.png "Enhanced Bar Track")

- Expose `absToChr` and `chrToAbs` API on `ChromInfo` (#283 and #307)
- Upgrade to React `v16.5`
- Removed numjs (#320)
- Update tool tip appearance (#309)
- Make resize handle fade out and in upon mouse enter of a draggable div
- Enlarge resize handle upon mouse enter
- Remove all tracks from the 'whole' window when clearing the view
- Fix viewport projection issue when there are vertical and horizontal rules
- Fix colorbar positioning bug
- Fix #317 (moving gene positions)
- Fix #263
- Fix #245: track type selection bug
- Fix #262: zoom to data extent issue

## v1.1.5

- Merge'd Chuck's PR for adding 'same-origin' to fetch request headers
- Fixed a bug where a view without a layout is created with a width of 1

## v1.1.4

- Fix the checkAllTilesetInfoReceived function so that it ignores left and top
  axis tracks
- First release to be registered with Zenodo

## v1.1.3

- Add z-index to mouseover div so that it's not hidden behind other elements

## v1.1.2

- Inline the SVG styles so they aren't overwritten by other elments on the
  page
- Inline TrackControl svg styles so they aren't overwritten by page css
  settings
- Clear gene annotation graphics before redrawing

## v1.1.1

- Fixed export track data bug in heatmaps that are not combined tracks

## v1.1.0

- Check whether the tileset_info specifies that the tiles should be mirrored
- Added data export feature
- Added showMousePosition and showMouseTooltip to horizontal-bar-track

## v1.0.4

- Zoom through the viewport projection

## v1.0.3

- Fixed cross rule bug

## v1.0.2

- Added vertical divergent bar tracks
- Fixed export in SVG
- Fix mouseover error when trackrenderer hasn't been initialized yet
- Added zoomFixed option to the top level of the viewconf
- Use transpiled version of `mixwith.js`
- Add options to change the background of the label and colorbar

## v1.0.1 (2018-06-14)

- Fixed background export in SVG
- Turned off line mouseover by default

## v1.0.0-alpha.12

- Fixed long loading bug on zoomed in genes

## v1.0.0-alpha.11

- Fixed gene stretching issues

## v1.0.0-alpha.10

- Fixed background rendering after resizing
- Fixed viewconf export link (use state.viewconf vs props.viewconf)

## v1.0.0-alpha.9

- Fixed lock value scales

## v1.0.0-alpha.8

- Fixed tooltip scrollbar appearance
- Fixed context menu appearing issue

## v1.0.0-alpha.7

- Fixed scrolling bug when multiple higlass components are on a single page
- Fixed hover bug in combined tracks

## v1.0.0-alpha

- Added triangles to genes
- Preliminary authentication support
- Added track for displaying gigapixel images
- Added GeoJSON track and updated OSM track
- Added mouseMoveZoom event to public API
- Fixed and extended pubSub module
- Added flexible per-track crosshair
- Fixed and robustified range selection API
- Display error message on error
- Don't error when displaying menus when invalid track type is
  entered
- Added an endpoint for sharing view configs as a link (`shareViewConfigAsLink()`) and exporting them as png and svg (`get('png' || 'svg')`)
- Simplified `hglib` API
- Updated third-party libs to get rid of deprecation warnings for React v16
- Fixed small bug in placing rules
- Display error when failing to retrieve tilesetInfo

* Added support for cross-section tracks

- Rendering improvements

## v0.10.22 (2018-02-22)

- Added options to change the fill color of bedlike tracks

## v0.10.21 (2018-02-21)

- Exposed the ChromosomeInfo structure as part of the hglib API

## v0.10.20 (2018-02-??

- Rendering improvements

## v0.10.20 (2018-02-20)

- Fixed api variable in HiGlassComponent
- Fixed relToAbsChromPos so that it converts locations to numbers before
  adding
- Added strokeWidth as an option to the viewport projection track

## v0.10.19 (2018-02-11)

- Fixed the 2D chromosome labels track

## v0.10.18 (2018-02-11)

- Fixed Horizontal2DTilesTrack

## v0.10.16 (2018-

- Don't show the "Strange tileData" warnings
- Pegged bootstrap to version 3.3.7

## v0.10.16 (2018-02-01)

- Fixed a bug during active range selection when the _select_ mouse tool is deactivated

## v0.10.15 (2018-01-30)

- Added the vertical bed-like track

## v0.10.13 (2018-01-25)

- Added the multivec track

## v0.10.12 (2018-01-21)

- Fixed pseudocounts in linear-scaled heatmaps

## v0.10.12 (2018-01-20)

- Fixed get scale bug

## v0.10.11 (2018-01-17)

- Fixed non-draggable views bug

## v0.10.10 (2018-01-17)

- Default to log scaling if there are negative values
- Fixed the custom colormap
- Fix the gene annotations color changing
- Fixed two regressions regarding the viewport projections

## v0.10.9 (2018-01-13)

- Skipping a version because the latest version wasn't specified in
  package.json

## v0.10.8

- Skipping a version because the latest version wasn't specified in
  package.json

## v0.10.7 (2018-01-13)

- Show current data resolution in tiled sets containing raw resolutions rather
  than zoom levels

## v0.10.6 (2017-12-28)

- Load ResizeSensors after the element is attached to the DOM tree
- Added DivergentBarTrack
- Fixed submenu hiding bug

## v0.10.5 (2017-12-27)

- Fixed bug in TrackRenderer.setUpInitialScales where updating the view with
  new equivalent initial domains and different dimensions led to the view being
  misplaced
- Added z-index to popup menus

## v0.10.4 (2017-12-16)

- Fixed a bug in zoomToData
- New API call for setViewConfig
- New API call for zoomToDataExtent

## v0.10.3 (2017-12-13)

- Don't include a colon if the port is 80
- Added an option to clear the view
- Exclude NaN values when setting the valueScale
- Fixed bug related to displaying empty matrix tiles

## v0.10.2 (2017-12-12)

- Fixed a bug in loading tileset info that isn't there
- Better error handling on internal server error
- Removed functionless menu item

## v0.10.1 (2017-12-05)

- Fixed bug in Bedlike tracks that don't have a header

## v0.10.0 (2017-12-05)

- Change track type from the config menu
- Initial framework for divided by tracks
- Y-positioned bed-like tracks

## v0.9.16 (2017-

- Fixed undefined error when toggling genome position search box

## v0.9.15 (2017-11-22)

- Fixed bug where newly selected annotations weren't being used
- Added the hideHeader option
- Added a warning for malformed gene annotations
- Free up webgl renderer resources when unmount
- Minor CSS cleanup
- Fix resizing bug that appears after closing a view
- Warn if there are no track source servers specified in the viewconf

## v0.9.14 (2017-11-11)

- Show labels on bar chart

## v0.9.13 (2017-11-09)

- Fixed gene position searching regression

## v0.9.12 (2017-11-08)

- Fix inter-chromosomal searches (chr1-chr2)

## v0.9.11 (2017-11-08)

- Fix gene annotation coloring bug
- Fix menu clash error that occurs when a center track is specified
  without a combined track
- Zoom into entire chromosomes by just entering its name

## v0.9.10 (2017-11-01)

- Fixed d3 brush Error: <rect> attribute height: Expected length, "Infinity"
- Fixed scale initialization error
- Added back heatmap value scaling
- Fixed horizontal heatmap multires tile loading
- Better point export

## v0.9.9 (2017-11-01)

- Fix SVG bar chart export
- Fixed network error on SVG export again (from v0.8.44)

## v0.9.8 (2017-10-31)

- Switch back to minified build

## v0.9.7 (2017-10-31)

- Initialize scales when viewconfig is loaded rather than on
  handleScalesChanged

## v0.9.6 (2017-10-31)

- Faulty build (package.json wasn't there)

## v0.9.5 (2017-10-31)

- Fix visual clash of the center track's context menu and the colormap
- Make visualization of 2D annotations more flexible: stroke width and fill / stroke opacity can be changed
- Create debug output files

## v0.9.4 (2017-10-26)

- Reintroduced value scale serialization fix
- Fixed HorizontalHeatmapExport
- Added a minimum width to 2D annotations
- Added SVG export for 2d-rectangle-domains track

## v0.9.3 (2017-10-23)

- Removed console log statement

## v0.9.2 (2017-10-23)

- Fixed the build script to copy hglib.css rather than style.css

## v0.9.1 (2017-10-23)

- Add support for vertical bar tracks
- Fixed .travis.yml release issue

## v0.9.0 (2017-10-21)

- Add 1D and 2D range selection
- Add support for SASS
- Add support for CSS Modules
- Update visuals of the context menu and view header
- Integrate search bar into view header
- Add ESLint and adhere to consistent code style
- (Fix #135) - Colorbar moves with the track when it's being resized
- (Fix #126) - Gene annotations shouldn't overlap on vertical tracks anymore
- Keep track controls visible if config menu is active
- Show child menus above the parent if there isn't enough space on the bottom
- Add port number when exporting viewconfs from a non-standard port
- Support arbitrary resolutions in heatmaps

## v0.8.44

- Redraw TiledPixiTracks after the tileset info has been received
- Remove value scale locks on handleCloseTrack
- Check that tiledPlot is defined in createSVG to fix the export
  failing when there's two side-by-side by views created after closing
  one
- Fixed the "Failed: network error" issue in chrome by changing the
  "download" function in utils.js

## v0.8.43

- More fixes for SVG output for bedlike tracks

## v0.8.42

- Fixed SVG output for bedlike tracks

## v0.8.41

- Fixed chromosome grid color bug
- Fixed chromosome grid loading with many values bug

## v0.8.40

- Fixed value scale locking bug

## v0.8.37

- Fixed center track label background oddness (#144)

## v0.8.36

- (fix #146) Fixed value scale locking serialization bug
- Fixed gene annotation SVG export
- Fixed chromosome ticks SVG export

## v0.8.35

- Fixed colorbar hiding bug (Issue #131)

## v0.8.34

- Fixed horizontal heatmap loading after the adjustable color scale changes
- Fixed vertical heatmap loading
- Fixed vertical heatmap colorscale brush in LeftTrackModifier

## v0.8.33

- Removed the outside colorbar labels option (it's a little
  ambiguous on the right side since the labels will be adjacent
  to the other axis elements.

## v0.8.32

- Removed tests from package.json so that build completes (tests fail on
  travis for some reason)

## v0.8.31

- Add a color limit selection to the Heatmap track in HiGlass

## v0.8.30

- Cherry picked the BedLikeTrack from the circle branch

## v0.8.28

- Fixed dependencies (peer and normal)
- Fixed other minor issues with `package.json`

## v0.8.27

- Fixed bug wher the "Loading" sign remained with 1D point tracks

## v0.8.26

- Different mapbox style options

## v0.8.25

- Hidden OSM tiles
- Customizeable osm width

## v0.8.24

- Major performance improvements for Gene annotations and horizontal points
- Fixed bug in searching for genome positions with a space at one of the ends
- Added the OSM tiles

## v0.8.23

- Don't show chromosome sizes as a separate track

## v0.8.22 - 2017-07-13

- Safari add track bug fix
- Backwards compatibility on selectable chromosome axis tracks

## v0.8.21 - 2017-07-10

- Fixed the default transformation for horizontal tracks

## v0.8.20 - 2017-07-10

- Fix label display

## v0.8.19 - 2017-07-10

- Added the ability to select different transformations

## v0.8.18 - 2017-06-29

- Fixed custom colormap picker
- Fixed overlayed track addition on double click

## v0.8.17 - 2017-06-28

- Performance improvements

## v0.8.16 - 2017-06-27

- Fixed a regression where closing views didn't remove the associated PIXI
  Components
- Increased the drag timeout time to 5 seconds

## v0.8.15 - 2017-06-26

- Lowered the maximum number of tiles retrieved at once to 20

## v0.8.14 - 2017-06-26

- Increase the maximum number of tiles retrieved at once to 40

## v0.8.13 - 2017-06-26

- Option to draw borders around tracks
- Option to change the stroke, fill colors and opacity of the
  horizontal-2d-rectangle-domains track

## v0.8.12 - 2017-06-26

- Hide overflow track handles

## v0.8.11 - 2017-06-26

- Fixed double click track addition bug
- Mask view boundaries so that when the tracks are too large
  to fit inside, they don't overflow outside of their view
- Added favicon

## v0.8.10 - 2017-06-25

- Multiple tileset selection
- Disabled zooming on scrolling fix

## v0.8.9

- Make sure that the zoomable div matches the size of the container

## v0.8.8 - 2017-06-20

- Don't start zooming when scrolling into a HGC

## v0.8.7 - 2017-06-18

- Decreased the maximum colorbar height
- Made the draggable div handles more transparent
- Lowered the minimum height for chromosome axes

## v0.8.6 - 2017-06-18

- Fixed a bug where the HG Component would automatically and indefinitely
  increase in size

## v0.8.5 - 2017-06-16

- Fixed view linking bug (regression)
- Added horizontal and vertical 2D domains tracks

## v0.8.4 - 2017-06-12

- Include a limit in the tilesets query so that all results are returned

## v0.8.3 - 2017-06-06

- Fixed a regression where adding new tracks doesn't work

## v0.8.2 - 2017-06-01

- Move hglib.css to dist/styles rather than dist/

## v0.8.1 - 2017-06-01

- Changed package.json to create hglib.css rather than style.css

## v0.8.0 - 2017-06-01

- Switched to webpack 2
- Various warning fixes in the code
- Pull chromsizes from the tilesets table instead
- Remove the chroms table and app

## v0.7.3 - 2017-05-23

- Added stroke width as a property of line tracks
- Fixed view layout bug caused by the "i" member of the layout not
  matching the view's uid
- Fixed resizing so that vertical changes get handled immediately

## v0.7.2

- Added purple and turquoise colors
- Added an option to control the label opacity

## v0.7.1

- Added horizontal and vertical track viewport projections
- Bug fix where assembly name gets removed from track label

## v0.7.0

- Added an assembly selector to the GenomePositionSearchBox
- Prefix track names with their assembly

## v0.6.9

- Lower the default resolution of lines for performance reasons
- Added outsideLeft, outsideRight, outsideTop and outsideBottom
  as available axis positions

## v0.6.8

- Component sizes are adjsuted on component load
- Genome position search box styling is set to not
  have a bottom margin

## v0.6.7

- Unbounded functionality to increase the size of the layout if new tracks are
  added which increase its size
- Configurable track label background opacity
- Fixed: vertical colorbar label mirroring

## v0.6.6

- Bug fix: closing a track which had a value scale lock with another track now
  works

## v0.6.5

- Bug fix: tracks rendered with locked scale, rather than just the colorbar
- Bug fix: locked line scales
- Bug fix: assorted other track locking, scale and colorbar bugs

## v0.6.4

- Added value scale locking
- Fixed bug where newly added heatmaps didn't render (syncTrackObjects needs
  to call applyZoomTransform)
- Fixed bug where new chromosome axis didn't appear after being added - Had to call animate after the chromosome info was received

## v0.6.3

- Added colorbar for Heatmaps
- Draw scales on the outside of the linear tracks
- Added the SquareMarkerTrack

## v0.6.2

- Scale tracks from minimum to maximum value, rather than starting at 0

## v0.6.1

- Fixed a minor issue with chromosome labels not being exported

## v0.6.0

- Automatically draw the 2D grid after the data is loaded
- Add animated zoom transitions
- Add public BEDPE-like API to navigate to a given location
- SVG export
- Testing using Karma
- (Might have been in a different release) Default to interpolation-less rendering

## v0.5.16

- Fixed resizing bug

## v0.5.15

- Added mm9 chromosome labels
- Draw chromosome labels on reload
- Take name from track options

## v0.5.14

- Revert the initialXDomain changes Fritz introduced because they were causing
  issues with faithful reproduction of viewconfs
- Change 'tilesetInfo not loaded message' to 'loading...' until we either get
  an error or the tileset is loaded
- Omit certain fields from JSON export (HiGlassComponenent.getViewsAsString)

## v0.5.12

- Fixed export viewconfig link bug

## v0.5.11

- Added the fall colormap and made it the default

## v0.5.10

- Fix Chromosome2DAnnotations not being drawn by calling draw after the
  ChromosomeInfo is loaded
- Zoom to the currently visible data
- Use the minimum position to load data that is not located at the origin
- Viewconf downloads work on Firefox
- Alert when trying to project a viewport on the same view
- Resize handle positions fixed in Firefox
- Track config button icons fixed in Firefox
- Only redraw in timedUpdate if track positions have changed
- Fixed top and left axis not appearing bug
- Fixed chromosome horizontal labels not appearing
- Show minValue pixels by scaling from minValue to maxValue + minValue and
  adding minValue to each pixel
- Fix viewport projection error when new viewconfig is passed

## v0.5.9

- Labels outside of the bounds of a track
- Label colors

## v0.5.8

- A host of performance improvements

## v0.5.7

- Empty accidental release

## v0.5.6

- Add log scaling to line tracks
- Add colors to line tracks
- Add width option to 2D grid
- Add color option to 2D grid

## v0.5.5

- Add per-view `zoomFixed` settings
- Added configurable viewport projection colors (projectionFillColor,
  projectionStrokeColor)
- Added an empty .npmignore to prevent it from excluding the dist/
  directory specified in the .gitignore
- Enhance 2D annotations by supporting RGBA, fill and stroke-dependent coloring,
  and locus-wise min width / height definitions
- Remove builds. Use NPM

## v0.5.4

- Fixed bug related to the selection of the plot type
- Update existing tracks before adding new ones in syncTrackObjects
- Removed the "Move up" menu item
- Deep copy incoming viewconfs so that changing them outside of the component
  leads to an update
- Added onLocationChanged event listener

## v0.5.3

- Forgot to bump the version number in 0.5.2

## v0.5.2

- Don't draw data that extends beyond the end of the assembly
- Fixed bug where data was being hidden in empty (all 0) tiles - Changed minVisibleValue and maxVisibleValue in TiledPixiTrack
- Label the horizontal and vertical line tracks by default

## v0.5.1

- Configurable gene annotation colors
- Added chromosome annotations tracks for programmatically addeable
  annotations
- Fixed the 'Cannot read property 0 of undefined' bug when tileset info is
  inaccessible
- Remove track resize handles when the component isn't editable
- Fix bug associated with setting a new initial[X/Y]Domain where the
  cumulativeCenterOffset wasn't being reset
- Bug fix where if a view doesn't have a uid we should assign it one

## v0.5.0

- Default to 12 columns
- Display a warning if tileset info isn't found
- Use 16bit floats for heatmap data

## v0.4.40

- Remove default colormap from viewconfig

## v0.4.39

- Switch cog and close buttons

## v0.4.33

- New header colors

## v0.4.32

- Reduced the number of tiles requested by the horizontal heatmap track
- Removed console log statements

## v0.4.31

- Fixed regression and compatibility change with new zoom and location locking
- Fixed regression in the selection dragging

## v0.4.30

- Added a minimum width to left-axis so that it doesn't only show the last two
  digits by default

* Added horizontal and vertical heatmaps

- Styling changes for the Configure track controls
- Fixed the bug with AddTrackMenu cancel button turning black by properly
  increasing the number of visible tilesets in TilesetFinder
- Added options to allow flipping horizontal and vertical charts
- Fixed NaN prefix bug
- Fixed invalid negative value attributes for <rect> bug

## v0.4.29

- Moved default heatmap information to lower right hand corner
- Fixed a bug which distorted the view when initialized with an initial X
  scale and Y scale
- Added white to red, white to green and white to blue scales
- Added axes for the 1D tracks
- Took the ID out of the view header
- Added a white border behind the track controls

## v0.4.28

- Fixed critical regression where track replacement wasn't working because
  newly created tracks didn't have their options set
- Fixed a regression where track movement wasn't working because TiledPlot
  wasn't being updated
- Increase the size of the tileset selector

## v0.4.27

- Changed config.js Chromosome Labels to Chromosome Axis
- Fixed default option setting so that it doesn't override provided options
- Adding zoom limit option to heatmap
- Add current resolution to the track label
- Fixed regression caused by "Fast redraw by tiling commit"
- Hitting enter in the genome position search box initiates a search

## v0.4.26

- Fixed close button

## v0.4.25

- Fractional zoom lock
- Faster config menu loading
- Faster track addition by limiting the udpates of TiledPlot (using
  shouldComponentUpdate)

## v0.4.21

- Chromosome grid positions start at position 1
- Export link includes 'app'

## v0.4.20

- Changed tile API location to use included server value rather than
  prepending '//'

## v0.4.19

- Removed dist directory from .gitignore

## v0.4.18

- Use production react in the build
- Added dist to .gitignore

## v0.4.17

- Updated default view config
- Wider ticks

## v0.4.16

- Fritz's public API

## v0.4.15

- Fritz's lazy animation
- Fritz's public API
- Minimum height for tracks can be specified in track type definition in
  config.js
- New chromosome 2D grid (for hg19)
- New chromosome 1D axis (for hg19)
- New chromosome horizontal axis (for hg19)

* larger change

- minor change<|MERGE_RESOLUTION|>--- conflicted
+++ resolved
@@ -1,6 +1,7 @@
 ## v1.4.0
 
 - Add new public event `cursorLocation`. See [`docs/examples/apis/cursor-location.html`](docs/examples/apis/cursor-location.html) for an example.
+- Added ability to define label margins
 
 ## v1.3.0
 
@@ -11,12 +12,7 @@
 - Added nesting to the tileset finder so that tilesets can be grouped together into categories
 - Added the `axisLabelFormatting` option to 1d quantitative tracks
 - Added support for overlay tracks
-<<<<<<< HEAD
 - Added support for click event handling of 1D and 2D annotations from `1d-annotation` and `chromosome-2d-annotations` tracks
-=======
-- Added ability to define label margins
-- Minor bug fix wherein valueScaleMin and valueScaleMax weren't used when set to 0
->>>>>>> 6ae4d01c
 - Cloned views split vertically first (#259)
 - Change component height when a new viewconf is passed in
 - Add a fudge factor to ensure that the entire view is shown in the grid layout
