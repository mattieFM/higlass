--- conflicted
+++ resolved
@@ -6,14 +6,9 @@
 - Make view spacing adjustable via initialization options. See [/docs/examples/others/adjust-view-spacing.html](/docs/examples/others/adjust-view-spacing.html) for an example.
 - Add a new option to tracks that support axis: `axisMargin` to add some margin to an axis. See [docs/examples/viewconfs/axis-margin.json](docs/examples/viewconfs/axis-margin.json) for an example
 - Add a new option to BarTrack for drawing a demarcation line at the bottom of the track, i.e., at the zero value. See [`/apis/svg.html?/viewconfs/bar-zero-line.json`](/apis/svg.html?/viewconfs/bar-zero-line.json) for an example.
-<<<<<<< HEAD
-- Fixed an issue preventing `hgApi.setTrackValueScaleLimits` from setting `0` as a value scale limit.
-- Fix an issue with small offsets when exporting bar tracks to SVG
-=======
 - Fixed an issue with small offsets when exporting bar tracks to SVG
 - Fixed an issue where bars in a `BarTrack` related to values higher than `valueScaleMax` were not drawn.
 - Fixed an issue with `hgApi.setTrackValueScaleLimits`
->>>>>>> 0cfb1402
 - Fix #291: allow web page scrolling when zoomFixed is set to true
 - Fix #578: BarTrack SVG export overplotting error.
 
