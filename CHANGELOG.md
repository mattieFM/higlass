## v1.4.0

- Add new public event `cursorLocation`. See [`docs/examples/apis/cursor-location.html`](docs/examples/apis/cursor-location.html) for an example.


## v1.3.1

- Changed `defaultOptions` to `defaultTrackOptions` in the hglib.viewer options.
- Clear mouse position indicator when leaving the root dom element, on blurring the window, and when no track is hovered

## v1.3.0

- Added `TiledPixiTrack.on` event handler to listen to data changes
- Added several API endpoints: `getComponent()`, `setAuthHeader()`, `getAuthHeader()`,
- Added export of several utility functions: `waitForJsonComplete()`, `waitForTilesLoaded()`, `waitForTransitionsFinished()`, `mountHGComponent()`, `getTrackObjectFromHGC()`
- Added the ability to specify default track options through the API
- Added nesting to the tileset finder so that tilesets can be grouped together into categories
- Added the `axisLabelFormatting` option to 1d quantitative tracks
- Added support for overlay tracks
- Added support for click event handling of 1D and 2D annotations from `1d-annotation` and `chromosome-2d-annotations` tracks
- Cloned views split vertically first (#259)
- Change component height when a new viewconf is passed in
- Add a fudge factor to ensure that the entire view is shown in the grid layout
- Refactored the pub-sub service to avoid implicit global event listening
- Fix a minor visual glitch in the gene annotation track
- Expose `mix()` from `mixwith` to plugin tracks
<<<<<<< HEAD
- Fix several issue with SVG export
- Minor bug fix wherein valueScaleMin and valueScaleMax weren't used when set to 0
- Fix #401
- Fix #395
- Fix #360
=======
- Support different aggregation modes (mean, min, max, std) for bigWig files
>>>>>>> 4a21547e

## v1.2.8

- Added `editable` as a possible option to hglib.viewer()
- Enabled arbitrary tile resolution in HeatmapTiledPixiTrack. It just needs to receive `bins_per_dimension` in the tileset info. Otherwise it defaults to 256.

## v1.2.6

- Fixed trackSourceServer export
- Fixed BedLikeTrack errors being thrown

## v1.2.5

- Fix remote viewConf loading in HiGlassComponent

## v1.2.4

- Fix #322
- Fix missing update of the value scale upon rerendering
- Fix absToChr and chrToAbs of the ChromInfo API
- Fixed a nasty rendering bug in the chrom labels track

## v1.2.3

- Fixed line inversion issue (#268)
- Fixed fetched area size mismatch issue on mouseover
- Added mouseover text to UI elements
- Upgraded to webpack 4
- Started building hglib.js and hglib.min.js
- Support for searching for gene names with dashes
- Sort tilesets alphabetically (#256)
- Fixed zoom linking issues (#251, #76)

## v1.2.1 and v1.2.2

- Accidental releases. Please ignore.

## v1.2.0

- Add 1D heatmap track (#303): Alternative visual representation of 1D bigwig tracks. See https://github.com/higlass/higlass/pull/303 and https://github.com/higlass/higlass/blob/develop/docs/examples/1d-heatmap-track.html for an example.

![1D Heatmap Track](https://user-images.githubusercontent.com/932103/43858298-a7463ece-9b1b-11e8-9da4-a6fccdde2406.png "1D Heatmap Track")

- Add fixing y-scale of 1D data tracks (#297). See https://github.com/higlass/higlass/pull/297 and https://github.com/higlass/higlass/blob/develop/docs/examples/api-set-track-value-scale-limits.html for an example.
- Add JS-API for resetting the viewport back to the initial x and y domains in the viewconfig (#289)
- Add JS-API for adjusting the margin of the HiGlass instance (#286). See https://github.com/higlass/higlass/pull/286 for an example.
- Add JS-API for getting the min and max value of a track (#298). See https://github.com/higlass/higlass/blob/develop/docs/examples/api-get-min-max-value.html for an example.
- Enhance bed track (#278): support value encoding as the `y` offset or `color`. See https://github.com/higlass/higlass/pull/278 for an example.
- Enhance gene annotation track (#314): See https://github.com/higlass/higlass/pull/314 and https://github.com/higlass/higlass/blob/develop/docs/examples/gene-annotations.html for an example.

![Enhanced Gene Annotation Track](https://user-images.githubusercontent.com/932103/44225400-70b7f500-a15b-11e8-9656-d2ba161bccf7.png "Enhanced Gene Annotation Track")

- Enhance chrom label track (#305): add support for adjusting the font size, font alignment, and font outline to use space more economically. See https://github.com/higlass/higlass/pull/305 and https://github.com/higlass/higlass/blob/develop/docs/examples/chromosome-labels.html for an example.

![Enhanced Chrom Label Track](https://user-images.githubusercontent.com/932103/43924834-9baaf4c8-9bf3-11e8-8167-1ce1dce70849.png "Enhanced Chrom Label Track")

- Enhance bar track (#304): add color and gradient encoding plus diverging tracks. See https://github.com/higlass/higlass/pull/304 and https://github.com/higlass/higlass/blob/develop/docs/examples/bar-track-color-range.html for an example.

![Enhanced Bar Track](https://user-images.githubusercontent.com/932103/43865156-c00aa53a-9b2f-11e8-9213-bfd0af04f491.png "Enhanced Bar Track")

- Expose `absToChr` and `chrToAbs` API on `ChromInfo` (#283 and #307)
- Upgrade to React `v16.5`
- Removed numjs (#320)
- Update tool tip appearance (#309)
- Make resize handle fade out and in upon mouse enter of a draggable div
- Enlarge resize handle upon mouse enter
- Remove all tracks from the 'whole' window when clearing the view
- Fix viewport projection issue when there are vertical and horizontal rules
- Fix colorbar positioning bug
- Fix #317 (moving gene positions)
- Fix #263
- Fix #245: track type selection bug
- Fix #262: zoom to data extent issue

## v1.1.5

- Merge'd Chuck's PR for adding 'same-origin' to fetch request headers
- Fixed a bug where a view without a layout is created with a width of 1

## v1.1.4

- Fix the checkAllTilesetInfoReceived function so that it ignores left and top
  axis tracks
- First release to be registered with Zenodo

## v1.1.3

- Add z-index to mouseover div so that it's not hidden behind other elements

## v1.1.2

- Inline the SVG styles so they aren't overwritten by other elments on the
  page
- Inline TrackControl svg styles so they aren't overwritten by page css
  settings
- Clear gene annotation graphics before redrawing

## v1.1.1

- Fixed export track data bug in heatmaps that are not combined tracks

## v1.1.0

- Check whether the tileset_info specifies that the tiles should be mirrored
- Added data export feature
- Added showMousePosition and showMouseTooltip to horizontal-bar-track

## v1.0.4

- Zoom through the viewport projection

## v1.0.3

- Fixed cross rule bug

## v1.0.2

- Added vertical divergent bar tracks
- Fixed export in SVG
- Fix mouseover error when trackrenderer hasn't been initialized yet
- Added zoomFixed option to the top level of the viewconf
- Use transpiled version of `mixwith.js`
- Add options to change the background of the label and colorbar

## v1.0.1 (2018-06-14)

- Fixed background export in SVG
- Turned off line mouseover by default

## v1.0.0-alpha.12

- Fixed long loading bug on zoomed in genes

## v1.0.0-alpha.11

- Fixed gene stretching issues

## v1.0.0-alpha.10

- Fixed background rendering after resizing
- Fixed viewconf export link (use state.viewconf vs props.viewconf)

## v1.0.0-alpha.9

- Fixed lock value scales

## v1.0.0-alpha.8

- Fixed tooltip scrollbar appearance
- Fixed context menu appearing issue

## v1.0.0-alpha.7

- Fixed scrolling bug when multiple higlass components are on a single page
- Fixed hover bug in combined tracks

## v1.0.0-alpha

- Added triangles to genes
- Preliminary authentication support
- Added track for displaying gigapixel images
- Added GeoJSON track and updated OSM track
- Added mouseMoveZoom event to public API
- Fixed and extended pubSub module
- Added flexible per-track crosshair
- Fixed and robustified range selection API
- Display error message on error
- Don't error when displaying menus when invalid track type is
  entered
- Added an endpoint for sharing view configs as a link (`shareViewConfigAsLink()`) and exporting them as png and svg (`get('png' || 'svg')`)
- Simplified `hglib` API
- Updated third-party libs to get rid of deprecation warnings for React v16
- Fixed small bug in placing rules
- Display error when failing to retrieve tilesetInfo

* Added support for cross-section tracks

- Rendering improvements

## v0.10.22 (2018-02-22)

- Added options to change the fill color of bedlike tracks

## v0.10.21 (2018-02-21)

- Exposed the ChromosomeInfo structure as part of the hglib API

## v0.10.20 (2018-02-??

- Rendering improvements

## v0.10.20 (2018-02-20)

- Fixed api variable in HiGlassComponent
- Fixed relToAbsChromPos so that it converts locations to numbers before
  adding
- Added strokeWidth as an option to the viewport projection track

## v0.10.19 (2018-02-11)

- Fixed the 2D chromosome labels track

## v0.10.18 (2018-02-11)

- Fixed Horizontal2DTilesTrack

## v0.10.16 (2018-

- Don't show the "Strange tileData" warnings
- Pegged bootstrap to version 3.3.7

## v0.10.16 (2018-02-01)

- Fixed a bug during active range selection when the _select_ mouse tool is deactivated

## v0.10.15 (2018-01-30)

- Added the vertical bed-like track

## v0.10.13 (2018-01-25)

- Added the multivec track

## v0.10.12 (2018-01-21)

- Fixed pseudocounts in linear-scaled heatmaps

## v0.10.12 (2018-01-20)

- Fixed get scale bug

## v0.10.11 (2018-01-17)

- Fixed non-draggable views bug

## v0.10.10 (2018-01-17)

- Default to log scaling if there are negative values
- Fixed the custom colormap
- Fix the gene annotations color changing
- Fixed two regressions regarding the viewport projections

## v0.10.9 (2018-01-13)

- Skipping a version because the latest version wasn't specified in
  package.json

## v0.10.8

- Skipping a version because the latest version wasn't specified in
  package.json

## v0.10.7 (2018-01-13)

- Show current data resolution in tiled sets containing raw resolutions rather
  than zoom levels

## v0.10.6 (2017-12-28)

- Load ResizeSensors after the element is attached to the DOM tree
- Added DivergentBarTrack
- Fixed submenu hiding bug

## v0.10.5 (2017-12-27)

- Fixed bug in TrackRenderer.setUpInitialScales where updating the view with
  new equivalent initial domains and different dimensions led to the view being
  misplaced
- Added z-index to popup menus

## v0.10.4 (2017-12-16)

- Fixed a bug in zoomToData
- New API call for setViewConfig
- New API call for zoomToDataExtent

## v0.10.3 (2017-12-13)

- Don't include a colon if the port is 80
- Added an option to clear the view
- Exclude NaN values when setting the valueScale
- Fixed bug related to displaying empty matrix tiles

## v0.10.2 (2017-12-12)

- Fixed a bug in loading tileset info that isn't there
- Better error handling on internal server error
- Removed functionless menu item

## v0.10.1 (2017-12-05)

- Fixed bug in Bedlike tracks that don't have a header

## v0.10.0 (2017-12-05)

- Change track type from the config menu
- Initial framework for divided by tracks
- Y-positioned bed-like tracks

## v0.9.16 (2017-

- Fixed undefined error when toggling genome position search box

## v0.9.15 (2017-11-22)

- Fixed bug where newly selected annotations weren't being used
- Added the hideHeader option
- Added a warning for malformed gene annotations
- Free up webgl renderer resources when unmount
- Minor CSS cleanup
- Fix resizing bug that appears after closing a view
- Warn if there are no track source servers specified in the viewconf

## v0.9.14 (2017-11-11)

- Show labels on bar chart

## v0.9.13 (2017-11-09)

- Fixed gene position searching regression

## v0.9.12 (2017-11-08)

- Fix inter-chromosomal searches (chr1-chr2)

## v0.9.11 (2017-11-08)

- Fix gene annotation coloring bug
- Fix menu clash error that occurs when a center track is specified
  without a combined track
- Zoom into entire chromosomes by just entering its name

## v0.9.10 (2017-11-01)

- Fixed d3 brush Error: <rect> attribute height: Expected length, "Infinity"
- Fixed scale initialization error
- Added back heatmap value scaling
- Fixed horizontal heatmap multires tile loading
- Better point export

## v0.9.9 (2017-11-01)

- Fix SVG bar chart export
- Fixed network error on SVG export again (from v0.8.44)

## v0.9.8 (2017-10-31)

- Switch back to minified build

## v0.9.7 (2017-10-31)

- Initialize scales when viewconfig is loaded rather than on
  handleScalesChanged

## v0.9.6 (2017-10-31)

- Faulty build (package.json wasn't there)

## v0.9.5 (2017-10-31)

- Fix visual clash of the center track's context menu and the colormap
- Make visualization of 2D annotations more flexible: stroke width and fill / stroke opacity can be changed
- Create debug output files

## v0.9.4 (2017-10-26)

- Reintroduced value scale serialization fix
- Fixed HorizontalHeatmapExport
- Added a minimum width to 2D annotations
- Added SVG export for 2d-rectangle-domains track

## v0.9.3 (2017-10-23)

- Removed console log statement

## v0.9.2 (2017-10-23)

- Fixed the build script to copy hglib.css rather than style.css

## v0.9.1 (2017-10-23)

- Add support for vertical bar tracks
- Fixed .travis.yml release issue

## v0.9.0 (2017-10-21)

- Add 1D and 2D range selection
- Add support for SASS
- Add support for CSS Modules
- Update visuals of the context menu and view header
- Integrate search bar into view header
- Add ESLint and adhere to consistent code style
- (Fix #135) - Colorbar moves with the track when it's being resized
- (Fix #126) - Gene annotations shouldn't overlap on vertical tracks anymore
- Keep track controls visible if config menu is active
- Show child menus above the parent if there isn't enough space on the bottom
- Add port number when exporting viewconfs from a non-standard port
- Support arbitrary resolutions in heatmaps

## v0.8.44

- Redraw TiledPixiTracks after the tileset info has been received
- Remove value scale locks on handleCloseTrack
- Check that tiledPlot is defined in createSVG to fix the export
  failing when there's two side-by-side by views created after closing
  one
- Fixed the "Failed: network error" issue in chrome by changing the
  "download" function in utils.js

## v0.8.43

- More fixes for SVG output for bedlike tracks

## v0.8.42

- Fixed SVG output for bedlike tracks

## v0.8.41

- Fixed chromosome grid color bug
- Fixed chromosome grid loading with many values bug

## v0.8.40

- Fixed value scale locking bug

## v0.8.37

- Fixed center track label background oddness (#144)

## v0.8.36

- (fix #146) Fixed value scale locking serialization bug
- Fixed gene annotation SVG export
- Fixed chromosome ticks SVG export

## v0.8.35

- Fixed colorbar hiding bug (Issue #131)

## v0.8.34

- Fixed horizontal heatmap loading after the adjustable color scale changes
- Fixed vertical heatmap loading
- Fixed vertical heatmap colorscale brush in LeftTrackModifier

## v0.8.33

- Removed the outside colorbar labels option (it's a little
  ambiguous on the right side since the labels will be adjacent
  to the other axis elements.

## v0.8.32

- Removed tests from package.json so that build completes (tests fail on
  travis for some reason)

## v0.8.31

- Add a color limit selection to the Heatmap track in HiGlass

## v0.8.30

- Cherry picked the BedLikeTrack from the circle branch

## v0.8.28

- Fixed dependencies (peer and normal)
- Fixed other minor issues with `package.json`

## v0.8.27

- Fixed bug wher the "Loading" sign remained with 1D point tracks

## v0.8.26

- Different mapbox style options

## v0.8.25

- Hidden OSM tiles
- Customizeable osm width

## v0.8.24

- Major performance improvements for Gene annotations and horizontal points
- Fixed bug in searching for genome positions with a space at one of the ends
- Added the OSM tiles

## v0.8.23

- Don't show chromosome sizes as a separate track

## v0.8.22 - 2017-07-13

- Safari add track bug fix
- Backwards compatibility on selectable chromosome axis tracks

## v0.8.21 - 2017-07-10

- Fixed the default transformation for horizontal tracks

## v0.8.20 - 2017-07-10

- Fix label display

## v0.8.19 - 2017-07-10

- Added the ability to select different transformations

## v0.8.18 - 2017-06-29

- Fixed custom colormap picker
- Fixed overlayed track addition on double click

## v0.8.17 - 2017-06-28

- Performance improvements

## v0.8.16 - 2017-06-27

- Fixed a regression where closing views didn't remove the associated PIXI
  Components
- Increased the drag timeout time to 5 seconds

## v0.8.15 - 2017-06-26

- Lowered the maximum number of tiles retrieved at once to 20

## v0.8.14 - 2017-06-26

- Increase the maximum number of tiles retrieved at once to 40

## v0.8.13 - 2017-06-26

- Option to draw borders around tracks
- Option to change the stroke, fill colors and opacity of the
  horizontal-2d-rectangle-domains track

## v0.8.12 - 2017-06-26

- Hide overflow track handles

## v0.8.11 - 2017-06-26

- Fixed double click track addition bug
- Mask view boundaries so that when the tracks are too large
  to fit inside, they don't overflow outside of their view
- Added favicon

## v0.8.10 - 2017-06-25

- Multiple tileset selection
- Disabled zooming on scrolling fix

## v0.8.9

- Make sure that the zoomable div matches the size of the container

## v0.8.8 - 2017-06-20

- Don't start zooming when scrolling into a HGC

## v0.8.7 - 2017-06-18

- Decreased the maximum colorbar height
- Made the draggable div handles more transparent
- Lowered the minimum height for chromosome axes

## v0.8.6 - 2017-06-18

- Fixed a bug where the HG Component would automatically and indefinitely
  increase in size

## v0.8.5 - 2017-06-16

- Fixed view linking bug (regression)
- Added horizontal and vertical 2D domains tracks

## v0.8.4 - 2017-06-12

- Include a limit in the tilesets query so that all results are returned

## v0.8.3 - 2017-06-06

- Fixed a regression where adding new tracks doesn't work

## v0.8.2 - 2017-06-01

- Move hglib.css to dist/styles rather than dist/

## v0.8.1 - 2017-06-01

- Changed package.json to create hglib.css rather than style.css

## v0.8.0 - 2017-06-01

- Switched to webpack 2
- Various warning fixes in the code
- Pull chromsizes from the tilesets table instead
- Remove the chroms table and app

## v0.7.3 - 2017-05-23

- Added stroke width as a property of line tracks
- Fixed view layout bug caused by the "i" member of the layout not
  matching the view's uid
- Fixed resizing so that vertical changes get handled immediately

## v0.7.2

- Added purple and turquoise colors
- Added an option to control the label opacity

## v0.7.1

- Added horizontal and vertical track viewport projections
- Bug fix where assembly name gets removed from track label

## v0.7.0

- Added an assembly selector to the GenomePositionSearchBox
- Prefix track names with their assembly

## v0.6.9

- Lower the default resolution of lines for performance reasons
- Added outsideLeft, outsideRight, outsideTop and outsideBottom
  as available axis positions

## v0.6.8

- Component sizes are adjsuted on component load
- Genome position search box styling is set to not
  have a bottom margin

## v0.6.7

- Unbounded functionality to increase the size of the layout if new tracks are
  added which increase its size
- Configurable track label background opacity
- Fixed: vertical colorbar label mirroring

## v0.6.6

- Bug fix: closing a track which had a value scale lock with another track now
  works

## v0.6.5

- Bug fix: tracks rendered with locked scale, rather than just the colorbar
- Bug fix: locked line scales
- Bug fix: assorted other track locking, scale and colorbar bugs

## v0.6.4

- Added value scale locking
- Fixed bug where newly added heatmaps didn't render (syncTrackObjects needs
  to call applyZoomTransform)
- Fixed bug where new chromosome axis didn't appear after being added - Had to call animate after the chromosome info was received

## v0.6.3

- Added colorbar for Heatmaps
- Draw scales on the outside of the linear tracks
- Added the SquareMarkerTrack

## v0.6.2

- Scale tracks from minimum to maximum value, rather than starting at 0

## v0.6.1

- Fixed a minor issue with chromosome labels not being exported

## v0.6.0

- Automatically draw the 2D grid after the data is loaded
- Add animated zoom transitions
- Add public BEDPE-like API to navigate to a given location
- SVG export
- Testing using Karma
- (Might have been in a different release) Default to interpolation-less rendering

## v0.5.16

- Fixed resizing bug

## v0.5.15

- Added mm9 chromosome labels
- Draw chromosome labels on reload
- Take name from track options

## v0.5.14

- Revert the initialXDomain changes Fritz introduced because they were causing
  issues with faithful reproduction of viewconfs
- Change 'tilesetInfo not loaded message' to 'loading...' until we either get
  an error or the tileset is loaded
- Omit certain fields from JSON export (HiGlassComponenent.getViewsAsString)

## v0.5.12

- Fixed export viewconfig link bug

## v0.5.11

- Added the fall colormap and made it the default

## v0.5.10

- Fix Chromosome2DAnnotations not being drawn by calling draw after the
  ChromosomeInfo is loaded
- Zoom to the currently visible data
- Use the minimum position to load data that is not located at the origin
- Viewconf downloads work on Firefox
- Alert when trying to project a viewport on the same view
- Resize handle positions fixed in Firefox
- Track config button icons fixed in Firefox
- Only redraw in timedUpdate if track positions have changed
- Fixed top and left axis not appearing bug
- Fixed chromosome horizontal labels not appearing
- Show minValue pixels by scaling from minValue to maxValue + minValue and
  adding minValue to each pixel
- Fix viewport projection error when new viewconfig is passed

## v0.5.9

- Labels outside of the bounds of a track
- Label colors

## v0.5.8

- A host of performance improvements

## v0.5.7

- Empty accidental release

## v0.5.6

- Add log scaling to line tracks
- Add colors to line tracks
- Add width option to 2D grid
- Add color option to 2D grid

## v0.5.5

- Add per-view `zoomFixed` settings
- Added configurable viewport projection colors (projectionFillColor,
  projectionStrokeColor)
- Added an empty .npmignore to prevent it from excluding the dist/
  directory specified in the .gitignore
- Enhance 2D annotations by supporting RGBA, fill and stroke-dependent coloring,
  and locus-wise min width / height definitions
- Remove builds. Use NPM

## v0.5.4

- Fixed bug related to the selection of the plot type
- Update existing tracks before adding new ones in syncTrackObjects
- Removed the "Move up" menu item
- Deep copy incoming viewconfs so that changing them outside of the component
  leads to an update
- Added onLocationChanged event listener

## v0.5.3

- Forgot to bump the version number in 0.5.2

## v0.5.2

- Don't draw data that extends beyond the end of the assembly
- Fixed bug where data was being hidden in empty (all 0) tiles - Changed minVisibleValue and maxVisibleValue in TiledPixiTrack
- Label the horizontal and vertical line tracks by default

## v0.5.1

- Configurable gene annotation colors
- Added chromosome annotations tracks for programmatically addeable
  annotations
- Fixed the 'Cannot read property 0 of undefined' bug when tileset info is
  inaccessible
- Remove track resize handles when the component isn't editable
- Fix bug associated with setting a new initial[X/Y]Domain where the
  cumulativeCenterOffset wasn't being reset
- Bug fix where if a view doesn't have a uid we should assign it one

## v0.5.0

- Default to 12 columns
- Display a warning if tileset info isn't found
- Use 16bit floats for heatmap data

## v0.4.40

- Remove default colormap from viewconfig

## v0.4.39

- Switch cog and close buttons

## v0.4.33

- New header colors

## v0.4.32

- Reduced the number of tiles requested by the horizontal heatmap track
- Removed console log statements

## v0.4.31

- Fixed regression and compatibility change with new zoom and location locking
- Fixed regression in the selection dragging

## v0.4.30

- Added a minimum width to left-axis so that it doesn't only show the last two
  digits by default

* Added horizontal and vertical heatmaps

- Styling changes for the Configure track controls
- Fixed the bug with AddTrackMenu cancel button turning black by properly
  increasing the number of visible tilesets in TilesetFinder
- Added options to allow flipping horizontal and vertical charts
- Fixed NaN prefix bug
- Fixed invalid negative value attributes for <rect> bug

## v0.4.29

- Moved default heatmap information to lower right hand corner
- Fixed a bug which distorted the view when initialized with an initial X
  scale and Y scale
- Added white to red, white to green and white to blue scales
- Added axes for the 1D tracks
- Took the ID out of the view header
- Added a white border behind the track controls

## v0.4.28

- Fixed critical regression where track replacement wasn't working because
  newly created tracks didn't have their options set
- Fixed a regression where track movement wasn't working because TiledPlot
  wasn't being updated
- Increase the size of the tileset selector

## v0.4.27

- Changed config.js Chromosome Labels to Chromosome Axis
- Fixed default option setting so that it doesn't override provided options
- Adding zoom limit option to heatmap
- Add current resolution to the track label
- Fixed regression caused by "Fast redraw by tiling commit"
- Hitting enter in the genome position search box initiates a search

## v0.4.26

- Fixed close button

## v0.4.25

- Fractional zoom lock
- Faster config menu loading
- Faster track addition by limiting the udpates of TiledPlot (using
  shouldComponentUpdate)

## v0.4.21

- Chromosome grid positions start at position 1
- Export link includes 'app'

## v0.4.20

- Changed tile API location to use included server value rather than
  prepending '//'

## v0.4.19

- Removed dist directory from .gitignore

## v0.4.18

- Use production react in the build
- Added dist to .gitignore

## v0.4.17

- Updated default view config
- Wider ticks

## v0.4.16

- Fritz's public API

## v0.4.15

- Fritz's lazy animation
- Fritz's public API
- Minimum height for tracks can be specified in track type definition in
  config.js
- New chromosome 2D grid (for hg19)
- New chromosome 1D axis (for hg19)
- New chromosome horizontal axis (for hg19)

* larger change

- minor change<|MERGE_RESOLUTION|>--- conflicted
+++ resolved
@@ -24,15 +24,12 @@
 - Refactored the pub-sub service to avoid implicit global event listening
 - Fix a minor visual glitch in the gene annotation track
 - Expose `mix()` from `mixwith` to plugin tracks
-<<<<<<< HEAD
 - Fix several issue with SVG export
 - Minor bug fix wherein valueScaleMin and valueScaleMax weren't used when set to 0
 - Fix #401
 - Fix #395
 - Fix #360
-=======
 - Support different aggregation modes (mean, min, max, std) for bigWig files
->>>>>>> 4a21547e
 
 ## v1.2.8
 
