--- conflicted
+++ resolved
@@ -1,27 +1,15 @@
 ## v1.5.0
 
-<<<<<<< HEAD
-- Added ability to define label margins. See [`docs/examples/viewconfs/label-margin.json`](docs/examples/viewconfs/label-margin.json) for an example.
-- Add a new option to tracks that support axis: `axisMargin` to add some margin to an axis. See [docs/examples/viewconfs/axis-margin.json](docs/examples/viewconfs/axis-margin.json) for an example
-- Allow sharing the mouse position globally. See [`docs/examples/others/global-mouse-position.html`](docs/examples/others/global-mouse-position.html) for an example.
-- Make view spacing adjustable via initialization options. See [/docs/examples/others/adjust-view-spacing.html](/docs/examples/others/adjust-view-spacing.html) for an example.
-- Add a new option to tracks that support axis: `axisMargin` to add some margin to an axis. See [docs/examples/viewconfs/axis-margin.json](docs/examples/viewconfs/axis-margin.json) for an example
-- Allow disabling the track menu by adding `noTrackMenu: true` to the options when calling `hglib.viewer()`.
-- Add a new option to BarTrack for drawing bars with a min. height at positions where the value is zero. See [`/apis/svg.html?/viewconfs/bar-min-height-at-zero.json`](/apis/svg.html?/viewconfs/bar-min-height-at-zero.json) for an example.
-- Fixed an issue preventing `hgApi.setTrackValueScaleLimits` from setting `0` as a value scale limit.
-- Fixed an issue where bars in a `BarTrack` related to values higher than `valueScaleMax` were not drawn.
-- Fix #291
-=======
 - Allow sharing the mouse position globally. See [`docs/examples/others/global-mouse-position.html`](docs/examples/others/global-mouse-position.html) for an example.
 - Allow disabling the change of views and tracks separately by setting `viewEditable: false` and `tracksEditable: false` in your view config.
 - Added ability to define label margins. See [`docs/examples/viewconfs/label-margin.json`](docs/examples/viewconfs/label-margin.json) for an example.
 - Make view spacing adjustable via initialization options. See [/docs/examples/others/adjust-view-spacing.html](/docs/examples/others/adjust-view-spacing.html) for an example.
 - Add a new option to tracks that support axis: `axisMargin` to add some margin to an axis. See [docs/examples/viewconfs/axis-margin.json](docs/examples/viewconfs/axis-margin.json) for an example
 - Add a new option to BarTrack for drawing a demarcation line at the bottom of the track, i.e., at the zero value. See [`/apis/svg.html?/viewconfs/bar-zero-line.json`](/apis/svg.html?/viewconfs/bar-zero-line.json) for an example.
+- Fixed an issue preventing `hgApi.setTrackValueScaleLimits` from setting `0` as a value scale limit.
 - Fix an issue with small offsets when exporting bar tracks to SVG
 - Fix #291: allow web page scrolling when zoomFixed is set to true
 - Fix #578: BarTrack SVG export overplotting error.
->>>>>>> 8cac2b7f
 
 ## v1.4.2
 
