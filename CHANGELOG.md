--- conflicted
+++ resolved
@@ -1,13 +1,12 @@
-<<<<<<< HEAD
+## v1.4.0
+
+- Add new public event `cursorLocation`. See [`docs/examples/apis/cursor-location.html`](docs/examples/apis/cursor-location.html) for an example.
+
+
 ## v1.3.1
 
 - Changed `defaultOptions` to `defaultTrackOptions` in the hglib.viewer options.
 - Clear mouse position indicator when leaving the root dom element, on blurring the window, and when no track is hovered
-=======
-## v1.4.0
-
-- Add new public event `cursorLocation`. See [`docs/examples/apis/cursor-location.html`](docs/examples/apis/cursor-location.html) for an example.
->>>>>>> bd36f6e4
 
 ## v1.3.0
 
@@ -24,15 +23,12 @@
 - Add a fudge factor to ensure that the entire view is shown in the grid layout
 - Refactored the pub-sub service to avoid implicit global event listening
 - Fix a minor visual glitch in the gene annotation track
-<<<<<<< HEAD
 - Expose `mix()` from `mixwith` to plugin tracks
-=======
 - Fix several issue with SVG export
 - Minor bug fix wherein valueScaleMin and valueScaleMax weren't used when set to 0
 - Fix #401
 - Fix #395
 - Fix #360
->>>>>>> bd36f6e4
 
 ## v1.2.8
 
