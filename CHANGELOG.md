<<<<<<< HEAD
=======
## v1.6.5 

- Fixed the replace track bug (where replacing a center track wouldn't do anything)

_[Detailed changes since v1.6.3](https://github.com/higlass/higlass/compare/v1.6.3...v1.6.5)_

>>>>>>> 33751450
## v1.6.4

- Truly fix #593: zoom to data extent when adding the first track to an empty view

_[Detailed changes since v1.6.3](https://github.com/higlass/higlass/compare/v1.6.3...v1.6.4)_

## v1.6.3

- Dynamically update dark theme when the options change
- Fix #722: added `labelShowResolution` as an option to allow hiding the `[Current data resolution...]` text
- Add support for missing values (`NaN`s) to the 1D heatmap track
- Use the new link format

_[Detailed changes since v1.6.2](https://github.com/higlass/higlass/compare/v1.6.2...v1.6.3)_

## v1.6.2

- Render `horizontal-heatmap` track properly in PIXI v4 and v5
- Expose pixi renderer to plugin tracks to allow them to render textures from graphics objects. (More here: https://github.com/pixijs/pixi.js/issues/5394)

_[Detailed changes since v1.6.1](https://github.com/higlass/higlass/compare/v1.6.1...v1.6.2)_

## v1.6.1

- Fix visual glitches with the new Modal when run in `higlass-app`
- Really fix #651: set correct namespace for SVG exports
- Treat `tilesetInfo.mirror_tiles = false` as a falsy value
- Fixed: `Save and Close` in the ViewConfigEditor works properly

_[Detailed changes since v1.6.0](https://github.com/higlass/higlass/compare/v1.6.0...v1.6.1)_

## v1.6.0

- Add an option to restrict the extent of central heatmaps to the upper-right or lower-left corner to enable comparison of two heatmaps in the center. Run `npm start` and see [http://localhost:8080/apis/svg.html?/viewconfs/diagonal-split-heatmap.json](http://localhost:8080/apis/svg.html?/viewconfs/diagonal-split-heatmap.json) for an example
- Updated `pixi.js` to version `5`. In your `html` files you need to replace the previous PixiJS loader with `<script crossorigin src="https://unpkg.com/pixi.js@5/dist/pixi.min.js"></script>` (or `<script crossorigin src="https://unpkg.com/pixi.js-legacy@5/dist/pixi-legacy.min.js"></script>` if you want to use the Canvas renderer)
- Add a dialog to directly edit the view config in the browser
- Replace ReactBootstrap modal with custom modal to not rely on Bootstrap and support Jupyter
- Updated `pub-sub-es` to version `1.2.1` to fix a bug in the shorthand event unsubscription
- Added an example of a map overlay
- Support semi-transparent colormaps through RGBA colors
- Update Mapbox endpoint. See [http://localhost:8080/others/mapbox.html](http://localhost:8080/others/mapbox.html) for an example.
- Improve performance of the `mousemove`-related event handling
- Remove unused properties from the exported view config
- Improve performance of tiles fetching through a combination of throttling and debouncing
- Fix a minor visual glitch with the positioning of track-related `div`s
- Fix OSM track to avoid CORS issues in Chrome and allow setting `minPos` to `0`
- Fix #648: Auto select and copy URL when exporting a view by link
- Fix #647: Shows correct URL when specifying an absolute URL as `exportViewUrl` in the viewconf
- Fix #651: set correct namespace for SVG exports
- Fix #593: zoom to data extent when adding the first track to an empty view

_[Detailed changes since v1.5.8](https://github.com/higlass/higlass/compare/v1.5.8...v1.6.0)_

## v1.5.8

- Fix a value scale syncing bug
- Update the docs

_[Detailed changes since v1.5.7](https://github.com/higlass/higlass/compare/v1.5.7...v1.5.8)_

## v1.5.7

- Fix #637 - SVG export fill color doesn't match what is selected
- Switch to nearest neighbor interpolation for horizontal heatmaps

_[Detailed changes since v1.5.8](https://github.com/higlass/higlass/compare/v1.5.6...v1.5.7)_

## v1.5.6

- Allow any horizontal track to also be placed on the left or right

_[Detailed changes since v1.5.8](https://github.com/higlass/higlass/compare/v1.5.6...v1.5.7)_

## v1.5.5

- Fixed #612: resolved an issue with caseinsensitive chromosome names
- Destroy heatmap sprites and axis texts to mitigate memory leak

_[Detailed changes since v1.5.4](https://github.com/higlass/higlass/compare/v1.5.4...v1.5.5)_

## v1.5.4

- Fix the multiple component passive event issue by replacing the dom-event.js handlers with a class so that each component maintains its own context

_[Detailed changes since v1.5.3](https://github.com/higlass/higlass/compare/v1.5.3...v1.5.4)_

## v1.5.3

- Let HorizontalLineTracks look up tileset_info.tile_size
  and tileset_info.bins_per_dimension
- Specify default track types directly in `showAvailableTrackTypes` API
- Updated the docs deploy directory
- Updated the javascript API example to include a full working html page
- Use default height for new tracks rather than min height. Fixes
newly added gene annotations so that they show names without having
to be resized
- Fixed bug that was causing overlay tracks to not appear
- Fixed horizontal-vector-heatmap error thrown bug by padding incomplete
  incoming data arrays

_[Detailed changes since v1.5.1](https://github.com/higlass/higlass/compare/v1.5.1...v1.5.3)_

## v1.5.1

- Fixed UI hanging on mouseover of zoomed out matrix bug
- Fixed #588: horizontal heatmap zoom limit bug
- Reset value scale locks when new viewconf is added
- Added a default track type for the chromsizes datatype
- Fixed drag handler pubSub reference
- Fixed #596: scrolling while zooming bug introduced in latest chrome

_[Detailed changes since v1.5.0](https://github.com/higlass/higlass/compare/v1.5.0...v1.5.1)_

## v1.5.0

- Allow sharing the mouse position globally. See [`docs/examples/others/global-mouse-position.html`](docs/examples/others/global-mouse-position.html) for an example.
- Allow disabling the change of views and tracks separately by setting `viewEditable: false` and `tracksEditable: false` in your view config.
- Added ability to define label margins. See [`docs/examples/viewconfs/label-margin.json`](docs/examples/viewconfs/label-margin.json) for an example.
- Make view spacing adjustable via initialization options. See [/docs/examples/others/adjust-view-spacing.html](/docs/examples/others/adjust-view-spacing.html) for an example.
- Add a new option to tracks that support axis: `axisMargin` to add some margin to an axis. See [docs/examples/viewconfs/axis-margin.json](docs/examples/viewconfs/axis-margin.json) for an example
- Add a new option to BarTrack for drawing a demarcation line at the bottom of the track, i.e., at the zero value. See [`/apis/svg.html?/viewconfs/bar-zero-line.json`](/apis/svg.html?/viewconfs/bar-zero-line.json) for an example.
- Fixed an issue with small offsets when exporting bar tracks to SVG
- Fixed an issue where bars in a `BarTrack` related to values higher than `valueScaleMax` were not drawn.
- Fixed an issue with `hgApi.setTrackValueScaleLimits`
- Fix #291: allow web page scrolling when zoomFixed is set to true
- Fix #578: BarTrack SVG export overplotting error.
- Fix #584: Reset viewport is broken

_[Detailed changes since v1.4.2](https://github.com/higlass/higlass/compare/v1.4.2...v1.5.0)_

## v1.4.2

- Fix #568, #569

## v1.4.1

- Allow users to choose adding the chromosome grid overlay from the Add Track Dialog when selecting a cooler file.
- Expose version from hglib. E.g., `window.hglib.version`

## v1.4.0

- Add `constIndicators` as an option to 1D tracks for displaying a visual indicator (e.g., a line) at a constant value.
- Added `[glyph-color]` as the default option for line and bar tracks
- Add new public event `cursorLocation`. See [`docs/examples/apis/cursor-location.html`](docs/examples/apis/cursor-location.html) for an example.
- Extend `mouseMoveZoom` event to support 1D data tracks.
- Expose D3 libraries to plugin tracks
- Overlay tracks now properly allow for extent to include multiple ranges.
- Overlay tracks can now optionally have extent ranges configured as a 4-tuple, separating x ranges from y ranges

## v1.3.1

- Clear mouse position indicator when leaving the root dom element, on blurring the window, and when no track is hovered

## v1.3.0

- Changed `defaultOptions` to `defaultTrackOptions` in the hglib.viewer options.
- Added `TiledPixiTrack.on` event handler to listen to data changes
- Added several API endpoints: `getComponent()`, `setAuthHeader()`, `getAuthHeader()`,
- Added export of several utility functions: `waitForJsonComplete()`, `waitForTilesLoaded()`, `waitForTransitionsFinished()`, `mountHGComponent()`, `getTrackObjectFromHGC()`
- Added the ability to specify default track options through the API
- Added nesting to the tileset finder so that tilesets can be grouped together into categories
- Added the `axisLabelFormatting` option to 1d quantitative tracks
- Added TiledPixiTrack.on event handler
- Added getTrackObject to exports
- Added support for overlay tracks
- Minor bug fix wherein valueScaleMin and valueScaleMax weren't used when set to 0
- Added support for click event handling of 1D and 2D annotations from `1d-annotation` and `chromosome-2d-annotations` tracks
- Cloned views split vertically first (#259)
- Change component height when a new viewconf is passed in
- Add a fudge factor to ensure that the entire view is shown in the grid layout
- Refactored the pub-sub service to avoid implicit global event listening
- Fix a minor visual glitch in the gene annotation track
- Expose `mix()` from `mixwith` to plugin tracks
- Support different aggregation modes (mean, min, max, std) for bigWig files
- Changed `defaultOptions` to `defaultTrackOptions` in the hglib.viewer options.
- Clear mouse position indicator when leaving the root dom element, on blurring the window, and when no track is hovered
- Fix several issue with SVG export
- Minor bug fix wherein valueScaleMin and valueScaleMax weren't used when set to 0
- Fix #401
- Fix #395
- Fix #360
- Support different aggregation modes (mean, min, max, std) for bigWig files

## v1.2.8

- Added `editable` as a possible option to hglib.viewer()
- Enabled arbitrary tile resolution in HeatmapTiledPixiTrack. It just needs to receive `bins_per_dimension` in the tileset info. Otherwise it defaults to 256.

## v1.2.6

- Fixed trackSourceServer export
- Fixed BedLikeTrack errors being thrown

## v1.2.5

- Fix remote viewConf loading in HiGlassComponent

## v1.2.4

- Fix #322
- Fix missing update of the value scale upon rerendering
- Fix absToChr and chrToAbs of the ChromInfo API
- Fixed a nasty rendering bug in the chrom labels track

## v1.2.3

- Fixed line inversion issue (#268)
- Fixed fetched area size mismatch issue on mouseover
- Added mouseover text to UI elements
- Upgraded to webpack 4
- Started building hglib.js and hglib.min.js
- Support for searching for gene names with dashes
- Sort tilesets alphabetically (#256)
- Fixed zoom linking issues (#251, #76)

## v1.2.1 and v1.2.2

- Accidental releases. Please ignore.

## v1.2.0

- Add 1D heatmap track (#303): Alternative visual representation of 1D bigwig tracks. See https://github.com/higlass/higlass/pull/303 and https://github.com/higlass/higlass/blob/develop/docs/examples/1d-heatmap-track.html for an example.

![1D Heatmap Track](https://user-images.githubusercontent.com/932103/43858298-a7463ece-9b1b-11e8-9da4-a6fccdde2406.png "1D Heatmap Track")

- Add fixing y-scale of 1D data tracks (#297). See https://github.com/higlass/higlass/pull/297 and https://github.com/higlass/higlass/blob/develop/docs/examples/api-set-track-value-scale-limits.html for an example.
- Add JS-API for resetting the viewport back to the initial x and y domains in the viewconfig (#289)
- Add JS-API for adjusting the margin of the HiGlass instance (#286). See https://github.com/higlass/higlass/pull/286 for an example.
- Add JS-API for getting the min and max value of a track (#298). See https://github.com/higlass/higlass/blob/develop/docs/examples/api-get-min-max-value.html for an example.
- Enhance bed track (#278): support value encoding as the `y` offset or `color`. See https://github.com/higlass/higlass/pull/278 for an example.
- Enhance gene annotation track (#314): See https://github.com/higlass/higlass/pull/314 and https://github.com/higlass/higlass/blob/develop/docs/examples/gene-annotations.html for an example.

![Enhanced Gene Annotation Track](https://user-images.githubusercontent.com/932103/44225400-70b7f500-a15b-11e8-9656-d2ba161bccf7.png "Enhanced Gene Annotation Track")

- Enhance chrom label track (#305): add support for adjusting the font size, font alignment, and font outline to use space more economically. See https://github.com/higlass/higlass/pull/305 and https://github.com/higlass/higlass/blob/develop/docs/examples/chromosome-labels.html for an example.

![Enhanced Chrom Label Track](https://user-images.githubusercontent.com/932103/43924834-9baaf4c8-9bf3-11e8-8167-1ce1dce70849.png "Enhanced Chrom Label Track")

- Enhance bar track (#304): add color and gradient encoding plus diverging tracks. See https://github.com/higlass/higlass/pull/304 and https://github.com/higlass/higlass/blob/develop/docs/examples/bar-track-color-range.html for an example.

![Enhanced Bar Track](https://user-images.githubusercontent.com/932103/43865156-c00aa53a-9b2f-11e8-9213-bfd0af04f491.png "Enhanced Bar Track")

- Expose `absToChr` and `chrToAbs` API on `ChromInfo` (#283 and #307)
- Upgrade to React `v16.5`
- Removed numjs (#320)
- Update tool tip appearance (#309)
- Make resize handle fade out and in upon mouse enter of a draggable div
- Enlarge resize handle upon mouse enter
- Remove all tracks from the 'whole' window when clearing the view
- Fix viewport projection issue when there are vertical and horizontal rules
- Fix colorbar positioning bug
- Fix #317 (moving gene positions)
- Fix #263
- Fix #245: track type selection bug
- Fix #262: zoom to data extent issue

## v1.1.5

- Merge'd Chuck's PR for adding 'same-origin' to fetch request headers
- Fixed a bug where a view without a layout is created with a width of 1

## v1.1.4

- Fix the checkAllTilesetInfoReceived function so that it ignores left and top
  axis tracks
- First release to be registered with Zenodo

## v1.1.3

- Add z-index to mouseover div so that it's not hidden behind other elements

## v1.1.2

- Inline the SVG styles so they aren't overwritten by other elments on the
  page
- Inline TrackControl svg styles so they aren't overwritten by page css
  settings
- Clear gene annotation graphics before redrawing

## v1.1.1

- Fixed export track data bug in heatmaps that are not combined tracks

## v1.1.0

- Check whether the tileset_info specifies that the tiles should be mirrored
- Added data export feature
- Added showMousePosition and showMouseTooltip to horizontal-bar-track

## v1.0.4

- Zoom through the viewport projection

## v1.0.3

- Fixed cross rule bug

## v1.0.2

- Added vertical divergent bar tracks
- Fixed export in SVG
- Fix mouseover error when trackrenderer hasn't been initialized yet
- Added zoomFixed option to the top level of the viewconf
- Use transpiled version of `mixwith.js`
- Add options to change the background of the label and colorbar

## v1.0.1 (2018-06-14)

- Fixed background export in SVG
- Turned off line mouseover by default

## v1.0.0-alpha.12

- Fixed long loading bug on zoomed in genes

## v1.0.0-alpha.11

- Fixed gene stretching issues

## v1.0.0-alpha.10

- Fixed background rendering after resizing
- Fixed viewconf export link (use state.viewconf vs props.viewconf)

## v1.0.0-alpha.9

- Fixed lock value scales

## v1.0.0-alpha.8

- Fixed tooltip scrollbar appearance
- Fixed context menu appearing issue

## v1.0.0-alpha.7

- Fixed scrolling bug when multiple higlass components are on a single page
- Fixed hover bug in combined tracks

## v1.0.0-alpha

- Added triangles to genes
- Preliminary authentication support
- Added track for displaying gigapixel images
- Added GeoJSON track and updated OSM track
- Added mouseMoveZoom event to public API
- Fixed and extended pubSub module
- Added flexible per-track crosshair
- Fixed and robustified range selection API
- Display error message on error
- Don't error when displaying menus when invalid track type is
  entered
- Added an endpoint for sharing view configs as a link (`shareViewConfigAsLink()`) and exporting them as png and svg (`get('png' || 'svg')`)
- Simplified `hglib` API
- Updated third-party libs to get rid of deprecation warnings for React v16
- Fixed small bug in placing rules
- Display error when failing to retrieve tilesetInfo

* Added support for cross-section tracks

- Rendering improvements

## v0.10.22 (2018-02-22)

- Added options to change the fill color of bedlike tracks

## v0.10.21 (2018-02-21)

- Exposed the ChromosomeInfo structure as part of the hglib API

## v0.10.20 (2018-02-??

- Rendering improvements

## v0.10.20 (2018-02-20)

- Fixed api variable in HiGlassComponent
- Fixed relToAbsChromPos so that it converts locations to numbers before
  adding
- Added strokeWidth as an option to the viewport projection track

## v0.10.19 (2018-02-11)

- Fixed the 2D chromosome labels track

## v0.10.18 (2018-02-11)

- Fixed Horizontal2DTilesTrack

## v0.10.16 (2018-

- Don't show the "Strange tileData" warnings
- Pegged bootstrap to version 3.3.7

## v0.10.16 (2018-02-01)

- Fixed a bug during active range selection when the _select_ mouse tool is deactivated

## v0.10.15 (2018-01-30)

- Added the vertical bed-like track

## v0.10.13 (2018-01-25)

- Added the multivec track

## v0.10.12 (2018-01-21)

- Fixed pseudocounts in linear-scaled heatmaps

## v0.10.12 (2018-01-20)

- Fixed get scale bug

## v0.10.11 (2018-01-17)

- Fixed non-draggable views bug

## v0.10.10 (2018-01-17)

- Default to log scaling if there are negative values
- Fixed the custom colormap
- Fix the gene annotations color changing
- Fixed two regressions regarding the viewport projections

## v0.10.9 (2018-01-13)

- Skipping a version because the latest version wasn't specified in
  package.json

## v0.10.8

- Skipping a version because the latest version wasn't specified in
  package.json

## v0.10.7 (2018-01-13)

- Show current data resolution in tiled sets containing raw resolutions rather
  than zoom levels

## v0.10.6 (2017-12-28)

- Load ResizeSensors after the element is attached to the DOM tree
- Added DivergentBarTrack
- Fixed submenu hiding bug

## v0.10.5 (2017-12-27)

- Fixed bug in TrackRenderer.setUpInitialScales where updating the view with
  new equivalent initial domains and different dimensions led to the view being
  misplaced
- Added z-index to popup menus

## v0.10.4 (2017-12-16)

- Fixed a bug in zoomToData
- New API call for setViewConfig
- New API call for zoomToDataExtent

## v0.10.3 (2017-12-13)

- Don't include a colon if the port is 80
- Added an option to clear the view
- Exclude NaN values when setting the valueScale
- Fixed bug related to displaying empty matrix tiles

## v0.10.2 (2017-12-12)

- Fixed a bug in loading tileset info that isn't there
- Better error handling on internal server error
- Removed functionless menu item

## v0.10.1 (2017-12-05)

- Fixed bug in Bedlike tracks that don't have a header

## v0.10.0 (2017-12-05)

- Change track type from the config menu
- Initial framework for divided by tracks
- Y-positioned bed-like tracks

## v0.9.16 (2017-

- Fixed undefined error when toggling genome position search box

## v0.9.15 (2017-11-22)

- Fixed bug where newly selected annotations weren't being used
- Added the hideHeader option
- Added a warning for malformed gene annotations
- Free up webgl renderer resources when unmount
- Minor CSS cleanup
- Fix resizing bug that appears after closing a view
- Warn if there are no track source servers specified in the viewconf

## v0.9.14 (2017-11-11)

- Show labels on bar chart

## v0.9.13 (2017-11-09)

- Fixed gene position searching regression

## v0.9.12 (2017-11-08)

- Fix inter-chromosomal searches (chr1-chr2)

## v0.9.11 (2017-11-08)

- Fix gene annotation coloring bug
- Fix menu clash error that occurs when a center track is specified
  without a combined track
- Zoom into entire chromosomes by just entering its name

## v0.9.10 (2017-11-01)

- Fixed d3 brush Error: <rect> attribute height: Expected length, "Infinity"
- Fixed scale initialization error
- Added back heatmap value scaling
- Fixed horizontal heatmap multires tile loading
- Better point export

## v0.9.9 (2017-11-01)

- Fix SVG bar chart export
- Fixed network error on SVG export again (from v0.8.44)

## v0.9.8 (2017-10-31)

- Switch back to minified build

## v0.9.7 (2017-10-31)

- Initialize scales when viewconfig is loaded rather than on
  handleScalesChanged

## v0.9.6 (2017-10-31)

- Faulty build (package.json wasn't there)

## v0.9.5 (2017-10-31)

- Fix visual clash of the center track's context menu and the colormap
- Make visualization of 2D annotations more flexible: stroke width and fill / stroke opacity can be changed
- Create debug output files

## v0.9.4 (2017-10-26)

- Reintroduced value scale serialization fix
- Fixed HorizontalHeatmapExport
- Added a minimum width to 2D annotations
- Added SVG export for 2d-rectangle-domains track

## v0.9.3 (2017-10-23)

- Removed console log statement

## v0.9.2 (2017-10-23)

- Fixed the build script to copy hglib.css rather than style.css

## v0.9.1 (2017-10-23)

- Add support for vertical bar tracks
- Fixed .travis.yml release issue

## v0.9.0 (2017-10-21)

- Add 1D and 2D range selection
- Add support for SASS
- Add support for CSS Modules
- Update visuals of the context menu and view header
- Integrate search bar into view header
- Add ESLint and adhere to consistent code style
- (Fix #135) - Colorbar moves with the track when it's being resized
- (Fix #126) - Gene annotations shouldn't overlap on vertical tracks anymore
- Keep track controls visible if config menu is active
- Show child menus above the parent if there isn't enough space on the bottom
- Add port number when exporting viewconfs from a non-standard port
- Support arbitrary resolutions in heatmaps

## v0.8.44

- Redraw TiledPixiTracks after the tileset info has been received
- Remove value scale locks on handleCloseTrack
- Check that tiledPlot is defined in createSVG to fix the export
  failing when there's two side-by-side by views created after closing
  one
- Fixed the "Failed: network error" issue in chrome by changing the
  "download" function in utils.js

## v0.8.43

- More fixes for SVG output for bedlike tracks

## v0.8.42

- Fixed SVG output for bedlike tracks

## v0.8.41

- Fixed chromosome grid color bug
- Fixed chromosome grid loading with many values bug

## v0.8.40

- Fixed value scale locking bug

## v0.8.37

- Fixed center track label background oddness (#144)

## v0.8.36

- (fix #146) Fixed value scale locking serialization bug
- Fixed gene annotation SVG export
- Fixed chromosome ticks SVG export

## v0.8.35

- Fixed colorbar hiding bug (Issue #131)

## v0.8.34

- Fixed horizontal heatmap loading after the adjustable color scale changes
- Fixed vertical heatmap loading
- Fixed vertical heatmap colorscale brush in LeftTrackModifier

## v0.8.33

- Removed the outside colorbar labels option (it's a little
  ambiguous on the right side since the labels will be adjacent
  to the other axis elements.

## v0.8.32

- Removed tests from package.json so that build completes (tests fail on
  travis for some reason)

## v0.8.31

- Add a color limit selection to the Heatmap track in HiGlass

## v0.8.30

- Cherry picked the BedLikeTrack from the circle branch

## v0.8.28

- Fixed dependencies (peer and normal)
- Fixed other minor issues with `package.json`

## v0.8.27

- Fixed bug wher the "Loading" sign remained with 1D point tracks

## v0.8.26

- Different mapbox style options

## v0.8.25

- Hidden OSM tiles
- Customizeable osm width

## v0.8.24

- Major performance improvements for Gene annotations and horizontal points
- Fixed bug in searching for genome positions with a space at one of the ends
- Added the OSM tiles

## v0.8.23

- Don't show chromosome sizes as a separate track

## v0.8.22 - 2017-07-13

- Safari add track bug fix
- Backwards compatibility on selectable chromosome axis tracks

## v0.8.21 - 2017-07-10

- Fixed the default transformation for horizontal tracks

## v0.8.20 - 2017-07-10

- Fix label display

## v0.8.19 - 2017-07-10

- Added the ability to select different transformations

## v0.8.18 - 2017-06-29

- Fixed custom colormap picker
- Fixed overlayed track addition on double click

## v0.8.17 - 2017-06-28

- Performance improvements

## v0.8.16 - 2017-06-27

- Fixed a regression where closing views didn't remove the associated PIXI
  Components
- Increased the drag timeout time to 5 seconds

## v0.8.15 - 2017-06-26

- Lowered the maximum number of tiles retrieved at once to 20

## v0.8.14 - 2017-06-26

- Increase the maximum number of tiles retrieved at once to 40

## v0.8.13 - 2017-06-26

- Option to draw borders around tracks
- Option to change the stroke, fill colors and opacity of the
  horizontal-2d-rectangle-domains track

## v0.8.12 - 2017-06-26

- Hide overflow track handles

## v0.8.11 - 2017-06-26

- Fixed double click track addition bug
- Mask view boundaries so that when the tracks are too large
  to fit inside, they don't overflow outside of their view
- Added favicon

## v0.8.10 - 2017-06-25

- Multiple tileset selection
- Disabled zooming on scrolling fix

## v0.8.9

- Make sure that the zoomable div matches the size of the container

## v0.8.8 - 2017-06-20

- Don't start zooming when scrolling into a HGC

## v0.8.7 - 2017-06-18

- Decreased the maximum colorbar height
- Made the draggable div handles more transparent
- Lowered the minimum height for chromosome axes

## v0.8.6 - 2017-06-18

- Fixed a bug where the HG Component would automatically and indefinitely
  increase in size

## v0.8.5 - 2017-06-16

- Fixed view linking bug (regression)
- Added horizontal and vertical 2D domains tracks

## v0.8.4 - 2017-06-12

- Include a limit in the tilesets query so that all results are returned

## v0.8.3 - 2017-06-06

- Fixed a regression where adding new tracks doesn't work

## v0.8.2 - 2017-06-01

- Move hglib.css to dist/styles rather than dist/

## v0.8.1 - 2017-06-01

- Changed package.json to create hglib.css rather than style.css

## v0.8.0 - 2017-06-01

- Switched to webpack 2
- Various warning fixes in the code
- Pull chromsizes from the tilesets table instead
- Remove the chroms table and app

## v0.7.3 - 2017-05-23

- Added stroke width as a property of line tracks
- Fixed view layout bug caused by the "i" member of the layout not
  matching the view's uid
- Fixed resizing so that vertical changes get handled immediately

## v0.7.2

- Added purple and turquoise colors
- Added an option to control the label opacity

## v0.7.1

- Added horizontal and vertical track viewport projections
- Bug fix where assembly name gets removed from track label

## v0.7.0

- Added an assembly selector to the GenomePositionSearchBox
- Prefix track names with their assembly

## v0.6.9

- Lower the default resolution of lines for performance reasons
- Added outsideLeft, outsideRight, outsideTop and outsideBottom
  as available axis positions

## v0.6.8

- Component sizes are adjsuted on component load
- Genome position search box styling is set to not
  have a bottom margin

## v0.6.7

- Unbounded functionality to increase the size of the layout if new tracks are
  added which increase its size
- Configurable track label background opacity
- Fixed: vertical colorbar label mirroring

## v0.6.6

- Bug fix: closing a track which had a value scale lock with another track now
  works

## v0.6.5

- Bug fix: tracks rendered with locked scale, rather than just the colorbar
- Bug fix: locked line scales
- Bug fix: assorted other track locking, scale and colorbar bugs

## v0.6.4

- Added value scale locking
- Fixed bug where newly added heatmaps didn't render (syncTrackObjects needs
  to call applyZoomTransform)
- Fixed bug where new chromosome axis didn't appear after being added - Had to call animate after the chromosome info was received

## v0.6.3

- Added colorbar for Heatmaps
- Draw scales on the outside of the linear tracks
- Added the SquareMarkerTrack

## v0.6.2

- Scale tracks from minimum to maximum value, rather than starting at 0

## v0.6.1

- Fixed a minor issue with chromosome labels not being exported

## v0.6.0

- Automatically draw the 2D grid after the data is loaded
- Add animated zoom transitions
- Add public BEDPE-like API to navigate to a given location
- SVG export
- Testing using Karma
- (Might have been in a different release) Default to interpolation-less rendering

## v0.5.16

- Fixed resizing bug

## v0.5.15

- Added mm9 chromosome labels
- Draw chromosome labels on reload
- Take name from track options

## v0.5.14

- Revert the initialXDomain changes Fritz introduced because they were causing
  issues with faithful reproduction of viewconfs
- Change 'tilesetInfo not loaded message' to 'loading...' until we either get
  an error or the tileset is loaded
- Omit certain fields from JSON export (HiGlassComponenent.getViewsAsString)

## v0.5.12

- Fixed export viewconfig link bug

## v0.5.11

- Added the fall colormap and made it the default

## v0.5.10

- Fix Chromosome2DAnnotations not being drawn by calling draw after the
  ChromosomeInfo is loaded
- Zoom to the currently visible data
- Use the minimum position to load data that is not located at the origin
- Viewconf downloads work on Firefox
- Alert when trying to project a viewport on the same view
- Resize handle positions fixed in Firefox
- Track config button icons fixed in Firefox
- Only redraw in timedUpdate if track positions have changed
- Fixed top and left axis not appearing bug
- Fixed chromosome horizontal labels not appearing
- Show minValue pixels by scaling from minValue to maxValue + minValue and
  adding minValue to each pixel
- Fix viewport projection error when new viewconfig is passed

## v0.5.9

- Labels outside of the bounds of a track
- Label colors

## v0.5.8

- A host of performance improvements

## v0.5.7

- Empty accidental release

## v0.5.6

- Add log scaling to line tracks
- Add colors to line tracks
- Add width option to 2D grid
- Add color option to 2D grid

## v0.5.5

- Add per-view `zoomFixed` settings
- Added configurable viewport projection colors (projectionFillColor,
  projectionStrokeColor)
- Added an empty .npmignore to prevent it from excluding the dist/
  directory specified in the .gitignore
- Enhance 2D annotations by supporting RGBA, fill and stroke-dependent coloring,
  and locus-wise min width / height definitions
- Remove builds. Use NPM

## v0.5.4

- Fixed bug related to the selection of the plot type
- Update existing tracks before adding new ones in syncTrackObjects
- Removed the "Move up" menu item
- Deep copy incoming viewconfs so that changing them outside of the component
  leads to an update
- Added onLocationChanged event listener

## v0.5.3

- Forgot to bump the version number in 0.5.2

## v0.5.2

- Don't draw data that extends beyond the end of the assembly
- Fixed bug where data was being hidden in empty (all 0) tiles - Changed minVisibleValue and maxVisibleValue in TiledPixiTrack
- Label the horizontal and vertical line tracks by default

## v0.5.1

- Configurable gene annotation colors
- Added chromosome annotations tracks for programmatically addeable
  annotations
- Fixed the 'Cannot read property 0 of undefined' bug when tileset info is
  inaccessible
- Remove track resize handles when the component isn't editable
- Fix bug associated with setting a new initial[X/Y]Domain where the
  cumulativeCenterOffset wasn't being reset
- Bug fix where if a view doesn't have a uid we should assign it one

## v0.5.0

- Default to 12 columns
- Display a warning if tileset info isn't found
- Use 16bit floats for heatmap data

## v0.4.40

- Remove default colormap from viewconfig

## v0.4.39

- Switch cog and close buttons

## v0.4.33

- New header colors

## v0.4.32

- Reduced the number of tiles requested by the horizontal heatmap track
- Removed console log statements

## v0.4.31

- Fixed regression and compatibility change with new zoom and location locking
- Fixed regression in the selection dragging

## v0.4.30

- Added a minimum width to left-axis so that it doesn't only show the last two
  digits by default

* Added horizontal and vertical heatmaps

- Styling changes for the Configure track controls
- Fixed the bug with AddTrackMenu cancel button turning black by properly
  increasing the number of visible tilesets in TilesetFinder
- Added options to allow flipping horizontal and vertical charts
- Fixed NaN prefix bug
- Fixed invalid negative value attributes for <rect> bug

## v0.4.29

- Moved default heatmap information to lower right hand corner
- Fixed a bug which distorted the view when initialized with an initial X
  scale and Y scale
- Added white to red, white to green and white to blue scales
- Added axes for the 1D tracks
- Took the ID out of the view header
- Added a white border behind the track controls

## v0.4.28

- Fixed critical regression where track replacement wasn't working because
  newly created tracks didn't have their options set
- Fixed a regression where track movement wasn't working because TiledPlot
  wasn't being updated
- Increase the size of the tileset selector

## v0.4.27

- Changed config.js Chromosome Labels to Chromosome Axis
- Fixed default option setting so that it doesn't override provided options
- Adding zoom limit option to heatmap
- Add current resolution to the track label
- Fixed regression caused by "Fast redraw by tiling commit"
- Hitting enter in the genome position search box initiates a search

## v0.4.26

- Fixed close button

## v0.4.25

- Fractional zoom lock
- Faster config menu loading
- Faster track addition by limiting the udpates of TiledPlot (using
  shouldComponentUpdate)

## v0.4.21

- Chromosome grid positions start at position 1
- Export link includes 'app'

## v0.4.20

- Changed tile API location to use included server value rather than
  prepending '//'

## v0.4.19

- Removed dist directory from .gitignore

## v0.4.18

- Use production react in the build
- Added dist to .gitignore

## v0.4.17

- Updated default view config
- Wider ticks

## v0.4.16

- Fritz's public API

## v0.4.15

- Fritz's lazy animation
- Fritz's public API
- Minimum height for tracks can be specified in track type definition in
  config.js
- New chromosome 2D grid (for hg19)
- New chromosome 1D axis (for hg19)
- New chromosome horizontal axis (for hg19)

* larger change

- minor change<|MERGE_RESOLUTION|>--- conflicted
+++ resolved
@@ -1,12 +1,9 @@
-<<<<<<< HEAD
-=======
 ## v1.6.5 
 
 - Fixed the replace track bug (where replacing a center track wouldn't do anything)
 
-_[Detailed changes since v1.6.3](https://github.com/higlass/higlass/compare/v1.6.3...v1.6.5)_
-
->>>>>>> 33751450
+_[Detailed changes since v1.6.3](https://github.com/higlass/higlass/compare/v1.6.4...v1.6.5)_
+
 ## v1.6.4
 
 - Truly fix #593: zoom to data extent when adding the first track to an empty view
