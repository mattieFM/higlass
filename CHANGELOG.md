# Release notes

<<<<<<< HEAD
- Remove react-bootstrap from the GenomePositionSearchBox
- Tracks can now implement `onMouseClick()`, which allows them to react to click events on the corresponding track
- Using the method `showCustomTrackDialog`, tracks can open modals and display custom data in them (e.g. in response to a click on the track)
=======
## v1.11.11

- Bump terser-webpack-plugin version to fix build issue

## v1.11.10

- Remove dependency on `cwise`
- Fix color issue in GeneAnnotation SVG export
>>>>>>> 1fcadc24

## v1.11.8

- Remove react-bootstrap from the GenomePositionSearchBox
- Make vertical chromosome labels as well as loading status labels readable in vertical tracks
- Added an option menu item for rectangle domain fill opacity
- Added a parameter in `zoomToGene` to allow specifying padding around gene
- Add data fetchers to `AVAILABLE_FOR_PLUGINS`
- Update track list in `AVAILABLE_FOR_PLUGINS`
- Correctly setup initial scales of vertical tracks when the width of a center track is zero.
- Config-wise, allow axis-specific location locks (e.g., lock the vertical axis in a view to the horizontal axis in another).
- Add `reload` implementation to `HiGlassComponenet` API.

_[Detailed changes since v1.11.5](https://github.com/higlass/higlass/compare/v1.11.7...develop)_

## v1.11.7

- Show visual clue when tileset info is not available ("Tileset info not found. ...").
- Properly initialize the style of 1D brushes (`viewport-projection-horizontal` and `viewport-projection-vertical`).

_[Detailed changes since v1.11.5](https://github.com/higlass/higlass/compare/v1.11.6...v1.11.7)_

## v1.11.6

- Allow implementing plugin viewport projection tracks using `config.projection`.
- Change the default value of `zoomLimits` to `[1, null]`, which means highest zoom resolution is 1bp.

_[Detailed changes since v1.11.5](https://github.com/higlass/higlass/compare/v1.11.5...v1.11.6)_

## v1.11.5

- Add a `zoomToGene` API that allows to zoom a HiGlass view to a location near a certain gene.
- Add a `suggestGene` API that returns a list of genes of top match for a given keyword based on `autocompleteServer`.
- Add a top-level option, `compactLayout`, that controls to allow adding vertical gaps between views.

_[Detailed changes since v1.11.4](https://github.com/higlass/higlass/compare/v1.11.4...v1.11.5)_

## v1.11.4

- Fix colorbar error on degenerate colorscale
- Update horizontal heatmap to regular heatmap rendering so that they can use the same options

_[Detailed changes since v1.11.3](https://github.com/higlass/higlass/compare/v1.11.3...v1.11.4)_

## v1.11.3

- Show a more comprehensive list of track types in the track config menu
- Break up HiGlassComponentTests
- Show only integer ticks in `HorizontalChromosomeLabels` tracks because it is misleading to have decimal values in genomic coordinates.
- Add a `reverseOrientation` option in `HorizontalChromosomeLabels` tracks to allow aligning tick labels and lines on the top or left.
- Make overlays SVG exportable
- Fix a bug that led to the app crash when `selectRows` is set to an empty array `[]`
- Break up and turn off some tests
- Fix gene annotation mouseover

_[Detailed changes since v1.11.2](https://github.com/higlass/higlass/compare/v1.11.2...v1.11.3)_

## v1.11.2

- Fix registration of plugin tracks
- Don't try to render names of filler annotations

_[Detailed changes since v1.11.1](https://github.com/higlass/higlass/compare/v1.11.1...v1.11.2)_

## v1.11.1

- Fix multivec SVG export
- Added `ChromosomeInfo` and `SearchField` classes to `AVAILABLE_TO_PLUGINS`.

_[Detailed changes since v1.11.0](https://github.com/higlass/higlass/compare/v1.11.0...v1.11.1)_

## v1.11.0

- Make gene annotations rotatable so that they can be added on the left
- Tracks can now modify their own dimensions by publishing `trackDimensionsModified`.
- Fixed a bug preventing usage of `data.url` and HorizontalMultivecTrack server-side aggregation simultaneously.
- Fixed a bug preventing an updated value of `track.options.selectRows` from triggering a HorizontalMultivecTrack track update when using server-side aggregation (`track.options.selectRowsAggregationMethod === 'server'`).
- Added the JS API `.on('geneSearch', callback)` option for subscribing to gene search events.
- Simplify plugin track registry
- Implemented plugin data fetchers.

_[Detailed changes since v1.10.2](https://github.com/higlass/higlass/compare/v1.10.2...v1.11.0)_

## v1.10.2

- Remove view config validation from `hgApi.getViewConfig()` and `hgApi.setViewConfig()` and instead move it into a new method called `hgApi.validateViewConfig(viewConfig, { verbose: false } = {})`

_[Detailed changes since v1.10.1](https://github.com/higlass/higlass/compare/v1.10.1...v1.10.2)_

## v1.10.1

- Remove text/plain encoding from tile proxy text fetcher
- Added the `selectRowsAggregationMethod` option for the `horizontal-multivec` track to enable server-side aggregation if set to `"server"` rather than the default `"client"`.
- In the view config, moved the `fileUrl` track property under the `data` property: `data: { url, server, filetype }`.

_[Detailed changes since v1.10.0](https://github.com/higlass/higlass/compare/v1.10.0...v1.10.1)_

## v1.10.0

- Fixed horizontal and vertical cross sections
- Changed the style for the mouse over dialog to have a maximum width of 50 and to break words so that it doesn't go off the screen if there's a very long mouseover text.
- Lower the default annotation height in the Gene Annotations track
- Colors for rules
- Ability to load genome position search box chromosome sizes from an arbitrary location
- Plugin tracks can provide their own config menu options
- Remove horizontal-_ and vertical-_ prefixes from track names
- Load matrices with "None" data transform without crashing
- Add a view for showing schema log messages when JSON codes are edited in a config view.

_[Detailed changes since v1.9.5](https://github.com/higlass/higlass/compare/v1.9.5...v1.10.0)_

## v1.9.5

- Removed styles for naked td tag
- Reader for text genbank data (i.e. not pulled from a url)

_[Detailed changes since v1.9.4](https://github.com/higlass/higlass/compare/v1.9.4...v.1.9.5)_

## v1.9.4

- Added the `resolveImmediately` parameter to the setViewConfig API call.
- Zooming can now be restricted by specifying `zoomLimits` in the viewconf.
- Fixed bug where the track config menu improperly positioned when clicked twice.
- Update the heatmap option interface to allow seeing the preview when a color picker is opened.
- Display an error message on tiles with errors in them
- Don't try to assign a color value scale if the colorEncoding is set to itemRgb. itemRgb means that the color is present directly in the annotation
- Add an option to separate the + / - strand annotations in the bedlike track

_[Detailed changes since v1.9.3](https://github.com/higlass/higlass/compare/v1.9.3...v.1.9.4)_

## v1.9.3

- Consolidated track options of horizontal and vertical tracks
- Set background of new heatmap tracks in a combined track to `transparent` when added via the track context menu.
- Fixed bug where heatmap labels could not be hidden.
- The position of labels and colorbars for split heatmaps can now be changed.
- Use itemRgb field in bed files as the default coloring for bedlike tracks

_[Detailed changes since v1.9.2](https://github.com/higlass/higlass/compare/v1.9.2...v.1.9.3)_

## v1.9.2

- Fixed divided tracks bug by adding denseDataExtrema
- Fixed divergent bar track
- Made the bar track compatible with the local tile fetcher
- Added fontColor, fontSize and fillOpacity options to BedLikeTrack
- Added cheat code for making the component editable (i.e. with headers)
- Fixed track names in config menu
- Keep locks on track type change
- Fix crashing higlass on non-existent value scale lock member

_[Detailed changes since v1.9.1](https://github.com/higlass/higlass/compare/v1.9.1...v1.9.2)_

## v1.9.1

- Used stretchRects to ensure that there are no rendering artifacts when zooming in too far
- Added scaled as a potential value to the annotationHeight option
- Added the maxAnnotationHeight option to limit the size of annotations when using the scaled option for annotationHeight
- Added the fontSize option for bedlike tracks
- colorAnnotations are independent of valueScale
- Vertical zooming on BedLike annotations
- Added support for aggregation of `horizontal-multivec` rows by passing arrays of row indices to the `selectRows` option. With this addition also comes the track options `selectRowsAggregationMode` (for specifying an aggregation function, "mean", "sum", "variance", "deviation") and `selectRowsAggregationWithRelativeHeight` (boolean) to determine whether rows representing groups of indices have 1-unit heights or `group.length`-unit heights.
- Added the JS API `.on('wheel', callback)` option for subscribing to mouse wheel events.

_[Detailed changes since v1.9.0](https://github.com/higlass/higlass/compare/v1.9.0...v1.9.1)_

## v1.9.0

- Support for gene annotation "filler" regions
- Clickable gene annotations
- Slightly updated gene annotation style with arrowheads at the ends
- Remove Content-Type headers when fetching genbank files
- Added the fields `xRange` and `yRange` the object returned by the JavaScript API `.getLocation()` method.
- Fixed blurry exported heatmap SVG graphics issue using the `image-rendering` CSS property.
- Enabled view-based scaling
- Left and right tracks can now be value scale locked
- Added the attributes `projectionXDomain` and `projectionYDomain` to the `viewport-projection-horizontal` and `viewport-projection-vertical`, respectively, and both to the `viewport-projection-center`, to support the case in which the `fromViewUid` attribute is undefined.
- Added the `.on('createSVG')` listener to the JS API, with the corresponding `.off('createSVG')`, for manipulating exported SVGs before they are returned.
- Added `zeroValueColor` as an option for the `horizontal-multivec` track, to specify the color mapping for zero data values.
- Track resizing events now trigger the `.on('viewConfig')` JS API callback.
- Allowed K and M notations when entering genomic coordinates in searchbox (e.g., "chr1:150M-155M").
- Specify raw tiles locally in the viewconf

_[Detailed changes since v1.8.4](https://github.com/higlass/higlass/compare/v1.8.4...v1.9.0)_

## v1.8.4

- Corrupted lock bug fix
- Export to SVG with no loaded tiles bug fix
- `selectRows` option for Horizontal Multivec Tracks

_[Detailed changes since v1.8.3](https://github.com/higlass/higlass/compare/v1.8.3...v1.8.4)_

## v1.8.3

- Added "empty" track

_[Detailed changes since v1.8.2](https://github.com/higlass/higlass/compare/v1.8.2...v1.8.3)_

## v1.8.2

- Fixed horizontal track not rendering properly in vertical position bug

_[Detailed changes since v1.8.1](https://github.com/higlass/higlass/compare/v1.8.1...v1.8.2)_

## v1.8.1

- Prettified JS code
- Added `labelShowAssembly` as an option to allow hiding the assembly in track label (e.g. `hg19 |` text)
- Added `tickFormat` and `tickPosition` options to the chromosome labels track
- Enabled the colorbar slider by adding the options `colorbarPosition` and `colorbarBackgroundColor` for the `horizontal-multivec`
- Added release notes to docs.
- Added support for selecting and filtering rows of the `horizontal-multivec` track via the `selectRows` option.

_[Detailed changes since v1.8.0](https://github.com/higlass/higlass/compare/v1.8.0...v1.8.1)_

## v1.8.0

- Added the option to flip 2D annotations across the diagonal
- Update heatmap docs with colorRange parameter
- Update BedLikeTrack to display strand-specific entries
- Added 'segment' style to the BedLikeTrack
- Updated default plot types when adding tracks
- When adding multiple tracks at once that have different datatype, each track is added with its default plot type. The plot type chooser is hidden.
- In `HorizontalLine1DPixiTrack`, make sure that `this.valueScale` is set when `getMouseOverHtml()` is called.
- VerticalRule, HorizontalRule, and CrossRule tracks included in SVG and PNG exports.

_[Detailed changes since v1.7.2](https://github.com/higlass/higlass/compare/v1.7.2...v1.8.0)_

## v1.7.2

- Refactored the scroll options and `bounded` into a new property called `sizeMode`. There are now 4 different size modes, which determine the visible height of the HiGlass instance:
  1. `default`: the height is given by the sum of the tracks' heights
  2. `bounded`: tells the HiGlass component to bind the height to the parent container by dynamically adjusting the height of center tracks.
  3. `scroll`: will activate scrolling by stretching HiGlass' drawing surface to the extent of parent DOM element and hiding overflowing content in the x direction and allowing to scroll when content overflows in the y direction.
  4. `overflow`: same as `scroll` except that you can't scroll. This mode is only needed when you want to dynamically switch between scrolling and pan+zooming.

_[Detailed changes since v1.7.0](https://github.com/higlass/higlass/compare/v1.7.0...v1.7.2)_

## v1.7.1

_Same as v1.7.0. This is just due to a glitch at npmjs.org._

## v1.7.0

- Add support for scrollable views. Activate via the option `scrollable: true`. Once you activate scrollable views all views are automatically zoomfixed! See [http://localhost:8080/others/scrollable-container.html](others/scrollable-container.html) for an example.
- Add `option(key, value)` to the JS API for changing options. It supports getting all options when `value` is ommited and setting `scrollable`.
- Properly display "Loading" while loading tileset info
- Add support to ignore offscreen values for value scale locking by setting `ignoreOffScreenValues: true` for a lock group in `locksDict`.

_[Detailed changes since v1.6.12](https://github.com/higlass/higlass/compare/v1.6.12...v1.7.0)_

## v1.6.12

- Rename React lifecycle methods according to their recommendations
- Add support for borders (via the `stroke`, `strokeWidth`, `strokeOpacity`, and `strokePos` options) and outlines (via the `outline`, `outlineWidth`, `outlineOpacity`, and `outlinePos` options) to overlays. See [http://localhost:8080/apis/svg.html?/viewconfs/fancy-overlays.json](http://localhost:8080/apis/svg.html?/viewconfs/fancy-overlays.json) for an example.
- Fixed horizontal rule bug (from Slack)

_[Detailed changes since v1.6.11](https://github.com/higlass/higlass/compare/v1.6.11...v1.6.12)_

## v1.6.11

- Overlay track bug fixes
- Added `minWidth` and `minHeight` options to `overlays` for better guidance
- Allow viewconf JSON to override minimum track height or width defaults, when a track specifies a `minHeight` or `minWidth` parameter

_[Detailed changes since v1.6.10](https://github.com/higlass/higlass/compare/v1.6.10...v1.6.11)_

## v1.6.10

- Add API call for show track chooser (`hgApi.showTrackChooser()`)
- Limit icon size in plot type chooser
- Add non-gzipped support to genbank-fetcher
- Better error handling for genbank fetcher

_[Detailed changes since v1.6.9](https://github.com/higlass/higlass/compare/v1.6.9...v1.6.10)_

## v1.6.9

- Enable brushing on bar, point, and 1d-heatmap tracks

_[Detailed changes since v1.6.8](https://github.com/higlass/higlass/compare/v1.6.8...v1.6.9)_

## v1.6.8

- Add infrastructure for value scale zooming
- Fixed the colors when dragging a track over a higlass display
- Added support for value scale zooming
- Added utils/track-utils to provide track functionality for use without inheritance
- Implemented a genbank data fetcher for gene annotation tracks

_[Detailed changes since v1.6.7](https://github.com/higlass/higlass/compare/v1.6.7...v1.6.8)_

## v1.6.7

- Fix #747: the tooltip value wasn't shown because of an issue related to minimizing the code
- Fix #743: the tooltip position now incorporates the scroll position
- Fix drag handle styling (typo)
- Make drag handle area (not the style) bigger so it's easier to grab

_[Detailed changes since v1.6.6](https://github.com/higlass/higlass/compare/v1.6.6...v1.6.7)_

## v1.6.6

- Fix #732: Remove the hold ALT feature as it's confusion and leads to a weird bug.
- Fix leaking dark mode setting
- Change option to activate dark theme from `isDarkTheme: true` to `theme: 'dark'`. Also, use `setTheme()` of the JsAPI instead of `setDarkTheme()` from now on.
- Copy the tile data before mutation to fix an issue when displaying the same tileset twice (once in the upper right and lower left triangle)

_[Detailed changes since v1.6.5](https://github.com/higlass/higlass/compare/v1.6.5...v1.6.6)_

## v1.6.5

- Fixed the replace track bug (where replacing a center track wouldn't do anything)

_[Detailed changes since v1.6.4](https://github.com/higlass/higlass/compare/v1.6.4...v1.6.5)_

## v1.6.4

- Truly fix #593: zoom to data extent when adding the first track to an empty view

_[Detailed changes since v1.6.3](https://github.com/higlass/higlass/compare/v1.6.3...v1.6.4)_

## v1.6.3

- Dynamically update dark theme when the options change
- Fix #722: added `labelShowResolution` as an option to allow hiding the `[Current data resolution...]` text
- Add support for missing values (`NaN`s) to the 1D heatmap track
- Use the new link format

_[Detailed changes since v1.6.2](https://github.com/higlass/higlass/compare/v1.6.2...v1.6.3)_

## v1.6.2

- Render `horizontal-heatmap` track properly in PIXI v4 and v5
- Expose pixi renderer to plugin tracks to allow them to render textures from graphics objects. (More here: https://github.com/pixijs/pixi.js/issues/5394)

_[Detailed changes since v1.6.1](https://github.com/higlass/higlass/compare/v1.6.1...v1.6.2)_

## v1.6.1

- Fix visual glitches with the new Modal when run in `higlass-app`
- Really fix #651: set correct namespace for SVG exports
- Treat `tilesetInfo.mirror_tiles = false` as a falsy value
- Fixed: `Save and Close` in the ViewConfigEditor works properly

_[Detailed changes since v1.6.0](https://github.com/higlass/higlass/compare/v1.6.0...v1.6.1)_

## v1.6.0

- Add an option to restrict the extent of central heatmaps to the upper-right or lower-left corner to enable comparison of two heatmaps in the center. Run `npm start` and see [http://localhost:8080/apis/svg.html?/viewconfs/diagonal-split-heatmap.json](http://localhost:8080/apis/svg.html?/viewconfs/diagonal-split-heatmap.json) for an example
- Updated `pixi.js` to version `5`. In your `html` files you need to replace the previous PixiJS loader with `<script crossorigin src="https://unpkg.com/pixi.js@5/dist/pixi.min.js"></script>` (or `<script crossorigin src="https://unpkg.com/pixi.js-legacy@5/dist/pixi-legacy.min.js"></script>` if you want to use the Canvas renderer)
- Add a dialog to directly edit the view config in the browser
- Replace ReactBootstrap modal with custom modal to not rely on Bootstrap and support Jupyter
- Updated `pub-sub-es` to version `1.2.1` to fix a bug in the shorthand event unsubscription
- Added an example of a map overlay
- Support semi-transparent colormaps through RGBA colors
- Update Mapbox endpoint. See [http://localhost:8080/others/mapbox.html](http://localhost:8080/others/mapbox.html) for an example.
- Improve performance of the `mousemove`-related event handling
- Remove unused properties from the exported view config
- Improve performance of tiles fetching through a combination of throttling and debouncing
- Fix a minor visual glitch with the positioning of track-related `div`s
- Fix OSM track to avoid CORS issues in Chrome and allow setting `minPos` to `0`
- Fix #648: Auto select and copy URL when exporting a view by link
- Fix #647: Shows correct URL when specifying an absolute URL as `exportViewUrl` in the viewconf
- Fix #651: set correct namespace for SVG exports
- Fix #593: zoom to data extent when adding the first track to an empty view

_[Detailed changes since v1.5.8](https://github.com/higlass/higlass/compare/v1.5.8...v1.6.0)_

## v1.5.8

- Fix a value scale syncing bug
- Update the docs

_[Detailed changes since v1.5.7](https://github.com/higlass/higlass/compare/v1.5.7...v1.5.8)_

## v1.5.7

- Fix #637 - SVG export fill color doesn't match what is selected
- Switch to nearest neighbor interpolation for horizontal heatmaps

_[Detailed changes since v1.5.8](https://github.com/higlass/higlass/compare/v1.5.6...v1.5.7)_

## v1.5.6

- Allow any horizontal track to also be placed on the left or right

_[Detailed changes since v1.5.8](https://github.com/higlass/higlass/compare/v1.5.6...v1.5.7)_

## v1.5.5

- Fixed #612: resolved an issue with caseinsensitive chromosome names
- Destroy heatmap sprites and axis texts to mitigate memory leak

_[Detailed changes since v1.5.4](https://github.com/higlass/higlass/compare/v1.5.4...v1.5.5)_

## v1.5.4

- Fix the multiple component passive event issue by replacing the dom-event.js handlers with a class so that each component maintains its own context

_[Detailed changes since v1.5.3](https://github.com/higlass/higlass/compare/v1.5.3...v1.5.4)_

## v1.5.3

- Let HorizontalLineTracks look up tileset_info.tile_size
  and tileset_info.bins_per_dimension
- Specify default track types directly in `showAvailableTrackTypes` API
- Updated the docs deploy directory
- Updated the javascript API example to include a full working html page
- Use default height for new tracks rather than min height. Fixes
  newly added gene annotations so that they show names without having
  to be resized
- Fixed bug that was causing overlay tracks to not appear
- Fixed horizontal-vector-heatmap error thrown bug by padding incomplete
  incoming data arrays

_[Detailed changes since v1.5.1](https://github.com/higlass/higlass/compare/v1.5.1...v1.5.3)_

## v1.5.1

- Fixed UI hanging on mouseover of zoomed out matrix bug
- Fixed #588: horizontal heatmap zoom limit bug
- Reset value scale locks when new viewconf is added
- Added a default track type for the chromsizes datatype
- Fixed drag handler pubSub reference
- Fixed #596: scrolling while zooming bug introduced in latest chrome

_[Detailed changes since v1.5.0](https://github.com/higlass/higlass/compare/v1.5.0...v1.5.1)_

## v1.5.0

- Allow sharing the mouse position globally. See [`docs/examples/others/global-mouse-position.html`](docs/examples/others/global-mouse-position.html) for an example.
- Allow disabling the change of views and tracks separately by setting `viewEditable: false` and `tracksEditable: false` in your view config.
- Added ability to define label margins. See [`docs/examples/viewconfs/label-margin.json`](docs/examples/viewconfs/label-margin.json) for an example.
- Make view spacing adjustable via initialization options. See [/docs/examples/others/adjust-view-spacing.html](/docs/examples/others/adjust-view-spacing.html) for an example.
- Add a new option to tracks that support axis: `axisMargin` to add some margin to an axis. See [docs/examples/viewconfs/axis-margin.json](docs/examples/viewconfs/axis-margin.json) for an example
- Add a new option to BarTrack for drawing a demarcation line at the bottom of the track, i.e., at the zero value. See [`/apis/svg.html?/viewconfs/bar-zero-line.json`](/apis/svg.html?/viewconfs/bar-zero-line.json) for an example.
- Fixed an issue with small offsets when exporting bar tracks to SVG
- Fixed an issue where bars in a `BarTrack` related to values higher than `valueScaleMax` were not drawn.
- Fixed an issue with `hgApi.setTrackValueScaleLimits`
- Fix #291: allow web page scrolling when zoomFixed is set to true
- Fix #578: BarTrack SVG export overplotting error.
- Fix #584: Reset viewport is broken

_[Detailed changes since v1.4.2](https://github.com/higlass/higlass/compare/v1.4.2...v1.5.0)_

## v1.4.2

- Fix #568, #569

## v1.4.1

- Allow users to choose adding the chromosome grid overlay from the Add Track Dialog when selecting a cooler file.
- Expose version from hglib. E.g., `window.hglib.version`

## v1.4.0

- Add `constIndicators` as an option to 1D tracks for displaying a visual indicator (e.g., a line) at a constant value.
- Added `[glyph-color]` as the default option for line and bar tracks
- Add new public event `cursorLocation`. See [`docs/examples/apis/cursor-location.html`](docs/examples/apis/cursor-location.html) for an example.
- Extend `mouseMoveZoom` event to support 1D data tracks.
- Expose D3 libraries to plugin tracks
- Overlay tracks now properly allow for extent to include multiple ranges.
- Overlay tracks can now optionally have extent ranges configured as a 4-tuple, separating x ranges from y ranges

## v1.3.1

- Clear mouse position indicator when leaving the root dom element, on blurring the window, and when no track is hovered

## v1.3.0

- Changed `defaultOptions` to `defaultTrackOptions` in the hglib.viewer options.
- Added `TiledPixiTrack.on` event handler to listen to data changes
- Added several API endpoints: `getComponent()`, `setAuthHeader()`, `getAuthHeader()`,
- Added export of several utility functions: `waitForJsonComplete()`, `waitForTilesLoaded()`, `waitForTransitionsFinished()`, `mountHGComponent()`, `getTrackObjectFromHGC()`
- Added the ability to specify default track options through the API
- Added nesting to the tileset finder so that tilesets can be grouped together into categories
- Added the `axisLabelFormatting` option to 1d quantitative tracks
- Added TiledPixiTrack.on event handler
- Added getTrackObject to exports
- Added support for overlay tracks
- Minor bug fix wherein valueScaleMin and valueScaleMax weren't used when set to 0
- Added support for click event handling of 1D and 2D annotations from `1d-annotation` and `chromosome-2d-annotations` tracks
- Cloned views split vertically first (#259)
- Change component height when a new viewconf is passed in
- Add a fudge factor to ensure that the entire view is shown in the grid layout
- Refactored the pub-sub service to avoid implicit global event listening
- Fix a minor visual glitch in the gene annotation track
- Expose `mix()` from `mixwith` to plugin tracks
- Support different aggregation modes (mean, min, max, std) for bigWig files
- Changed `defaultOptions` to `defaultTrackOptions` in the hglib.viewer options.
- Clear mouse position indicator when leaving the root dom element, on blurring the window, and when no track is hovered
- Fix several issue with SVG export
- Minor bug fix wherein valueScaleMin and valueScaleMax weren't used when set to 0
- Fix #401
- Fix #395
- Fix #360
- Support different aggregation modes (mean, min, max, std) for bigWig files

## v1.2.8

- Added `editable` as a possible option to hglib.viewer()
- Enabled arbitrary tile resolution in HeatmapTiledPixiTrack. It just needs to receive `bins_per_dimension` in the tileset info. Otherwise it defaults to 256.

## v1.2.6

- Fixed trackSourceServer export
- Fixed BedLikeTrack errors being thrown

## v1.2.5

- Fix remote viewConf loading in HiGlassComponent

## v1.2.4

- Fix #322
- Fix missing update of the value scale upon rerendering
- Fix absToChr and chrToAbs of the ChromInfo API
- Fixed a nasty rendering bug in the chrom labels track

## v1.2.3

- Fixed line inversion issue (#268)
- Fixed fetched area size mismatch issue on mouseover
- Added mouseover text to UI elements
- Upgraded to webpack 4
- Started building hglib.js and hglib.min.js
- Support for searching for gene names with dashes
- Sort tilesets alphabetically (#256)
- Fixed zoom linking issues (#251, #76)

## v1.2.1 and v1.2.2

- Accidental releases. Please ignore.

## v1.2.0

- Add 1D heatmap track (#303): Alternative visual representation of 1D bigwig tracks. See https://github.com/higlass/higlass/pull/303 and https://github.com/higlass/higlass/blob/develop/docs/examples/1d-heatmap-track.html for an example.

![1D Heatmap Track](https://user-images.githubusercontent.com/932103/43858298-a7463ece-9b1b-11e8-9da4-a6fccdde2406.png '1D Heatmap Track')

- Add fixing y-scale of 1D data tracks (#297). See https://github.com/higlass/higlass/pull/297 and https://github.com/higlass/higlass/blob/develop/docs/examples/api-set-track-value-scale-limits.html for an example.
- Add JS-API for resetting the viewport back to the initial x and y domains in the viewconfig (#289)
- Add JS-API for adjusting the margin of the HiGlass instance (#286). See https://github.com/higlass/higlass/pull/286 for an example.
- Add JS-API for getting the min and max value of a track (#298). See https://github.com/higlass/higlass/blob/develop/docs/examples/api-get-min-max-value.html for an example.
- Enhance bed track (#278): support value encoding as the `y` offset or `color`. See https://github.com/higlass/higlass/pull/278 for an example.
- Enhance gene annotation track (#314): See https://github.com/higlass/higlass/pull/314 and https://github.com/higlass/higlass/blob/develop/docs/examples/gene-annotations.html for an example.

![Enhanced Gene Annotation Track](https://user-images.githubusercontent.com/932103/44225400-70b7f500-a15b-11e8-9656-d2ba161bccf7.png 'Enhanced Gene Annotation Track')

- Enhance chrom label track (#305): add support for adjusting the font size, font alignment, and font outline to use space more economically. See https://github.com/higlass/higlass/pull/305 and https://github.com/higlass/higlass/blob/develop/docs/examples/chromosome-labels.html for an example.

![Enhanced Chrom Label Track](https://user-images.githubusercontent.com/932103/43924834-9baaf4c8-9bf3-11e8-8167-1ce1dce70849.png 'Enhanced Chrom Label Track')

- Enhance bar track (#304): add color and gradient encoding plus diverging tracks. See https://github.com/higlass/higlass/pull/304 and https://github.com/higlass/higlass/blob/develop/docs/examples/bar-track-color-range.html for an example.

![Enhanced Bar Track](https://user-images.githubusercontent.com/932103/43865156-c00aa53a-9b2f-11e8-9213-bfd0af04f491.png 'Enhanced Bar Track')

- Expose `absToChr` and `chrToAbs` API on `ChromInfo` (#283 and #307)
- Upgrade to React `v16.5`
- Removed numjs (#320)
- Update tool tip appearance (#309)
- Make resize handle fade out and in upon mouse enter of a draggable div
- Enlarge resize handle upon mouse enter
- Remove all tracks from the 'whole' window when clearing the view
- Fix viewport projection issue when there are vertical and horizontal rules
- Fix colorbar positioning bug
- Fix #317 (moving gene positions)
- Fix #263
- Fix #245: track type selection bug
- Fix #262: zoom to data extent issue

## v1.1.5

- Merge'd Chuck's PR for adding 'same-origin' to fetch request headers
- Fixed a bug where a view without a layout is created with a width of 1

## v1.1.4

- Fix the checkAllTilesetInfoReceived function so that it ignores left and top
  axis tracks
- First release to be registered with Zenodo

## v1.1.3

- Add z-index to mouseover div so that it's not hidden behind other elements

## v1.1.2

- Inline the SVG styles so they aren't overwritten by other elments on the
  page
- Inline TrackControl svg styles so they aren't overwritten by page css
  settings
- Clear gene annotation graphics before redrawing

## v1.1.1

- Fixed export track data bug in heatmaps that are not combined tracks

## v1.1.0

- Check whether the tileset_info specifies that the tiles should be mirrored
- Added data export feature
- Added showMousePosition and showMouseTooltip to horizontal-bar-track

## v1.0.4

- Zoom through the viewport projection

## v1.0.3

- Fixed cross rule bug

## v1.0.2

- Added vertical divergent bar tracks
- Fixed export in SVG
- Fix mouseover error when trackrenderer hasn't been initialized yet
- Added zoomFixed option to the top level of the viewconf
- Use transpiled version of `mixwith.js`
- Add options to change the background of the label and colorbar

## v1.0.1 (2018-06-14)

- Fixed background export in SVG
- Turned off line mouseover by default

## v1.0.0-alpha.12

- Fixed long loading bug on zoomed in genes

## v1.0.0-alpha.11

- Fixed gene stretching issues

## v1.0.0-alpha.10

- Fixed background rendering after resizing
- Fixed viewconf export link (use state.viewconf vs props.viewconf)

## v1.0.0-alpha.9

- Fixed lock value scales

## v1.0.0-alpha.8

- Fixed tooltip scrollbar appearance
- Fixed context menu appearing issue

## v1.0.0-alpha.7

- Fixed scrolling bug when multiple higlass components are on a single page
- Fixed hover bug in combined tracks

## v1.0.0-alpha

- Added triangles to genes
- Preliminary authentication support
- Added track for displaying gigapixel images
- Added GeoJSON track and updated OSM track
- Added mouseMoveZoom event to public API
- Fixed and extended pubSub module
- Added flexible per-track crosshair
- Fixed and robustified range selection API
- Display error message on error
- Don't error when displaying menus when invalid track type is
  entered
- Added an endpoint for sharing view configs as a link (`shareViewConfigAsLink()`) and exporting them as png and svg (`get('png' || 'svg')`)
- Simplified `hglib` API
- Updated third-party libs to get rid of deprecation warnings for React v16
- Fixed small bug in placing rules
- Display error when failing to retrieve tilesetInfo

* Added support for cross-section tracks

- Rendering improvements

## v0.10.22 (2018-02-22)

- Added options to change the fill color of bedlike tracks

## v0.10.21 (2018-02-21)

- Exposed the ChromosomeInfo structure as part of the hglib API

## v0.10.20 (2018-02-??

- Rendering improvements

## v0.10.20 (2018-02-20)

- Fixed api variable in HiGlassComponent
- Fixed relToAbsChromPos so that it converts locations to numbers before
  adding
- Added strokeWidth as an option to the viewport projection track

## v0.10.19 (2018-02-11)

- Fixed the 2D chromosome labels track

## v0.10.18 (2018-02-11)

- Fixed Horizontal2DTilesTrack

## v0.10.16 (2018-

- Don't show the "Strange tileData" warnings
- Pegged bootstrap to version 3.3.7

## v0.10.16 (2018-02-01)

- Fixed a bug during active range selection when the _select_ mouse tool is deactivated

## v0.10.15 (2018-01-30)

- Added the vertical bed-like track

## v0.10.13 (2018-01-25)

- Added the multivec track

## v0.10.12 (2018-01-21)

- Fixed pseudocounts in linear-scaled heatmaps

## v0.10.12 (2018-01-20)

- Fixed get scale bug

## v0.10.11 (2018-01-17)

- Fixed non-draggable views bug

## v0.10.10 (2018-01-17)

- Default to log scaling if there are negative values
- Fixed the custom colormap
- Fix the gene annotations color changing
- Fixed two regressions regarding the viewport projections

## v0.10.9 (2018-01-13)

- Skipping a version because the latest version wasn't specified in
  package.json

## v0.10.8

- Skipping a version because the latest version wasn't specified in
  package.json

## v0.10.7 (2018-01-13)

- Show current data resolution in tiled sets containing raw resolutions rather
  than zoom levels

## v0.10.6 (2017-12-28)

- Load ResizeSensors after the element is attached to the DOM tree
- Added DivergentBarTrack
- Fixed submenu hiding bug

## v0.10.5 (2017-12-27)

- Fixed bug in TrackRenderer.setUpInitialScales where updating the view with
  new equivalent initial domains and different dimensions led to the view being
  misplaced
- Added z-index to popup menus

## v0.10.4 (2017-12-16)

- Fixed a bug in zoomToData
- New API call for setViewConfig
- New API call for zoomToDataExtent

## v0.10.3 (2017-12-13)

- Don't include a colon if the port is 80
- Added an option to clear the view
- Exclude NaN values when setting the valueScale
- Fixed bug related to displaying empty matrix tiles

## v0.10.2 (2017-12-12)

- Fixed a bug in loading tileset info that isn't there
- Better error handling on internal server error
- Removed functionless menu item

## v0.10.1 (2017-12-05)

- Fixed bug in Bedlike tracks that don't have a header

## v0.10.0 (2017-12-05)

- Change track type from the config menu
- Initial framework for divided by tracks
- Y-positioned bed-like tracks

## v0.9.16 (2017-

- Fixed undefined error when toggling genome position search box

## v0.9.15 (2017-11-22)

- Fixed bug where newly selected annotations weren't being used
- Added the hideHeader option
- Added a warning for malformed gene annotations
- Free up webgl renderer resources when unmount
- Minor CSS cleanup
- Fix resizing bug that appears after closing a view
- Warn if there are no track source servers specified in the viewconf

## v0.9.14 (2017-11-11)

- Show labels on bar chart

## v0.9.13 (2017-11-09)

- Fixed gene position searching regression

## v0.9.12 (2017-11-08)

- Fix inter-chromosomal searches (chr1-chr2)

## v0.9.11 (2017-11-08)

- Fix gene annotation coloring bug
- Fix menu clash error that occurs when a center track is specified
  without a combined track
- Zoom into entire chromosomes by just entering its name

## v0.9.10 (2017-11-01)

- Fixed d3 brush Error: <rect> attribute height: Expected length, "Infinity"
- Fixed scale initialization error
- Added back heatmap value scaling
- Fixed horizontal heatmap multires tile loading
- Better point export

## v0.9.9 (2017-11-01)

- Fix SVG bar chart export
- Fixed network error on SVG export again (from v0.8.44)

## v0.9.8 (2017-10-31)

- Switch back to minified build

## v0.9.7 (2017-10-31)

- Initialize scales when viewconfig is loaded rather than on
  handleScalesChanged

## v0.9.6 (2017-10-31)

- Faulty build (package.json wasn't there)

## v0.9.5 (2017-10-31)

- Fix visual clash of the center track's context menu and the colormap
- Make visualization of 2D annotations more flexible: stroke width and fill / stroke opacity can be changed
- Create debug output files

## v0.9.4 (2017-10-26)

- Reintroduced value scale serialization fix
- Fixed HorizontalHeatmapExport
- Added a minimum width to 2D annotations
- Added SVG export for 2d-rectangle-domains track

## v0.9.3 (2017-10-23)

- Removed console log statement

## v0.9.2 (2017-10-23)

- Fixed the build script to copy hglib.css rather than style.css

## v0.9.1 (2017-10-23)

- Add support for vertical bar tracks
- Fixed .travis.yml release issue

## v0.9.0 (2017-10-21)

- Add 1D and 2D range selection
- Add support for SASS
- Add support for CSS Modules
- Update visuals of the context menu and view header
- Integrate search bar into view header
- Add ESLint and adhere to consistent code style
- (Fix #135) - Colorbar moves with the track when it's being resized
- (Fix #126) - Gene annotations shouldn't overlap on vertical tracks anymore
- Keep track controls visible if config menu is active
- Show child menus above the parent if there isn't enough space on the bottom
- Add port number when exporting viewconfs from a non-standard port
- Support arbitrary resolutions in heatmaps

## v0.8.44

- Redraw TiledPixiTracks after the tileset info has been received
- Remove value scale locks on handleCloseTrack
- Check that tiledPlot is defined in createSVG to fix the export
  failing when there's two side-by-side by views created after closing
  one
- Fixed the "Failed: network error" issue in chrome by changing the
  "download" function in utils.js

## v0.8.43

- More fixes for SVG output for bedlike tracks

## v0.8.42

- Fixed SVG output for bedlike tracks

## v0.8.41

- Fixed chromosome grid color bug
- Fixed chromosome grid loading with many values bug

## v0.8.40

- Fixed value scale locking bug

## v0.8.37

- Fixed center track label background oddness (#144)

## v0.8.36

- (fix #146) Fixed value scale locking serialization bug
- Fixed gene annotation SVG export
- Fixed chromosome ticks SVG export

## v0.8.35

- Fixed colorbar hiding bug (Issue #131)

## v0.8.34

- Fixed horizontal heatmap loading after the adjustable color scale changes
- Fixed vertical heatmap loading
- Fixed vertical heatmap colorscale brush in LeftTrackModifier

## v0.8.33

- Removed the outside colorbar labels option (it's a little
  ambiguous on the right side since the labels will be adjacent
  to the other axis elements.

## v0.8.32

- Removed tests from package.json so that build completes (tests fail on
  travis for some reason)

## v0.8.31

- Add a color limit selection to the Heatmap track in HiGlass

## v0.8.30

- Cherry picked the BedLikeTrack from the circle branch

## v0.8.28

- Fixed dependencies (peer and normal)
- Fixed other minor issues with `package.json`

## v0.8.27

- Fixed bug wher the "Loading" sign remained with 1D point tracks

## v0.8.26

- Different mapbox style options

## v0.8.25

- Hidden OSM tiles
- Customizeable osm width

## v0.8.24

- Major performance improvements for Gene annotations and horizontal points
- Fixed bug in searching for genome positions with a space at one of the ends
- Added the OSM tiles

## v0.8.23

- Don't show chromosome sizes as a separate track

## v0.8.22 - 2017-07-13

- Safari add track bug fix
- Backwards compatibility on selectable chromosome axis tracks

## v0.8.21 - 2017-07-10

- Fixed the default transformation for horizontal tracks

## v0.8.20 - 2017-07-10

- Fix label display

## v0.8.19 - 2017-07-10

- Added the ability to select different transformations

## v0.8.18 - 2017-06-29

- Fixed custom colormap picker
- Fixed overlayed track addition on double click

## v0.8.17 - 2017-06-28

- Performance improvements

## v0.8.16 - 2017-06-27

- Fixed a regression where closing views didn't remove the associated PIXI
  Components
- Increased the drag timeout time to 5 seconds

## v0.8.15 - 2017-06-26

- Lowered the maximum number of tiles retrieved at once to 20

## v0.8.14 - 2017-06-26

- Increase the maximum number of tiles retrieved at once to 40

## v0.8.13 - 2017-06-26

- Option to draw borders around tracks
- Option to change the stroke, fill colors and opacity of the
  horizontal-2d-rectangle-domains track

## v0.8.12 - 2017-06-26

- Hide overflow track handles

## v0.8.11 - 2017-06-26

- Fixed double click track addition bug
- Mask view boundaries so that when the tracks are too large
  to fit inside, they don't overflow outside of their view
- Added favicon

## v0.8.10 - 2017-06-25

- Multiple tileset selection
- Disabled zooming on scrolling fix

## v0.8.9

- Make sure that the zoomable div matches the size of the container

## v0.8.8 - 2017-06-20

- Don't start zooming when scrolling into a HGC

## v0.8.7 - 2017-06-18

- Decreased the maximum colorbar height
- Made the draggable div handles more transparent
- Lowered the minimum height for chromosome axes

## v0.8.6 - 2017-06-18

- Fixed a bug where the HG Component would automatically and indefinitely
  increase in size

## v0.8.5 - 2017-06-16

- Fixed view linking bug (regression)
- Added horizontal and vertical 2D domains tracks

## v0.8.4 - 2017-06-12

- Include a limit in the tilesets query so that all results are returned

## v0.8.3 - 2017-06-06

- Fixed a regression where adding new tracks doesn't work

## v0.8.2 - 2017-06-01

- Move hglib.css to dist/styles rather than dist/

## v0.8.1 - 2017-06-01

- Changed package.json to create hglib.css rather than style.css

## v0.8.0 - 2017-06-01

- Switched to webpack 2
- Various warning fixes in the code
- Pull chromsizes from the tilesets table instead
- Remove the chroms table and app

## v0.7.3 - 2017-05-23

- Added stroke width as a property of line tracks
- Fixed view layout bug caused by the "i" member of the layout not
  matching the view's uid
- Fixed resizing so that vertical changes get handled immediately

## v0.7.2

- Added purple and turquoise colors
- Added an option to control the label opacity

## v0.7.1

- Added horizontal and vertical track viewport projections
- Bug fix where assembly name gets removed from track label

## v0.7.0

- Added an assembly selector to the GenomePositionSearchBox
- Prefix track names with their assembly

## v0.6.9

- Lower the default resolution of lines for performance reasons
- Added outsideLeft, outsideRight, outsideTop and outsideBottom
  as available axis positions

## v0.6.8

- Component sizes are adjsuted on component load
- Genome position search box styling is set to not
  have a bottom margin

## v0.6.7

- Unbounded functionality to increase the size of the layout if new tracks are
  added which increase its size
- Configurable track label background opacity
- Fixed: vertical colorbar label mirroring

## v0.6.6

- Bug fix: closing a track which had a value scale lock with another track now
  works

## v0.6.5

- Bug fix: tracks rendered with locked scale, rather than just the colorbar
- Bug fix: locked line scales
- Bug fix: assorted other track locking, scale and colorbar bugs

## v0.6.4

- Added value scale locking
- Fixed bug where newly added heatmaps didn't render (syncTrackObjects needs
  to call applyZoomTransform)
- Fixed bug where new chromosome axis didn't appear after being added - Had to call animate after the chromosome info was received

## v0.6.3

- Added colorbar for Heatmaps
- Draw scales on the outside of the linear tracks
- Added the SquareMarkerTrack

## v0.6.2

- Scale tracks from minimum to maximum value, rather than starting at 0

## v0.6.1

- Fixed a minor issue with chromosome labels not being exported

## v0.6.0

- Automatically draw the 2D grid after the data is loaded
- Add animated zoom transitions
- Add public BEDPE-like API to navigate to a given location
- SVG export
- Testing using Karma
- (Might have been in a different release) Default to interpolation-less rendering

## v0.5.16

- Fixed resizing bug

## v0.5.15

- Added mm9 chromosome labels
- Draw chromosome labels on reload
- Take name from track options

## v0.5.14

- Revert the initialXDomain changes Fritz introduced because they were causing
  issues with faithful reproduction of viewconfs
- Change 'tilesetInfo not loaded message' to 'loading...' until we either get
  an error or the tileset is loaded
- Omit certain fields from JSON export (HiGlassComponenent.getViewsAsString)

## v0.5.12

- Fixed export viewconfig link bug

## v0.5.11

- Added the fall colormap and made it the default

## v0.5.10

- Fix Chromosome2DAnnotations not being drawn by calling draw after the
  ChromosomeInfo is loaded
- Zoom to the currently visible data
- Use the minimum position to load data that is not located at the origin
- Viewconf downloads work on Firefox
- Alert when trying to project a viewport on the same view
- Resize handle positions fixed in Firefox
- Track config button icons fixed in Firefox
- Only redraw in timedUpdate if track positions have changed
- Fixed top and left axis not appearing bug
- Fixed chromosome horizontal labels not appearing
- Show minValue pixels by scaling from minValue to maxValue + minValue and
  adding minValue to each pixel
- Fix viewport projection error when new viewconfig is passed

## v0.5.9

- Labels outside of the bounds of a track
- Label colors

## v0.5.8

- A host of performance improvements

## v0.5.7

- Empty accidental release

## v0.5.6

- Add log scaling to line tracks
- Add colors to line tracks
- Add width option to 2D grid
- Add color option to 2D grid

## v0.5.5

- Add per-view `zoomFixed` settings
- Added configurable viewport projection colors (projectionFillColor,
  projectionStrokeColor)
- Added an empty .npmignore to prevent it from excluding the dist/
  directory specified in the .gitignore
- Enhance 2D annotations by supporting RGBA, fill and stroke-dependent coloring,
  and locus-wise min width / height definitions
- Remove builds. Use NPM

## v0.5.4

- Fixed bug related to the selection of the plot type
- Update existing tracks before adding new ones in syncTrackObjects
- Removed the "Move up" menu item
- Deep copy incoming viewconfs so that changing them outside of the component
  leads to an update
- Added onLocationChanged event listener

## v0.5.3

- Forgot to bump the version number in 0.5.2

## v0.5.2

- Don't draw data that extends beyond the end of the assembly
- Fixed bug where data was being hidden in empty (all 0) tiles - Changed minVisibleValue and maxVisibleValue in TiledPixiTrack
- Label the horizontal and vertical line tracks by default

## v0.5.1

- Configurable gene annotation colors
- Added chromosome annotations tracks for programmatically addeable
  annotations
- Fixed the 'Cannot read property 0 of undefined' bug when tileset info is
  inaccessible
- Remove track resize handles when the component isn't editable
- Fix bug associated with setting a new initial[X/Y]Domain where the
  cumulativeCenterOffset wasn't being reset
- Bug fix where if a view doesn't have a uid we should assign it one

## v0.5.0

- Default to 12 columns
- Display a warning if tileset info isn't found
- Use 16bit floats for heatmap data

## v0.4.40

- Remove default colormap from viewconfig

## v0.4.39

- Switch cog and close buttons

## v0.4.33

- New header colors

## v0.4.32

- Reduced the number of tiles requested by the horizontal heatmap track
- Removed console log statements

## v0.4.31

- Fixed regression and compatibility change with new zoom and location locking
- Fixed regression in the selection dragging

## v0.4.30

- Added a minimum width to left-axis so that it doesn't only show the last two
  digits by default

* Added horizontal and vertical heatmaps

- Styling changes for the Configure track controls
- Fixed the bug with AddTrackMenu cancel button turning black by properly
  increasing the number of visible tilesets in TilesetFinder
- Added options to allow flipping horizontal and vertical charts
- Fixed NaN prefix bug
- Fixed invalid negative value attributes for <rect> bug

## v0.4.29

- Moved default heatmap information to lower right hand corner
- Fixed a bug which distorted the view when initialized with an initial X
  scale and Y scale
- Added white to red, white to green and white to blue scales
- Added axes for the 1D tracks
- Took the ID out of the view header
- Added a white border behind the track controls

## v0.4.28

- Fixed critical regression where track replacement wasn't working because
  newly created tracks didn't have their options set
- Fixed a regression where track movement wasn't working because TiledPlot
  wasn't being updated
- Increase the size of the tileset selector

## v0.4.27

- Changed config.js Chromosome Labels to Chromosome Axis
- Fixed default option setting so that it doesn't override provided options
- Adding zoom limit option to heatmap
- Add current resolution to the track label
- Fixed regression caused by "Fast redraw by tiling commit"
- Hitting enter in the genome position search box initiates a search

## v0.4.26

- Fixed close button

## v0.4.25

- Fractional zoom lock
- Faster config menu loading
- Faster track addition by limiting the udpates of TiledPlot (using
  shouldComponentUpdate)

## v0.4.21

- Chromosome grid positions start at position 1
- Export link includes 'app'

## v0.4.20

- Changed tile API location to use included server value rather than
  prepending '//'

## v0.4.19

- Removed dist directory from .gitignore

## v0.4.18

- Use production react in the build
- Added dist to .gitignore

## v0.4.17

- Updated default view config
- Wider ticks

## v0.4.16

- Fritz's public API

## v0.4.15

- Fritz's lazy animation
- Fritz's public API
- Minimum height for tracks can be specified in track type definition in
  config.js
- New chromosome 2D grid (for hg19)
- New chromosome 1D axis (for hg19)
- New chromosome horizontal axis (for hg19)<|MERGE_RESOLUTION|>--- conflicted
+++ resolved
@@ -1,10 +1,8 @@
 # Release notes
 
-<<<<<<< HEAD
-- Remove react-bootstrap from the GenomePositionSearchBox
 - Tracks can now implement `onMouseClick()`, which allows them to react to click events on the corresponding track
 - Using the method `showCustomTrackDialog`, tracks can open modals and display custom data in them (e.g. in response to a click on the track)
-=======
+
 ## v1.11.11
 
 - Bump terser-webpack-plugin version to fix build issue
@@ -13,7 +11,6 @@
 
 - Remove dependency on `cwise`
 - Fix color issue in GeneAnnotation SVG export
->>>>>>> 1fcadc24
 
 ## v1.11.8
 
