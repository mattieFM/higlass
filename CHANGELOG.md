<<<<<<< HEAD
## v1.2.10

- Added TiledPixiTrack.on event handler
- Added getTrackObject to exports

## v1.2.9

- Minor bug fix wherein valueScaleMin and valueScaleMax weren't used when set to 0
- Cloned views split vertically first (#259)
=======
## v1.2.9

- Change component height when a new viewconf is passed in
- Add a fudge factor to ensure that the entire view is shown in the
grid layout
- Added support for overlay tracks
>>>>>>> e3f48fb8

## v1.2.8

- Added `editable` as a possible option to hglib.viewer()
- Enabled arbitrary tile resolution in HeatmapTiledPixiTrack. It just needs to receive `bins_per_dimension` in the tileset info. Otherwise it defaults to 256.

## v1.2.6

- Fixed trackSourceServer export
- Fixed BedLikeTrack errors being thrown

## v1.2.5

- Fix remote viewConf loading in HiGlassComponent

## v1.2.4

- Fix #322
- Fix missing update of the value scale upon rerendering
- Fix absToChr and chrToAbs of the ChromInfo API
- Fixed a nasty rendering bug in the chrom labels track

## v1.2.3

- Fixed line inversion issue (#268)
- Fixed fetched area size mismatch issue on mouseover
- Added mouseover text to UI elements
- Upgraded to webpack 4
- Started building hglib.js and hglib.min.js
- Support for searching for gene names with dashes
- Sort tilesets alphabetically (#256)
- Fixed zoom linking issues (#251, #76)

## v1.2.1 and v1.2.2

- Accidental releases. Please ignore.

## v1.2.0

- Add 1D heatmap track (#303): Alternative visual representation of 1D bigwig tracks. See https://github.com/hms-dbmi/higlass/pull/303 and https://github.com/hms-dbmi/higlass/blob/develop/docs/examples/1d-heatmap-track.html for an example.

![1D Heatmap Track](https://user-images.githubusercontent.com/932103/43858298-a7463ece-9b1b-11e8-9da4-a6fccdde2406.png "1D Heatmap Track")

- Add fixing y-scale of 1D data tracks (#297). See https://github.com/hms-dbmi/higlass/pull/297 and https://github.com/hms-dbmi/higlass/blob/develop/docs/examples/api-set-track-value-scale-limits.html for an example.
- Add JS-API for resetting the viewport back to the initial x and y domains in the viewconfig (#289)
- Add JS-API for adjusting the margin of the HiGlass instance (#286). See https://github.com/hms-dbmi/higlass/pull/286 for an example.
- Add JS-API for getting the min and max value of a track (#298). See https://github.com/hms-dbmi/higlass/blob/develop/docs/examples/api-get-min-max-value.html for an example.
- Enhance bed track (#278): support value encoding as the `y` offset or `color`. See https://github.com/hms-dbmi/higlass/pull/278 for an example.
- Enhance gene annotation track (#314): See https://github.com/hms-dbmi/higlass/pull/314 and https://github.com/hms-dbmi/higlass/blob/develop/docs/examples/gene-annotations.html for an example.

![Enhanced Gene Annotation Track](https://user-images.githubusercontent.com/932103/44225400-70b7f500-a15b-11e8-9656-d2ba161bccf7.png "Enhanced Gene Annotation Track")

- Enhance chrom label track (#305): add support for adjusting the font size, font alignment, and font outline to use space more economically. See https://github.com/hms-dbmi/higlass/pull/305 and https://github.com/hms-dbmi/higlass/blob/develop/docs/examples/chromosome-labels.html for an example.

![Enhanced Chrom Label Track](https://user-images.githubusercontent.com/932103/43924834-9baaf4c8-9bf3-11e8-8167-1ce1dce70849.png "Enhanced Chrom Label Track")

- Enhance bar track (#304): add color and gradient encoding plus diverging tracks. See https://github.com/hms-dbmi/higlass/pull/304 and https://github.com/hms-dbmi/higlass/blob/develop/docs/examples/bar-track-color-range.html for an example.

![Enhanced Bar Track](https://user-images.githubusercontent.com/932103/43865156-c00aa53a-9b2f-11e8-9213-bfd0af04f491.png "Enhanced Bar Track")

- Expose `absToChr` and `chrToAbs` API on `ChromInfo` (#283 and #307)
- Upgrade to React `v16.5`
- Removed numjs (#320)
- Update tool tip appearance (#309)
- Make resize handle fade out and in upon mouse enter of a draggable div
- Enlarge resize handle upon mouse enter
- Remove all tracks from the 'whole' window when clearing the view
- Fix viewport projection issue when there are vertical and horizontal rules
- Fix colorbar positioning bug
- Fix #317 (moving gene positions)
- Fix #263
- Fix #245: track type selection bug
- Fix #262: zoom to data extent issue

## v1.1.5

- Merge'd Chuck's PR for adding 'same-origin' to fetch request headers
- Fixed a bug where a view without a layout is created with a width of 1

## v1.1.4

- Fix the checkAllTilesetInfoReceived function so that it ignores left and top
axis tracks
- First release to be registered with Zenodo

## v1.1.3

- Add z-index to mouseover div so that it's not hidden behind other elements

## v1.1.2

- Inline the SVG styles so they aren't overwritten by other elments on the
page
- Inline TrackControl svg styles so they aren't overwritten by page css
settings
- Clear gene annotation graphics before redrawing

## v1.1.1

- Fixed export track data bug in heatmaps that are not combined tracks

## v1.1.0

- Check whether the tileset_info specifies that the tiles should be mirrored
- Added data export feature
- Added showMousePosition and showMouseTooltip to horizontal-bar-track

## v1.0.4

- Zoom through the viewport projection

## v1.0.3

- Fixed cross rule bug

## v1.0.2

- Added vertical divergent bar tracks
- Fixed export in SVG
- Fix mouseover error when trackrenderer hasn't been initialized yet
- Added zoomFixed option to the top level of the viewconf
- Use transpiled version of `mixwith.js`
- Add options to change the background of the label and colorbar

## v1.0.1 (2018-06-14)

- Fixed background export in SVG
- Turned off line mouseover by default

## v1.0.0-alpha.12

- Fixed long loading bug on zoomed in genes

## v1.0.0-alpha.11

- Fixed gene stretching issues

## v1.0.0-alpha.10

- Fixed background rendering after resizing
- Fixed viewconf export link (use state.viewconf vs props.viewconf)

## v1.0.0-alpha.9

- Fixed lock value scales

## v1.0.0-alpha.8

- Fixed tooltip scrollbar appearance
- Fixed context menu appearing issue

## v1.0.0-alpha.7

- Fixed scrolling bug when multiple higlass components are on a single page
- Fixed hover bug in combined tracks

## v1.0.0-alpha

- Added triangles to genes
- Preliminary authentication support
- Added track for displaying gigapixel images
- Added GeoJSON track and updated OSM track
- Added mouseMoveZoom event to public API
- Fixed and extended pubSub module
- Added flexible per-track crosshair
- Fixed and robustified range selection API
- Display error message on error
- Don't error when displaying menus when invalid track type is
entered
- Added an endpoint for sharing view configs as a link (`shareViewConfigAsLink()`) and exporting them as png and svg (`get('png' || 'svg')`)
- Simplified `hglib` API
- Updated third-party libs to get rid of deprecation warnings for React v16
- Fixed small bug in placing rules
- Display error when failing to retrieve tilesetInfo
* Added support for cross-section tracks
- Rendering improvements

## v0.10.22 (2018-02-22)

- Added options to change the fill color of bedlike tracks

## v0.10.21 (2018-02-21)

- Exposed the ChromosomeInfo structure as part of the hglib API

## v0.10.20 (2018-02-??

- Rendering improvements

## v0.10.20 (2018-02-20)

- Fixed api variable in HiGlassComponent
- Fixed relToAbsChromPos so that it converts locations to numbers before
adding
- Added strokeWidth as an option to the viewport projection track

## v0.10.19 (2018-02-11)

- Fixed the 2D chromosome labels track

## v0.10.18 (2018-02-11)

- Fixed Horizontal2DTilesTrack

## v0.10.16 (2018-

- Don't show the "Strange tileData" warnings
- Pegged bootstrap to version 3.3.7

## v0.10.16 (2018-02-01)

- Fixed a bug during active range selection when the _select_ mouse tool is deactivated

## v0.10.15 (2018-01-30)

- Added the vertical bed-like track

## v0.10.13 (2018-01-25)

- Added the multivec track

## v0.10.12 (2018-01-21)

- Fixed pseudocounts in linear-scaled heatmaps

## v0.10.12 (2018-01-20)

- Fixed get scale bug

## v0.10.11 (2018-01-17)

- Fixed non-draggable views bug

## v0.10.10 (2018-01-17)

- Default to log scaling if there are negative values
- Fixed the custom colormap
- Fix the gene annotations color changing
- Fixed two regressions regarding the viewport projections

## v0.10.9 (2018-01-13)

- Skipping a version because the latest version wasn't specified in
package.json

## v0.10.8

- Skipping a version because the latest version wasn't specified in
package.json

## v0.10.7 (2018-01-13)

- Show current data resolution in tiled sets containing raw resolutions rather
than zoom levels

## v0.10.6 (2017-12-28)

- Load ResizeSensors after the element is attached to the DOM tree
- Added DivergentBarTrack
- Fixed submenu hiding bug

## v0.10.5 (2017-12-27)

- Fixed bug in TrackRenderer.setUpInitialScales where updating the view with
new equivalent initial domains and different dimensions led to the view being
misplaced
- Added z-index to popup menus

## v0.10.4 (2017-12-16)

- Fixed a bug in zoomToData
- New API call for setViewConfig
- New API call for zoomToDataExtent

## v0.10.3 (2017-12-13)

- Don't include a colon if the port is 80
- Added an option to clear the view
- Exclude NaN values when setting the valueScale
- Fixed bug related to displaying empty matrix tiles

## v0.10.2 (2017-12-12)

- Fixed a bug in loading tileset info that isn't there
- Better error handling on internal server error
- Removed functionless menu item

## v0.10.1 (2017-12-05)

- Fixed bug in Bedlike tracks that don't have a header

## v0.10.0 (2017-12-05)

- Change track type from the config menu
- Initial framework for divided by tracks
- Y-positioned bed-like tracks

## v0.9.16 (2017-

- Fixed undefined error when toggling genome position search box

## v0.9.15 (2017-11-22)

- Fixed bug where newly selected annotations weren't being used
- Added the hideHeader option
- Added a warning for malformed gene annotations
- Free up webgl renderer resources when unmount
- Minor CSS cleanup
- Fix resizing bug that appears after closing a view
- Warn if there are no track source servers specified in the viewconf

## v0.9.14 (2017-11-11)

- Show labels on bar chart

## v0.9.13 (2017-11-09)

- Fixed gene position searching regression

## v0.9.12 (2017-11-08)

- Fix inter-chromosomal searches (chr1-chr2)

## v0.9.11 (2017-11-08)

- Fix gene annotation coloring bug
- Fix menu clash error that occurs when a center track is specified
without a combined track
- Zoom into entire chromosomes by just entering its name

## v0.9.10 (2017-11-01)

- Fixed d3 brush Error: <rect> attribute height: Expected length, "Infinity"
- Fixed scale initialization error
- Added back heatmap value scaling
- Fixed horizontal heatmap multires tile loading
- Better point export

## v0.9.9 (2017-11-01)

- Fix SVG bar chart export
- Fixed network error on SVG export again (from v0.8.44)

## v0.9.8 (2017-10-31)

- Switch back to minified build

## v0.9.7 (2017-10-31)

- Initialize scales when viewconfig is loaded rather than on
handleScalesChanged

## v0.9.6 (2017-10-31)

- Faulty build (package.json wasn't there)

## v0.9.5 (2017-10-31)

- Fix visual clash of the center track's context menu and the colormap
- Make visualization of 2D annotations more flexible: stroke width and fill / stroke opacity can be changed
- Create debug output files

## v0.9.4 (2017-10-26)

- Reintroduced value scale serialization fix
- Fixed HorizontalHeatmapExport
- Added a minimum width to 2D annotations
- Added SVG export for 2d-rectangle-domains track

## v0.9.3 (2017-10-23)

- Removed console log statement

## v0.9.2 (2017-10-23)

- Fixed the build script to copy hglib.css rather than style.css

## v0.9.1 (2017-10-23)

- Add support for vertical bar tracks
- Fixed .travis.yml release issue

## v0.9.0 (2017-10-21)

- Add 1D and 2D range selection
- Add support for SASS
- Add support for CSS Modules
- Update visuals of the context menu and view header
- Integrate search bar into view header
- Add ESLint and adhere to consistent code style
- (Fix #135) - Colorbar moves with the track when it's being resized
- (Fix #126) - Gene annotations shouldn't overlap on vertical tracks anymore
- Keep track controls visible if config menu is active
- Show child menus above the parent if there isn't enough space on the bottom
- Add port number when exporting viewconfs from a non-standard port
- Support arbitrary resolutions in heatmaps

## v0.8.44

- Redraw TiledPixiTracks after the tileset info has been received
- Remove value scale locks on handleCloseTrack
- Check that tiledPlot is defined in createSVG to fix the export
failing when there's two side-by-side by views created after closing
one
- Fixed the "Failed: network error" issue in chrome by changing the
"download" function in utils.js

## v0.8.43

- More fixes for SVG output for bedlike tracks

## v0.8.42

- Fixed SVG output for bedlike tracks

## v0.8.41

- Fixed chromosome grid color bug
- Fixed chromosome grid loading with many values bug

## v0.8.40

- Fixed value scale locking bug

## v0.8.37

- Fixed center track label background oddness (#144)

## v0.8.36

- (fix #146) Fixed value scale locking serialization bug
- Fixed gene annotation SVG export
- Fixed chromosome ticks SVG export

## v0.8.35

- Fixed colorbar hiding bug (Issue #131)

## v0.8.34

- Fixed horizontal heatmap loading after the adjustable color scale changes
- Fixed vertical heatmap loading
- Fixed vertical heatmap colorscale brush in LeftTrackModifier

## v0.8.33

- Removed the outside colorbar labels option (it's a little
ambiguous on the right side since the labels will be adjacent
to the other axis elements.

## v0.8.32

- Removed tests from package.json so that build completes (tests fail on
travis for some reason)

## v0.8.31

- Add a color limit selection to the Heatmap track in HiGlass

## v0.8.30

- Cherry picked the BedLikeTrack from the circle branch

## v0.8.28

- Fixed dependencies (peer and normal)
- Fixed other minor issues with `package.json`

## v0.8.27

- Fixed bug wher the "Loading" sign remained with 1D point tracks

## v0.8.26

- Different mapbox style options

## v0.8.25

- Hidden OSM tiles
- Customizeable osm width

## v0.8.24

- Major performance improvements for Gene annotations and horizontal points
- Fixed bug in searching for genome positions with a space at one of the ends
- Added the OSM tiles

## v0.8.23

- Don't show chromosome sizes as a separate track

## v0.8.22 - 2017-07-13

- Safari add track bug fix
- Backwards compatibility on selectable chromosome axis tracks

## v0.8.21 - 2017-07-10

- Fixed the default transformation for horizontal tracks

## v0.8.20 - 2017-07-10

- Fix label display

## v0.8.19 - 2017-07-10

- Added the ability to select different transformations

## v0.8.18 - 2017-06-29

- Fixed custom colormap picker
- Fixed overlayed track addition on double click

## v0.8.17 - 2017-06-28

- Performance improvements

## v0.8.16 - 2017-06-27

- Fixed a regression where closing views didn't remove the associated PIXI
Components
- Increased the drag timeout time to 5 seconds

## v0.8.15 - 2017-06-26

- Lowered the maximum number of tiles retrieved at once to 20

## v0.8.14 - 2017-06-26

- Increase the maximum number of tiles retrieved at once to 40

## v0.8.13 - 2017-06-26

- Option to draw borders around tracks
- Option to change the stroke, fill colors and opacity of the
horizontal-2d-rectangle-domains track

## v0.8.12 - 2017-06-26

- Hide overflow track handles

## v0.8.11 - 2017-06-26

- Fixed double click track addition bug
- Mask view boundaries so that when the tracks are too large
to fit inside, they don't overflow outside of their view
- Added favicon


## v0.8.10 - 2017-06-25

- Multiple tileset selection
- Disabled zooming on scrolling fix

## v0.8.9

- Make sure that the zoomable div matches the size of the container

## v0.8.8 - 2017-06-20

- Don't start zooming when scrolling into a HGC

## v0.8.7 - 2017-06-18

- Decreased the maximum colorbar height
- Made the draggable div handles more transparent
- Lowered the minimum height for chromosome axes

## v0.8.6 - 2017-06-18

- Fixed a bug where the HG Component would automatically and indefinitely
  increase in size

## v0.8.5 - 2017-06-16

- Fixed view linking bug (regression)
- Added horizontal and vertical 2D domains tracks

## v0.8.4 - 2017-06-12

- Include a limit in the tilesets query so that all results are returned

## v0.8.3 - 2017-06-06

- Fixed a regression where adding new tracks doesn't work

## v0.8.2 - 2017-06-01

- Move hglib.css to dist/styles rather than dist/

## v0.8.1 - 2017-06-01

- Changed package.json to create hglib.css rather than style.css

## v0.8.0 - 2017-06-01

- Switched to webpack 2
- Various warning fixes in the code
- Pull chromsizes from the tilesets table instead
- Remove the chroms table and app

## v0.7.3 - 2017-05-23

- Added stroke width as a property of line tracks
- Fixed view layout bug caused by the "i" member of the layout not
  matching the view's uid
- Fixed resizing so that vertical changes get handled immediately

## v0.7.2

- Added purple and turquoise colors
- Added an option to control the label opacity

## v0.7.1

- Added horizontal and vertical track viewport projections
- Bug fix where assembly name gets removed from track label

## v0.7.0

- Added an assembly selector to the GenomePositionSearchBox
- Prefix track names with their assembly

## v0.6.9

- Lower the default resolution of lines for performance reasons
- Added outsideLeft, outsideRight, outsideTop and outsideBottom
as available axis positions

## v0.6.8

- Component sizes are adjsuted on component load
- Genome position search box styling is set to not
have a bottom margin

## v0.6.7

- Unbounded functionality to increase the size of the layout if new tracks are
added which increase its size
- Configurable track label background opacity
- Fixed: vertical colorbar label mirroring

## v0.6.6

- Bug fix: closing a track which had a value scale lock with another track now
works

## v0.6.5

- Bug fix: tracks rendered with locked scale, rather than just the colorbar
- Bug fix: locked line scales
- Bug fix: assorted other track locking, scale and colorbar bugs

## v0.6.4

- Added value scale locking
- Fixed bug where newly added heatmaps didn't render (syncTrackObjects needs
to call applyZoomTransform)
- Fixed bug where new chromosome axis didn't appear after being added
	- Had to call animate after the chromosome info was received

## v0.6.3

- Added colorbar for Heatmaps
- Draw scales on the outside of the linear tracks
- Added the SquareMarkerTrack

## v0.6.2

- Scale tracks from minimum to maximum value, rather than starting at 0

## v0.6.1

- Fixed a minor issue with chromosome labels not being exported

## v0.6.0

- Automatically draw the 2D grid after the data is loaded
- Add animated zoom transitions
- Add public BEDPE-like API to navigate to a given location
- SVG export
- Testing using Karma
- (Might have been in a different release) Default to interpolation-less rendering

## v0.5.16

- Fixed resizing bug

## v0.5.15

- Added mm9 chromosome labels
- Draw chromosome labels on reload
- Take name from track options

## v0.5.14

- Revert the initialXDomain changes Fritz introduced because they were causing
issues with faithful reproduction of viewconfs
- Change 'tilesetInfo not loaded message' to 'loading...' until we either get
an error or the tileset is loaded
- Omit certain fields from JSON export (HiGlassComponenent.getViewsAsString)


## v0.5.12

- Fixed export viewconfig link bug

## v0.5.11

- Added the fall colormap and made it the default

## v0.5.10

- Fix Chromosome2DAnnotations not being drawn by calling draw after the
ChromosomeInfo is loaded
- Zoom to the currently visible data
- Use the minimum position to load data that is not located at the origin
- Viewconf downloads work on Firefox
- Alert when trying to project a viewport on the same view
- Resize handle positions fixed in Firefox
- Track config button icons fixed in Firefox
- Only redraw in timedUpdate if track positions have changed
- Fixed top and left axis not appearing bug
- Fixed chromosome horizontal labels not appearing
- Show minValue pixels by scaling from minValue to maxValue + minValue and
adding minValue to each pixel
- Fix viewport projection error when new viewconfig is passed


## v0.5.9

- Labels outside of the bounds of a track
- Label colors

## v0.5.8

- A host of performance improvements

## v0.5.7

- Empty accidental release

## v0.5.6

- Add log scaling to line tracks
- Add colors to line tracks
- Add width option to 2D grid
- Add color option to 2D grid

## v0.5.5

- Add per-view `zoomFixed` settings
- Added configurable viewport projection colors (projectionFillColor,
projectionStrokeColor)
- Added an empty .npmignore to prevent it from excluding the dist/
directory specified in the .gitignore
- Enhance 2D annotations by supporting RGBA, fill and stroke-dependent coloring,
and locus-wise min width / height definitions
- Remove builds. Use NPM

## v0.5.4

- Fixed bug related to the selection of the plot type
- Update existing tracks before adding new ones in syncTrackObjects
- Removed the "Move up" menu item
- Deep copy incoming viewconfs so that changing them outside of the component
leads to an update
- Added onLocationChanged event listener

## v0.5.3

- Forgot to bump the version number in 0.5.2

## v0.5.2

- Don't draw data that extends beyond the end of the assembly
- Fixed bug where data was being hidden in empty (all 0) tiles
	- Changed minVisibleValue and maxVisibleValue in TiledPixiTrack
- Label the horizontal and vertical line tracks by default

## v0.5.1

- Configurable gene annotation colors
- Added chromosome annotations tracks for programmatically addeable
annotations
- Fixed the 'Cannot read property 0 of undefined' bug when tileset info is
inaccessible
- Remove track resize handles when the component isn't editable
- Fix bug associated with setting a new initial[X/Y]Domain where the
cumulativeCenterOffset wasn't being reset
- Bug fix where if a view doesn't have a uid we should assign it one

## v0.5.0

- Default to 12 columns
- Display a warning if tileset info isn't found
- Use 16bit floats for heatmap data

## v0.4.40

- Remove default colormap from viewconfig

## v0.4.39

- Switch cog and close buttons

## v0.4.33

- New header colors

## v0.4.32

- Reduced the number of tiles requested by the horizontal heatmap track
- Removed console log statements

## v0.4.31

- Fixed regression and compatibility change with new zoom and location locking
- Fixed regression in the selection dragging

## v0.4.30

- Added a minimum width to left-axis so that it doesn't only show the last two
digits by default
* Added horizontal and vertical heatmaps
- Styling changes for the Configure track controls
- Fixed the bug with AddTrackMenu cancel button turning black by properly
increasing the number of visible tilesets in TilesetFinder
- Added options to allow flipping horizontal and vertical charts
- Fixed NaN prefix bug
- Fixed invalid negative value attributes for <rect> bug

## v0.4.29

- Moved default heatmap information to lower right hand corner
- Fixed a bug which distorted the view when initialized with an initial X
scale and Y scale
- Added white to red, white to green and white to blue scales
- Added axes for the 1D tracks
- Took the ID out of the view header
- Added a white border behind the track controls

## v0.4.28

- Fixed critical regression where track replacement wasn't working because
newly created tracks didn't have their options set
- Fixed a regression where track movement wasn't working because TiledPlot
wasn't being updated
- Increase the size of the tileset selector

## v0.4.27

- Changed config.js Chromosome Labels to Chromosome Axis
- Fixed default option setting so that it doesn't override provided options
- Adding zoom limit option to heatmap
- Add current resolution to the track label
- Fixed regression caused by "Fast redraw by tiling commit"
- Hitting enter in the genome position search box initiates a search

## v0.4.26

- Fixed close button

## v0.4.25

- Fractional zoom lock
- Faster config menu loading
- Faster track addition by limiting the udpates of TiledPlot (using
shouldComponentUpdate)

## v0.4.21

- Chromosome grid positions start at position 1
- Export link includes 'app'

## v0.4.20

- Changed tile API location to use included server value rather than
prepending '//'

## v0.4.19

- Removed dist directory from .gitignore

## v0.4.18

- Use production react in the build
- Added dist to .gitignore

## v0.4.17

- Updated default view config
- Wider ticks

## v0.4.16

- Fritz's public API

## v0.4.15

- Fritz's lazy animation
- Fritz's public API
- Minimum height for tracks can be specified in track type definition in
config.js
- New chromosome 2D grid (for hg19)
- New chromosome 1D axis (for hg19)
- New chromosome horizontal axis (for hg19)

* larger change
- minor change<|MERGE_RESOLUTION|>--- conflicted
+++ resolved
@@ -1,21 +1,13 @@
-<<<<<<< HEAD
-## v1.2.10
+## v1.3.0
 
 - Added TiledPixiTrack.on event handler
 - Added getTrackObject to exports
-
-## v1.2.9
-
+- Added support for overlay tracks
 - Minor bug fix wherein valueScaleMin and valueScaleMax weren't used when set to 0
 - Cloned views split vertically first (#259)
-=======
-## v1.2.9
-
 - Change component height when a new viewconf is passed in
 - Add a fudge factor to ensure that the entire view is shown in the
 grid layout
-- Added support for overlay tracks
->>>>>>> e3f48fb8
 
 ## v1.2.8
 
