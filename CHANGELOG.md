--- conflicted
+++ resolved
@@ -1,24 +1,20 @@
-<<<<<<< HEAD
+## v1.4.1
+
+- Allow users to choose adding the chromosome grid overlay from the Add Track Dialog when selecting a cooler file.
+- Expose version from hglib. E.g., `window.hglib.version`
+
 ## v1.4.0
 
+- Add `constIndicators` as an option to 1D tracks for displaying a visual indicator (e.g., a line) at a constant value.
+- Added `[glyph-color]` as the default option for line and bar tracks
 - Add new public event `cursorLocation`. See [`docs/examples/apis/cursor-location.html`](docs/examples/apis/cursor-location.html) for an example.
 - Added ability to define label margins
 - Add a new option to tracks that support axis: `axisMargin` to add some margin to an axis. See [docs/examples/viewconfs/axis-margin.json](docs/examples/viewconfs/axis-margin.json) for an example
 - Make view spacing adjustable via initialization options. See [/docs/examples/apis/adjust-view-spacing.html](/docs/examples/apis/adjust-view-spacing.html) for an example.
 
 ## v1.3.1
-=======
-## v1.4.1
->>>>>>> 6cf39429
-
-- Allow users to choose adding the chromosome grid overlay from the Add Track Dialog when selecting a cooler file.
-- Expose version from hglib. E.g., `window.hglib.version`
-
-## v1.4.0
-
-- Add `constIndicators` as an option to 1D tracks for displaying a visual indicator (e.g., a line) at a constant value.
-- Added `[glyph-color]` as the default option for line and bar tracks
-- Add new public event `cursorLocation`. See [`docs/examples/apis/cursor-location.html`](docs/examples/apis/cursor-location.html) for an example.
+
+- Clear mouse position indicator when leaving the root dom element, on blurring the window, and when no track is hovered
 - Extend `mouseMoveZoom` event to support 1D data tracks.
 - Expose D3 libraries to plugin tracks
 - Overlay tracks now properly allow for extent to include multiple ranges.
@@ -26,16 +22,15 @@
 
 ## v1.3.0
 
-<<<<<<< HEAD
-=======
 - Changed `defaultOptions` to `defaultTrackOptions` in the hglib.viewer options.
->>>>>>> 6cf39429
 - Added `TiledPixiTrack.on` event handler to listen to data changes
 - Added several API endpoints: `getComponent()`, `setAuthHeader()`, `getAuthHeader()`,
 - Added export of several utility functions: `waitForJsonComplete()`, `waitForTilesLoaded()`, `waitForTransitionsFinished()`, `mountHGComponent()`, `getTrackObjectFromHGC()`
 - Added the ability to specify default track options through the API
 - Added nesting to the tileset finder so that tilesets can be grouped together into categories
 - Added the `axisLabelFormatting` option to 1d quantitative tracks
+- Added TiledPixiTrack.on event handler
+- Added getTrackObject to exports
 - Added support for overlay tracks
 - Added support for click event handling of 1D and 2D annotations from `1d-annotation` and `chromosome-2d-annotations` tracks
 - Cloned views split vertically first (#259)
@@ -43,22 +38,16 @@
 - Add a fudge factor to ensure that the entire view is shown in the grid layout
 - Refactored the pub-sub service to avoid implicit global event listening
 - Fix a minor visual glitch in the gene annotation track
-<<<<<<< HEAD
-=======
 - Expose `mix()` from `mixwith` to plugin tracks
 - Support different aggregation modes (mean, min, max, std) for bigWig files
 - Changed `defaultOptions` to `defaultTrackOptions` in the hglib.viewer options.
 - Clear mouse position indicator when leaving the root dom element, on blurring the window, and when no track is hovered
->>>>>>> 6cf39429
 - Fix several issue with SVG export
 - Minor bug fix wherein valueScaleMin and valueScaleMax weren't used when set to 0
 - Fix #401
 - Fix #395
 - Fix #360
-<<<<<<< HEAD
-=======
 - Support different aggregation modes (mean, min, max, std) for bigWig files
->>>>>>> 6cf39429
 
 ## v1.2.8
 
