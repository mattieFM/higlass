--- conflicted
+++ resolved
@@ -1,10 +1,7 @@
 ## v1.5.0
 
-<<<<<<< HEAD
 - Added ability to define label margins. See [`docs/examples/viewconfs/label-margin.json`](docs/examples/viewconfs/label-margin.json) for an example.
-=======
 - Add a new option to tracks that support axis: `axisMargin` to add some margin to an axis. See [docs/examples/viewconfs/axis-margin.json](docs/examples/viewconfs/axis-margin.json) for an example
->>>>>>> 2c4cba01
 
 ## v1.4.2
 
