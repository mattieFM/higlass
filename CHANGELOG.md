# Release notes

## Next

<<<<<<< HEAD
- Allow implementing plugin viewport projection tracks using `config.projection`.
=======
- Change the default value of `zoomLimits` to `[1, null]`, which means highest zoom resolution is 1bp.
>>>>>>> 709cc648

_[Detailed changes since v1.11.5](https://github.com/higlass/higlass/compare/v1.11.5...develop)_

## v1.11.5

- Add a `zoomToGene` API that allows to zoom a HiGlass view to a location near a certain gene.
- Add a `suggestGene` API that returns a list of genes of top match for a given keyword based on `autocompleteServer`.
- Add a top-level option, `compactLayout`, that controls to allow adding vertical gaps between views.

_[Detailed changes since v1.11.4](https://github.com/higlass/higlass/compare/v1.11.4...v1.11.5)_

## v1.11.4

- Fix colorbar error on degenerate colorscale
- Update horizontal heatmap to regular heatmap rendering so that they can use the same options

_[Detailed changes since v1.11.3](https://github.com/higlass/higlass/compare/v1.11.3...v1.11.4)_

## v1.11.3

- Show a more comprehensive list of track types in the track config menu
- Break up HiGlassComponentTests
- Show only integer ticks in `HorizontalChromosomeLabels` tracks because it is misleading to have decimal values in genomic coordinates.
- Add a `reverseOrientation` option in `HorizontalChromosomeLabels` tracks to allow aligning tick labels and lines on the top or left.
- Make overlays SVG exportable
- Fix a bug that led to the app crash when `selectRows` is set to an empty array `[]`
- Break up and turn off some tests
- Fix gene annotation mouseover

_[Detailed changes since v1.11.2](https://github.com/higlass/higlass/compare/v1.11.2...v1.11.3)_

## v1.11.2

- Fix registration of plugin tracks
- Don't try to render names of filler annotations

_[Detailed changes since v1.11.1](https://github.com/higlass/higlass/compare/v1.11.1...v1.11.2)_

## v1.11.1

- Fix multivec SVG export
- Added `ChromosomeInfo` and `SearchField` classes to `AVAILABLE_TO_PLUGINS`.

_[Detailed changes since v1.11.0](https://github.com/higlass/higlass/compare/v1.11.0...v1.11.1)_

## v1.11.0

- Make gene annotations rotatable so that they can be added on the left
- Tracks can now modify their own dimensions by publishing `trackDimensionsModified`.
- Fixed a bug preventing usage of `data.url` and HorizontalMultivecTrack server-side aggregation simultaneously.
- Fixed a bug preventing an updated value of `track.options.selectRows` from triggering a HorizontalMultivecTrack track update when using server-side aggregation (`track.options.selectRowsAggregationMethod === 'server'`).
- Added the JS API `.on('geneSearch', callback)` option for subscribing to gene search events.
- Simplify plugin track registry
- Implemented plugin data fetchers.

_[Detailed changes since v1.10.2](https://github.com/higlass/higlass/compare/v1.10.2...v1.11.0)_

## v1.10.2

- Remove view config validation from `hgApi.getViewConfig()` and `hgApi.setViewConfig()` and instead move it into a new method called `hgApi.validateViewConfig(viewConfig, { verbose: false } = {})`

_[Detailed changes since v1.10.1](https://github.com/higlass/higlass/compare/v1.10.1...v1.10.2)_

## v1.10.1

- Remove text/plain encoding from tile proxy text fetcher
- Added the `selectRowsAggregationMethod` option for the `horizontal-multivec` track to enable server-side aggregation if set to `"server"` rather than the default `"client"`.
- In the view config, moved the `fileUrl` track property under the `data` property: `data: { url, server, filetype }`.

_[Detailed changes since v1.10.0](https://github.com/higlass/higlass/compare/v1.10.0...v1.10.1)_

## v1.10.0

- Fixed horizontal and vertical cross sections
- Changed the style for the mouse over dialog to have a maximum width of 50 and to break words so that it doesn't go off the screen if there's a very long mouseover text.
- Lower the default annotation height in the Gene Annotations track
- Colors for rules
- Ability to load genome position search box chromosome sizes from an arbitrary location
- Plugin tracks can provide their own config menu options
- Remove horizontal-_ and vertical-_ prefixes from track names
- Load matrices with "None" data transform without crashing
- Add a view for showing schema log messages when JSON codes are edited in a config view.

_[Detailed changes since v1.9.5](https://github.com/higlass/higlass/compare/v1.9.5...v1.10.0)_

## v1.9.5

- Removed styles for naked td tag
- Reader for text genbank data (i.e. not pulled from a url)

_[Detailed changes since v1.9.4](https://github.com/higlass/higlass/compare/v1.9.4...v.1.9.5)_

## v1.9.4

- Added the `resolveImmediately` parameter to the setViewConfig API call.
- Zooming can now be restricted by specifying `zoomLimits` in the viewconf.
- Fixed bug where the track config menu improperly positioned when clicked twice.
- Update the heatmap option interface to allow seeing the preview when a color picker is opened.
- Display an error message on tiles with errors in them
- Don't try to assign a color value scale if the colorEncoding is set to itemRgb. itemRgb means that the color is present directly in the annotation
- Add an option to separate the + / - strand annotations in the bedlike track

_[Detailed changes since v1.9.3](https://github.com/higlass/higlass/compare/v1.9.3...v.1.9.4)_

## v1.9.3

- Consolidated track options of horizontal and vertical tracks
- Set background of new heatmap tracks in a combined track to `transparent` when added via the track context menu.
- Fixed bug where heatmap labels could not be hidden.
- The position of labels and colorbars for split heatmaps can now be changed.
- Use itemRgb field in bed files as the default coloring for bedlike tracks

_[Detailed changes since v1.9.2](https://github.com/higlass/higlass/compare/v1.9.2...v.1.9.3)_

## v1.9.2

- Fixed divided tracks bug by adding denseDataExtrema
- Fixed divergent bar track
- Made the bar track compatible with the local tile fetcher
- Added fontColor, fontSize and fillOpacity options to BedLikeTrack
- Added cheat code for making the component editable (i.e. with headers)
- Fixed track names in config menu
- Keep locks on track type change
- Fix crashing higlass on non-existent value scale lock member

_[Detailed changes since v1.9.1](https://github.com/higlass/higlass/compare/v1.9.1...v1.9.2)_

## v1.9.1

- Used stretchRects to ensure that there are no rendering artifacts when zooming in too far
- Added scaled as a potential value to the annotationHeight option
- Added the maxAnnotationHeight option to limit the size of annotations when using the scaled option for annotationHeight
- Added the fontSize option for bedlike tracks
- colorAnnotations are independent of valueScale
- Vertical zooming on BedLike annotations
- Added support for aggregation of `horizontal-multivec` rows by passing arrays of row indices to the `selectRows` option. With this addition also comes the track options `selectRowsAggregationMode` (for specifying an aggregation function, "mean", "sum", "variance", "deviation") and `selectRowsAggregationWithRelativeHeight` (boolean) to determine whether rows representing groups of indices have 1-unit heights or `group.length`-unit heights.
- Added the JS API `.on('wheel', callback)` option for subscribing to mouse wheel events.

_[Detailed changes since v1.9.0](https://github.com/higlass/higlass/compare/v1.9.0...v1.9.1)_

## v1.9.0

- Support for gene annotation "filler" regions
- Clickable gene annotations
- Slightly updated gene annotation style with arrowheads at the ends
- Remove Content-Type headers when fetching genbank files
- Added the fields `xRange` and `yRange` the object returned by the JavaScript API `.getLocation()` method.
- Fixed blurry exported heatmap SVG graphics issue using the `image-rendering` CSS property.
- Enabled view-based scaling
- Left and right tracks can now be value scale locked
- Added the attributes `projectionXDomain` and `projectionYDomain` to the `viewport-projection-horizontal` and `viewport-projection-vertical`, respectively, and both to the `viewport-projection-center`, to support the case in which the `fromViewUid` attribute is undefined.
- Added the `.on('createSVG')` listener to the JS API, with the corresponding `.off('createSVG')`, for manipulating exported SVGs before they are returned.
- Added `zeroValueColor` as an option for the `horizontal-multivec` track, to specify the color mapping for zero data values.
- Track resizing events now trigger the `.on('viewConfig')` JS API callback.
- Allowed K and M notations when entering genomic coordinates in searchbox (e.g., "chr1:150M-155M").
- Specify raw tiles locally in the viewconf

_[Detailed changes since v1.8.4](https://github.com/higlass/higlass/compare/v1.8.4...v1.9.0)_

## v1.8.4

- Corrupted lock bug fix
- Export to SVG with no loaded tiles bug fix
- `selectRows` option for Horizontal Multivec Tracks

_[Detailed changes since v1.8.3](https://github.com/higlass/higlass/compare/v1.8.3...v1.8.4)_

## v1.8.3

- Added "empty" track

_[Detailed changes since v1.8.2](https://github.com/higlass/higlass/compare/v1.8.2...v1.8.3)_

## v1.8.2

- Fixed horizontal track not rendering properly in vertical position bug

_[Detailed changes since v1.8.1](https://github.com/higlass/higlass/compare/v1.8.1...v1.8.2)_

## v1.8.1

- Prettified JS code
- Added `labelShowAssembly` as an option to allow hiding the assembly in track label (e.g. `hg19 |` text)
- Added `tickFormat` and `tickPosition` options to the chromosome labels track
- Enabled the colorbar slider by adding the options `colorbarPosition` and `colorbarBackgroundColor` for the `horizontal-multivec`
- Added release notes to docs.
- Added support for selecting and filtering rows of the `horizontal-multivec` track via the `selectRows` option.

_[Detailed changes since v1.8.0](https://github.com/higlass/higlass/compare/v1.8.0...v1.8.1)_

## v1.8.0

- Added the option to flip 2D annotations across the diagonal
- Update heatmap docs with colorRange parameter
- Update BedLikeTrack to display strand-specific entries
- Added 'segment' style to the BedLikeTrack
- Updated default plot types when adding tracks
- When adding multiple tracks at once that have different datatype, each track is added with its default plot type. The plot type chooser is hidden.
- In `HorizontalLine1DPixiTrack`, make sure that `this.valueScale` is set when `getMouseOverHtml()` is called.
- VerticalRule, HorizontalRule, and CrossRule tracks included in SVG and PNG exports.

_[Detailed changes since v1.7.2](https://github.com/higlass/higlass/compare/v1.7.2...v1.8.0)_

## v1.7.2

- Refactored the scroll options and `bounded` into a new property called `sizeMode`. There are now 4 different size modes, which determine the visible height of the HiGlass instance:
  1. `default`: the height is given by the sum of the tracks' heights
  2. `bounded`: tells the HiGlass component to bind the height to the parent container by dynamically adjusting the height of center tracks.
  3. `scroll`: will activate scrolling by stretching HiGlass' drawing surface to the extent of parent DOM element and hiding overflowing content in the x direction and allowing to scroll when content overflows in the y direction.
  4. `overflow`: same as `scroll` except that you can't scroll. This mode is only needed when you want to dynamically switch between scrolling and pan+zooming.

_[Detailed changes since v1.7.0](https://github.com/higlass/higlass/compare/v1.7.0...v1.7.2)_

## v1.7.1

_Same as v1.7.0. This is just due to a glitch at npmjs.org._

## v1.7.0

- Add support for scrollable views. Activate via the option `scrollable: true`. Once you activate scrollable views all views are automatically zoomfixed! See [http://localhost:8080/others/scrollable-container.html](others/scrollable-container.html) for an example.
- Add `option(key, value)` to the JS API for changing options. It supports getting all options when `value` is ommited and setting `scrollable`.
- Properly display "Loading" while loading tileset info
- Add support to ignore offscreen values for value scale locking by setting `ignoreOffScreenValues: true` for a lock group in `locksDict`.

_[Detailed changes since v1.6.12](https://github.com/higlass/higlass/compare/v1.6.12...v1.7.0)_

## v1.6.12

- Rename React lifecycle methods according to their recommendations
- Add support for borders (via the `stroke`, `strokeWidth`, `strokeOpacity`, and `strokePos` options) and outlines (via the `outline`, `outlineWidth`, `outlineOpacity`, and `outlinePos` options) to overlays. See [http://localhost:8080/apis/svg.html?/viewconfs/fancy-overlays.json](http://localhost:8080/apis/svg.html?/viewconfs/fancy-overlays.json) for an example.
- Fixed horizontal rule bug (from Slack)

_[Detailed changes since v1.6.11](https://github.com/higlass/higlass/compare/v1.6.11...v1.6.12)_

## v1.6.11

- Overlay track bug fixes
- Added `minWidth` and `minHeight` options to `overlays` for better guidance
- Allow viewconf JSON to override minimum track height or width defaults, when a track specifies a `minHeight` or `minWidth` parameter

_[Detailed changes since v1.6.10](https://github.com/higlass/higlass/compare/v1.6.10...v1.6.11)_

## v1.6.10

- Add API call for show track chooser (`hgApi.showTrackChooser()`)
- Limit icon size in plot type chooser
- Add non-gzipped support to genbank-fetcher
- Better error handling for genbank fetcher

_[Detailed changes since v1.6.9](https://github.com/higlass/higlass/compare/v1.6.9...v1.6.10)_

## v1.6.9

- Enable brushing on bar, point, and 1d-heatmap tracks

_[Detailed changes since v1.6.8](https://github.com/higlass/higlass/compare/v1.6.8...v1.6.9)_

## v1.6.8

- Add infrastructure for value scale zooming
- Fixed the colors when dragging a track over a higlass display
- Added support for value scale zooming
- Added utils/track-utils to provide track functionality for use without inheritance
- Implemented a genbank data fetcher for gene annotation tracks

_[Detailed changes since v1.6.7](https://github.com/higlass/higlass/compare/v1.6.7...v1.6.8)_

## v1.6.7

- Fix #747: the tooltip value wasn't shown because of an issue related to minimizing the code
- Fix #743: the tooltip position now incorporates the scroll position
- Fix drag handle styling (typo)
- Make drag handle area (not the style) bigger so it's easier to grab

_[Detailed changes since v1.6.6](https://github.com/higlass/higlass/compare/v1.6.6...v1.6.7)_

## v1.6.6

- Fix #732: Remove the hold ALT feature as it's confusion and leads to a weird bug.
- Fix leaking dark mode setting
- Change option to activate dark theme from `isDarkTheme: true` to `theme: 'dark'`. Also, use `setTheme()` of the JsAPI instead of `setDarkTheme()` from now on.
- Copy the tile data before mutation to fix an issue when displaying the same tileset twice (once in the upper right and lower left triangle)

_[Detailed changes since v1.6.5](https://github.com/higlass/higlass/compare/v1.6.5...v1.6.6)_

## v1.6.5

- Fixed the replace track bug (where replacing a center track wouldn't do anything)

_[Detailed changes since v1.6.4](https://github.com/higlass/higlass/compare/v1.6.4...v1.6.5)_

## v1.6.4

- Truly fix #593: zoom to data extent when adding the first track to an empty view

_[Detailed changes since v1.6.3](https://github.com/higlass/higlass/compare/v1.6.3...v1.6.4)_

## v1.6.3

- Dynamically update dark theme when the options change
- Fix #722: added `labelShowResolution` as an option to allow hiding the `[Current data resolution...]` text
- Add support for missing values (`NaN`s) to the 1D heatmap track
- Use the new link format

_[Detailed changes since v1.6.2](https://github.com/higlass/higlass/compare/v1.6.2...v1.6.3)_

## v1.6.2

- Render `horizontal-heatmap` track properly in PIXI v4 and v5
- Expose pixi renderer to plugin tracks to allow them to render textures from graphics objects. (More here: https://github.com/pixijs/pixi.js/issues/5394)

_[Detailed changes since v1.6.1](https://github.com/higlass/higlass/compare/v1.6.1...v1.6.2)_

## v1.6.1

- Fix visual glitches with the new Modal when run in `higlass-app`
- Really fix #651: set correct namespace for SVG exports
- Treat `tilesetInfo.mirror_tiles = false` as a falsy value
- Fixed: `Save and Close` in the ViewConfigEditor works properly

_[Detailed changes since v1.6.0](https://github.com/higlass/higlass/compare/v1.6.0...v1.6.1)_

## v1.6.0

- Add an option to restrict the extent of central heatmaps to the upper-right or lower-left corner to enable comparison of two heatmaps in the center. Run `npm start` and see [http://localhost:8080/apis/svg.html?/viewconfs/diagonal-split-heatmap.json](http://localhost:8080/apis/svg.html?/viewconfs/diagonal-split-heatmap.json) for an example
- Updated `pixi.js` to version `5`. In your `html` files you need to replace the previous PixiJS loader with `<script crossorigin src="https://unpkg.com/pixi.js@5/dist/pixi.min.js"></script>` (or `<script crossorigin src="https://unpkg.com/pixi.js-legacy@5/dist/pixi-legacy.min.js"></script>` if you want to use the Canvas renderer)
- Add a dialog to directly edit the view config in the browser
- Replace ReactBootstrap modal with custom modal to not rely on Bootstrap and support Jupyter
- Updated `pub-sub-es` to version `1.2.1` to fix a bug in the shorthand event unsubscription
- Added an example of a map overlay
- Support semi-transparent colormaps through RGBA colors
- Update Mapbox endpoint. See [http://localhost:8080/others/mapbox.html](http://localhost:8080/others/mapbox.html) for an example.
- Improve performance of the `mousemove`-related event handling
- Remove unused properties from the exported view config
- Improve performance of tiles fetching through a combination of throttling and debouncing
- Fix a minor visual glitch with the positioning of track-related `div`s
- Fix OSM track to avoid CORS issues in Chrome and allow setting `minPos` to `0`
- Fix #648: Auto select and copy URL when exporting a view by link
- Fix #647: Shows correct URL when specifying an absolute URL as `exportViewUrl` in the viewconf
- Fix #651: set correct namespace for SVG exports
- Fix #593: zoom to data extent when adding the first track to an empty view

_[Detailed changes since v1.5.8](https://github.com/higlass/higlass/compare/v1.5.8...v1.6.0)_

## v1.5.8

- Fix a value scale syncing bug
- Update the docs

_[Detailed changes since v1.5.7](https://github.com/higlass/higlass/compare/v1.5.7...v1.5.8)_

## v1.5.7

- Fix #637 - SVG export fill color doesn't match what is selected
- Switch to nearest neighbor interpolation for horizontal heatmaps

_[Detailed changes since v1.5.8](https://github.com/higlass/higlass/compare/v1.5.6...v1.5.7)_

## v1.5.6

- Allow any horizontal track to also be placed on the left or right

_[Detailed changes since v1.5.8](https://github.com/higlass/higlass/compare/v1.5.6...v1.5.7)_

## v1.5.5

- Fixed #612: resolved an issue with caseinsensitive chromosome names
- Destroy heatmap sprites and axis texts to mitigate memory leak

_[Detailed changes since v1.5.4](https://github.com/higlass/higlass/compare/v1.5.4...v1.5.5)_

## v1.5.4

- Fix the multiple component passive event issue by replacing the dom-event.js handlers with a class so that each component maintains its own context

_[Detailed changes since v1.5.3](https://github.com/higlass/higlass/compare/v1.5.3...v1.5.4)_

## v1.5.3

- Let HorizontalLineTracks look up tileset_info.tile_size
  and tileset_info.bins_per_dimension
- Specify default track types directly in `showAvailableTrackTypes` API
- Updated the docs deploy directory
- Updated the javascript API example to include a full working html page
- Use default height for new tracks rather than min height. Fixes
  newly added gene annotations so that they show names without having
  to be resized
- Fixed bug that was causing overlay tracks to not appear
- Fixed horizontal-vector-heatmap error thrown bug by padding incomplete
  incoming data arrays

_[Detailed changes since v1.5.1](https://github.com/higlass/higlass/compare/v1.5.1...v1.5.3)_

## v1.5.1

- Fixed UI hanging on mouseover of zoomed out matrix bug
- Fixed #588: horizontal heatmap zoom limit bug
- Reset value scale locks when new viewconf is added
- Added a default track type for the chromsizes datatype
- Fixed drag handler pubSub reference
- Fixed #596: scrolling while zooming bug introduced in latest chrome

_[Detailed changes since v1.5.0](https://github.com/higlass/higlass/compare/v1.5.0...v1.5.1)_

## v1.5.0

- Allow sharing the mouse position globally. See [`docs/examples/others/global-mouse-position.html`](docs/examples/others/global-mouse-position.html) for an example.
- Allow disabling the change of views and tracks separately by setting `viewEditable: false` and `tracksEditable: false` in your view config.
- Added ability to define label margins. See [`docs/examples/viewconfs/label-margin.json`](docs/examples/viewconfs/label-margin.json) for an example.
- Make view spacing adjustable via initialization options. See [/docs/examples/others/adjust-view-spacing.html](/docs/examples/others/adjust-view-spacing.html) for an example.
- Add a new option to tracks that support axis: `axisMargin` to add some margin to an axis. See [docs/examples/viewconfs/axis-margin.json](docs/examples/viewconfs/axis-margin.json) for an example
- Add a new option to BarTrack for drawing a demarcation line at the bottom of the track, i.e., at the zero value. See [`/apis/svg.html?/viewconfs/bar-zero-line.json`](/apis/svg.html?/viewconfs/bar-zero-line.json) for an example.
- Fixed an issue with small offsets when exporting bar tracks to SVG
- Fixed an issue where bars in a `BarTrack` related to values higher than `valueScaleMax` were not drawn.
- Fixed an issue with `hgApi.setTrackValueScaleLimits`
- Fix #291: allow web page scrolling when zoomFixed is set to true
- Fix #578: BarTrack SVG export overplotting error.
- Fix #584: Reset viewport is broken

_[Detailed changes since v1.4.2](https://github.com/higlass/higlass/compare/v1.4.2...v1.5.0)_

## v1.4.2

- Fix #568, #569

## v1.4.1

- Allow users to choose adding the chromosome grid overlay from the Add Track Dialog when selecting a cooler file.
- Expose version from hglib. E.g., `window.hglib.version`

## v1.4.0

- Add `constIndicators` as an option to 1D tracks for displaying a visual indicator (e.g., a line) at a constant value.
- Added `[glyph-color]` as the default option for line and bar tracks
- Add new public event `cursorLocation`. See [`docs/examples/apis/cursor-location.html`](docs/examples/apis/cursor-location.html) for an example.
- Extend `mouseMoveZoom` event to support 1D data tracks.
- Expose D3 libraries to plugin tracks
- Overlay tracks now properly allow for extent to include multiple ranges.
- Overlay tracks can now optionally have extent ranges configured as a 4-tuple, separating x ranges from y ranges

## v1.3.1

- Clear mouse position indicator when leaving the root dom element, on blurring the window, and when no track is hovered

## v1.3.0

- Changed `defaultOptions` to `defaultTrackOptions` in the hglib.viewer options.
- Added `TiledPixiTrack.on` event handler to listen to data changes
- Added several API endpoints: `getComponent()`, `setAuthHeader()`, `getAuthHeader()`,
- Added export of several utility functions: `waitForJsonComplete()`, `waitForTilesLoaded()`, `waitForTransitionsFinished()`, `mountHGComponent()`, `getTrackObjectFromHGC()`
- Added the ability to specify default track options through the API
- Added nesting to the tileset finder so that tilesets can be grouped together into categories
- Added the `axisLabelFormatting` option to 1d quantitative tracks
- Added TiledPixiTrack.on event handler
- Added getTrackObject to exports
- Added support for overlay tracks
- Minor bug fix wherein valueScaleMin and valueScaleMax weren't used when set to 0
- Added support for click event handling of 1D and 2D annotations from `1d-annotation` and `chromosome-2d-annotations` tracks
- Cloned views split vertically first (#259)
- Change component height when a new viewconf is passed in
- Add a fudge factor to ensure that the entire view is shown in the grid layout
- Refactored the pub-sub service to avoid implicit global event listening
- Fix a minor visual glitch in the gene annotation track
- Expose `mix()` from `mixwith` to plugin tracks
- Support different aggregation modes (mean, min, max, std) for bigWig files
- Changed `defaultOptions` to `defaultTrackOptions` in the hglib.viewer options.
- Clear mouse position indicator when leaving the root dom element, on blurring the window, and when no track is hovered
- Fix several issue with SVG export
- Minor bug fix wherein valueScaleMin and valueScaleMax weren't used when set to 0
- Fix #401
- Fix #395
- Fix #360
- Support different aggregation modes (mean, min, max, std) for bigWig files

## v1.2.8

- Added `editable` as a possible option to hglib.viewer()
- Enabled arbitrary tile resolution in HeatmapTiledPixiTrack. It just needs to receive `bins_per_dimension` in the tileset info. Otherwise it defaults to 256.

## v1.2.6

- Fixed trackSourceServer export
- Fixed BedLikeTrack errors being thrown

## v1.2.5

- Fix remote viewConf loading in HiGlassComponent

## v1.2.4

- Fix #322
- Fix missing update of the value scale upon rerendering
- Fix absToChr and chrToAbs of the ChromInfo API
- Fixed a nasty rendering bug in the chrom labels track

## v1.2.3

- Fixed line inversion issue (#268)
- Fixed fetched area size mismatch issue on mouseover
- Added mouseover text to UI elements
- Upgraded to webpack 4
- Started building hglib.js and hglib.min.js
- Support for searching for gene names with dashes
- Sort tilesets alphabetically (#256)
- Fixed zoom linking issues (#251, #76)

## v1.2.1 and v1.2.2

- Accidental releases. Please ignore.

## v1.2.0

- Add 1D heatmap track (#303): Alternative visual representation of 1D bigwig tracks. See https://github.com/higlass/higlass/pull/303 and https://github.com/higlass/higlass/blob/develop/docs/examples/1d-heatmap-track.html for an example.

![1D Heatmap Track](https://user-images.githubusercontent.com/932103/43858298-a7463ece-9b1b-11e8-9da4-a6fccdde2406.png '1D Heatmap Track')

- Add fixing y-scale of 1D data tracks (#297). See https://github.com/higlass/higlass/pull/297 and https://github.com/higlass/higlass/blob/develop/docs/examples/api-set-track-value-scale-limits.html for an example.
- Add JS-API for resetting the viewport back to the initial x and y domains in the viewconfig (#289)
- Add JS-API for adjusting the margin of the HiGlass instance (#286). See https://github.com/higlass/higlass/pull/286 for an example.
- Add JS-API for getting the min and max value of a track (#298). See https://github.com/higlass/higlass/blob/develop/docs/examples/api-get-min-max-value.html for an example.
- Enhance bed track (#278): support value encoding as the `y` offset or `color`. See https://github.com/higlass/higlass/pull/278 for an example.
- Enhance gene annotation track (#314): See https://github.com/higlass/higlass/pull/314 and https://github.com/higlass/higlass/blob/develop/docs/examples/gene-annotations.html for an example.

![Enhanced Gene Annotation Track](https://user-images.githubusercontent.com/932103/44225400-70b7f500-a15b-11e8-9656-d2ba161bccf7.png 'Enhanced Gene Annotation Track')

- Enhance chrom label track (#305): add support for adjusting the font size, font alignment, and font outline to use space more economically. See https://github.com/higlass/higlass/pull/305 and https://github.com/higlass/higlass/blob/develop/docs/examples/chromosome-labels.html for an example.

![Enhanced Chrom Label Track](https://user-images.githubusercontent.com/932103/43924834-9baaf4c8-9bf3-11e8-8167-1ce1dce70849.png 'Enhanced Chrom Label Track')

- Enhance bar track (#304): add color and gradient encoding plus diverging tracks. See https://github.com/higlass/higlass/pull/304 and https://github.com/higlass/higlass/blob/develop/docs/examples/bar-track-color-range.html for an example.

![Enhanced Bar Track](https://user-images.githubusercontent.com/932103/43865156-c00aa53a-9b2f-11e8-9213-bfd0af04f491.png 'Enhanced Bar Track')

- Expose `absToChr` and `chrToAbs` API on `ChromInfo` (#283 and #307)
- Upgrade to React `v16.5`
- Removed numjs (#320)
- Update tool tip appearance (#309)
- Make resize handle fade out and in upon mouse enter of a draggable div
- Enlarge resize handle upon mouse enter
- Remove all tracks from the 'whole' window when clearing the view
- Fix viewport projection issue when there are vertical and horizontal rules
- Fix colorbar positioning bug
- Fix #317 (moving gene positions)
- Fix #263
- Fix #245: track type selection bug
- Fix #262: zoom to data extent issue

## v1.1.5

- Merge'd Chuck's PR for adding 'same-origin' to fetch request headers
- Fixed a bug where a view without a layout is created with a width of 1

## v1.1.4

- Fix the checkAllTilesetInfoReceived function so that it ignores left and top
  axis tracks
- First release to be registered with Zenodo

## v1.1.3

- Add z-index to mouseover div so that it's not hidden behind other elements

## v1.1.2

- Inline the SVG styles so they aren't overwritten by other elments on the
  page
- Inline TrackControl svg styles so they aren't overwritten by page css
  settings
- Clear gene annotation graphics before redrawing

## v1.1.1

- Fixed export track data bug in heatmaps that are not combined tracks

## v1.1.0

- Check whether the tileset_info specifies that the tiles should be mirrored
- Added data export feature
- Added showMousePosition and showMouseTooltip to horizontal-bar-track

## v1.0.4

- Zoom through the viewport projection

## v1.0.3

- Fixed cross rule bug

## v1.0.2

- Added vertical divergent bar tracks
- Fixed export in SVG
- Fix mouseover error when trackrenderer hasn't been initialized yet
- Added zoomFixed option to the top level of the viewconf
- Use transpiled version of `mixwith.js`
- Add options to change the background of the label and colorbar

## v1.0.1 (2018-06-14)

- Fixed background export in SVG
- Turned off line mouseover by default

## v1.0.0-alpha.12

- Fixed long loading bug on zoomed in genes

## v1.0.0-alpha.11

- Fixed gene stretching issues

## v1.0.0-alpha.10

- Fixed background rendering after resizing
- Fixed viewconf export link (use state.viewconf vs props.viewconf)

## v1.0.0-alpha.9

- Fixed lock value scales

## v1.0.0-alpha.8

- Fixed tooltip scrollbar appearance
- Fixed context menu appearing issue

## v1.0.0-alpha.7

- Fixed scrolling bug when multiple higlass components are on a single page
- Fixed hover bug in combined tracks

## v1.0.0-alpha

- Added triangles to genes
- Preliminary authentication support
- Added track for displaying gigapixel images
- Added GeoJSON track and updated OSM track
- Added mouseMoveZoom event to public API
- Fixed and extended pubSub module
- Added flexible per-track crosshair
- Fixed and robustified range selection API
- Display error message on error
- Don't error when displaying menus when invalid track type is
  entered
- Added an endpoint for sharing view configs as a link (`shareViewConfigAsLink()`) and exporting them as png and svg (`get('png' || 'svg')`)
- Simplified `hglib` API
- Updated third-party libs to get rid of deprecation warnings for React v16
- Fixed small bug in placing rules
- Display error when failing to retrieve tilesetInfo

* Added support for cross-section tracks

- Rendering improvements

## v0.10.22 (2018-02-22)

- Added options to change the fill color of bedlike tracks

## v0.10.21 (2018-02-21)

- Exposed the ChromosomeInfo structure as part of the hglib API

## v0.10.20 (2018-02-??

- Rendering improvements

## v0.10.20 (2018-02-20)

- Fixed api variable in HiGlassComponent
- Fixed relToAbsChromPos so that it converts locations to numbers before
  adding
- Added strokeWidth as an option to the viewport projection track

## v0.10.19 (2018-02-11)

- Fixed the 2D chromosome labels track

## v0.10.18 (2018-02-11)

- Fixed Horizontal2DTilesTrack

## v0.10.16 (2018-

- Don't show the "Strange tileData" warnings
- Pegged bootstrap to version 3.3.7

## v0.10.16 (2018-02-01)

- Fixed a bug during active range selection when the _select_ mouse tool is deactivated

## v0.10.15 (2018-01-30)

- Added the vertical bed-like track

## v0.10.13 (2018-01-25)

- Added the multivec track

## v0.10.12 (2018-01-21)

- Fixed pseudocounts in linear-scaled heatmaps

## v0.10.12 (2018-01-20)

- Fixed get scale bug

## v0.10.11 (2018-01-17)

- Fixed non-draggable views bug

## v0.10.10 (2018-01-17)

- Default to log scaling if there are negative values
- Fixed the custom colormap
- Fix the gene annotations color changing
- Fixed two regressions regarding the viewport projections

## v0.10.9 (2018-01-13)

- Skipping a version because the latest version wasn't specified in
  package.json

## v0.10.8

- Skipping a version because the latest version wasn't specified in
  package.json

## v0.10.7 (2018-01-13)

- Show current data resolution in tiled sets containing raw resolutions rather
  than zoom levels

## v0.10.6 (2017-12-28)

- Load ResizeSensors after the element is attached to the DOM tree
- Added DivergentBarTrack
- Fixed submenu hiding bug

## v0.10.5 (2017-12-27)

- Fixed bug in TrackRenderer.setUpInitialScales where updating the view with
  new equivalent initial domains and different dimensions led to the view being
  misplaced
- Added z-index to popup menus

## v0.10.4 (2017-12-16)

- Fixed a bug in zoomToData
- New API call for setViewConfig
- New API call for zoomToDataExtent

## v0.10.3 (2017-12-13)

- Don't include a colon if the port is 80
- Added an option to clear the view
- Exclude NaN values when setting the valueScale
- Fixed bug related to displaying empty matrix tiles

## v0.10.2 (2017-12-12)

- Fixed a bug in loading tileset info that isn't there
- Better error handling on internal server error
- Removed functionless menu item

## v0.10.1 (2017-12-05)

- Fixed bug in Bedlike tracks that don't have a header

## v0.10.0 (2017-12-05)

- Change track type from the config menu
- Initial framework for divided by tracks
- Y-positioned bed-like tracks

## v0.9.16 (2017-

- Fixed undefined error when toggling genome position search box

## v0.9.15 (2017-11-22)

- Fixed bug where newly selected annotations weren't being used
- Added the hideHeader option
- Added a warning for malformed gene annotations
- Free up webgl renderer resources when unmount
- Minor CSS cleanup
- Fix resizing bug that appears after closing a view
- Warn if there are no track source servers specified in the viewconf

## v0.9.14 (2017-11-11)

- Show labels on bar chart

## v0.9.13 (2017-11-09)

- Fixed gene position searching regression

## v0.9.12 (2017-11-08)

- Fix inter-chromosomal searches (chr1-chr2)

## v0.9.11 (2017-11-08)

- Fix gene annotation coloring bug
- Fix menu clash error that occurs when a center track is specified
  without a combined track
- Zoom into entire chromosomes by just entering its name

## v0.9.10 (2017-11-01)

- Fixed d3 brush Error: <rect> attribute height: Expected length, "Infinity"
- Fixed scale initialization error
- Added back heatmap value scaling
- Fixed horizontal heatmap multires tile loading
- Better point export

## v0.9.9 (2017-11-01)

- Fix SVG bar chart export
- Fixed network error on SVG export again (from v0.8.44)

## v0.9.8 (2017-10-31)

- Switch back to minified build

## v0.9.7 (2017-10-31)

- Initialize scales when viewconfig is loaded rather than on
  handleScalesChanged

## v0.9.6 (2017-10-31)

- Faulty build (package.json wasn't there)

## v0.9.5 (2017-10-31)

- Fix visual clash of the center track's context menu and the colormap
- Make visualization of 2D annotations more flexible: stroke width and fill / stroke opacity can be changed
- Create debug output files

## v0.9.4 (2017-10-26)

- Reintroduced value scale serialization fix
- Fixed HorizontalHeatmapExport
- Added a minimum width to 2D annotations
- Added SVG export for 2d-rectangle-domains track

## v0.9.3 (2017-10-23)

- Removed console log statement

## v0.9.2 (2017-10-23)

- Fixed the build script to copy hglib.css rather than style.css

## v0.9.1 (2017-10-23)

- Add support for vertical bar tracks
- Fixed .travis.yml release issue

## v0.9.0 (2017-10-21)

- Add 1D and 2D range selection
- Add support for SASS
- Add support for CSS Modules
- Update visuals of the context menu and view header
- Integrate search bar into view header
- Add ESLint and adhere to consistent code style
- (Fix #135) - Colorbar moves with the track when it's being resized
- (Fix #126) - Gene annotations shouldn't overlap on vertical tracks anymore
- Keep track controls visible if config menu is active
- Show child menus above the parent if there isn't enough space on the bottom
- Add port number when exporting viewconfs from a non-standard port
- Support arbitrary resolutions in heatmaps

## v0.8.44

- Redraw TiledPixiTracks after the tileset info has been received
- Remove value scale locks on handleCloseTrack
- Check that tiledPlot is defined in createSVG to fix the export
  failing when there's two side-by-side by views created after closing
  one
- Fixed the "Failed: network error" issue in chrome by changing the
  "download" function in utils.js

## v0.8.43

- More fixes for SVG output for bedlike tracks

## v0.8.42

- Fixed SVG output for bedlike tracks

## v0.8.41

- Fixed chromosome grid color bug
- Fixed chromosome grid loading with many values bug

## v0.8.40

- Fixed value scale locking bug

## v0.8.37

- Fixed center track label background oddness (#144)

## v0.8.36

- (fix #146) Fixed value scale locking serialization bug
- Fixed gene annotation SVG export
- Fixed chromosome ticks SVG export

## v0.8.35

- Fixed colorbar hiding bug (Issue #131)

## v0.8.34

- Fixed horizontal heatmap loading after the adjustable color scale changes
- Fixed vertical heatmap loading
- Fixed vertical heatmap colorscale brush in LeftTrackModifier

## v0.8.33

- Removed the outside colorbar labels option (it's a little
  ambiguous on the right side since the labels will be adjacent
  to the other axis elements.

## v0.8.32

- Removed tests from package.json so that build completes (tests fail on
  travis for some reason)

## v0.8.31

- Add a color limit selection to the Heatmap track in HiGlass

## v0.8.30

- Cherry picked the BedLikeTrack from the circle branch

## v0.8.28

- Fixed dependencies (peer and normal)
- Fixed other minor issues with `package.json`

## v0.8.27

- Fixed bug wher the "Loading" sign remained with 1D point tracks

## v0.8.26

- Different mapbox style options

## v0.8.25

- Hidden OSM tiles
- Customizeable osm width

## v0.8.24

- Major performance improvements for Gene annotations and horizontal points
- Fixed bug in searching for genome positions with a space at one of the ends
- Added the OSM tiles

## v0.8.23

- Don't show chromosome sizes as a separate track

## v0.8.22 - 2017-07-13

- Safari add track bug fix
- Backwards compatibility on selectable chromosome axis tracks

## v0.8.21 - 2017-07-10

- Fixed the default transformation for horizontal tracks

## v0.8.20 - 2017-07-10

- Fix label display

## v0.8.19 - 2017-07-10

- Added the ability to select different transformations

## v0.8.18 - 2017-06-29

- Fixed custom colormap picker
- Fixed overlayed track addition on double click

## v0.8.17 - 2017-06-28

- Performance improvements

## v0.8.16 - 2017-06-27

- Fixed a regression where closing views didn't remove the associated PIXI
  Components
- Increased the drag timeout time to 5 seconds

## v0.8.15 - 2017-06-26

- Lowered the maximum number of tiles retrieved at once to 20

## v0.8.14 - 2017-06-26

- Increase the maximum number of tiles retrieved at once to 40

## v0.8.13 - 2017-06-26

- Option to draw borders around tracks
- Option to change the stroke, fill colors and opacity of the
  horizontal-2d-rectangle-domains track

## v0.8.12 - 2017-06-26

- Hide overflow track handles

## v0.8.11 - 2017-06-26

- Fixed double click track addition bug
- Mask view boundaries so that when the tracks are too large
  to fit inside, they don't overflow outside of their view
- Added favicon

## v0.8.10 - 2017-06-25

- Multiple tileset selection
- Disabled zooming on scrolling fix

## v0.8.9

- Make sure that the zoomable div matches the size of the container

## v0.8.8 - 2017-06-20

- Don't start zooming when scrolling into a HGC

## v0.8.7 - 2017-06-18

- Decreased the maximum colorbar height
- Made the draggable div handles more transparent
- Lowered the minimum height for chromosome axes

## v0.8.6 - 2017-06-18

- Fixed a bug where the HG Component would automatically and indefinitely
  increase in size

## v0.8.5 - 2017-06-16

- Fixed view linking bug (regression)
- Added horizontal and vertical 2D domains tracks

## v0.8.4 - 2017-06-12

- Include a limit in the tilesets query so that all results are returned

## v0.8.3 - 2017-06-06

- Fixed a regression where adding new tracks doesn't work

## v0.8.2 - 2017-06-01

- Move hglib.css to dist/styles rather than dist/

## v0.8.1 - 2017-06-01

- Changed package.json to create hglib.css rather than style.css

## v0.8.0 - 2017-06-01

- Switched to webpack 2
- Various warning fixes in the code
- Pull chromsizes from the tilesets table instead
- Remove the chroms table and app

## v0.7.3 - 2017-05-23

- Added stroke width as a property of line tracks
- Fixed view layout bug caused by the "i" member of the layout not
  matching the view's uid
- Fixed resizing so that vertical changes get handled immediately

## v0.7.2

- Added purple and turquoise colors
- Added an option to control the label opacity

## v0.7.1

- Added horizontal and vertical track viewport projections
- Bug fix where assembly name gets removed from track label

## v0.7.0

- Added an assembly selector to the GenomePositionSearchBox
- Prefix track names with their assembly

## v0.6.9

- Lower the default resolution of lines for performance reasons
- Added outsideLeft, outsideRight, outsideTop and outsideBottom
  as available axis positions

## v0.6.8

- Component sizes are adjsuted on component load
- Genome position search box styling is set to not
  have a bottom margin

## v0.6.7

- Unbounded functionality to increase the size of the layout if new tracks are
  added which increase its size
- Configurable track label background opacity
- Fixed: vertical colorbar label mirroring

## v0.6.6

- Bug fix: closing a track which had a value scale lock with another track now
  works

## v0.6.5

- Bug fix: tracks rendered with locked scale, rather than just the colorbar
- Bug fix: locked line scales
- Bug fix: assorted other track locking, scale and colorbar bugs

## v0.6.4

- Added value scale locking
- Fixed bug where newly added heatmaps didn't render (syncTrackObjects needs
  to call applyZoomTransform)
- Fixed bug where new chromosome axis didn't appear after being added - Had to call animate after the chromosome info was received

## v0.6.3

- Added colorbar for Heatmaps
- Draw scales on the outside of the linear tracks
- Added the SquareMarkerTrack

## v0.6.2

- Scale tracks from minimum to maximum value, rather than starting at 0

## v0.6.1

- Fixed a minor issue with chromosome labels not being exported

## v0.6.0

- Automatically draw the 2D grid after the data is loaded
- Add animated zoom transitions
- Add public BEDPE-like API to navigate to a given location
- SVG export
- Testing using Karma
- (Might have been in a different release) Default to interpolation-less rendering

## v0.5.16

- Fixed resizing bug

## v0.5.15

- Added mm9 chromosome labels
- Draw chromosome labels on reload
- Take name from track options

## v0.5.14

- Revert the initialXDomain changes Fritz introduced because they were causing
  issues with faithful reproduction of viewconfs
- Change 'tilesetInfo not loaded message' to 'loading...' until we either get
  an error or the tileset is loaded
- Omit certain fields from JSON export (HiGlassComponenent.getViewsAsString)

## v0.5.12

- Fixed export viewconfig link bug

## v0.5.11

- Added the fall colormap and made it the default

## v0.5.10

- Fix Chromosome2DAnnotations not being drawn by calling draw after the
  ChromosomeInfo is loaded
- Zoom to the currently visible data
- Use the minimum position to load data that is not located at the origin
- Viewconf downloads work on Firefox
- Alert when trying to project a viewport on the same view
- Resize handle positions fixed in Firefox
- Track config button icons fixed in Firefox
- Only redraw in timedUpdate if track positions have changed
- Fixed top and left axis not appearing bug
- Fixed chromosome horizontal labels not appearing
- Show minValue pixels by scaling from minValue to maxValue + minValue and
  adding minValue to each pixel
- Fix viewport projection error when new viewconfig is passed

## v0.5.9

- Labels outside of the bounds of a track
- Label colors

## v0.5.8

- A host of performance improvements

## v0.5.7

- Empty accidental release

## v0.5.6

- Add log scaling to line tracks
- Add colors to line tracks
- Add width option to 2D grid
- Add color option to 2D grid

## v0.5.5

- Add per-view `zoomFixed` settings
- Added configurable viewport projection colors (projectionFillColor,
  projectionStrokeColor)
- Added an empty .npmignore to prevent it from excluding the dist/
  directory specified in the .gitignore
- Enhance 2D annotations by supporting RGBA, fill and stroke-dependent coloring,
  and locus-wise min width / height definitions
- Remove builds. Use NPM

## v0.5.4

- Fixed bug related to the selection of the plot type
- Update existing tracks before adding new ones in syncTrackObjects
- Removed the "Move up" menu item
- Deep copy incoming viewconfs so that changing them outside of the component
  leads to an update
- Added onLocationChanged event listener

## v0.5.3

- Forgot to bump the version number in 0.5.2

## v0.5.2

- Don't draw data that extends beyond the end of the assembly
- Fixed bug where data was being hidden in empty (all 0) tiles - Changed minVisibleValue and maxVisibleValue in TiledPixiTrack
- Label the horizontal and vertical line tracks by default

## v0.5.1

- Configurable gene annotation colors
- Added chromosome annotations tracks for programmatically addeable
  annotations
- Fixed the 'Cannot read property 0 of undefined' bug when tileset info is
  inaccessible
- Remove track resize handles when the component isn't editable
- Fix bug associated with setting a new initial[X/Y]Domain where the
  cumulativeCenterOffset wasn't being reset
- Bug fix where if a view doesn't have a uid we should assign it one

## v0.5.0

- Default to 12 columns
- Display a warning if tileset info isn't found
- Use 16bit floats for heatmap data

## v0.4.40

- Remove default colormap from viewconfig

## v0.4.39

- Switch cog and close buttons

## v0.4.33

- New header colors

## v0.4.32

- Reduced the number of tiles requested by the horizontal heatmap track
- Removed console log statements

## v0.4.31

- Fixed regression and compatibility change with new zoom and location locking
- Fixed regression in the selection dragging

## v0.4.30

- Added a minimum width to left-axis so that it doesn't only show the last two
  digits by default

* Added horizontal and vertical heatmaps

- Styling changes for the Configure track controls
- Fixed the bug with AddTrackMenu cancel button turning black by properly
  increasing the number of visible tilesets in TilesetFinder
- Added options to allow flipping horizontal and vertical charts
- Fixed NaN prefix bug
- Fixed invalid negative value attributes for <rect> bug

## v0.4.29

- Moved default heatmap information to lower right hand corner
- Fixed a bug which distorted the view when initialized with an initial X
  scale and Y scale
- Added white to red, white to green and white to blue scales
- Added axes for the 1D tracks
- Took the ID out of the view header
- Added a white border behind the track controls

## v0.4.28

- Fixed critical regression where track replacement wasn't working because
  newly created tracks didn't have their options set
- Fixed a regression where track movement wasn't working because TiledPlot
  wasn't being updated
- Increase the size of the tileset selector

## v0.4.27

- Changed config.js Chromosome Labels to Chromosome Axis
- Fixed default option setting so that it doesn't override provided options
- Adding zoom limit option to heatmap
- Add current resolution to the track label
- Fixed regression caused by "Fast redraw by tiling commit"
- Hitting enter in the genome position search box initiates a search

## v0.4.26

- Fixed close button

## v0.4.25

- Fractional zoom lock
- Faster config menu loading
- Faster track addition by limiting the udpates of TiledPlot (using
  shouldComponentUpdate)

## v0.4.21

- Chromosome grid positions start at position 1
- Export link includes 'app'

## v0.4.20

- Changed tile API location to use included server value rather than
  prepending '//'

## v0.4.19

- Removed dist directory from .gitignore

## v0.4.18

- Use production react in the build
- Added dist to .gitignore

## v0.4.17

- Updated default view config
- Wider ticks

## v0.4.16

- Fritz's public API

## v0.4.15

- Fritz's lazy animation
- Fritz's public API
- Minimum height for tracks can be specified in track type definition in
  config.js
- New chromosome 2D grid (for hg19)
- New chromosome 1D axis (for hg19)
- New chromosome horizontal axis (for hg19)<|MERGE_RESOLUTION|>--- conflicted
+++ resolved
@@ -2,11 +2,8 @@
 
 ## Next
 
-<<<<<<< HEAD
 - Allow implementing plugin viewport projection tracks using `config.projection`.
-=======
 - Change the default value of `zoomLimits` to `[1, null]`, which means highest zoom resolution is 1bp.
->>>>>>> 709cc648
 
 _[Detailed changes since v1.11.5](https://github.com/higlass/higlass/compare/v1.11.5...develop)_
 
