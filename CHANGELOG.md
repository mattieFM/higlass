# Release notes

<<<<<<< HEAD
=======
- Remove dependency on `cwise`
- Remove react-bootstrap from the GenomePositionSearchBox
- Fix color issue in GeneAnnotation SVG export

>>>>>>> efbe9d91
## v1.11.8

- Remove react-bootstrap from the GenomePositionSearchBox
- Make vertical chromosome labels as well as loading status labels readable in vertical tracks
- Added an option menu item for rectangle domain fill opacity
- Added a parameter in `zoomToGene` to allow specifying padding around gene
- Add data fetchers to `AVAILABLE_FOR_PLUGINS`
- Update track list in `AVAILABLE_FOR_PLUGINS`
- Correctly setup initial scales of vertical tracks when the width of a center track is zero.
- Config-wise, allow axis-specific location locks (e.g., lock the vertical axis in a view to the horizontal axis in another).
- Add `reload` implementation to `HiGlassComponenet` API.

_[Detailed changes since v1.11.5](https://github.com/higlass/higlass/compare/v1.11.7...develop)_

## v1.11.7

- Show visual clue when tileset info is not available ("Tileset info not found. ...").
- Properly initialize the style of 1D brushes (`viewport-projection-horizontal` and `viewport-projection-vertical`).

_[Detailed changes since v1.11.5](https://github.com/higlass/higlass/compare/v1.11.6...v1.11.7)_

## v1.11.6

- Allow implementing plugin viewport projection tracks using `config.projection`.
- Change the default value of `zoomLimits` to `[1, null]`, which means highest zoom resolution is 1bp.

_[Detailed changes since v1.11.5](https://github.com/higlass/higlass/compare/v1.11.5...v1.11.6)_

## v1.11.5

- Add a `zoomToGene` API that allows to zoom a HiGlass view to a location near a certain gene.
- Add a `suggestGene` API that returns a list of genes of top match for a given keyword based on `autocompleteServer`.
- Add a top-level option, `compactLayout`, that controls to allow adding vertical gaps between views.

_[Detailed changes since v1.11.4](https://github.com/higlass/higlass/compare/v1.11.4...v1.11.5)_

## v1.11.4

- Fix colorbar error on degenerate colorscale
- Update horizontal heatmap to regular heatmap rendering so that they can use the same options

_[Detailed changes since v1.11.3](https://github.com/higlass/higlass/compare/v1.11.3...v1.11.4)_

## v1.11.3

- Show a more comprehensive list of track types in the track config menu
- Break up HiGlassComponentTests
- Show only integer ticks in `HorizontalChromosomeLabels` tracks because it is misleading to have decimal values in genomic coordinates.
- Add a `reverseOrientation` option in `HorizontalChromosomeLabels` tracks to allow aligning tick labels and lines on the top or left.
- Make overlays SVG exportable
- Fix a bug that led to the app crash when `selectRows` is set to an empty array `[]`
- Break up and turn off some tests
- Fix gene annotation mouseover

_[Detailed changes since v1.11.2](https://github.com/higlass/higlass/compare/v1.11.2...v1.11.3)_

## v1.11.2

- Fix registration of plugin tracks
- Don't try to render names of filler annotations

_[Detailed changes since v1.11.1](https://github.com/higlass/higlass/compare/v1.11.1...v1.11.2)_

## v1.11.1

- Fix multivec SVG export
- Added `ChromosomeInfo` and `SearchField` classes to `AVAILABLE_TO_PLUGINS`.

_[Detailed changes since v1.11.0](https://github.com/higlass/higlass/compare/v1.11.0...v1.11.1)_

## v1.11.0

- Make gene annotations rotatable so that they can be added on the left
- Tracks can now modify their own dimensions by publishing `trackDimensionsModified`.
- Fixed a bug preventing usage of `data.url` and HorizontalMultivecTrack server-side aggregation simultaneously.
- Fixed a bug preventing an updated value of `track.options.selectRows` from triggering a HorizontalMultivecTrack track update when using server-side aggregation (`track.options.selectRowsAggregationMethod === 'server'`).
- Added the JS API `.on('geneSearch', callback)` option for subscribing to gene search events.
- Simplify plugin track registry
- Implemented plugin data fetchers.

_[Detailed changes since v1.10.2](https://github.com/higlass/higlass/compare/v1.10.2...v1.11.0)_

## v1.10.2

- Remove view config validation from `hgApi.getViewConfig()` and `hgApi.setViewConfig()` and instead move it into a new method called `hgApi.validateViewConfig(viewConfig, { verbose: false } = {})`

_[Detailed changes since v1.10.1](https://github.com/higlass/higlass/compare/v1.10.1...v1.10.2)_

## v1.10.1

- Remove text/plain encoding from tile proxy text fetcher
- Added the `selectRowsAggregationMethod` option for the `horizontal-multivec` track to enable server-side aggregation if set to `"server"` rather than the default `"client"`.
- In the view config, moved the `fileUrl` track property under the `data` property: `data: { url, server, filetype }`.

_[Detailed changes since v1.10.0](https://github.com/higlass/higlass/compare/v1.10.0...v1.10.1)_

## v1.10.0

- Fixed horizontal and vertical cross sections
- Changed the style for the mouse over dialog to have a maximum width of 50 and to break words so that it doesn't go off the screen if there's a very long mouseover text.
- Lower the default annotation height in the Gene Annotations track
- Colors for rules
- Ability to load genome position search box chromosome sizes from an arbitrary location
- Plugin tracks can provide their own config menu options
- Remove horizontal-_ and vertical-_ prefixes from track names
- Load matrices with "None" data transform without crashing
- Add a view for showing schema log messages when JSON codes are edited in a config view.

_[Detailed changes since v1.9.5](https://github.com/higlass/higlass/compare/v1.9.5...v1.10.0)_

## v1.9.5

- Removed styles for naked td tag
- Reader for text genbank data (i.e. not pulled from a url)

_[Detailed changes since v1.9.4](https://github.com/higlass/higlass/compare/v1.9.4...v.1.9.5)_

## v1.9.4

- Added the `resolveImmediately` parameter to the setViewConfig API call.
- Zooming can now be restricted by specifying `zoomLimits` in the viewconf.
- Fixed bug where the track config menu improperly positioned when clicked twice.
- Update the heatmap option interface to allow seeing the preview when a color picker is opened.
- Display an error message on tiles with errors in them
- Don't try to assign a color value scale if the colorEncoding is set to itemRgb. itemRgb means that the color is present directly in the annotation
- Add an option to separate the + / - strand annotations in the bedlike track

_[Detailed changes since v1.9.3](https://github.com/higlass/higlass/compare/v1.9.3...v.1.9.4)_

## v1.9.3

- Consolidated track options of horizontal and vertical tracks
- Set background of new heatmap tracks in a combined track to `transparent` when added via the track context menu.
- Fixed bug where heatmap labels could not be hidden.
- The position of labels and colorbars for split heatmaps can now be changed.
- Use itemRgb field in bed files as the default coloring for bedlike tracks

_[Detailed changes since v1.9.2](https://github.com/higlass/higlass/compare/v1.9.2...v.1.9.3)_

## v1.9.2

- Fixed divided tracks bug by adding denseDataExtrema
- Fixed divergent bar track
- Made the bar track compatible with the local tile fetcher
- Added fontColor, fontSize and fillOpacity options to BedLikeTrack
- Added cheat code for making the component editable (i.e. with headers)
- Fixed track names in config menu
- Keep locks on track type change
- Fix crashing higlass on non-existent value scale lock member

_[Detailed changes since v1.9.1](https://github.com/higlass/higlass/compare/v1.9.1...v1.9.2)_

## v1.9.1

- Used stretchRects to ensure that there are no rendering artifacts when zooming in too far
- Added scaled as a potential value to the annotationHeight option
- Added the maxAnnotationHeight option to limit the size of annotations when using the scaled option for annotationHeight
- Added the fontSize option for bedlike tracks
- colorAnnotations are independent of valueScale
- Vertical zooming on BedLike annotations
- Added support for aggregation of `horizontal-multivec` rows by passing arrays of row indices to the `selectRows` option. With this addition also comes the track options `selectRowsAggregationMode` (for specifying an aggregation function, "mean", "sum", "variance", "deviation") and `selectRowsAggregationWithRelativeHeight` (boolean) to determine whether rows representing groups of indices have 1-unit heights or `group.length`-unit heights.
- Added the JS API `.on('wheel', callback)` option for subscribing to mouse wheel events.

_[Detailed changes since v1.9.0](https://github.com/higlass/higlass/compare/v1.9.0...v1.9.1)_

## v1.9.0

- Support for gene annotation "filler" regions
- Clickable gene annotations
- Slightly updated gene annotation style with arrowheads at the ends
- Remove Content-Type headers when fetching genbank files
- Added the fields `xRange` and `yRange` the object returned by the JavaScript API `.getLocation()` method.
- Fixed blurry exported heatmap SVG graphics issue using the `image-rendering` CSS property.
- Enabled view-based scaling
- Left and right tracks can now be value scale locked
- Added the attributes `projectionXDomain` and `projectionYDomain` to the `viewport-projection-horizontal` and `viewport-projection-vertical`, respectively, and both to the `viewport-projection-center`, to support the case in which the `fromViewUid` attribute is undefined.
- Added the `.on('createSVG')` listener to the JS API, with the corresponding `.off('createSVG')`, for manipulating exported SVGs before they are returned.
- Added `zeroValueColor` as an option for the `horizontal-multivec` track, to specify the color mapping for zero data values.
- Track resizing events now trigger the `.on('viewConfig')` JS API callback.
- Allowed K and M notations when entering genomic coordinates in searchbox (e.g., "chr1:150M-155M").
- Specify raw tiles locally in the viewconf

_[Detailed changes since v1.8.4](https://github.com/higlass/higlass/compare/v1.8.4...v1.9.0)_

## v1.8.4

- Corrupted lock bug fix
- Export to SVG with no loaded tiles bug fix
- `selectRows` option for Horizontal Multivec Tracks

_[Detailed changes since v1.8.3](https://github.com/higlass/higlass/compare/v1.8.3...v1.8.4)_

## v1.8.3

- Added "empty" track

_[Detailed changes since v1.8.2](https://github.com/higlass/higlass/compare/v1.8.2...v1.8.3)_

## v1.8.2

- Fixed horizontal track not rendering properly in vertical position bug

_[Detailed changes since v1.8.1](https://github.com/higlass/higlass/compare/v1.8.1...v1.8.2)_

## v1.8.1

- Prettified JS code
- Added `labelShowAssembly` as an option to allow hiding the assembly in track label (e.g. `hg19 |` text)
- Added `tickFormat` and `tickPosition` options to the chromosome labels track
- Enabled the colorbar slider by adding the options `colorbarPosition` and `colorbarBackgroundColor` for the `horizontal-multivec`
- Added release notes to docs.
- Added support for selecting and filtering rows of the `horizontal-multivec` track via the `selectRows` option.

_[Detailed changes since v1.8.0](https://github.com/higlass/higlass/compare/v1.8.0...v1.8.1)_

## v1.8.0

- Added the option to flip 2D annotations across the diagonal
- Update heatmap docs with colorRange parameter
- Update BedLikeTrack to display strand-specific entries
- Added 'segment' style to the BedLikeTrack
- Updated default plot types when adding tracks
- When adding multiple tracks at once that have different datatype, each track is added with its default plot type. The plot type chooser is hidden.
- In `HorizontalLine1DPixiTrack`, make sure that `this.valueScale` is set when `getMouseOverHtml()` is called.
- VerticalRule, HorizontalRule, and CrossRule tracks included in SVG and PNG exports.

_[Detailed changes since v1.7.2](https://github.com/higlass/higlass/compare/v1.7.2...v1.8.0)_

## v1.7.2

- Refactored the scroll options and `bounded` into a new property called `sizeMode`. There are now 4 different size modes, which determine the visible height of the HiGlass instance:
  1. `default`: the height is given by the sum of the tracks' heights
  2. `bounded`: tells the HiGlass component to bind the height to the parent container by dynamically adjusting the height of center tracks.
  3. `scroll`: will activate scrolling by stretching HiGlass' drawing surface to the extent of parent DOM element and hiding overflowing content in the x direction and allowing to scroll when content overflows in the y direction.
  4. `overflow`: same as `scroll` except that you can't scroll. This mode is only needed when you want to dynamically switch between scrolling and pan+zooming.

_[Detailed changes since v1.7.0](https://github.com/higlass/higlass/compare/v1.7.0...v1.7.2)_

## v1.7.1

_Same as v1.7.0. This is just due to a glitch at npmjs.org._

## v1.7.0

- Add support for scrollable views. Activate via the option `scrollable: true`. Once you activate scrollable views all views are automatically zoomfixed! See [http://localhost:8080/others/scrollable-container.html](others/scrollable-container.html) for an example.
- Add `option(key, value)` to the JS API for changing options. It supports getting all options when `value` is ommited and setting `scrollable`.
- Properly display "Loading" while loading tileset info
- Add support to ignore offscreen values for value scale locking by setting `ignoreOffScreenValues: true` for a lock group in `locksDict`.

_[Detailed changes since v1.6.12](https://github.com/higlass/higlass/compare/v1.6.12...v1.7.0)_

## v1.6.12

- Rename React lifecycle methods according to their recommendations
- Add support for borders (via the `stroke`, `strokeWidth`, `strokeOpacity`, and `strokePos` options) and outlines (via the `outline`, `outlineWidth`, `outlineOpacity`, and `outlinePos` options) to overlays. See [http://localhost:8080/apis/svg.html?/viewconfs/fancy-overlays.json](http://localhost:8080/apis/svg.html?/viewconfs/fancy-overlays.json) for an example.
- Fixed horizontal rule bug (from Slack)

_[Detailed changes since v1.6.11](https://github.com/higlass/higlass/compare/v1.6.11...v1.6.12)_

## v1.6.11

- Overlay track bug fixes
- Added `minWidth` and `minHeight` options to `overlays` for better guidance
- Allow viewconf JSON to override minimum track height or width defaults, when a track specifies a `minHeight` or `minWidth` parameter

_[Detailed changes since v1.6.10](https://github.com/higlass/higlass/compare/v1.6.10...v1.6.11)_

## v1.6.10

- Add API call for show track chooser (`hgApi.showTrackChooser()`)
- Limit icon size in plot type chooser
- Add non-gzipped support to genbank-fetcher
- Better error handling for genbank fetcher

_[Detailed changes since v1.6.9](https://github.com/higlass/higlass/compare/v1.6.9...v1.6.10)_

## v1.6.9

- Enable brushing on bar, point, and 1d-heatmap tracks

_[Detailed changes since v1.6.8](https://github.com/higlass/higlass/compare/v1.6.8...v1.6.9)_

## v1.6.8

- Add infrastructure for value scale zooming
- Fixed the colors when dragging a track over a higlass display
- Added support for value scale zooming
- Added utils/track-utils to provide track functionality for use without inheritance
- Implemented a genbank data fetcher for gene annotation tracks

_[Detailed changes since v1.6.7](https://github.com/higlass/higlass/compare/v1.6.7...v1.6.8)_

## v1.6.7

- Fix #747: the tooltip value wasn't shown because of an issue related to minimizing the code
- Fix #743: the tooltip position now incorporates the scroll position
- Fix drag handle styling (typo)
- Make drag handle area (not the style) bigger so it's easier to grab

_[Detailed changes since v1.6.6](https://github.com/higlass/higlass/compare/v1.6.6...v1.6.7)_

## v1.6.6

- Fix #732: Remove the hold ALT feature as it's confusion and leads to a weird bug.
- Fix leaking dark mode setting
- Change option to activate dark theme from `isDarkTheme: true` to `theme: 'dark'`. Also, use `setTheme()` of the JsAPI instead of `setDarkTheme()` from now on.
- Copy the tile data before mutation to fix an issue when displaying the same tileset twice (once in the upper right and lower left triangle)

_[Detailed changes since v1.6.5](https://github.com/higlass/higlass/compare/v1.6.5...v1.6.6)_

## v1.6.5

- Fixed the replace track bug (where replacing a center track wouldn't do anything)

_[Detailed changes since v1.6.4](https://github.com/higlass/higlass/compare/v1.6.4...v1.6.5)_

## v1.6.4

- Truly fix #593: zoom to data extent when adding the first track to an empty view

_[Detailed changes since v1.6.3](https://github.com/higlass/higlass/compare/v1.6.3...v1.6.4)_

## v1.6.3

- Dynamically update dark theme when the options change
- Fix #722: added `labelShowResolution` as an option to allow hiding the `[Current data resolution...]` text
- Add support for missing values (`NaN`s) to the 1D heatmap track
- Use the new link format

_[Detailed changes since v1.6.2](https://github.com/higlass/higlass/compare/v1.6.2...v1.6.3)_

## v1.6.2

- Render `horizontal-heatmap` track properly in PIXI v4 and v5
- Expose pixi renderer to plugin tracks to allow them to render textures from graphics objects. (More here: https://github.com/pixijs/pixi.js/issues/5394)

_[Detailed changes since v1.6.1](https://github.com/higlass/higlass/compare/v1.6.1...v1.6.2)_

## v1.6.1

- Fix visual glitches with the new Modal when run in `higlass-app`
- Really fix #651: set correct namespace for SVG exports
- Treat `tilesetInfo.mirror_tiles = false` as a falsy value
- Fixed: `Save and Close` in the ViewConfigEditor works properly

_[Detailed changes since v1.6.0](https://github.com/higlass/higlass/compare/v1.6.0...v1.6.1)_

## v1.6.0

- Add an option to restrict the extent of central heatmaps to the upper-right or lower-left corner to enable comparison of two heatmaps in the center. Run `npm start` and see [http://localhost:8080/apis/svg.html?/viewconfs/diagonal-split-heatmap.json](http://localhost:8080/apis/svg.html?/viewconfs/diagonal-split-heatmap.json) for an example
- Updated `pixi.js` to version `5`. In your `html` files you need to replace the previous PixiJS loader with `<script crossorigin src="https://unpkg.com/pixi.js@5/dist/pixi.min.js"></script>` (or `<script crossorigin src="https://unpkg.com/pixi.js-legacy@5/dist/pixi-legacy.min.js"></script>` if you want to use the Canvas renderer)
- Add a dialog to directly edit the view config in the browser
- Replace ReactBootstrap modal with custom modal to not rely on Bootstrap and support Jupyter
- Updated `pub-sub-es` to version `1.2.1` to fix a bug in the shorthand event unsubscription
- Added an example of a map overlay
- Support semi-transparent colormaps through RGBA colors
- Update Mapbox endpoint. See [http://localhost:8080/others/mapbox.html](http://localhost:8080/others/mapbox.html) for an example.
- Improve performance of the `mousemove`-related event handling
- Remove unused properties from the exported view config
- Improve performance of tiles fetching through a combination of throttling and debouncing
- Fix a minor visual glitch with the positioning of track-related `div`s
- Fix OSM track to avoid CORS issues in Chrome and allow setting `minPos` to `0`
- Fix #648: Auto select and copy URL when exporting a view by link
- Fix #647: Shows correct URL when specifying an absolute URL as `exportViewUrl` in the viewconf
- Fix #651: set correct namespace for SVG exports
- Fix #593: zoom to data extent when adding the first track to an empty view

_[Detailed changes since v1.5.8](https://github.com/higlass/higlass/compare/v1.5.8...v1.6.0)_

## v1.5.8

- Fix a value scale syncing bug
- Update the docs

_[Detailed changes since v1.5.7](https://github.com/higlass/higlass/compare/v1.5.7...v1.5.8)_

## v1.5.7

- Fix #637 - SVG export fill color doesn't match what is selected
- Switch to nearest neighbor interpolation for horizontal heatmaps

_[Detailed changes since v1.5.8](https://github.com/higlass/higlass/compare/v1.5.6...v1.5.7)_

## v1.5.6

- Allow any horizontal track to also be placed on the left or right

_[Detailed changes since v1.5.8](https://github.com/higlass/higlass/compare/v1.5.6...v1.5.7)_

## v1.5.5

- Fixed #612: resolved an issue with caseinsensitive chromosome names
- Destroy heatmap sprites and axis texts to mitigate memory leak

_[Detailed changes since v1.5.4](https://github.com/higlass/higlass/compare/v1.5.4...v1.5.5)_

## v1.5.4

- Fix the multiple component passive event issue by replacing the dom-event.js handlers with a class so that each component maintains its own context

_[Detailed changes since v1.5.3](https://github.com/higlass/higlass/compare/v1.5.3...v1.5.4)_

## v1.5.3

- Let HorizontalLineTracks look up tileset_info.tile_size
  and tileset_info.bins_per_dimension
- Specify default track types directly in `showAvailableTrackTypes` API
- Updated the docs deploy directory
- Updated the javascript API example to include a full working html page
- Use default height for new tracks rather than min height. Fixes
  newly added gene annotations so that they show names without having
  to be resized
- Fixed bug that was causing overlay tracks to not appear
- Fixed horizontal-vector-heatmap error thrown bug by padding incomplete
  incoming data arrays

_[Detailed changes since v1.5.1](https://github.com/higlass/higlass/compare/v1.5.1...v1.5.3)_

## v1.5.1

- Fixed UI hanging on mouseover of zoomed out matrix bug
- Fixed #588: horizontal heatmap zoom limit bug
- Reset value scale locks when new viewconf is added
- Added a default track type for the chromsizes datatype
- Fixed drag handler pubSub reference
- Fixed #596: scrolling while zooming bug introduced in latest chrome

_[Detailed changes since v1.5.0](https://github.com/higlass/higlass/compare/v1.5.0...v1.5.1)_

## v1.5.0

- Allow sharing the mouse position globally. See [`docs/examples/others/global-mouse-position.html`](docs/examples/others/global-mouse-position.html) for an example.
- Allow disabling the change of views and tracks separately by setting `viewEditable: false` and `tracksEditable: false` in your view config.
- Added ability to define label margins. See [`docs/examples/viewconfs/label-margin.json`](docs/examples/viewconfs/label-margin.json) for an example.
- Make view spacing adjustable via initialization options. See [/docs/examples/others/adjust-view-spacing.html](/docs/examples/others/adjust-view-spacing.html) for an example.
- Add a new option to tracks that support axis: `axisMargin` to add some margin to an axis. See [docs/examples/viewconfs/axis-margin.json](docs/examples/viewconfs/axis-margin.json) for an example
- Add a new option to BarTrack for drawing a demarcation line at the bottom of the track, i.e., at the zero value. See [`/apis/svg.html?/viewconfs/bar-zero-line.json`](/apis/svg.html?/viewconfs/bar-zero-line.json) for an example.
- Fixed an issue with small offsets when exporting bar tracks to SVG
- Fixed an issue where bars in a `BarTrack` related to values higher than `valueScaleMax` were not drawn.
- Fixed an issue with `hgApi.setTrackValueScaleLimits`
- Fix #291: allow web page scrolling when zoomFixed is set to true
- Fix #578: BarTrack SVG export overplotting error.
- Fix #584: Reset viewport is broken

_[Detailed changes since v1.4.2](https://github.com/higlass/higlass/compare/v1.4.2...v1.5.0)_

## v1.4.2

- Fix #568, #569

## v1.4.1

- Allow users to choose adding the chromosome grid overlay from the Add Track Dialog when selecting a cooler file.
- Expose version from hglib. E.g., `window.hglib.version`

## v1.4.0

- Add `constIndicators` as an option to 1D tracks for displaying a visual indicator (e.g., a line) at a constant value.
- Added `[glyph-color]` as the default option for line and bar tracks
- Add new public event `cursorLocation`. See [`docs/examples/apis/cursor-location.html`](docs/examples/apis/cursor-location.html) for an example.
- Extend `mouseMoveZoom` event to support 1D data tracks.
- Expose D3 libraries to plugin tracks
- Overlay tracks now properly allow for extent to include multiple ranges.
- Overlay tracks can now optionally have extent ranges configured as a 4-tuple, separating x ranges from y ranges

## v1.3.1

- Clear mouse position indicator when leaving the root dom element, on blurring the window, and when no track is hovered

## v1.3.0

- Changed `defaultOptions` to `defaultTrackOptions` in the hglib.viewer options.
- Added `TiledPixiTrack.on` event handler to listen to data changes
- Added several API endpoints: `getComponent()`, `setAuthHeader()`, `getAuthHeader()`,
- Added export of several utility functions: `waitForJsonComplete()`, `waitForTilesLoaded()`, `waitForTransitionsFinished()`, `mountHGComponent()`, `getTrackObjectFromHGC()`
- Added the ability to specify default track options through the API
- Added nesting to the tileset finder so that tilesets can be grouped together into categories
- Added the `axisLabelFormatting` option to 1d quantitative tracks
- Added TiledPixiTrack.on event handler
- Added getTrackObject to exports
- Added support for overlay tracks
- Minor bug fix wherein valueScaleMin and valueScaleMax weren't used when set to 0
- Added support for click event handling of 1D and 2D annotations from `1d-annotation` and `chromosome-2d-annotations` tracks
- Cloned views split vertically first (#259)
- Change component height when a new viewconf is passed in
- Add a fudge factor to ensure that the entire view is shown in the grid layout
- Refactored the pub-sub service to avoid implicit global event listening
- Fix a minor visual glitch in the gene annotation track
- Expose `mix()` from `mixwith` to plugin tracks
- Support different aggregation modes (mean, min, max, std) for bigWig files
- Changed `defaultOptions` to `defaultTrackOptions` in the hglib.viewer options.
- Clear mouse position indicator when leaving the root dom element, on blurring the window, and when no track is hovered
- Fix several issue with SVG export
- Minor bug fix wherein valueScaleMin and valueScaleMax weren't used when set to 0
- Fix #401
- Fix #395
- Fix #360
- Support different aggregation modes (mean, min, max, std) for bigWig files

## v1.2.8

- Added `editable` as a possible option to hglib.viewer()
- Enabled arbitrary tile resolution in HeatmapTiledPixiTrack. It just needs to receive `bins_per_dimension` in the tileset info. Otherwise it defaults to 256.

## v1.2.6

- Fixed trackSourceServer export
- Fixed BedLikeTrack errors being thrown

## v1.2.5

- Fix remote viewConf loading in HiGlassComponent

## v1.2.4

- Fix #322
- Fix missing update of the value scale upon rerendering
- Fix absToChr and chrToAbs of the ChromInfo API
- Fixed a nasty rendering bug in the chrom labels track

## v1.2.3

- Fixed line inversion issue (#268)
- Fixed fetched area size mismatch issue on mouseover
- Added mouseover text to UI elements
- Upgraded to webpack 4
- Started building hglib.js and hglib.min.js
- Support for searching for gene names with dashes
- Sort tilesets alphabetically (#256)
- Fixed zoom linking issues (#251, #76)

## v1.2.1 and v1.2.2

- Accidental releases. Please ignore.

## v1.2.0

- Add 1D heatmap track (#303): Alternative visual representation of 1D bigwig tracks. See https://github.com/higlass/higlass/pull/303 and https://github.com/higlass/higlass/blob/develop/docs/examples/1d-heatmap-track.html for an example.

![1D Heatmap Track](https://user-images.githubusercontent.com/932103/43858298-a7463ece-9b1b-11e8-9da4-a6fccdde2406.png '1D Heatmap Track')

- Add fixing y-scale of 1D data tracks (#297). See https://github.com/higlass/higlass/pull/297 and https://github.com/higlass/higlass/blob/develop/docs/examples/api-set-track-value-scale-limits.html for an example.
- Add JS-API for resetting the viewport back to the initial x and y domains in the viewconfig (#289)
- Add JS-API for adjusting the margin of the HiGlass instance (#286). See https://github.com/higlass/higlass/pull/286 for an example.
- Add JS-API for getting the min and max value of a track (#298). See https://github.com/higlass/higlass/blob/develop/docs/examples/api-get-min-max-value.html for an example.
- Enhance bed track (#278): support value encoding as the `y` offset or `color`. See https://github.com/higlass/higlass/pull/278 for an example.
- Enhance gene annotation track (#314): See https://github.com/higlass/higlass/pull/314 and https://github.com/higlass/higlass/blob/develop/docs/examples/gene-annotations.html for an example.

![Enhanced Gene Annotation Track](https://user-images.githubusercontent.com/932103/44225400-70b7f500-a15b-11e8-9656-d2ba161bccf7.png 'Enhanced Gene Annotation Track')

- Enhance chrom label track (#305): add support for adjusting the font size, font alignment, and font outline to use space more economically. See https://github.com/higlass/higlass/pull/305 and https://github.com/higlass/higlass/blob/develop/docs/examples/chromosome-labels.html for an example.

![Enhanced Chrom Label Track](https://user-images.githubusercontent.com/932103/43924834-9baaf4c8-9bf3-11e8-8167-1ce1dce70849.png 'Enhanced Chrom Label Track')

- Enhance bar track (#304): add color and gradient encoding plus diverging tracks. See https://github.com/higlass/higlass/pull/304 and https://github.com/higlass/higlass/blob/develop/docs/examples/bar-track-color-range.html for an example.

![Enhanced Bar Track](https://user-images.githubusercontent.com/932103/43865156-c00aa53a-9b2f-11e8-9213-bfd0af04f491.png 'Enhanced Bar Track')

- Expose `absToChr` and `chrToAbs` API on `ChromInfo` (#283 and #307)
- Upgrade to React `v16.5`
- Removed numjs (#320)
- Update tool tip appearance (#309)
- Make resize handle fade out and in upon mouse enter of a draggable div
- Enlarge resize handle upon mouse enter
- Remove all tracks from the 'whole' window when clearing the view
- Fix viewport projection issue when there are vertical and horizontal rules
- Fix colorbar positioning bug
- Fix #317 (moving gene positions)
- Fix #263
- Fix #245: track type selection bug
- Fix #262: zoom to data extent issue

## v1.1.5

- Merge'd Chuck's PR for adding 'same-origin' to fetch request headers
- Fixed a bug where a view without a layout is created with a width of 1

## v1.1.4

- Fix the checkAllTilesetInfoReceived function so that it ignores left and top
  axis tracks
- First release to be registered with Zenodo

## v1.1.3

- Add z-index to mouseover div so that it's not hidden behind other elements

## v1.1.2

- Inline the SVG styles so they aren't overwritten by other elments on the
  page
- Inline TrackControl svg styles so they aren't overwritten by page css
  settings
- Clear gene annotation graphics before redrawing

## v1.1.1

- Fixed export track data bug in heatmaps that are not combined tracks

## v1.1.0

- Check whether the tileset_info specifies that the tiles should be mirrored
- Added data export feature
- Added showMousePosition and showMouseTooltip to horizontal-bar-track

## v1.0.4

- Zoom through the viewport projection

## v1.0.3

- Fixed cross rule bug

## v1.0.2

- Added vertical divergent bar tracks
- Fixed export in SVG
- Fix mouseover error when trackrenderer hasn't been initialized yet
- Added zoomFixed option to the top level of the viewconf
- Use transpiled version of `mixwith.js`
- Add options to change the background of the label and colorbar

## v1.0.1 (2018-06-14)

- Fixed background export in SVG
- Turned off line mouseover by default

## v1.0.0-alpha.12

- Fixed long loading bug on zoomed in genes

## v1.0.0-alpha.11

- Fixed gene stretching issues

## v1.0.0-alpha.10

- Fixed background rendering after resizing
- Fixed viewconf export link (use state.viewconf vs props.viewconf)

## v1.0.0-alpha.9

- Fixed lock value scales

## v1.0.0-alpha.8

- Fixed tooltip scrollbar appearance
- Fixed context menu appearing issue

## v1.0.0-alpha.7

- Fixed scrolling bug when multiple higlass components are on a single page
- Fixed hover bug in combined tracks

## v1.0.0-alpha

- Added triangles to genes
- Preliminary authentication support
- Added track for displaying gigapixel images
- Added GeoJSON track and updated OSM track
- Added mouseMoveZoom event to public API
- Fixed and extended pubSub module
- Added flexible per-track crosshair
- Fixed and robustified range selection API
- Display error message on error
- Don't error when displaying menus when invalid track type is
  entered
- Added an endpoint for sharing view configs as a link (`shareViewConfigAsLink()`) and exporting them as png and svg (`get('png' || 'svg')`)
- Simplified `hglib` API
- Updated third-party libs to get rid of deprecation warnings for React v16
- Fixed small bug in placing rules
- Display error when failing to retrieve tilesetInfo

* Added support for cross-section tracks

- Rendering improvements

## v0.10.22 (2018-02-22)

- Added options to change the fill color of bedlike tracks

## v0.10.21 (2018-02-21)

- Exposed the ChromosomeInfo structure as part of the hglib API

## v0.10.20 (2018-02-??

- Rendering improvements

## v0.10.20 (2018-02-20)

- Fixed api variable in HiGlassComponent
- Fixed relToAbsChromPos so that it converts locations to numbers before
  adding
- Added strokeWidth as an option to the viewport projection track

## v0.10.19 (2018-02-11)

- Fixed the 2D chromosome labels track

## v0.10.18 (2018-02-11)

- Fixed Horizontal2DTilesTrack

## v0.10.16 (2018-

- Don't show the "Strange tileData" warnings
- Pegged bootstrap to version 3.3.7

## v0.10.16 (2018-02-01)

- Fixed a bug during active range selection when the _select_ mouse tool is deactivated

## v0.10.15 (2018-01-30)

- Added the vertical bed-like track

## v0.10.13 (2018-01-25)

- Added the multivec track

## v0.10.12 (2018-01-21)

- Fixed pseudocounts in linear-scaled heatmaps

## v0.10.12 (2018-01-20)

- Fixed get scale bug

## v0.10.11 (2018-01-17)

- Fixed non-draggable views bug

## v0.10.10 (2018-01-17)

- Default to log scaling if there are negative values
- Fixed the custom colormap
- Fix the gene annotations color changing
- Fixed two regressions regarding the viewport projections

## v0.10.9 (2018-01-13)

- Skipping a version because the latest version wasn't specified in
  package.json

## v0.10.8

- Skipping a version because the latest version wasn't specified in
  package.json

## v0.10.7 (2018-01-13)

- Show current data resolution in tiled sets containing raw resolutions rather
  than zoom levels

## v0.10.6 (2017-12-28)

- Load ResizeSensors after the element is attached to the DOM tree
- Added DivergentBarTrack
- Fixed submenu hiding bug

## v0.10.5 (2017-12-27)

- Fixed bug in TrackRenderer.setUpInitialScales where updating the view with
  new equivalent initial domains and different dimensions led to the view being
  misplaced
- Added z-index to popup menus

## v0.10.4 (2017-12-16)

- Fixed a bug in zoomToData
- New API call for setViewConfig
- New API call for zoomToDataExtent

## v0.10.3 (2017-12-13)

- Don't include a colon if the port is 80
- Added an option to clear the view
- Exclude NaN values when setting the valueScale
- Fixed bug related to displaying empty matrix tiles

## v0.10.2 (2017-12-12)

- Fixed a bug in loading tileset info that isn't there
- Better error handling on internal server error
- Removed functionless menu item

## v0.10.1 (2017-12-05)

- Fixed bug in Bedlike tracks that don't have a header

## v0.10.0 (2017-12-05)

- Change track type from the config menu
- Initial framework for divided by tracks
- Y-positioned bed-like tracks

## v0.9.16 (2017-

- Fixed undefined error when toggling genome position search box

## v0.9.15 (2017-11-22)

- Fixed bug where newly selected annotations weren't being used
- Added the hideHeader option
- Added a warning for malformed gene annotations
- Free up webgl renderer resources when unmount
- Minor CSS cleanup
- Fix resizing bug that appears after closing a view
- Warn if there are no track source servers specified in the viewconf

## v0.9.14 (2017-11-11)

- Show labels on bar chart

## v0.9.13 (2017-11-09)

- Fixed gene position searching regression

## v0.9.12 (2017-11-08)

- Fix inter-chromosomal searches (chr1-chr2)

## v0.9.11 (2017-11-08)

- Fix gene annotation coloring bug
- Fix menu clash error that occurs when a center track is specified
  without a combined track
- Zoom into entire chromosomes by just entering its name

## v0.9.10 (2017-11-01)

- Fixed d3 brush Error: <rect> attribute height: Expected length, "Infinity"
- Fixed scale initialization error
- Added back heatmap value scaling
- Fixed horizontal heatmap multires tile loading
- Better point export

## v0.9.9 (2017-11-01)

- Fix SVG bar chart export
- Fixed network error on SVG export again (from v0.8.44)

## v0.9.8 (2017-10-31)

- Switch back to minified build

## v0.9.7 (2017-10-31)

- Initialize scales when viewconfig is loaded rather than on
  handleScalesChanged

## v0.9.6 (2017-10-31)

- Faulty build (package.json wasn't there)

## v0.9.5 (2017-10-31)

- Fix visual clash of the center track's context menu and the colormap
- Make visualization of 2D annotations more flexible: stroke width and fill / stroke opacity can be changed
- Create debug output files

## v0.9.4 (2017-10-26)

- Reintroduced value scale serialization fix
- Fixed HorizontalHeatmapExport
- Added a minimum width to 2D annotations
- Added SVG export for 2d-rectangle-domains track

## v0.9.3 (2017-10-23)

- Removed console log statement

## v0.9.2 (2017-10-23)

- Fixed the build script to copy hglib.css rather than style.css

## v0.9.1 (2017-10-23)

- Add support for vertical bar tracks
- Fixed .travis.yml release issue

## v0.9.0 (2017-10-21)

- Add 1D and 2D range selection
- Add support for SASS
- Add support for CSS Modules
- Update visuals of the context menu and view header
- Integrate search bar into view header
- Add ESLint and adhere to consistent code style
- (Fix #135) - Colorbar moves with the track when it's being resized
- (Fix #126) - Gene annotations shouldn't overlap on vertical tracks anymore
- Keep track controls visible if config menu is active
- Show child menus above the parent if there isn't enough space on the bottom
- Add port number when exporting viewconfs from a non-standard port
- Support arbitrary resolutions in heatmaps

## v0.8.44

- Redraw TiledPixiTracks after the tileset info has been received
- Remove value scale locks on handleCloseTrack
- Check that tiledPlot is defined in createSVG to fix the export
  failing when there's two side-by-side by views created after closing
  one
- Fixed the "Failed: network error" issue in chrome by changing the
  "download" function in utils.js

## v0.8.43

- More fixes for SVG output for bedlike tracks

## v0.8.42

- Fixed SVG output for bedlike tracks

## v0.8.41

- Fixed chromosome grid color bug
- Fixed chromosome grid loading with many values bug

## v0.8.40

- Fixed value scale locking bug

## v0.8.37

- Fixed center track label background oddness (#144)

## v0.8.36

- (fix #146) Fixed value scale locking serialization bug
- Fixed gene annotation SVG export
- Fixed chromosome ticks SVG export

## v0.8.35

- Fixed colorbar hiding bug (Issue #131)

## v0.8.34

- Fixed horizontal heatmap loading after the adjustable color scale changes
- Fixed vertical heatmap loading
- Fixed vertical heatmap colorscale brush in LeftTrackModifier

## v0.8.33

- Removed the outside colorbar labels option (it's a little
  ambiguous on the right side since the labels will be adjacent
  to the other axis elements.

## v0.8.32

- Removed tests from package.json so that build completes (tests fail on
  travis for some reason)

## v0.8.31

- Add a color limit selection to the Heatmap track in HiGlass

## v0.8.30

- Cherry picked the BedLikeTrack from the circle branch

## v0.8.28

- Fixed dependencies (peer and normal)
- Fixed other minor issues with `package.json`

## v0.8.27

- Fixed bug wher the "Loading" sign remained with 1D point tracks

## v0.8.26

- Different mapbox style options

## v0.8.25

- Hidden OSM tiles
- Customizeable osm width

## v0.8.24

- Major performance improvements for Gene annotations and horizontal points
- Fixed bug in searching for genome positions with a space at one of the ends
- Added the OSM tiles

## v0.8.23

- Don't show chromosome sizes as a separate track

## v0.8.22 - 2017-07-13

- Safari add track bug fix
- Backwards compatibility on selectable chromosome axis tracks

## v0.8.21 - 2017-07-10

- Fixed the default transformation for horizontal tracks

## v0.8.20 - 2017-07-10

- Fix label display

## v0.8.19 - 2017-07-10

- Added the ability to select different transformations

## v0.8.18 - 2017-06-29

- Fixed custom colormap picker
- Fixed overlayed track addition on double click

## v0.8.17 - 2017-06-28

- Performance improvements

## v0.8.16 - 2017-06-27

- Fixed a regression where closing views didn't remove the associated PIXI
  Components
- Increased the drag timeout time to 5 seconds

## v0.8.15 - 2017-06-26

- Lowered the maximum number of tiles retrieved at once to 20

## v0.8.14 - 2017-06-26

- Increase the maximum number of tiles retrieved at once to 40

## v0.8.13 - 2017-06-26

- Option to draw borders around tracks
- Option to change the stroke, fill colors and opacity of the
  horizontal-2d-rectangle-domains track

## v0.8.12 - 2017-06-26

- Hide overflow track handles

## v0.8.11 - 2017-06-26

- Fixed double click track addition bug
- Mask view boundaries so that when the tracks are too large
  to fit inside, they don't overflow outside of their view
- Added favicon

## v0.8.10 - 2017-06-25

- Multiple tileset selection
- Disabled zooming on scrolling fix

## v0.8.9

- Make sure that the zoomable div matches the size of the container

## v0.8.8 - 2017-06-20

- Don't start zooming when scrolling into a HGC

## v0.8.7 - 2017-06-18

- Decreased the maximum colorbar height
- Made the draggable div handles more transparent
- Lowered the minimum height for chromosome axes

## v0.8.6 - 2017-06-18

- Fixed a bug where the HG Component would automatically and indefinitely
  increase in size

## v0.8.5 - 2017-06-16

- Fixed view linking bug (regression)
- Added horizontal and vertical 2D domains tracks

## v0.8.4 - 2017-06-12

- Include a limit in the tilesets query so that all results are returned

## v0.8.3 - 2017-06-06

- Fixed a regression where adding new tracks doesn't work

## v0.8.2 - 2017-06-01

- Move hglib.css to dist/styles rather than dist/

## v0.8.1 - 2017-06-01

- Changed package.json to create hglib.css rather than style.css

## v0.8.0 - 2017-06-01

- Switched to webpack 2
- Various warning fixes in the code
- Pull chromsizes from the tilesets table instead
- Remove the chroms table and app

## v0.7.3 - 2017-05-23

- Added stroke width as a property of line tracks
- Fixed view layout bug caused by the "i" member of the layout not
  matching the view's uid
- Fixed resizing so that vertical changes get handled immediately

## v0.7.2

- Added purple and turquoise colors
- Added an option to control the label opacity

## v0.7.1

- Added horizontal and vertical track viewport projections
- Bug fix where assembly name gets removed from track label

## v0.7.0

- Added an assembly selector to the GenomePositionSearchBox
- Prefix track names with their assembly

## v0.6.9

- Lower the default resolution of lines for performance reasons
- Added outsideLeft, outsideRight, outsideTop and outsideBottom
  as available axis positions

## v0.6.8

- Component sizes are adjsuted on component load
- Genome position search box styling is set to not
  have a bottom margin

## v0.6.7

- Unbounded functionality to increase the size of the layout if new tracks are
  added which increase its size
- Configurable track label background opacity
- Fixed: vertical colorbar label mirroring

## v0.6.6

- Bug fix: closing a track which had a value scale lock with another track now
  works

## v0.6.5

- Bug fix: tracks rendered with locked scale, rather than just the colorbar
- Bug fix: locked line scales
- Bug fix: assorted other track locking, scale and colorbar bugs

## v0.6.4

- Added value scale locking
- Fixed bug where newly added heatmaps didn't render (syncTrackObjects needs
  to call applyZoomTransform)
- Fixed bug where new chromosome axis didn't appear after being added - Had to call animate after the chromosome info was received

## v0.6.3

- Added colorbar for Heatmaps
- Draw scales on the outside of the linear tracks
- Added the SquareMarkerTrack

## v0.6.2

- Scale tracks from minimum to maximum value, rather than starting at 0

## v0.6.1

- Fixed a minor issue with chromosome labels not being exported

## v0.6.0

- Automatically draw the 2D grid after the data is loaded
- Add animated zoom transitions
- Add public BEDPE-like API to navigate to a given location
- SVG export
- Testing using Karma
- (Might have been in a different release) Default to interpolation-less rendering

## v0.5.16

- Fixed resizing bug

## v0.5.15

- Added mm9 chromosome labels
- Draw chromosome labels on reload
- Take name from track options

## v0.5.14

- Revert the initialXDomain changes Fritz introduced because they were causing
  issues with faithful reproduction of viewconfs
- Change 'tilesetInfo not loaded message' to 'loading...' until we either get
  an error or the tileset is loaded
- Omit certain fields from JSON export (HiGlassComponenent.getViewsAsString)

## v0.5.12

- Fixed export viewconfig link bug

## v0.5.11

- Added the fall colormap and made it the default

## v0.5.10

- Fix Chromosome2DAnnotations not being drawn by calling draw after the
  ChromosomeInfo is loaded
- Zoom to the currently visible data
- Use the minimum position to load data that is not located at the origin
- Viewconf downloads work on Firefox
- Alert when trying to project a viewport on the same view
- Resize handle positions fixed in Firefox
- Track config button icons fixed in Firefox
- Only redraw in timedUpdate if track positions have changed
- Fixed top and left axis not appearing bug
- Fixed chromosome horizontal labels not appearing
- Show minValue pixels by scaling from minValue to maxValue + minValue and
  adding minValue to each pixel
- Fix viewport projection error when new viewconfig is passed

## v0.5.9

- Labels outside of the bounds of a track
- Label colors

## v0.5.8

- A host of performance improvements

## v0.5.7

- Empty accidental release

## v0.5.6

- Add log scaling to line tracks
- Add colors to line tracks
- Add width option to 2D grid
- Add color option to 2D grid

## v0.5.5

- Add per-view `zoomFixed` settings
- Added configurable viewport projection colors (projectionFillColor,
  projectionStrokeColor)
- Added an empty .npmignore to prevent it from excluding the dist/
  directory specified in the .gitignore
- Enhance 2D annotations by supporting RGBA, fill and stroke-dependent coloring,
  and locus-wise min width / height definitions
- Remove builds. Use NPM

## v0.5.4

- Fixed bug related to the selection of the plot type
- Update existing tracks before adding new ones in syncTrackObjects
- Removed the "Move up" menu item
- Deep copy incoming viewconfs so that changing them outside of the component
  leads to an update
- Added onLocationChanged event listener

## v0.5.3

- Forgot to bump the version number in 0.5.2

## v0.5.2

- Don't draw data that extends beyond the end of the assembly
- Fixed bug where data was being hidden in empty (all 0) tiles - Changed minVisibleValue and maxVisibleValue in TiledPixiTrack
- Label the horizontal and vertical line tracks by default

## v0.5.1

- Configurable gene annotation colors
- Added chromosome annotations tracks for programmatically addeable
  annotations
- Fixed the 'Cannot read property 0 of undefined' bug when tileset info is
  inaccessible
- Remove track resize handles when the component isn't editable
- Fix bug associated with setting a new initial[X/Y]Domain where the
  cumulativeCenterOffset wasn't being reset
- Bug fix where if a view doesn't have a uid we should assign it one

## v0.5.0

- Default to 12 columns
- Display a warning if tileset info isn't found
- Use 16bit floats for heatmap data

## v0.4.40

- Remove default colormap from viewconfig

## v0.4.39

- Switch cog and close buttons

## v0.4.33

- New header colors

## v0.4.32

- Reduced the number of tiles requested by the horizontal heatmap track
- Removed console log statements

## v0.4.31

- Fixed regression and compatibility change with new zoom and location locking
- Fixed regression in the selection dragging

## v0.4.30

- Added a minimum width to left-axis so that it doesn't only show the last two
  digits by default

* Added horizontal and vertical heatmaps

- Styling changes for the Configure track controls
- Fixed the bug with AddTrackMenu cancel button turning black by properly
  increasing the number of visible tilesets in TilesetFinder
- Added options to allow flipping horizontal and vertical charts
- Fixed NaN prefix bug
- Fixed invalid negative value attributes for <rect> bug

## v0.4.29

- Moved default heatmap information to lower right hand corner
- Fixed a bug which distorted the view when initialized with an initial X
  scale and Y scale
- Added white to red, white to green and white to blue scales
- Added axes for the 1D tracks
- Took the ID out of the view header
- Added a white border behind the track controls

## v0.4.28

- Fixed critical regression where track replacement wasn't working because
  newly created tracks didn't have their options set
- Fixed a regression where track movement wasn't working because TiledPlot
  wasn't being updated
- Increase the size of the tileset selector

## v0.4.27

- Changed config.js Chromosome Labels to Chromosome Axis
- Fixed default option setting so that it doesn't override provided options
- Adding zoom limit option to heatmap
- Add current resolution to the track label
- Fixed regression caused by "Fast redraw by tiling commit"
- Hitting enter in the genome position search box initiates a search

## v0.4.26

- Fixed close button

## v0.4.25

- Fractional zoom lock
- Faster config menu loading
- Faster track addition by limiting the udpates of TiledPlot (using
  shouldComponentUpdate)

## v0.4.21

- Chromosome grid positions start at position 1
- Export link includes 'app'

## v0.4.20

- Changed tile API location to use included server value rather than
  prepending '//'

## v0.4.19

- Removed dist directory from .gitignore

## v0.4.18

- Use production react in the build
- Added dist to .gitignore

## v0.4.17

- Updated default view config
- Wider ticks

## v0.4.16

- Fritz's public API

## v0.4.15

- Fritz's lazy animation
- Fritz's public API
- Minimum height for tracks can be specified in track type definition in
  config.js
- New chromosome 2D grid (for hg19)
- New chromosome 1D axis (for hg19)
- New chromosome horizontal axis (for hg19)<|MERGE_RESOLUTION|>--- conflicted
+++ resolved
@@ -1,12 +1,10 @@
 # Release notes
 
-<<<<<<< HEAD
-=======
+## v1.11.9
+
 - Remove dependency on `cwise`
-- Remove react-bootstrap from the GenomePositionSearchBox
 - Fix color issue in GeneAnnotation SVG export
 
->>>>>>> efbe9d91
 ## v1.11.8
 
 - Remove react-bootstrap from the GenomePositionSearchBox
