<<<<<<< HEAD
## v1.4.0

- Make view spacing adjustable via initialization options. See [/docs/examples/apis/adjust-view-spacing.html](/docs/examples/apis/adjust-view-spacing.html) for an example.
=======
## v1.4.2

- Fix #568, #569

## v1.4.1

- Allow users to choose adding the chromosome grid overlay from the Add Track Dialog when selecting a cooler file.
- Expose version from hglib. E.g., `window.hglib.version`

## v1.4.0

- Add `constIndicators` as an option to 1D tracks for displaying a visual indicator (e.g., a line) at a constant value.
- Added `[glyph-color]` as the default option for line and bar tracks
- Add new public event `cursorLocation`. See [`docs/examples/apis/cursor-location.html`](docs/examples/apis/cursor-location.html) for an example.
- Extend `mouseMoveZoom` event to support 1D data tracks.
- Expose D3 libraries to plugin tracks
- Overlay tracks now properly allow for extent to include multiple ranges.
- Overlay tracks can now optionally have extent ranges configured as a 4-tuple, separating x ranges from y ranges
>>>>>>> fdead37c

## v1.3.0

- Changed `defaultOptions` to `defaultTrackOptions` in the hglib.viewer options.
- Added `TiledPixiTrack.on` event handler to listen to data changes
- Added several API endpoints: `getComponent()`, `setAuthHeader()`, `getAuthHeader()`,
- Added export of several utility functions: `waitForJsonComplete()`, `waitForTilesLoaded()`, `waitForTransitionsFinished()`, `mountHGComponent()`, `getTrackObjectFromHGC()`
- Added the ability to specify default track options through the API
- Added nesting to the tileset finder so that tilesets can be grouped together into categories
- Added the `axisLabelFormatting` option to 1d quantitative tracks
- Added TiledPixiTrack.on event handler
- Added getTrackObject to exports
- Added support for overlay tracks
- Added support for click event handling of 1D and 2D annotations from `1d-annotation` and `chromosome-2d-annotations` tracks
- Cloned views split vertically first (#259)
- Change component height when a new viewconf is passed in
- Add a fudge factor to ensure that the entire view is shown in the grid layout
- Refactored the pub-sub service to avoid implicit global event listening
- Fix a minor visual glitch in the gene annotation track
- Expose `mix()` from `mixwith` to plugin tracks
- Support different aggregation modes (mean, min, max, std) for bigWig files
- Changed `defaultOptions` to `defaultTrackOptions` in the hglib.viewer options.
- Clear mouse position indicator when leaving the root dom element, on blurring the window, and when no track is hovered
- Fix several issue with SVG export
- Minor bug fix wherein valueScaleMin and valueScaleMax weren't used when set to 0
- Fix #401
- Fix #395
- Fix #360
- Support different aggregation modes (mean, min, max, std) for bigWig files

## v1.2.8

- Added `editable` as a possible option to hglib.viewer()
- Enabled arbitrary tile resolution in HeatmapTiledPixiTrack. It just needs to receive `bins_per_dimension` in the tileset info. Otherwise it defaults to 256.

## v1.2.6

- Fixed trackSourceServer export
- Fixed BedLikeTrack errors being thrown

## v1.2.5

- Fix remote viewConf loading in HiGlassComponent

## v1.2.4

- Fix #322
- Fix missing update of the value scale upon rerendering
- Fix absToChr and chrToAbs of the ChromInfo API
- Fixed a nasty rendering bug in the chrom labels track

## v1.2.3

- Fixed line inversion issue (#268)
- Fixed fetched area size mismatch issue on mouseover
- Added mouseover text to UI elements
- Upgraded to webpack 4
- Started building hglib.js and hglib.min.js
- Support for searching for gene names with dashes
- Sort tilesets alphabetically (#256)
- Fixed zoom linking issues (#251, #76)

## v1.2.1 and v1.2.2

- Accidental releases. Please ignore.

## v1.2.0

- Add 1D heatmap track (#303): Alternative visual representation of 1D bigwig tracks. See https://github.com/higlass/higlass/pull/303 and https://github.com/higlass/higlass/blob/develop/docs/examples/1d-heatmap-track.html for an example.

![1D Heatmap Track](https://user-images.githubusercontent.com/932103/43858298-a7463ece-9b1b-11e8-9da4-a6fccdde2406.png "1D Heatmap Track")

- Add fixing y-scale of 1D data tracks (#297). See https://github.com/higlass/higlass/pull/297 and https://github.com/higlass/higlass/blob/develop/docs/examples/api-set-track-value-scale-limits.html for an example.
- Add JS-API for resetting the viewport back to the initial x and y domains in the viewconfig (#289)
- Add JS-API for adjusting the margin of the HiGlass instance (#286). See https://github.com/higlass/higlass/pull/286 for an example.
- Add JS-API for getting the min and max value of a track (#298). See https://github.com/higlass/higlass/blob/develop/docs/examples/api-get-min-max-value.html for an example.
- Enhance bed track (#278): support value encoding as the `y` offset or `color`. See https://github.com/higlass/higlass/pull/278 for an example.
- Enhance gene annotation track (#314): See https://github.com/higlass/higlass/pull/314 and https://github.com/higlass/higlass/blob/develop/docs/examples/gene-annotations.html for an example.

![Enhanced Gene Annotation Track](https://user-images.githubusercontent.com/932103/44225400-70b7f500-a15b-11e8-9656-d2ba161bccf7.png "Enhanced Gene Annotation Track")

- Enhance chrom label track (#305): add support for adjusting the font size, font alignment, and font outline to use space more economically. See https://github.com/higlass/higlass/pull/305 and https://github.com/higlass/higlass/blob/develop/docs/examples/chromosome-labels.html for an example.

![Enhanced Chrom Label Track](https://user-images.githubusercontent.com/932103/43924834-9baaf4c8-9bf3-11e8-8167-1ce1dce70849.png "Enhanced Chrom Label Track")

- Enhance bar track (#304): add color and gradient encoding plus diverging tracks. See https://github.com/higlass/higlass/pull/304 and https://github.com/higlass/higlass/blob/develop/docs/examples/bar-track-color-range.html for an example.

![Enhanced Bar Track](https://user-images.githubusercontent.com/932103/43865156-c00aa53a-9b2f-11e8-9213-bfd0af04f491.png "Enhanced Bar Track")

- Expose `absToChr` and `chrToAbs` API on `ChromInfo` (#283 and #307)
- Upgrade to React `v16.5`
- Removed numjs (#320)
- Update tool tip appearance (#309)
- Make resize handle fade out and in upon mouse enter of a draggable div
- Enlarge resize handle upon mouse enter
- Remove all tracks from the 'whole' window when clearing the view
- Fix viewport projection issue when there are vertical and horizontal rules
- Fix colorbar positioning bug
- Fix #317 (moving gene positions)
- Fix #263
- Fix #245: track type selection bug
- Fix #262: zoom to data extent issue

## v1.1.5

- Merge'd Chuck's PR for adding 'same-origin' to fetch request headers
- Fixed a bug where a view without a layout is created with a width of 1

## v1.1.4

- Fix the checkAllTilesetInfoReceived function so that it ignores left and top
  axis tracks
- First release to be registered with Zenodo

## v1.1.3

- Add z-index to mouseover div so that it's not hidden behind other elements

## v1.1.2

- Inline the SVG styles so they aren't overwritten by other elments on the
  page
- Inline TrackControl svg styles so they aren't overwritten by page css
  settings
- Clear gene annotation graphics before redrawing

## v1.1.1

- Fixed export track data bug in heatmaps that are not combined tracks

## v1.1.0

- Check whether the tileset_info specifies that the tiles should be mirrored
- Added data export feature
- Added showMousePosition and showMouseTooltip to horizontal-bar-track

## v1.0.4

- Zoom through the viewport projection

## v1.0.3

- Fixed cross rule bug

## v1.0.2

- Added vertical divergent bar tracks
- Fixed export in SVG
- Fix mouseover error when trackrenderer hasn't been initialized yet
- Added zoomFixed option to the top level of the viewconf
- Use transpiled version of `mixwith.js`
- Add options to change the background of the label and colorbar

## v1.0.1 (2018-06-14)

- Fixed background export in SVG
- Turned off line mouseover by default

## v1.0.0-alpha.12

- Fixed long loading bug on zoomed in genes

## v1.0.0-alpha.11

- Fixed gene stretching issues

## v1.0.0-alpha.10

- Fixed background rendering after resizing
- Fixed viewconf export link (use state.viewconf vs props.viewconf)

## v1.0.0-alpha.9

- Fixed lock value scales

## v1.0.0-alpha.8

- Fixed tooltip scrollbar appearance
- Fixed context menu appearing issue

## v1.0.0-alpha.7

- Fixed scrolling bug when multiple higlass components are on a single page
- Fixed hover bug in combined tracks

## v1.0.0-alpha

- Added triangles to genes
- Preliminary authentication support
- Added track for displaying gigapixel images
- Added GeoJSON track and updated OSM track
- Added mouseMoveZoom event to public API
- Fixed and extended pubSub module
- Added flexible per-track crosshair
- Fixed and robustified range selection API
- Display error message on error
- Don't error when displaying menus when invalid track type is
  entered
- Added an endpoint for sharing view configs as a link (`shareViewConfigAsLink()`) and exporting them as png and svg (`get('png' || 'svg')`)
- Simplified `hglib` API
- Updated third-party libs to get rid of deprecation warnings for React v16
- Fixed small bug in placing rules
- Display error when failing to retrieve tilesetInfo

* Added support for cross-section tracks

- Rendering improvements

## v0.10.22 (2018-02-22)

- Added options to change the fill color of bedlike tracks

## v0.10.21 (2018-02-21)

- Exposed the ChromosomeInfo structure as part of the hglib API

## v0.10.20 (2018-02-??

- Rendering improvements

## v0.10.20 (2018-02-20)

- Fixed api variable in HiGlassComponent
- Fixed relToAbsChromPos so that it converts locations to numbers before
  adding
- Added strokeWidth as an option to the viewport projection track

## v0.10.19 (2018-02-11)

- Fixed the 2D chromosome labels track

## v0.10.18 (2018-02-11)

- Fixed Horizontal2DTilesTrack

## v0.10.16 (2018-

- Don't show the "Strange tileData" warnings
- Pegged bootstrap to version 3.3.7

## v0.10.16 (2018-02-01)

- Fixed a bug during active range selection when the _select_ mouse tool is deactivated

## v0.10.15 (2018-01-30)

- Added the vertical bed-like track

## v0.10.13 (2018-01-25)

- Added the multivec track

## v0.10.12 (2018-01-21)

- Fixed pseudocounts in linear-scaled heatmaps

## v0.10.12 (2018-01-20)

- Fixed get scale bug

## v0.10.11 (2018-01-17)

- Fixed non-draggable views bug

## v0.10.10 (2018-01-17)

- Default to log scaling if there are negative values
- Fixed the custom colormap
- Fix the gene annotations color changing
- Fixed two regressions regarding the viewport projections

## v0.10.9 (2018-01-13)

- Skipping a version because the latest version wasn't specified in
  package.json

## v0.10.8

- Skipping a version because the latest version wasn't specified in
  package.json

## v0.10.7 (2018-01-13)

- Show current data resolution in tiled sets containing raw resolutions rather
  than zoom levels

## v0.10.6 (2017-12-28)

- Load ResizeSensors after the element is attached to the DOM tree
- Added DivergentBarTrack
- Fixed submenu hiding bug

## v0.10.5 (2017-12-27)

- Fixed bug in TrackRenderer.setUpInitialScales where updating the view with
  new equivalent initial domains and different dimensions led to the view being
  misplaced
- Added z-index to popup menus

## v0.10.4 (2017-12-16)

- Fixed a bug in zoomToData
- New API call for setViewConfig
- New API call for zoomToDataExtent

## v0.10.3 (2017-12-13)

- Don't include a colon if the port is 80
- Added an option to clear the view
- Exclude NaN values when setting the valueScale
- Fixed bug related to displaying empty matrix tiles

## v0.10.2 (2017-12-12)

- Fixed a bug in loading tileset info that isn't there
- Better error handling on internal server error
- Removed functionless menu item

## v0.10.1 (2017-12-05)

- Fixed bug in Bedlike tracks that don't have a header

## v0.10.0 (2017-12-05)

- Change track type from the config menu
- Initial framework for divided by tracks
- Y-positioned bed-like tracks

## v0.9.16 (2017-

- Fixed undefined error when toggling genome position search box

## v0.9.15 (2017-11-22)

- Fixed bug where newly selected annotations weren't being used
- Added the hideHeader option
- Added a warning for malformed gene annotations
- Free up webgl renderer resources when unmount
- Minor CSS cleanup
- Fix resizing bug that appears after closing a view
- Warn if there are no track source servers specified in the viewconf

## v0.9.14 (2017-11-11)

- Show labels on bar chart

## v0.9.13 (2017-11-09)

- Fixed gene position searching regression

## v0.9.12 (2017-11-08)

- Fix inter-chromosomal searches (chr1-chr2)

## v0.9.11 (2017-11-08)

- Fix gene annotation coloring bug
- Fix menu clash error that occurs when a center track is specified
  without a combined track
- Zoom into entire chromosomes by just entering its name

## v0.9.10 (2017-11-01)

- Fixed d3 brush Error: <rect> attribute height: Expected length, "Infinity"
- Fixed scale initialization error
- Added back heatmap value scaling
- Fixed horizontal heatmap multires tile loading
- Better point export

## v0.9.9 (2017-11-01)

- Fix SVG bar chart export
- Fixed network error on SVG export again (from v0.8.44)

## v0.9.8 (2017-10-31)

- Switch back to minified build

## v0.9.7 (2017-10-31)

- Initialize scales when viewconfig is loaded rather than on
  handleScalesChanged

## v0.9.6 (2017-10-31)

- Faulty build (package.json wasn't there)

## v0.9.5 (2017-10-31)

- Fix visual clash of the center track's context menu and the colormap
- Make visualization of 2D annotations more flexible: stroke width and fill / stroke opacity can be changed
- Create debug output files

## v0.9.4 (2017-10-26)

- Reintroduced value scale serialization fix
- Fixed HorizontalHeatmapExport
- Added a minimum width to 2D annotations
- Added SVG export for 2d-rectangle-domains track

## v0.9.3 (2017-10-23)

- Removed console log statement

## v0.9.2 (2017-10-23)

- Fixed the build script to copy hglib.css rather than style.css

## v0.9.1 (2017-10-23)

- Add support for vertical bar tracks
- Fixed .travis.yml release issue

## v0.9.0 (2017-10-21)

- Add 1D and 2D range selection
- Add support for SASS
- Add support for CSS Modules
- Update visuals of the context menu and view header
- Integrate search bar into view header
- Add ESLint and adhere to consistent code style
- (Fix #135) - Colorbar moves with the track when it's being resized
- (Fix #126) - Gene annotations shouldn't overlap on vertical tracks anymore
- Keep track controls visible if config menu is active
- Show child menus above the parent if there isn't enough space on the bottom
- Add port number when exporting viewconfs from a non-standard port
- Support arbitrary resolutions in heatmaps

## v0.8.44

- Redraw TiledPixiTracks after the tileset info has been received
- Remove value scale locks on handleCloseTrack
- Check that tiledPlot is defined in createSVG to fix the export
  failing when there's two side-by-side by views created after closing
  one
- Fixed the "Failed: network error" issue in chrome by changing the
  "download" function in utils.js

## v0.8.43

- More fixes for SVG output for bedlike tracks

## v0.8.42

- Fixed SVG output for bedlike tracks

## v0.8.41

- Fixed chromosome grid color bug
- Fixed chromosome grid loading with many values bug

## v0.8.40

- Fixed value scale locking bug

## v0.8.37

- Fixed center track label background oddness (#144)

## v0.8.36

- (fix #146) Fixed value scale locking serialization bug
- Fixed gene annotation SVG export
- Fixed chromosome ticks SVG export

## v0.8.35

- Fixed colorbar hiding bug (Issue #131)

## v0.8.34

- Fixed horizontal heatmap loading after the adjustable color scale changes
- Fixed vertical heatmap loading
- Fixed vertical heatmap colorscale brush in LeftTrackModifier

## v0.8.33

- Removed the outside colorbar labels option (it's a little
  ambiguous on the right side since the labels will be adjacent
  to the other axis elements.

## v0.8.32

- Removed tests from package.json so that build completes (tests fail on
  travis for some reason)

## v0.8.31

- Add a color limit selection to the Heatmap track in HiGlass

## v0.8.30

- Cherry picked the BedLikeTrack from the circle branch

## v0.8.28

- Fixed dependencies (peer and normal)
- Fixed other minor issues with `package.json`

## v0.8.27

- Fixed bug wher the "Loading" sign remained with 1D point tracks

## v0.8.26

- Different mapbox style options

## v0.8.25

- Hidden OSM tiles
- Customizeable osm width

## v0.8.24

- Major performance improvements for Gene annotations and horizontal points
- Fixed bug in searching for genome positions with a space at one of the ends
- Added the OSM tiles

## v0.8.23

- Don't show chromosome sizes as a separate track

## v0.8.22 - 2017-07-13

- Safari add track bug fix
- Backwards compatibility on selectable chromosome axis tracks

## v0.8.21 - 2017-07-10

- Fixed the default transformation for horizontal tracks

## v0.8.20 - 2017-07-10

- Fix label display

## v0.8.19 - 2017-07-10

- Added the ability to select different transformations

## v0.8.18 - 2017-06-29

- Fixed custom colormap picker
- Fixed overlayed track addition on double click

## v0.8.17 - 2017-06-28

- Performance improvements

## v0.8.16 - 2017-06-27

- Fixed a regression where closing views didn't remove the associated PIXI
  Components
- Increased the drag timeout time to 5 seconds

## v0.8.15 - 2017-06-26

- Lowered the maximum number of tiles retrieved at once to 20

## v0.8.14 - 2017-06-26

- Increase the maximum number of tiles retrieved at once to 40

## v0.8.13 - 2017-06-26

- Option to draw borders around tracks
- Option to change the stroke, fill colors and opacity of the
  horizontal-2d-rectangle-domains track

## v0.8.12 - 2017-06-26

- Hide overflow track handles

## v0.8.11 - 2017-06-26

- Fixed double click track addition bug
- Mask view boundaries so that when the tracks are too large
  to fit inside, they don't overflow outside of their view
- Added favicon

## v0.8.10 - 2017-06-25

- Multiple tileset selection
- Disabled zooming on scrolling fix

## v0.8.9

- Make sure that the zoomable div matches the size of the container

## v0.8.8 - 2017-06-20

- Don't start zooming when scrolling into a HGC

## v0.8.7 - 2017-06-18

- Decreased the maximum colorbar height
- Made the draggable div handles more transparent
- Lowered the minimum height for chromosome axes

## v0.8.6 - 2017-06-18

- Fixed a bug where the HG Component would automatically and indefinitely
  increase in size

## v0.8.5 - 2017-06-16

- Fixed view linking bug (regression)
- Added horizontal and vertical 2D domains tracks

## v0.8.4 - 2017-06-12

- Include a limit in the tilesets query so that all results are returned

## v0.8.3 - 2017-06-06

- Fixed a regression where adding new tracks doesn't work

## v0.8.2 - 2017-06-01

- Move hglib.css to dist/styles rather than dist/

## v0.8.1 - 2017-06-01

- Changed package.json to create hglib.css rather than style.css

## v0.8.0 - 2017-06-01

- Switched to webpack 2
- Various warning fixes in the code
- Pull chromsizes from the tilesets table instead
- Remove the chroms table and app

## v0.7.3 - 2017-05-23

- Added stroke width as a property of line tracks
- Fixed view layout bug caused by the "i" member of the layout not
  matching the view's uid
- Fixed resizing so that vertical changes get handled immediately

## v0.7.2

- Added purple and turquoise colors
- Added an option to control the label opacity

## v0.7.1

- Added horizontal and vertical track viewport projections
- Bug fix where assembly name gets removed from track label

## v0.7.0

- Added an assembly selector to the GenomePositionSearchBox
- Prefix track names with their assembly

## v0.6.9

- Lower the default resolution of lines for performance reasons
- Added outsideLeft, outsideRight, outsideTop and outsideBottom
  as available axis positions

## v0.6.8

- Component sizes are adjsuted on component load
- Genome position search box styling is set to not
  have a bottom margin

## v0.6.7

- Unbounded functionality to increase the size of the layout if new tracks are
  added which increase its size
- Configurable track label background opacity
- Fixed: vertical colorbar label mirroring

## v0.6.6

- Bug fix: closing a track which had a value scale lock with another track now
  works

## v0.6.5

- Bug fix: tracks rendered with locked scale, rather than just the colorbar
- Bug fix: locked line scales
- Bug fix: assorted other track locking, scale and colorbar bugs

## v0.6.4

- Added value scale locking
- Fixed bug where newly added heatmaps didn't render (syncTrackObjects needs
  to call applyZoomTransform)
- Fixed bug where new chromosome axis didn't appear after being added - Had to call animate after the chromosome info was received

## v0.6.3

- Added colorbar for Heatmaps
- Draw scales on the outside of the linear tracks
- Added the SquareMarkerTrack

## v0.6.2

- Scale tracks from minimum to maximum value, rather than starting at 0

## v0.6.1

- Fixed a minor issue with chromosome labels not being exported

## v0.6.0

- Automatically draw the 2D grid after the data is loaded
- Add animated zoom transitions
- Add public BEDPE-like API to navigate to a given location
- SVG export
- Testing using Karma
- (Might have been in a different release) Default to interpolation-less rendering

## v0.5.16

- Fixed resizing bug

## v0.5.15

- Added mm9 chromosome labels
- Draw chromosome labels on reload
- Take name from track options

## v0.5.14

- Revert the initialXDomain changes Fritz introduced because they were causing
  issues with faithful reproduction of viewconfs
- Change 'tilesetInfo not loaded message' to 'loading...' until we either get
  an error or the tileset is loaded
- Omit certain fields from JSON export (HiGlassComponenent.getViewsAsString)

## v0.5.12

- Fixed export viewconfig link bug

## v0.5.11

- Added the fall colormap and made it the default

## v0.5.10

- Fix Chromosome2DAnnotations not being drawn by calling draw after the
  ChromosomeInfo is loaded
- Zoom to the currently visible data
- Use the minimum position to load data that is not located at the origin
- Viewconf downloads work on Firefox
- Alert when trying to project a viewport on the same view
- Resize handle positions fixed in Firefox
- Track config button icons fixed in Firefox
- Only redraw in timedUpdate if track positions have changed
- Fixed top and left axis not appearing bug
- Fixed chromosome horizontal labels not appearing
- Show minValue pixels by scaling from minValue to maxValue + minValue and
  adding minValue to each pixel
- Fix viewport projection error when new viewconfig is passed

## v0.5.9

- Labels outside of the bounds of a track
- Label colors

## v0.5.8

- A host of performance improvements

## v0.5.7

- Empty accidental release

## v0.5.6

- Add log scaling to line tracks
- Add colors to line tracks
- Add width option to 2D grid
- Add color option to 2D grid

## v0.5.5

- Add per-view `zoomFixed` settings
- Added configurable viewport projection colors (projectionFillColor,
  projectionStrokeColor)
- Added an empty .npmignore to prevent it from excluding the dist/
  directory specified in the .gitignore
- Enhance 2D annotations by supporting RGBA, fill and stroke-dependent coloring,
  and locus-wise min width / height definitions
- Remove builds. Use NPM

## v0.5.4

- Fixed bug related to the selection of the plot type
- Update existing tracks before adding new ones in syncTrackObjects
- Removed the "Move up" menu item
- Deep copy incoming viewconfs so that changing them outside of the component
  leads to an update
- Added onLocationChanged event listener

## v0.5.3

- Forgot to bump the version number in 0.5.2

## v0.5.2

- Don't draw data that extends beyond the end of the assembly
- Fixed bug where data was being hidden in empty (all 0) tiles - Changed minVisibleValue and maxVisibleValue in TiledPixiTrack
- Label the horizontal and vertical line tracks by default

## v0.5.1

- Configurable gene annotation colors
- Added chromosome annotations tracks for programmatically addeable
  annotations
- Fixed the 'Cannot read property 0 of undefined' bug when tileset info is
  inaccessible
- Remove track resize handles when the component isn't editable
- Fix bug associated with setting a new initial[X/Y]Domain where the
  cumulativeCenterOffset wasn't being reset
- Bug fix where if a view doesn't have a uid we should assign it one

## v0.5.0

- Default to 12 columns
- Display a warning if tileset info isn't found
- Use 16bit floats for heatmap data

## v0.4.40

- Remove default colormap from viewconfig

## v0.4.39

- Switch cog and close buttons

## v0.4.33

- New header colors

## v0.4.32

- Reduced the number of tiles requested by the horizontal heatmap track
- Removed console log statements

## v0.4.31

- Fixed regression and compatibility change with new zoom and location locking
- Fixed regression in the selection dragging

## v0.4.30

- Added a minimum width to left-axis so that it doesn't only show the last two
  digits by default

* Added horizontal and vertical heatmaps

- Styling changes for the Configure track controls
- Fixed the bug with AddTrackMenu cancel button turning black by properly
  increasing the number of visible tilesets in TilesetFinder
- Added options to allow flipping horizontal and vertical charts
- Fixed NaN prefix bug
- Fixed invalid negative value attributes for <rect> bug

## v0.4.29

- Moved default heatmap information to lower right hand corner
- Fixed a bug which distorted the view when initialized with an initial X
  scale and Y scale
- Added white to red, white to green and white to blue scales
- Added axes for the 1D tracks
- Took the ID out of the view header
- Added a white border behind the track controls

## v0.4.28

- Fixed critical regression where track replacement wasn't working because
  newly created tracks didn't have their options set
- Fixed a regression where track movement wasn't working because TiledPlot
  wasn't being updated
- Increase the size of the tileset selector

## v0.4.27

- Changed config.js Chromosome Labels to Chromosome Axis
- Fixed default option setting so that it doesn't override provided options
- Adding zoom limit option to heatmap
- Add current resolution to the track label
- Fixed regression caused by "Fast redraw by tiling commit"
- Hitting enter in the genome position search box initiates a search

## v0.4.26

- Fixed close button

## v0.4.25

- Fractional zoom lock
- Faster config menu loading
- Faster track addition by limiting the udpates of TiledPlot (using
  shouldComponentUpdate)

## v0.4.21

- Chromosome grid positions start at position 1
- Export link includes 'app'

## v0.4.20

- Changed tile API location to use included server value rather than
  prepending '//'

## v0.4.19

- Removed dist directory from .gitignore

## v0.4.18

- Use production react in the build
- Added dist to .gitignore

## v0.4.17

- Updated default view config
- Wider ticks

## v0.4.16

- Fritz's public API

## v0.4.15

- Fritz's lazy animation
- Fritz's public API
- Minimum height for tracks can be specified in track type definition in
  config.js
- New chromosome 2D grid (for hg19)
- New chromosome 1D axis (for hg19)
- New chromosome horizontal axis (for hg19)

* larger change

- minor change<|MERGE_RESOLUTION|>--- conflicted
+++ resolved
@@ -1,8 +1,7 @@
-<<<<<<< HEAD
-## v1.4.0
+## v1.5.0
 
 - Make view spacing adjustable via initialization options. See [/docs/examples/apis/adjust-view-spacing.html](/docs/examples/apis/adjust-view-spacing.html) for an example.
-=======
+
 ## v1.4.2
 
 - Fix #568, #569
@@ -21,7 +20,6 @@
 - Expose D3 libraries to plugin tracks
 - Overlay tracks now properly allow for extent to include multiple ranges.
 - Overlay tracks can now optionally have extent ranges configured as a 4-tuple, separating x ranges from y ranges
->>>>>>> fdead37c
 
 ## v1.3.0
 
