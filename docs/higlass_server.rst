--- conflicted
+++ resolved
@@ -133,13 +133,6 @@
 
     curl --user ${username}:${password} --request DELETE http://localhost:8000/api/v1/tilesets/${uuid}/
     
-<<<<<<< HEAD
-To modify a tileset's name, specify the tileset `uuid` in the URL, use the `PUT` method with authentication credentials, and specify the new name in the JSON object passed to the request:
-
-.. code-block:: bash
-
-    curl --user ${username}:${password} --request PUT --header "Content-Type: application/json" --data '{"name":"new_name_of_tileset"}' http://localhost:8000/api/v1/tilesets/${uuid}/
-=======
 To modify a tileset name, specify the tileset `uuid` in the URL, use the `PATCH` method with authentication credentials, and specify the new name in the JSON object passed to the request:
 
 .. code-block:: bash
@@ -172,7 +165,6 @@
     python manage.py delete_tileset --uuid=${uuid}
     
 .. note::  The `delete_tileset` command will delete the tileset record from the database backend. It will also delete the underlying file from the HiGlass server's `media/uploads` folder, and fail if this file cannot be removed.
->>>>>>> 187848d9
 
 Testing
 ^^^^^^^
@@ -189,9 +181,6 @@
     
 Tests of deletion and modification routes:
 
-<<<<<<< HEAD
 .. code-block:: bash
 
-=======
->>>>>>> 187848d9
     python manage.py test tilesets.tests.PermissionsTest