<!DOCTYPE html>
<head>
<meta charset="utf-8">
<meta name="viewport" content="width=device-width,initial-scale=1">
<title>HiGlass</title>
<link rel="stylesheet" href="https://maxcdn.bootstrapcdn.com/bootstrap/3.3.7/css/bootstrap.min.css">
<link rel="stylesheet" href="hglib.css">

<style type="text/css">
#demo {
  position: absolute;
  left: 1rem;
  top: 1rem;
  bottom: 1rem;
  right: 1rem;
  overflow: hidden;
}
</style>

<script crossorigin src="https://unpkg.com/react@16/umd/react.development.js"></script>
<script crossorigin src="https://unpkg.com/react-dom@16/umd/react-dom.development.js"></script>
<script src="https://cdnjs.cloudflare.com/ajax/libs/pixi.js/4.8.2/pixi.min.js"></script>
<script src="https://cdnjs.cloudflare.com/ajax/libs/react-bootstrap/0.32.1/react-bootstrap.min.js"></script>
</head>
<body>
  <div id="demo"></div>
</body>
<script src='hglib.js'></script>
<script>
const viewConfig = {
  editable: true,
  zoomFixed: false,
  trackSourceServers: [
    'http://higlass.io/api/v1'
  ],
  exportViewUrl: 'http://localhost:8000/api/v1/viewconfs/',
  views: [
    {
      uid: 'aa',
      initialXDomain: [
        -128227010.6076158,
        3227095876.810823
      ],
      initialYDomain: [
        -679063376.6830564,
        3737688490.1136293
      ],
      autocompleteSource: 'http://higlass.io/api/v1/suggest/?d=OHJakQICQD6gTD7skx4EWA&',
      genomePositionSearchBoxVisible: false,
      chromInfoPath: '//s3.amazonaws.com/pkerp/data/hg19/chromSizes.tsv',
      tracks: {
        top: [
          {
            chromInfoPath: '//s3.amazonaws.com/pkerp/data/hg19/chromSizes.tsv',
            type: 'horizontal-chromosome-labels',
            position: 'top',
            name: 'Chromosome Labels (hg19)',
            height: 30,
            uid: 'I1QUF22JQJuJ38j9PS4iqw',
            options: {},
            width: 667
          }
        ],
        left: [
          {
            chromInfoPath: '//s3.amazonaws.com/pkerp/data/hg19/chromSizes.tsv',
            type: 'vertical-chromosome-labels',
            position: 'left',
            name: 'Chromosome Labels (hg19)',
            width: 30,
            uid: 'a-mFiHnBQ8uuI6UG3USWVA',
            options: {},
            height: 828
          }
        ],
        center: [
          {
            uid: 'c1',
            type: 'combined',
            height: 828,
            contents: [
              {
                data: {
                  type: 'divided',
                  'children': [
                    {
                      server: 'http://higlass.io/api/v1',
                      tilesetUid: 'CQMd6V_cRw6iCI_-Unl3PQ',
                    },
                    {
                      server: 'http://higlass.io/api/v1',
                      tilesetUid: 'ZCvntCKST0KUvQPGcCbJGA',
                    }
                  ]
                },
                type: 'heatmap',
                position: 'center',
                options: {
                  colorRange: [
                    '#FFFFFF',
                    '#F8E71C',
                    '#F5A623',
                    '#D0021B'
                  ],
                  colorbarPosition: 'topRight',
                  colorbarLabelsPosition: 'outside',
                  maxZoom: null,
                  labelPosition: 'bottomLeft',
                  name: 'Rao et al. (2014) GM12878 MboI (allreps) 1kb',
                  trackBorderWidth: 0,
                  trackBorderColor: 'black',
                  heatmapValueScaling: 'log',
                  scaleStartPercent: '0.00000',
                  scaleEndPercent: '1.00000'
                },
                uid: 'heatmap1',
                name: 'Rao et al. (2014) GM12878 MboI (allreps) 1kb',
                transforms: [
                  {
                    name: 'ICE',
                    value: 'weight'
                  }
                ],
                width: 667,
                height: 828
              },
              {
                type: '2d-chromosome-grid',
                local: true,
                orientation: '2d',
                name: 'Chromosome Grid (hg19)',
                chromInfoPath: '//s3.amazonaws.com/pkerp/data/hg19/chromSizes.tsv',
                thumbnail: null,
                server: '',
                tilesetUid: 'TIlwFtqxTX-ndtM7Y9k1bw',
                uid: 'LUVqXXu2QYiO8XURIwyUyA',
                options: {
                  lineStrokeWidth: 1,
                  lineStrokeColor: 'grey'
                },
                position: 'center',
                width: 667,
                height: 828
              }
            ],
            position: 'center',
            options: {},
            width: 667
          }
        ],
        right: [],
        bottom: []
      },
      layout: {
        w: 12,
        h: 12,
        x: 0,
        y: 0,
        i: 'aa',
        moved: false,
        static: false
      }
    }
  ],
  zoomLocks: {
    locksByViewUid: {},
    locksDict: {}
  },
  locationLocks: {
    locksByViewUid: {},
    locksDict: {}
  },
  valueScaleLocks: {
    locksByViewUid: {},
    locksDict: {}
  }
};

const hgApi = hglib.viewer(
  document.getElementById('demo'),
  viewConfig,
  { bounded: true },
);

<<<<<<< HEAD
hgApi.on('mouseMoveZoom', (e) => console.log('mouseMoveZoom', e));
=======
hgApi.on('viewConfig', () => {
  console.log('View Config changed');
});
>>>>>>> 2f67edb2
</script>
</html><|MERGE_RESOLUTION|>--- conflicted
+++ resolved
@@ -182,12 +182,8 @@
   { bounded: true },
 );
 
-<<<<<<< HEAD
-hgApi.on('mouseMoveZoom', (e) => console.log('mouseMoveZoom', e));
-=======
 hgApi.on('viewConfig', () => {
   console.log('View Config changed');
 });
->>>>>>> 2f67edb2
 </script>
 </html>