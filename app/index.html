<!DOCTYPE html>
<head>
<meta charset="utf-8">
<meta name="viewport" content="width=device-width,initial-scale=1">
<title>HiGlass</title>
<style type="text/css">
    .canvasjs-chart-credit {
    display:none;
}
</style>
    <link rel="stylesheet" href="https://maxcdn.bootstrapcdn.com/bootstrap/3.3.7/css/bootstrap.min.css">
    <link rel="stylesheet" href="styles/page.css">
    <link rel="stylesheet" href="hglib.css">
<script src="https://cdnjs.cloudflare.com/ajax/libs/react/15.6.2/react.min.js"></script>
<script src="https://cdnjs.cloudflare.com/ajax/libs/react-dom/15.6.2/react-dom.min.js"></script>
<script src="https://cdnjs.cloudflare.com/ajax/libs/pixi.js/4.6.2/pixi.min.js"></script>
<script src="https://cdnjs.cloudflare.com/ajax/libs/react-bootstrap/0.31.0/react-bootstrap.min.js"></script>
</head>
<body >
    <div style="height: 50px" />
        <div style="margin: auto; width: 100%;">
        <div
            id="development-demo"
            style="position: absolute; left: 1rem; top: 1rem; bottom: 1rem; right: 1rem">
        </div>
    </div>
</body>
<script src='hglib.js'>
</script>
<script>

 var testViewConfig =
{
  "editable": true,
  "zoomFixed": false,
  "trackSourceServers": [
    "http://higlass.io/api/v1"
  ],
  "exportViewUrl": "http://higlass.io/api/v1/viewconfs/",
  "views": [
    {
      "uid": "aa",
      "initialXDomain": [
        7595655.0000270605,
        2507738795.9999733
      ],
      "initialYDomain": [
        -545671929.4383738,
        3061006380.438374
      ],
      "autocompleteSource": "http://higlass.io/api/v1/suggest/?d=OHJakQICQD6gTD7skx4EWA&",
      "genomePositionSearchBoxVisible": false,
      "chromInfoPath": "//s3.amazonaws.com/pkerp/data/hg19/chromSizes.tsv",
      "tracks": {
        "top": [
          {
            "name": "wgEncodeSydhTfbsGm12878Ctcfsc15914c20StdSig",
            "created": "2017-02-03T17:46:58.349271Z",
            "server": "http://higlass.io/api/v1",
            "tilesetUid": "b6qFe7fOSnaX-YkP2kzN1w",
            "uid": "WCGssXHmQTGOkdRgweYKkQ",
            "type": "horizontal-bar",
            "options": {
              "labelColor": "black",
              "labelPosition": "topLeft",
              "axisPositionHorizontal": "right",
              "barFillColor": "darkgreen",
              "valueScaling": "linear",
              "trackBorderWidth": 0,
              "trackBorderColor": "black",
              "labelTextOpacity": 0.4,
              "barOpacity": 1,
              "name": "wgEncodeSydhTfbsGm12878Ctcfsc15914c20StdSig"
            },
            "width": 479,
            "height": 20,
            "position": "top"
          },
          {
            "name": "Rao et al. (2014) GM12878 MboI (allreps) 1kb",
            "created": "2017-02-03T00:28:06.909619Z",
            "server": "http://higlass.io/api/v1",
            "tilesetUid": "CQMd6V_cRw6iCI_-Unl3PQ",
            "uid": "YLnxkBvQQxG-UNLxP9wR8g",
            "type": "horizontal-heatmap",
            "options": {
              "labelPosition": "bottomRight",
              "labelColor": "black",
              "colorRange": [
                "white",
                "rgba(245,166,35,1.0)",
                "rgba(208,2,27,1.0)",
                "black"
              ],
              "maxZoom": null,
              "trackBorderWidth": 0,
              "trackBorderColor": "black",
              "name": "Rao et al. (2014) GM12878 MboI (allreps) 1kb",
              "backgroundColor": "#eeeeee"
            },
            "width": 479,
            "height": 85,
            "transforms": [
              {
                "name": "ICE",
                "value": "weight"
              }
            ],
            "position": "top"
          },
          {
            "name": "Gene Annotations (hg19)",
            "server": "http://higlass.io/api/v1",
            "tilesetUid": "OHJakQICQD6gTD7skx4EWA",
            "uid": "BEEMEjU7QCa2krDO9C0yOQ",
            "type": "horizontal-gene-annotations",
            "options": {
              "labelPosition": "outerTop",
              "name": "Gene Annotations (hg19)",
              "labelColor": "black",
              "plusStrandColor": "blue",
              "minusStrandColor": "red",
              "trackBorderWidth": 0,
              "trackBorderColor": "black",
              "showMousePosition": false,
              "mousePositionColor": "#999999"
            },
            "width": 479,
            "height": 60,
            "position": "top",
            "header": ""
          },
          {
            "name": "wgEncodeSydhTfbsGm12878Rad21IggrabSig",
            "server": "http://higlass.io/api/v1",
            "tilesetUid": "F2vbUeqhS86XkxuO1j2rPA",
            "type": "horizontal-line",
            "options": {
              "labelColor": "red",
              "labelPosition": "outerLeft",
              "axisPositionHorizontal": "right",
              "lineStrokeColor": "blue",
              "name": "wgEncodeSydhTfbsGm12878Rad21IggrabSig.hitile",
              "valueScaling": "log",
              "lineStrokeWidth": 1,
              "trackBorderWidth": 0,
              "trackBorderColor": "black",
              "labelTextOpacity": 0.4,
              "showMousePosition": false,
              "mousePositionColor": "#999999",
              "showTooltip": false
            },
            "width": 479,
            "height": 20,
            "position": "top",
            "uid": "RzZlBf58Q7WanbmbZRv-lA"
          },
          {
            "chromInfoPath": "//s3.amazonaws.com/pkerp/data/hg19/chromSizes.tsv",
            "type": "horizontal-chromosome-labels",
            "position": "top",
            "name": "Chromosome Labels (hg19)",
            "height": 30,
            "uid": "I1QUF22JQJuJ38j9PS4iqw",
            "options": {
              "showMousePosition": false,
              "mousePositionColor": "#999999"
            },
            "width": 479
          }
        ],
        "left": [
          {
            "name": "wgEncodeSydhTfbsGm12878Rad21IggrabSig",
            "server": "http://higlass.io/api/v1",
            "tilesetUid": "F2vbUeqhS86XkxuO1j2rPA",
            "type": "vertical-line",
            "options": {
              "labelColor": "red",
              "labelPosition": "outerLeft",
              "axisPositionHorizontal": "right",
              "lineStrokeColor": "blue",
              "name": "wgEncodeSydhTfbsGm12878Rad21IggrabSig.hitile",
              "valueScaling": "log",
              "axisPositionVertical": "top",
              "lineStrokeWidth": 1,
              "trackBorderWidth": 0,
              "trackBorderColor": "black",
              "labelTextOpacity": 0.4,
              "showMousePosition": false,
              "showTooltip": false,
              "mousePositionColor": "#999999"
            },
            "width": 20,
            "position": "left",
            "uid": "Y8NKUAFQR1SYGrYJMbEoeQ",
            "height": 691
          },
          {
            "type": "vertical-gene-annotations",
            "width": 60,
            "tilesetUid": "OHJakQICQD6gTD7skx4EWA",
            "server": "http://higlass.io/api/v1",
            "position": "left",
            "name": "Gene Annotations (hg19)",
            "options": {
              "labelPosition": "bottomRight",
              "name": "Gene Annotations (hg19)",
              "labelColor": "black",
              "plusStrandColor": "blue",
              "minusStrandColor": "red",
              "trackBorderWidth": 0,
              "trackBorderColor": "black",
              "showMousePosition": false,
              "mousePositionColor": "#999999"
            },
            "uid": "OgnAEKSHRaG-gR1RqPOuBQ",
            "height": 691,
            "header": ""
          },
          {
            "chromInfoPath": "//s3.amazonaws.com/pkerp/data/hg19/chromSizes.tsv",
            "type": "vertical-chromosome-labels",
            "position": "left",
            "name": "Chromosome Labels (hg19)",
            "width": 30,
            "uid": "a-mFiHnBQ8uuI6UG3USWVA",
            "options": {
              "showMousePosition": false,
              "mousePositionColor": "#999999"
            },
            "height": 691
          }
        ],
        "center": [
          {
            "uid": "c1",
            "type": "combined",
            "height": 691,
            "contents": [
              {
                "server": "http://higlass.io/api/v1",
                "tilesetUid": "CQMd6V_cRw6iCI_-Unl3PQ",
                "type": "heatmap",
                "position": "center",
                "options": {
                  "colorRange": [
                    "#FFFFFF",
                    "#F8E71C",
                    "#F5A623",
                    "#D0021B"
                  ],
                  "colorbarPosition": "topRight",
                  "colorbarLabelsPosition": "outside",
                  "maxZoom": null,
                  "labelPosition": "bottomLeft",
                  "name": "Rao et al. (2014) GM12878 MboI (allreps) 1kb",
                  "trackBorderWidth": 0,
                  "trackBorderColor": "black",
                  "heatmapValueScaling": "log",
                  "scaleStartPercent": "0.00000",
                  "scaleEndPercent": "1.00000",
                  "backgroundColor": "#eeeeee",
                  "showMousePosition": false,
                  "mousePositionColor": "#999999",
                  "showTooltip": false
                },
                "uid": "heatmap1",
                "name": "Rao et al. (2014) GM12878 MboI (allreps) 1kb",
                "transforms": [
                  {
                    "name": "ICE",
                    "value": "weight"
                  }
                ],
                "width": 479,
                "height": 691
              },
              {
                "type": "2d-chromosome-grid",
                "local": true,
                "orientation": "2d",
                "name": "Chromosome Grid (hg19)",
                "chromInfoPath": "//s3.amazonaws.com/pkerp/data/hg19/chromSizes.tsv",
                "thumbnail": null,
                "server": "",
                "tilesetUid": "TIlwFtqxTX-ndtM7Y9k1bw",
                "uid": "LUVqXXu2QYiO8XURIwyUyA",
                "options": {
                  "lineStrokeWidth": 1,
                  "lineStrokeColor": "grey"
                },
                "position": "center",
                "width": 479,
                "height": 691
              }
            ],
            "position": "center",
            "options": {},
            "width": 479
          }
        ],
        "right": [
          {
            "type": "vertical-gene-annotations",
            "width": 60,
            "tilesetUid": "OHJakQICQD6gTD7skx4EWA",
            "server": "http://higlass.io/api/v1",
            "name": "Gene Annotations (hg19)",
            "options": {
              "labelPosition": "outerBottom",
              "name": "Gene Annotations (hg19)",
              "labelColor": "black",
              "plusStrandColor": "blue",
              "minusStrandColor": "red",
              "trackBorderWidth": 0,
              "trackBorderColor": "black",
              "showMousePosition": false,
              "mousePositionColor": "#999999"
            },
            "position": "right",
            "uid": "Fbw5wZb8Soe1JgQQ2Z6EoA",
            "height": 691,
            "header": ""
          },
          {
            "chromInfoPath": "//s3.amazonaws.com/pkerp/data/hg19/chromSizes.tsv",
            "type": "vertical-chromosome-labels",
            "name": "Chromosome Labels (hg19)",
            "width": 30,
            "options": {
              "labelPosition": "outerBottom",
              "name": "Chromosome labels",
              "showMousePosition": false,
              "mousePositionColor": "#999999"
            },
            "position": "right",
            "uid": "VdplA_MaRuqvlKvJaCKpGA",
            "height": 691
          }
        ],
        "bottom": [
          {
            "name": "wgEncodeSydhTfbsGm12878Rad21IggrabSig",
            "server": "http://higlass.io/api/v1",
            "tilesetUid": "F2vbUeqhS86XkxuO1j2rPA",
            "type": "horizontal-line",
            "options": {
              "labelPosition": "outerLeft",
              "axisPositionHorizontal": "right",
              "lineStrokeColor": "blue",
              "name": "wgEncodeSydhTfbsGm12878Rad21IggrabSig.hitile",
              "valueScaling": "log",
              "labelColor": "black",
              "lineStrokeWidth": 1,
              "trackBorderWidth": 0,
              "trackBorderColor": "black",
              "labelTextOpacity": 0.4,
              "showMousePosition": false,
              "mousePositionColor": "#999999",
              "showTooltip": false
            },
            "width": 479,
            "height": 50,
            "position": "bottom",
            "uid": "NlTkTBTCS--0qpB9Kn_ohw"
          }
        ],
        "whole": [
          {
            "type": "cross-rule",
            "x": 1103691812.8496904,
            "y": 1338569560.9603324,
            "position": "whole",
            "options": {},
            "uid": "btFjZjl2Tkm3hmjVhWBqTA",
            "name": "Cross Rule",
            "width": 20,
            "height": 20
          }
        ],
        "gallery": []
      },
      "layout": {
        "w": 12,
        "h": 12,
        "x": 0,
        "y": 0,
        "i": "aa",
        "moved": false,
        "static": false
      },
      "genomePositionSearchBox": {
        "autocompleteServer": "http://higlass.io/api/v1",
        "chromInfoServer": "http://higlass.io/api/v1",
        "visible": true,
        "chromInfoId": "hg19",
        "autocompleteId": "OHJakQICQD6gTD7skx4EWA"
      }
    }
  ],
  "zoomLocks": {
    "locksByViewUid": {},
    "locksDict": {}
  },
  "locationLocks": {
    "locksByViewUid": {},
    "locksDict": {}
  },
  "valueScaleLocks": {
    "locksByViewUid": {},
    "locksDict": {}
  }
}
 ;

    window.hgApi = hglib.viewer(
        document.getElementById('development-demo'),
        testViewConfig,
        { bounded: true },
    );

    window.hgApi.on('view', function (viewConfig) {
      console.log('View Config changed');
    });

    window.hgApi.setAuthHeader('hello');
<<<<<<< HEAD
    window.hgApi.measureSize();
console.log(api.getLocation('0').xDomain);
=======
>>>>>>> 16a154dd

    // setTimeout(function () {
    //   // Go to PTEN
    //   window.hgApi.goTo(
    //     testViewConfig.views[0].uid,
    //     'chr10',
    //     89596071,
    //     89758810,
    //     'chr10',
    //     89596071,
    //     89758810,
    //     true,
    //     10000
    //   );
    // }, 3000);

    // setTimeout(function () {
    //   // Go to Chr1 without animation
    //   window.hgApi.goTo(
    //     testViewConfig.views[0].uid,
    //     'chr1',
    //     0,
    //     89758810,
    //     'chr1',
    //     0,
    //     89758810
    //   );
    // }, 11000);


</script>
<script>
  (function(i,s,o,g,r,a,m){i['GoogleAnalyticsObject']=r;i[r]=i[r]||function(){
        (i[r].q=i[r].q||[]).push(arguments)},i[r].l=1*new Date();a=s.createElement(o),
    m=s.getElementsByTagName(o)[0];a.async=1;a.src=g;m.parentNode.insertBefore(a,m)
          })(window,document,'script','https://www.google-analytics.com/analytics.js','ga');

  ga('create', 'UA-77756807-1', 'auto');
    ga('send', 'pageview');

</script>
</html><|MERGE_RESOLUTION|>--- conflicted
+++ resolved
@@ -425,11 +425,8 @@
     });
 
     window.hgApi.setAuthHeader('hello');
-<<<<<<< HEAD
     window.hgApi.measureSize();
 console.log(api.getLocation('0').xDomain);
-=======
->>>>>>> 16a154dd
 
     // setTimeout(function () {
     //   // Go to PTEN
