<!DOCTYPE html>
<head>
<meta charset="utf-8">
<meta name="viewport" content="width=device-width,initial-scale=1">
<title>HiGlass</title>
<link rel="stylesheet" href="https://maxcdn.bootstrapcdn.com/bootstrap/3.3.7/css/bootstrap.min.css">
<link rel="stylesheet" href="hglib.css">

<style type="text/css">
#demo {
  position: absolute;
  left: 1rem;
  top: 1rem;
  bottom: 1rem;
  right: 1rem;
  overflow: hidden;
}
</style>

<script crossorigin src="https://unpkg.com/react@16/umd/react.development.js"></script>
<script crossorigin src="https://unpkg.com/react-dom@16/umd/react-dom.development.js"></script>
<script src="https://cdnjs.cloudflare.com/ajax/libs/pixi.js/4.8.2/pixi.min.js"></script>
<script src="https://cdnjs.cloudflare.com/ajax/libs/react-bootstrap/0.32.1/react-bootstrap.min.js"></script>
</head>
<body>
  <div id="demo"></div>
</body>
<script src='hglib.js'></script>
<script>
const viewConfig = {
  zoomFixed: false,
  views: [
    {
      layout: {
        w: 12,
        h: 7,
        x: 0,
        y: 0,
        i: 'aa',
        moved: false,
        static: false
      },
      uid: 'aa',
      initialYDomain: [
        2534823997.9776945,
        2547598956.834603
      ],
      autocompleteSource: '/api/v1/suggest/?d=OHJakQICQD6gTD7skx4EWA&',
      initialXDomain: [
        2521015726.4619913,
        2558682921.8435397
      ],
      tracks: {
        left: [],
        top: [
          {
            uid: 'genes',
            tilesetUid: 'OHJakQICQD6gTD7skx4EWA',
            position: 'top',
            server: 'http://higlass.io/api/v1',
            type: 'horizontal-gene-annotations',
            height: 48,
            options: {
              labelColor: 'black',
              plusStrandColor: 'black',
              name: 'Gene Annotations (hg19)',
              labelPosition: 'hidden',
              minusStrandColor: 'black',
              fontSize: 11,
              trackBorderWidth: 0,
              trackBorderColor: 'black',
              showMousePosition: true,
              mousePositionColor: '#000000',
              geneAnnotationHeight: 10,
              geneLabelPosition: 'outside',
              geneStrandSpacing: 4
            },
            name: 'Gene Annotations (hg19)',
          },
          {
            uid: 'line1',
            tilesetUid: 'PjIJKXGbSNCalUZO21e_HQ',
            height: 20,
            width: 1890,
            position: 'top',
            server: 'http://higlass.io/api/v1',
            type: 'horizontal-line',
            options: {
              name: 'GM12878-E116-H3K27ac.fc.signal',
              valueScaling: 'linear',
              lineStrokeWidth: 2,
              lineStrokeColor: '#4a35fc',
              labelPosition: 'topLeft',
              labelColor: 'black',
              axisPositionHorizontal: 'right',
              trackBorderWidth: 0,
              trackBorderColor: 'black',
              labelTextOpacity: 0.4,
              showMousePosition: true,
              mousePositionColor: '#000000',
              showTooltip: false
            },
            name: 'GM12878-E116-H3K27ac.fc.signal'
          },
          {
            uid: 'line2',
            tilesetUid: 'PdAaSdibTLK34hCw7ubqKA',
            height: 20,
            width: 1890,
            position: 'top',
            server: 'http://higlass.io/api/v1',
            type: 'horizontal-line',
            options: {
              name: 'GM12878-E116-H3K27me3.fc.signal',
              valueScaling: 'linear',
              lineStrokeWidth: 2,
              lineStrokeColor: '#d104fa',
              labelPosition: 'topLeft',
              labelColor: 'black',
              axisPositionHorizontal: 'right',
              trackBorderWidth: 0,
              trackBorderColor: 'black',
              labelTextOpacity: 0.4,
              showMousePosition: true,
              mousePositionColor: '#000000',
              showTooltip: false
            },
            name: 'GM12878-E116-H3K27me3.fc.signal'
          },
          {
            uid: 'line3',
            tilesetUid: 'e0DYtZBSTqiMLHoaimsSpg',
            height: 20,
            width: 1890,
            position: 'top',
            server: 'http://higlass.io/api/v1',
            type: 'horizontal-line',
            options: {
              name: 'GM12878-E116-H3K4me1.fc.signal',
              valueScaling: 'linear',
              lineStrokeWidth: 2,
              lineStrokeColor: '#ff0000',
              labelPosition: 'topLeft',
              labelColor: 'black',
              axisPositionHorizontal: 'right',
              trackBorderWidth: 0,
              trackBorderColor: 'black',
              labelTextOpacity: 0.4,
              showMousePosition: true,
              mousePositionColor: '#000000',
              showTooltip: false
            },
            name: 'GM12878-E116-H3K4me1.fc.signal'
          },
          {
            uid: 'line4',
            tilesetUid: 'cE0nGyd0Q_yVYSyBUe89Ww',
            height: 20,
            width: 1890,
            position: 'top',
            server: 'http://higlass.io/api/v1',
            type: 'horizontal-line',
            options: {
              name: 'GM12878-E116-H3K4me3.fc.signal',
              valueScaling: 'linear',
              lineStrokeWidth: 2,
              lineStrokeColor: 'orange',
              labelPosition: 'topLeft',
              labelColor: 'black',
              axisPositionHorizontal: 'right',
              trackBorderWidth: 0,
              trackBorderColor: 'black',
              labelTextOpacity: 0.4,
              showMousePosition: true,
              mousePositionColor: '#000000',
              showTooltip: false
            },
            name: 'GM12878-E116-H3K4me3.fc.signal'
          },
          {
            uid: 'chroms',
            height: 18,
            width: 1890,
            chromInfoPath: '//s3.amazonaws.com/pkerp/data/hg19/chromSizes.tsv',
            position: 'top',
            type: 'horizontal-chromosome-labels',
            options: {
              color: '#777777',
              stroke: '#FFFFFF',
              fontSize: 11,
              fontIsLeftAligned: true,
              showMousePosition: true,
              mousePositionColor: '#000000'
            },
            name: 'Chromosome Labels (hg19)'
          }
        ],
        right: [],
        center: [
          {
            uid: 'center',
            type: 'combined',
            contents: [
              {
                name: '[hicnorm] Rao et al. (2014) GM12878 MboI Primary',
                created: '2017-05-17T13:37:06.974876Z',
                server: 'http://higlass.io/api/v1',
                tilesetUid: 'dVBREuC2SvO01uXYMUh2aQ',
                uid: 'Yqetzqw6Qfy-hREAJhAXEA',
                type: 'heatmap',
                options: {
                  backgroundColor: '#eeeeee',
                  labelPosition: 'topLeft',
                  labelTextOpacity: 0.4,
                  colorRange: [
                    'white',
                    'rgba(245,166,35,1.0)',
                    'rgba(208,2,27,1.0)',
                    'black'
                  ],
                  maxZoom: null,
                  colorbarPosition: 'topRight',
                  trackBorderWidth: 0,
                  trackBorderColor: 'black',
                  heatmapValueScaling: 'log',
                  showMousePosition: true,
                  mousePositionColor: '#000000',
                  showTooltip: true,
                  name: '[hicnorm] Rao et al. (2014) GM12878 MboI Primary',
                  scaleStartPercent: '0.00000',
                  scaleEndPercent: '1.00000',
                  mousePositionColor: 'black',
                  showMousePosition: true,
                  showMousePositionGlobally: true,
                },
                width: 100,
                height: 100,
                transforms: [],
                position: 'center'
              }
            ],
            position: 'center'
          }
        ],
        bottom: [],
        whole: [],
        gallery: []
      },
      chromInfoPath: '//s3.amazonaws.com/pkerp/data/hg19/chromSizes.tsv',
      genomePositionSearchBoxVisible: false,
      genomePositionSearchBox: {
        visible: true,
        chromInfoServer: 'http://higlass.io/api/v1',
        chromInfoId: 'hg19',
        autocompleteServer: 'http://higlass.io/api/v1',
        autocompleteId: 'OHJakQICQD6gTD7skx4EWA'
      }
    }
  ],
  editable: true,
  viewEditable: true,
  tracksEditable: true,
  exportViewUrl: '/api/v1/viewconfs',
  zoomLocks: {
    locksByViewUid: {},
    locksDict: {}
  },
  trackSourceServers: [
    'http://higlass.io/api/v1'
  ],
  locationLocks: {
    locksByViewUid: {
      aa: 'PkNgAl3mSIqttnSsCewngw',
      ewZvJwlDSei_dbpIAkGMlg: 'PkNgAl3mSIqttnSsCewngw'
    },
    locksDict: {
      PkNgAl3mSIqttnSsCewngw: {
        aa: [
          1550000000,
          1550000000,
          3380588.876772046
        ],
        ewZvJwlDSei_dbpIAkGMlg: [
          1550000000.0000002,
          1549999999.9999993,
          3380588.876772046
        ],
        uid: 'PkNgAl3mSIqttnSsCewngw'
      }
    }
  },
  valueScaleLocks: {
    locksByViewUid: {},
    locksDict: {}
  }
};

const hgApi = hglib.viewer(
  document.getElementById('demo'),
  viewConfig,
<<<<<<< HEAD
  { bounded: true, editable: false }
=======
  { bounded: true },
>>>>>>> b73098fc
);

  hgApi.setBroadcastMousePositionGlobally(true);

  hgApi.on('viewConfig', () => {
    console.log('View Config changed');
  });

</script>
</html><|MERGE_RESOLUTION|>--- conflicted
+++ resolved
@@ -298,11 +298,7 @@
 const hgApi = hglib.viewer(
   document.getElementById('demo'),
   viewConfig,
-<<<<<<< HEAD
-  { bounded: true, editable: false }
-=======
   { bounded: true },
->>>>>>> b73098fc
 );
 
   hgApi.setBroadcastMousePositionGlobally(true);
