<!DOCTYPE html>
<head>
<meta charset="utf-8">
<meta name="viewport" content="width=device-width,initial-scale=1">
<title>HiGlass</title>
<link rel="stylesheet" href="https://maxcdn.bootstrapcdn.com/bootstrap/3.3.7/css/bootstrap.min.css">
<link rel="stylesheet" href="styles/page.css">
<link rel="stylesheet" href="hglib.css">

<style type="text/css">
#demo {
  position: absolute;
  left: 1rem;
  top: 1rem;
  bottom: 1rem;
  right: 1rem;
  overflow: hidden;
}
</style>
<<<<<<< HEAD
    <link rel="stylesheet" href="https://maxcdn.bootstrapcdn.com/bootstrap/latest/css/bootstrap.min.css">
    <link rel="stylesheet" href="styles/page.css">
    <link rel="stylesheet" href="hglib.css">
<script src="https://cdnjs.cloudflare.com/ajax/libs/react/16.2.0/umd/react.production.min.js"></script>
<script src="https://cdnjs.cloudflare.com/ajax/libs/react-dom/16.2.0/umd/react-dom.production.min.js"></script>
<script src="https://cdnjs.cloudflare.com/ajax/libs/pixi.js/4.5.2/pixi.min.js"></script>
=======

<script crossorigin src="https://unpkg.com/react@16/umd/react.development.js"></script>
<script crossorigin src="https://unpkg.com/react-dom@16/umd/react-dom.development.js"></script>
<script src="https://cdnjs.cloudflare.com/ajax/libs/pixi.js/4.8.2/pixi.min.js"></script>
>>>>>>> 8cc13501
<script src="https://cdnjs.cloudflare.com/ajax/libs/react-bootstrap/0.32.1/react-bootstrap.min.js"></script>
</head>
<body>
  <div id="demo"></div>
</body>
<script src='hglib.js'></script>
<script>
<<<<<<< HEAD

 var testViewConfig =
{
  "editable": true,
  "zoomFixed": false,
  "trackSourceServers": [
    "http://higlass.io/api/v1",
=======
const viewConfig = {
  editable: true,
  zoomFixed: false,
  trackSourceServers: [
    'http://higlass.io/api/v1'
>>>>>>> 8cc13501
  ],
  exportViewUrl: 'http://higlass.io/api/v1/viewconfs/',
  views: [
    {
      uid: 'aa',
      initialXDomain: [
        7595655.0000270605,
        2507738795.9999733
      ],
      initialYDomain: [
        -545671929.4383738,
        3061006380.438374
      ],
<<<<<<< HEAD
      "autocompleteSource": "http://higlass.io/api/v1/suggest/?d=OHJakQICQD6gTD7skx4EWA&",
      "genomePositionSearchBox": {
        "visible": false
      },
      "chromInfoPath": "//s3.amazonaws.com/pkerp/data/hg19/chromSizes.tsv",
      "overlays": [
        {
          "uid": "overlay1",
          "includes": ["BEEMEjU7QCa2krDO9C0yOQ","RzZlBf58Q7WanbmbZRv-lA"],
          "options": {
            "extent": [[1000000000, 2000000000]]
          }
        }
      ],
        "tracks": {
        "top": [
=======
      autocompleteSource: 'http://higlass.io/api/v1/suggest/?d=OHJakQICQD6gTD7skx4EWA&',
      genomePositionSearchBoxVisible: false,
      chromInfoPath: '//s3.amazonaws.com/pkerp/data/hg19/chromSizes.tsv',
      tracks: {
        top: [
>>>>>>> 8cc13501
          {
            name: 'wgEncodeSydhTfbsGm12878Ctcfsc15914c20StdSig',
            created: '2017-02-03T17:46:58.349271Z',
            server: 'http://higlass.io/api/v1',
            tilesetUid: 'b6qFe7fOSnaX-YkP2kzN1w',
            uid: 'WCGssXHmQTGOkdRgweYKkQ',
            type: 'horizontal-bar',
            options: {
              labelColor: 'black',
              labelPosition: 'topLeft',
              axisPositionHorizontal: 'right',
              barFillColor: 'darkgreen',
              valueScaling: 'linear',
              trackBorderWidth: 0,
              trackBorderColor: 'black',
              labelTextOpacity: 0.4,
              barOpacity: 1,
              name: 'wgEncodeSydhTfbsGm12878Ctcfsc15914c20StdSig'
            },
            width: 479,
            height: 20,
            position: 'top'
          },
          {
            name: 'Rao et al. (2014) GM12878 MboI (allreps) 1kb',
            created: '2017-02-03T00:28:06.909619Z',
            server: 'http://higlass.io/api/v1',
            tilesetUid: 'CQMd6V_cRw6iCI_-Unl3PQ',
            uid: 'YLnxkBvQQxG-UNLxP9wR8g',
            type: 'horizontal-heatmap',
            options: {
              labelPosition: 'bottomRight',
              labelColor: 'black',
              colorRange: [
                'white',
                'rgba(245,166,35,1.0)',
                'rgba(208,2,27,1.0)',
                'black'
              ],
              maxZoom: null,
              trackBorderWidth: 0,
              trackBorderColor: 'black',
              name: 'Rao et al. (2014) GM12878 MboI (allreps) 1kb',
              backgroundColor: '#eeeeee'
            },
            width: 479,
            height: 85,
            transforms: [
              {
                name: 'ICE',
                value: 'weight'
              }
            ],
            position: 'top'
          },
          {
            name: 'Gene Annotations (hg19)',
            server: 'http://higlass.io/api/v1',
            tilesetUid: 'OHJakQICQD6gTD7skx4EWA',
            uid: 'BEEMEjU7QCa2krDO9C0yOQ',
            type: 'horizontal-gene-annotations',
            options: {
              labelPosition: 'outerTop',
              name: 'Gene Annotations (hg19)',
              labelColor: 'black',
              plusStrandColor: 'blue',
              minusStrandColor: 'red',
              trackBorderWidth: 0,
              trackBorderColor: 'black',
              showMousePosition: false,
              mousePositionColor: '#999999'
            },
            width: 479,
            height: 60,
            position: 'top',
            header: ''
          },
          {
            name: 'wgEncodeSydhTfbsGm12878Rad21IggrabSig',
            server: 'http://higlass.io/api/v1',
            tilesetUid: 'F2vbUeqhS86XkxuO1j2rPA',
            type: 'horizontal-line',
            options: {
              labelColor: 'red',
              labelPosition: 'outerLeft',
              axisPositionHorizontal: 'right',
              lineStrokeColor: 'blue',
              name: 'wgEncodeSydhTfbsGm12878Rad21IggrabSig.hitile',
              valueScaling: 'log',
              lineStrokeWidth: 1,
              trackBorderWidth: 0,
              trackBorderColor: 'black',
              labelTextOpacity: 0.4,
              showMousePosition: false,
              mousePositionColor: '#999999',
              showTooltip: false
            },
            width: 479,
            height: 20,
            position: 'top',
            uid: 'RzZlBf58Q7WanbmbZRv-lA'
          },
          {
            chromInfoPath: '//s3.amazonaws.com/pkerp/data/hg19/chromSizes.tsv',
            type: 'horizontal-chromosome-labels',
            position: 'top',
            name: 'Chromosome Labels (hg19)',
            height: 30,
            uid: 'I1QUF22JQJuJ38j9PS4iqw',
            options: {
              showMousePosition: false,
              mousePositionColor: '#999999'
            },
            width: 479
          }
        ],
        left: [
          {
            name: 'wgEncodeSydhTfbsGm12878Rad21IggrabSig',
            server: 'http://higlass.io/api/v1',
            tilesetUid: 'F2vbUeqhS86XkxuO1j2rPA',
            type: 'vertical-line',
            options: {
              labelColor: 'red',
              labelPosition: 'outerLeft',
              axisPositionHorizontal: 'right',
              lineStrokeColor: 'blue',
              name: 'wgEncodeSydhTfbsGm12878Rad21IggrabSig.hitile',
              valueScaling: 'log',
              axisPositionVertical: 'top',
              lineStrokeWidth: 1,
              trackBorderWidth: 0,
              trackBorderColor: 'black',
              labelTextOpacity: 0.4,
              showMousePosition: false,
              showTooltip: false,
              mousePositionColor: '#999999'
            },
            width: 20,
            position: 'left',
            uid: 'Y8NKUAFQR1SYGrYJMbEoeQ',
            height: 691
          },
          {
            type: 'vertical-gene-annotations',
            width: 60,
            tilesetUid: 'OHJakQICQD6gTD7skx4EWA',
            server: 'http://higlass.io/api/v1',
            position: 'left',
            name: 'Gene Annotations (hg19)',
            options: {
              labelPosition: 'bottomRight',
              name: 'Gene Annotations (hg19)',
              labelColor: 'black',
              plusStrandColor: 'blue',
              minusStrandColor: 'red',
              trackBorderWidth: 0,
              trackBorderColor: 'black',
              showMousePosition: false,
              mousePositionColor: '#999999'
            },
            uid: 'OgnAEKSHRaG-gR1RqPOuBQ',
            height: 691,
            header: ''
          },
          {
            chromInfoPath: '//s3.amazonaws.com/pkerp/data/hg19/chromSizes.tsv',
            type: 'vertical-chromosome-labels',
            position: 'left',
            name: 'Chromosome Labels (hg19)',
            width: 30,
            uid: 'a-mFiHnBQ8uuI6UG3USWVA',
            options: {
              showMousePosition: false,
              mousePositionColor: '#999999'
            },
            height: 691
          }
        ],
        center: [
          {
            uid: 'c1',
            type: 'combined',
            height: 691,
            contents: [
              {
                server: 'http://higlass.io/api/v1',
                tilesetUid: 'CQMd6V_cRw6iCI_-Unl3PQ',
                type: 'heatmap',
                position: 'center',
                options: {
                  colorRange: [
                    '#FFFFFF',
                    '#F8E71C',
                    '#F5A623',
                    '#D0021B'
                  ],
                  colorbarPosition: 'topRight',
                  colorbarLabelsPosition: 'outside',
                  maxZoom: null,
                  labelPosition: 'bottomLeft',
                  name: 'Rao et al. (2014) GM12878 MboI (allreps) 1kb',
                  trackBorderWidth: 0,
                  trackBorderColor: 'black',
                  heatmapValueScaling: 'log',
                  scaleStartPercent: '0.00000',
                  scaleEndPercent: '1.00000',
                  backgroundColor: '#eeeeee',
                  showMousePosition: false,
                  mousePositionColor: '#999999',
                  showTooltip: true
                },
                uid: 'heatmap1',
                name: 'Rao et al. (2014) GM12878 MboI (allreps) 1kb',
                transforms: [
                  {
                    name: 'ICE',
                    value: 'weight'
                  }
                ],
                width: 479,
                height: 691
              },
              {
                type: '2d-chromosome-grid',
                local: true,
                orientation: '2d',
                name: 'Chromosome Grid (hg19)',
                chromInfoPath: '//s3.amazonaws.com/pkerp/data/hg19/chromSizes.tsv',
                thumbnail: null,
                server: '',
                tilesetUid: 'TIlwFtqxTX-ndtM7Y9k1bw',
                uid: 'LUVqXXu2QYiO8XURIwyUyA',
                options: {
                  lineStrokeWidth: 1,
                  lineStrokeColor: 'grey'
                },
                position: 'center',
                width: 479,
                height: 691
              }
            ],
            position: 'center',
            options: {},
            width: 479
          }
        ],
        right: [
          {
            type: 'vertical-gene-annotations',
            width: 60,
            tilesetUid: 'OHJakQICQD6gTD7skx4EWA',
            server: 'http://higlass.io/api/v1',
            name: 'Gene Annotations (hg19)',
            options: {
              labelPosition: 'outerBottom',
              name: 'Gene Annotations (hg19)',
              labelColor: 'black',
              plusStrandColor: 'blue',
              minusStrandColor: 'red',
              trackBorderWidth: 0,
              trackBorderColor: 'black',
              showMousePosition: false,
              mousePositionColor: '#999999'
            },
            position: 'right',
            uid: 'Fbw5wZb8Soe1JgQQ2Z6EoA',
            height: 691,
            header: ''
          },
          {
            chromInfoPath: '//s3.amazonaws.com/pkerp/data/hg19/chromSizes.tsv',
            type: 'vertical-chromosome-labels',
            name: 'Chromosome Labels (hg19)',
            width: 30,
            options: {
              labelPosition: 'outerBottom',
              name: 'Chromosome labels',
              showMousePosition: false,
              mousePositionColor: '#999999'
            },
            position: 'right',
            uid: 'VdplA_MaRuqvlKvJaCKpGA',
            height: 691
          }
        ],
        bottom: [
          {
            name: 'wgEncodeSydhTfbsGm12878Rad21IggrabSig',
            server: 'http://higlass.io/api/v1',
            tilesetUid: 'F2vbUeqhS86XkxuO1j2rPA',
            type: 'horizontal-line',
            options: {
              labelPosition: 'outerLeft',
              axisPositionHorizontal: 'right',
              lineStrokeColor: 'blue',
              name: 'wgEncodeSydhTfbsGm12878Rad21IggrabSig.hitile',
              valueScaling: 'log',
              labelColor: 'black',
              lineStrokeWidth: 1,
              trackBorderWidth: 0,
              trackBorderColor: 'black',
              labelTextOpacity: 0.4,
              showMousePosition: false,
              mousePositionColor: '#999999',
              showTooltip: false
            },
            width: 479,
            height: 50,
            position: 'bottom',
            uid: 'NlTkTBTCS--0qpB9Kn_ohw'
          }
        ],
        whole: [
          {
            type: 'cross-rule',
            x: 1103691812.8496904,
            y: 1338569560.9603324,
            position: 'whole',
            options: {},
            uid: 'btFjZjl2Tkm3hmjVhWBqTA',
            name: 'Cross Rule',
            width: 20,
            height: 20
          }
        ],
        gallery: []
      },
      layout: {
        w: 12,
        h: 12,
        x: 0,
        y: 0,
        i: 'aa',
        moved: false,
        static: false
      },
      genomePositionSearchBox: {
        autocompleteServer: 'http://higlass.io/api/v1',
        chromInfoServer: 'http://higlass.io/api/v1',
        visible: true,
        chromInfoId: 'hg19',
        autocompleteId: 'OHJakQICQD6gTD7skx4EWA'
      }
    }
  ],
  zoomLocks: {
    locksByViewUid: {},
    locksDict: {}
  },
  locationLocks: {
    locksByViewUid: {},
    locksDict: {}
  },
  valueScaleLocks: {
    locksByViewUid: {},
    locksDict: {}
  }
<<<<<<< HEAD
}
 ;

    window.higlassApi;

    hglib.createHgComponent(
        document.getElementById('development-demo'),
        testViewConfig,
        { bounded: true }
    );

    window.hgApi.on('view', function (viewConfig) {
      console.log('View Config changed');
    });

    // setTimeout(function () {
    //   // Go to PTEN
    //   window.hgApi.goTo(
    //     testViewConfig.views[0].uid,
    //     'chr10',
    //     89596071,
    //     89758810,
    //     'chr10',
    //     89596071,
    //     89758810,
    //     true,
    //     10000
    //   );
    // }, 3000);

    // setTimeout(function () {
    //   // Go to Chr1 without animation
    //   window.hgApi.goTo(
    //     testViewConfig.views[0].uid,
    //     'chr1',
    //     0,
    //     89758810,
    //     'chr1',
    //     0,
    //     89758810
    //   );
    // }, 11000);


</script>
<script>
  (function(i,s,o,g,r,a,m){i['GoogleAnalyticsObject']=r;i[r]=i[r]||function(){
        (i[r].q=i[r].q||[]).push(arguments)},i[r].l=1*new Date();a=s.createElement(o),
    m=s.getElementsByTagName(o)[0];a.async=1;a.src=g;m.parentNode.insertBefore(a,m)
          })(window,document,'script','https://www.google-analytics.com/analytics.js','ga');
=======
};
>>>>>>> 8cc13501

const hgApi = hglib.viewer(
  document.getElementById('demo'),
  viewConfig,
  { bounded: true },
);

hgApi.on('view', () => {
  console.log('View Config changed');
});
</script>
</html><|MERGE_RESOLUTION|>--- conflicted
+++ resolved
@@ -17,19 +17,10 @@
   overflow: hidden;
 }
 </style>
-<<<<<<< HEAD
-    <link rel="stylesheet" href="https://maxcdn.bootstrapcdn.com/bootstrap/latest/css/bootstrap.min.css">
-    <link rel="stylesheet" href="styles/page.css">
-    <link rel="stylesheet" href="hglib.css">
-<script src="https://cdnjs.cloudflare.com/ajax/libs/react/16.2.0/umd/react.production.min.js"></script>
-<script src="https://cdnjs.cloudflare.com/ajax/libs/react-dom/16.2.0/umd/react-dom.production.min.js"></script>
-<script src="https://cdnjs.cloudflare.com/ajax/libs/pixi.js/4.5.2/pixi.min.js"></script>
-=======
 
 <script crossorigin src="https://unpkg.com/react@16/umd/react.development.js"></script>
 <script crossorigin src="https://unpkg.com/react-dom@16/umd/react-dom.development.js"></script>
 <script src="https://cdnjs.cloudflare.com/ajax/libs/pixi.js/4.8.2/pixi.min.js"></script>
->>>>>>> 8cc13501
 <script src="https://cdnjs.cloudflare.com/ajax/libs/react-bootstrap/0.32.1/react-bootstrap.min.js"></script>
 </head>
 <body>
@@ -37,21 +28,11 @@
 </body>
 <script src='hglib.js'></script>
 <script>
-<<<<<<< HEAD
-
- var testViewConfig =
-{
-  "editable": true,
-  "zoomFixed": false,
-  "trackSourceServers": [
-    "http://higlass.io/api/v1",
-=======
 const viewConfig = {
   editable: true,
   zoomFixed: false,
   trackSourceServers: [
     'http://higlass.io/api/v1'
->>>>>>> 8cc13501
   ],
   exportViewUrl: 'http://higlass.io/api/v1/viewconfs/',
   views: [
@@ -65,30 +46,11 @@
         -545671929.4383738,
         3061006380.438374
       ],
-<<<<<<< HEAD
-      "autocompleteSource": "http://higlass.io/api/v1/suggest/?d=OHJakQICQD6gTD7skx4EWA&",
-      "genomePositionSearchBox": {
-        "visible": false
-      },
-      "chromInfoPath": "//s3.amazonaws.com/pkerp/data/hg19/chromSizes.tsv",
-      "overlays": [
-        {
-          "uid": "overlay1",
-          "includes": ["BEEMEjU7QCa2krDO9C0yOQ","RzZlBf58Q7WanbmbZRv-lA"],
-          "options": {
-            "extent": [[1000000000, 2000000000]]
-          }
-        }
-      ],
-        "tracks": {
-        "top": [
-=======
       autocompleteSource: 'http://higlass.io/api/v1/suggest/?d=OHJakQICQD6gTD7skx4EWA&',
       genomePositionSearchBoxVisible: false,
       chromInfoPath: '//s3.amazonaws.com/pkerp/data/hg19/chromSizes.tsv',
       tracks: {
         top: [
->>>>>>> 8cc13501
           {
             name: 'wgEncodeSydhTfbsGm12878Ctcfsc15914c20StdSig',
             created: '2017-02-03T17:46:58.349271Z',
@@ -447,60 +409,7 @@
     locksByViewUid: {},
     locksDict: {}
   }
-<<<<<<< HEAD
-}
- ;
-
-    window.higlassApi;
-
-    hglib.createHgComponent(
-        document.getElementById('development-demo'),
-        testViewConfig,
-        { bounded: true }
-    );
-
-    window.hgApi.on('view', function (viewConfig) {
-      console.log('View Config changed');
-    });
-
-    // setTimeout(function () {
-    //   // Go to PTEN
-    //   window.hgApi.goTo(
-    //     testViewConfig.views[0].uid,
-    //     'chr10',
-    //     89596071,
-    //     89758810,
-    //     'chr10',
-    //     89596071,
-    //     89758810,
-    //     true,
-    //     10000
-    //   );
-    // }, 3000);
-
-    // setTimeout(function () {
-    //   // Go to Chr1 without animation
-    //   window.hgApi.goTo(
-    //     testViewConfig.views[0].uid,
-    //     'chr1',
-    //     0,
-    //     89758810,
-    //     'chr1',
-    //     0,
-    //     89758810
-    //   );
-    // }, 11000);
-
-
-</script>
-<script>
-  (function(i,s,o,g,r,a,m){i['GoogleAnalyticsObject']=r;i[r]=i[r]||function(){
-        (i[r].q=i[r].q||[]).push(arguments)},i[r].l=1*new Date();a=s.createElement(o),
-    m=s.getElementsByTagName(o)[0];a.async=1;a.src=g;m.parentNode.insertBefore(a,m)
-          })(window,document,'script','https://www.google-analytics.com/analytics.js','ga');
-=======
 };
->>>>>>> 8cc13501
 
 const hgApi = hglib.viewer(
   document.getElementById('demo'),
