<!DOCTYPE html>
<head>
<meta charset="utf-8">
<meta name="viewport" content="width=device-width,initial-scale=1">
<title>HiGlass</title>
<style type="text/css">
    .canvasjs-chart-credit {
    display:none;
}
</style>
    <link rel="stylesheet" href="https://maxcdn.bootstrapcdn.com/bootstrap/latest/css/bootstrap.min.css">
    <link rel="stylesheet" href="styles/page.css">
    <link rel="stylesheet" href="styles.css">

    <script src="https://cdnjs.cloudflare.com/ajax/libs/react/15.5.4/react.min.js"></script>
    <script src="https://cdnjs.cloudflare.com/ajax/libs/react/15.5.4/react-dom.min.js"></script>
    <script src="https://cdnjs.cloudflare.com/ajax/libs/pixi.js/4.5.2/pixi.min.js"></script>
    <script src="https://cdnjs.cloudflare.com/ajax/libs/react-bootstrap/0.31.0/react-bootstrap.min.js"></script>
</head>
<body >
    Here's some text
    <div style="height:200px" ></div>
        <div style=""></div>
        <div style="margin: auto">
        <div style="height: 400px; width: 600px; border: 1px solid black;"
             id="development-demo">
        </div>
        </div>
    And some other text
    <div style="height: 1500px"> </div>
</body>
<script src='hglib.js'>
</script>
<script>

 var testViewConfig =
{
  "zoomFixed": false,
  "views": [
    {
      "layout": {
        "w": 12,
        "h": 2,
        "x": 0,
        "y": 0,
        "i": "aa",
        "moved": false,
        "static": false
      },
      "uid": "aa",
      "initialYDomain": [
        151112948.40419507,
        3265933747.9600253
      ],
      "initialXDomain": [
        -1089852638.0113378,
        4353895713.212365
      ],
      "tracks": {
        "bottom": [],
        "top": [
          {
            "datafile": "http://higlass.io/api/v1/tilesets/media/uploads/chromSizes_bUhodH4.tsv",
            "name": "Chromosome Sizes (hg19)",
            "server": "http://higlass.io/api/v1",
            "tilesetUid": "N12wVGG9SPiTkk03yUayUw",
            "uid": "aX2yT_vzSPiPATVQExr74g",
            "type": "horizontal-chromosome-labels",
            "options": {
              "name": "Chromosome Sizes (hg19)"
            },
            "width": 20,
            "height": 30,
            "position": "top"
          }
        ],
        "right": [],
        "center": [
          {
<<<<<<< HEAD
            "type": "osm-tiles",
             "options": 
              { 
                  "maxPos": 3095693983
              }
=======
            "type": "mapbox-tiles",
>>>>>>> 049b1c9f
          }
        ],
        "left": []
      },
      "genomePositionSearchBox": {
        "autocompleteServer": "http://higlass.io/api/v1",
        "autocompleteId": "OHJakQICQD6gTD7skx4EWA",
        "chromInfoServer": "http://higlass.io/api/v1",
        "chromInfoId": "hg19"
      }
    }
  ],
  "editable": true,
  "exportViewUrl": "/api/v1/viewconfs",
  "zoomLocks": {
    "locksByViewUid": {},
    "locksDict": {}
  },
  "trackSourceServers": [
    "http://higlass.io/api/v1",
    "http://localhost:8989/api/v1"
  ],
  "locationLocks": {
    "locksByViewUid": {
      "aa": "FnFwmdaDTP6Va3A3Wb0JPw",
      "ewZvJwlDSei_dbpIAkGMlg": "FnFwmdaDTP6Va3A3Wb0JPw"
    },
    "locksDict": {
      "FnFwmdaDTP6Va3A3Wb0JPw": {
        "aa": [
          1550000000,
          1550000000,
          3380588.876772046
        ],
        "ewZvJwlDSei_dbpIAkGMlg": [
          1550000000.0000002,
          1549999999.9999993,
          3380588.876772046
        ]
      }
    }
  }
}



    window.higlassApi;

    hglib.createHgComponent(
        document.getElementById('development-demo'),
        testViewConfig,
        { bounded: true },
        function (api) {
            window.hgApi = api;
        }
    );


</script>
<script>
  (function(i,s,o,g,r,a,m){i['GoogleAnalyticsObject']=r;i[r]=i[r]||function(){
        (i[r].q=i[r].q||[]).push(arguments)},i[r].l=1*new Date();a=s.createElement(o),
    m=s.getElementsByTagName(o)[0];a.async=1;a.src=g;m.parentNode.insertBefore(a,m)
          })(window,document,'script','https://www.google-analytics.com/analytics.js','ga');

  ga('create', 'UA-77756807-1', 'auto');
    ga('send', 'pageview');

</script>
</html><|MERGE_RESOLUTION|>--- conflicted
+++ resolved
@@ -18,16 +18,13 @@
     <script src="https://cdnjs.cloudflare.com/ajax/libs/react-bootstrap/0.31.0/react-bootstrap.min.js"></script>
 </head>
 <body >
-    Here's some text
-    <div style="height:200px" ></div>
-        <div style=""></div>
-        <div style="margin: auto">
-        <div style="height: 400px; width: 600px; border: 1px solid black;"
-             id="development-demo">
+    <div style="height: 50px" />
+        <div style="margin: auto; width: 100%;">
+        <div
+            id="development-demo"
+            style="position: absolute; left: 0px; top: 0px; bottom: 0px; right: 0px">
         </div>
-        </div>
-    And some other text
-    <div style="height: 1500px"> </div>
+    </div>
 </body>
 <script src='hglib.js'>
 </script>
@@ -39,91 +36,785 @@
   "views": [
     {
       "layout": {
-        "w": 12,
-        "h": 2,
+        "w": 6,
+        "h": 7,
+        "x": 0,
+        "y": 6,
+        "i": "CxSCeaTbQbmmz2_3MX23Sw",
+        "moved": false,
+        "static": false
+      },
+      "uid": "CxSCeaTbQbmmz2_3MX23Sw",
+      "initialYDomain": [
+        1969890282.5716133,
+        1973196140.3020935
+      ],
+      "autocompleteSource": "http://higlass.io/api/v1/suggest/?d=OHJakQICQD6gTD7skx4EWA&",
+      "initialXDomain": [
+        1955318531.621662,
+        1983601981.093548
+      ],
+      "tracks": {
+        "left": [
+          {
+            "orientation": "1d-vertical",
+            "tilesetUid": "BmjsajIaREq4P3lXQGsmXw",
+            "type": "vertical-chromosome-labels",
+            "minHeight": 30,
+            "server": "",
+            "minWidth": 30,
+            "width": 30,
+            "options": {},
+            "chromInfoPath": "//s3.amazonaws.com/pkerp/data/mm9/chromSizes.tsv",
+            "uid": "NlkjnKsoSGmfsrWKRfgBYA",
+            "position": "left",
+            "height": 30,
+            "local": true,
+            "thumbnail": null,
+            "name": "Chromosome Axis (mm9)"
+          }
+        ],
+        "top": [
+          {
+            "orientation": "1d-horizontal",
+            "tilesetUid": "cGSJELSNRyOaExsJL0KejQ",
+            "type": "horizontal-chromosome-labels",
+            "minHeight": 30,
+            "server": "",
+            "width": 462,
+            "options": {},
+            "chromInfoPath": "//s3.amazonaws.com/pkerp/data/mm9/chromSizes.tsv",
+            "uid": "EsCrHgpLQoSO8fJo8PX-9w",
+            "position": "top",
+            "height": 30,
+            "local": true,
+            "thumbnail": null,
+            "name": "Chromosome Axis (mm9)"
+          },
+          {
+            "name": "Gene Annotations (mm9)",
+            "tilesetUid": "GUm5aBiLRCyz2PsBea7Yzg",
+            "server": "http://higlass.io/api/v1",
+            "width": 692,
+            "position": "top",
+            "height": 60,
+            "type": "horizontal-gene-annotations",
+            "options": {
+              "labelColor": "black",
+              "plusStrandColor": "black",
+              "minusStrandColor": "grey",
+              "labelPosition": "hidden",
+              "name": "Gene Annotations (mm9)",
+              "trackBorderWidth": 0,
+              "trackBorderColor": "black"
+            },
+            "uid": "TrVU7C7cTuGdf6rqqOqVsA"
+          },
+          {
+            "name": "Schwarzer et al (2017) WT H3K27ac",
+            "tilesetUid": "MnHp30AcSGmUf36zPaf1KA",
+            "server": "http://higlass.io/api/v1",
+            "width": 462,
+            "position": "top",
+            "height": 31,
+            "type": "horizontal-line",
+            "options": {
+              "name": "WT H3K27ac",
+              "valueScaling": "linear",
+              "lineStrokeColor": "green",
+              "labelPosition": "topLeft",
+              "labelColor": "black",
+              "axisPositionHorizontal": "right",
+              "lineStrokeWidth": 1,
+              "trackBorderWidth": 0,
+              "trackBorderColor": "black",
+              "labelTextOpacity": 0.4
+            },
+            "uid": "H3adAzSXQCS1ejqu_etcXA"
+          },
+          {
+            "name": "Schwarzer et al (2017) WT H3K4me3",
+            "tilesetUid": "EsZnlyoZQzenXHfeoxLsPw",
+            "server": "http://higlass.io/api/v1",
+            "width": 462,
+            "position": "top",
+            "height": 25,
+            "type": "horizontal-line",
+            "options": {
+              "name": "WT H3K4me3",
+              "valueScaling": "linear",
+              "lineStrokeColor": "grey",
+              "labelPosition": "topLeft",
+              "labelColor": "black",
+              "axisPositionHorizontal": "right",
+              "lineStrokeWidth": 1,
+              "trackBorderWidth": 0,
+              "trackBorderColor": "black",
+              "labelTextOpacity": 0.4
+            },
+            "uid": "a0FwXQAzTY-wuIA0VOCPPQ"
+          }
+        ],
+        "right": [
+          {
+            "name": "Schwarzer et al (2017) WT H3K27ac",
+            "tilesetUid": "MnHp30AcSGmUf36zPaf1KA",
+            "server": "http://higlass.io/api/v1",
+            "width": 28,
+            "position": "right",
+            "height": 345,
+            "type": "vertical-line",
+            "options": {
+              "name": "WT H3K27ac",
+              "valueScaling": "linear",
+              "lineStrokeColor": "green",
+              "labelPosition": "bottomLeft",
+              "axisPositionVertical": "top",
+              "labelColor": "black",
+              "lineStrokeWidth": 1,
+              "trackBorderWidth": 0,
+              "trackBorderColor": "black",
+              "labelTextOpacity": 0.4
+            },
+            "uid": "Lza_OzzQReSm-hIoTTk2fA"
+          },
+          {
+            "name": "Schwarzer et al (2017) WT H3K4me3",
+            "tilesetUid": "EsZnlyoZQzenXHfeoxLsPw",
+            "server": "http://higlass.io/api/v1",
+            "width": 22,
+            "position": "right",
+            "height": 345,
+            "type": "vertical-line",
+            "options": {
+              "name": "WT H3K4me3",
+              "valueScaling": "linear",
+              "lineStrokeColor": "grey",
+              "labelPosition": "bottomLeft",
+              "axisPositionVertical": "top",
+              "labelColor": "black",
+              "lineStrokeWidth": 1,
+              "trackBorderWidth": 0,
+              "trackBorderColor": "black",
+              "labelTextOpacity": 0.4
+            },
+            "uid": "K3bc4N4mSu2cVOmR1PHTwQ"
+          }
+        ],
+        "center": [
+          {
+            "position": "center",
+            "type": "combined",
+            "uid": "NxjqAn6FS4OTeTWslGK2cw",
+            "contents": [
+              {
+                "uid": "BmYR9dxuR9WP6nGeWQoXug",
+                "tilesetUid": "cTc3lt_7StSgcrr1kHWidQ",
+                "server": "http://higlass.io/api/v1",
+                "width": 20,
+                "position": "center",
+                "height": 20,
+                "type": "heatmap",
+                "options": {
+                  "maxZoom": null,
+                  "colorRange": [
+                    "white",
+                    "rgba(245,166,35,1.0)",
+                    "rgba(208,2,27,1.0)",
+                    "black"
+                  ],
+                  "labelPosition": "bottomRight",
+                  "name": "WT",
+                  "colorbarLabelsPosition": "inside",
+                  "colorbarPosition": "topRight",
+                  "trackBorderWidth": 0,
+                  "trackBorderColor": "black"
+                },
+                "name": "Schwarzer et al (2017) WT",
+                "transforms": [
+                  {
+                    "name": "ICE",
+                    "value": "weight"
+                  }
+                ]
+              }
+            ],
+            "options": {}
+          }
+        ],
+        "bottom": []
+      },
+      "chromInfoPath": "//s3.amazonaws.com/pkerp/data/mm9/chromSizes.tsv",
+      "genomePositionSearchBoxVisible": false
+    },
+    {
+      "layout": {
+        "w": 6,
+        "h": 7,
+        "x": 6,
+        "y": 6,
+        "i": "KrP5zcaVSxqCj6mEI8WA2A",
+        "moved": false,
+        "static": false
+      },
+      "uid": "KrP5zcaVSxqCj6mEI8WA2A",
+      "initialYDomain": [
+        1969942756.5038424,
+        1973143666.3698645
+      ],
+      "autocompleteSource": "http://higlass.io/api/v1/suggest/?d=OHJakQICQD6gTD7skx4EWA&",
+      "initialXDomain": [
+        1955344768.5877695,
+        1983575744.1274407
+      ],
+      "tracks": {
+        "left": [
+          {
+            "orientation": "1d-vertical",
+            "tilesetUid": "WeUIOO4oQO6FO6g2PWPhnw",
+            "type": "vertical-chromosome-labels",
+            "minHeight": 30,
+            "server": "",
+            "minWidth": 30,
+            "width": 30,
+            "options": {},
+            "chromInfoPath": "//s3.amazonaws.com/pkerp/data/mm9/chromSizes.tsv",
+            "uid": "UqH0mt73TqSebs_nFzqHvw",
+            "position": "left",
+            "height": 30,
+            "local": true,
+            "thumbnail": null,
+            "name": "Chromosome Axis (mm9)"
+          },
+          {
+            "name": "Schwarzer et al (2017) NIPBL H3K27ac",
+            "tilesetUid": "YtyvhRBuQoChw4hq7xxnlA",
+            "server": "http://higlass.io/api/v1",
+            "width": 27,
+            "position": "left",
+            "height": 338,
+            "type": "vertical-line",
+            "options": {
+              "name": "NIPBL H3K27ac",
+              "valueScaling": "linear",
+              "lineStrokeColor": "green",
+              "labelPosition": "bottomLeft",
+              "axisPositionVertical": "top",
+              "labelColor": "black",
+              "lineStrokeWidth": 1,
+              "trackBorderWidth": 0,
+              "trackBorderColor": "black",
+              "labelTextOpacity": 0.4
+            },
+            "uid": "LLf91rc9T3aYRXWkDrqwEQ"
+          },
+          {
+            "name": "Schwarzer et al (2017) NIPBL H3K4me3",
+            "tilesetUid": "LeW3Ri4aQSevDwVgEzGu0A",
+            "server": "http://higlass.io/api/v1",
+            "width": 24,
+            "position": "left",
+            "height": 338,
+            "type": "vertical-line",
+            "options": {
+              "name": "NIPBL H3K4me3",
+              "valueScaling": "linear",
+              "lineStrokeColor": "grey",
+              "labelPosition": "bottomLeft",
+              "axisPositionVertical": "top",
+              "labelColor": "black",
+              "lineStrokeWidth": 1,
+              "trackBorderWidth": 0,
+              "trackBorderColor": "black",
+              "labelTextOpacity": 0.4
+            },
+            "uid": "LP7bzdrzTzyngJ7zig_TgA"
+          }
+        ],
+        "top": [
+          {
+            "orientation": "1d-horizontal",
+            "tilesetUid": "W1N2NIDPRZSckKMlHAKzwA",
+            "type": "horizontal-chromosome-labels",
+            "minHeight": 30,
+            "server": "",
+            "width": 472,
+            "options": {},
+            "chromInfoPath": "//s3.amazonaws.com/pkerp/data/mm9/chromSizes.tsv",
+            "uid": "AWcBqpmASpmA01tpfgwWOg",
+            "position": "top",
+            "height": 30,
+            "local": true,
+            "thumbnail": null,
+            "name": "Chromosome Axis (mm19)"
+          },
+          {
+            "name": "Gene Annotations (mm9)",
+            "tilesetUid": "GUm5aBiLRCyz2PsBea7Yzg",
+            "server": "http://higlass.io/api/v1",
+            "width": 692,
+            "position": "top",
+            "height": 60,
+            "type": "horizontal-gene-annotations",
+            "options": {
+              "labelColor": "black",
+              "plusStrandColor": "black",
+              "minusStrandColor": "grey",
+              "labelPosition": "hidden",
+              "name": "Gene Annotations (mm9)",
+              "trackBorderWidth": 0,
+              "trackBorderColor": "black"
+            },
+            "uid": "CNJmjwCWS--luAsiVZPO1A"
+          },
+          {
+            "name": "Schwarzer et al (2017) NIPBL H3K27ac",
+            "tilesetUid": "YtyvhRBuQoChw4hq7xxnlA",
+            "server": "http://higlass.io/api/v1",
+            "width": 551,
+            "position": "top",
+            "height": 31,
+            "type": "horizontal-line",
+            "options": {
+              "name": "NIPBL H3K27ac",
+              "valueScaling": "linear",
+              "lineStrokeColor": "green",
+              "labelPosition": "topLeft",
+              "labelColor": "black",
+              "axisPositionHorizontal": "right",
+              "lineStrokeWidth": 1,
+              "trackBorderWidth": 0,
+              "trackBorderColor": "black",
+              "labelTextOpacity": 0.4
+            },
+            "uid": "OXr0hmySTCS1aQGZOhG-sg"
+          },
+          {
+            "name": "Schwarzer et al (2017) NIPBL H3K4me3",
+            "tilesetUid": "LeW3Ri4aQSevDwVgEzGu0A",
+            "server": "http://higlass.io/api/v1",
+            "width": 472,
+            "position": "top",
+            "height": 27,
+            "type": "horizontal-line",
+            "options": {
+              "name": "NIPBL H3K4me3",
+              "valueScaling": "linear",
+              "lineStrokeColor": "grey",
+              "labelPosition": "topLeft",
+              "labelColor": "black",
+              "axisPositionHorizontal": "right",
+              "lineStrokeWidth": 1,
+              "trackBorderWidth": 0,
+              "trackBorderColor": "black",
+              "labelTextOpacity": 0.4
+            },
+            "uid": "RbiifZcBSwyojs8DOrlB3g"
+          }
+        ],
+        "right": [],
+        "center": [
+          {
+            "position": "center",
+            "type": "combined",
+            "uid": "fE84rvqYRWeSoiaSm-AoRg",
+            "contents": [
+              {
+                "name": "Schwarzer et al (2017) NIPBL",
+                "tilesetUid": "J2IoKaXJSG-5bH1pITTtTg",
+                "server": "http://higlass.io/api/v1",
+                "width": 20,
+                "position": "center",
+                "height": 20,
+                "type": "heatmap",
+                "options": {
+                  "maxZoom": null,
+                  "colorRange": [
+                    "white",
+                    "rgba(245,166,35,1.0)",
+                    "rgba(208,2,27,1.0)",
+                    "black"
+                  ],
+                  "labelPosition": "bottomRight",
+                  "name": "NIPBL",
+                  "colorbarLabelsPosition": "inside",
+                  "colorbarPosition": "topRight",
+                  "trackBorderWidth": 0,
+                  "trackBorderColor": "black"
+                },
+                "uid": "C-qiOuzdQhmkDB_5nvugpA",
+                "transforms": [
+                  {
+                    "name": "ICE",
+                    "value": "weight"
+                  }
+                ]
+              }
+            ],
+            "options": {}
+          }
+        ],
+        "bottom": []
+      },
+      "chromInfoPath": "//s3.amazonaws.com/pkerp/data/mm9/chromSizes.tsv",
+      "genomePositionSearchBoxVisible": false
+    },
+    {
+      "layout": {
+        "w": 6,
+        "h": 6,
         "x": 0,
         "y": 0,
-        "i": "aa",
+        "i": "eJLMGjH7Qm-zm_F_hqjXkw",
         "moved": false,
         "static": false
       },
-      "uid": "aa",
+      "uid": "eJLMGjH7Qm-zm_F_hqjXkw",
       "initialYDomain": [
-        151112948.40419507,
-        3265933747.9600253
+        1974166009.534198,
+        1990191490.0523298
       ],
+      "autocompleteSource": "http://higlass.io/api/v1/suggest/?d=OHJakQICQD6gTD7skx4EWA&",
       "initialXDomain": [
-        -1089852638.0113378,
-        4353895713.212365
+        1923358984.6313114,
+        2011574012.9040189
       ],
       "tracks": {
-        "bottom": [],
+        "left": [
+          {
+            "orientation": "1d-vertical",
+            "tilesetUid": "fs487zYMSMG5XLPXsakQ3g",
+            "type": "vertical-chromosome-labels",
+            "minHeight": 30,
+            "server": "",
+            "minWidth": 30,
+            "width": 30,
+            "options": {},
+            "chromInfoPath": "//s3.amazonaws.com/pkerp/data/mm9/chromSizes.tsv",
+            "uid": "aiYnl3phRPCMfwyKxKaSow",
+            "position": "left",
+            "height": 30,
+            "local": true,
+            "thumbnail": null,
+            "name": "Chromosome Axis (mm9)"
+          }
+        ],
         "top": [
           {
-            "datafile": "http://higlass.io/api/v1/tilesets/media/uploads/chromSizes_bUhodH4.tsv",
-            "name": "Chromosome Sizes (hg19)",
-            "server": "http://higlass.io/api/v1",
-            "tilesetUid": "N12wVGG9SPiTkk03yUayUw",
-            "uid": "aX2yT_vzSPiPATVQExr74g",
+            "name": "Gene Annotations (mm9)",
+            "tilesetUid": "GUm5aBiLRCyz2PsBea7Yzg",
+            "server": "http://higlass.io/api/v1",
+            "width": 513,
+            "position": "top",
+            "height": 60,
+            "type": "horizontal-gene-annotations",
+            "options": {
+              "labelColor": "black",
+              "plusStrandColor": "black",
+              "minusStrandColor": "grey",
+              "labelPosition": "hidden",
+              "name": "Gene Annotations (mm9)",
+              "trackBorderWidth": 0,
+              "trackBorderColor": "black"
+            },
+            "uid": "M2YZ4JBQSWS0rR--oiDKhA"
+          },
+          {
+            "orientation": "1d-horizontal",
+            "tilesetUid": "cGSJELSNRyOaExsJL0KejQ",
             "type": "horizontal-chromosome-labels",
-            "options": {
-              "name": "Chromosome Sizes (hg19)"
-            },
-            "width": 20,
+            "minHeight": 30,
+            "server": "",
+            "width": 615,
+            "options": {},
+            "chromInfoPath": "//s3.amazonaws.com/pkerp/data/mm9/chromSizes.tsv",
+            "uid": "EsCrHgpLQoSO8fJo8PX-9w",
+            "position": "top",
             "height": 30,
-            "position": "top"
+            "local": true,
+            "thumbnail": null,
+            "name": "Chromosome Axis (mm9)"
           }
         ],
         "right": [],
         "center": [
           {
-<<<<<<< HEAD
-            "type": "osm-tiles",
-             "options": 
-              { 
-                  "maxPos": 3095693983
+            "position": "center",
+            "type": "combined",
+            "uid": "Dbaw-ZX2RMqOx_1ogCGA8Q",
+            "contents": [
+              {
+                "uid": "e8OrP0OmRoiEb434kSoypg",
+                "tilesetUid": "cTc3lt_7StSgcrr1kHWidQ",
+                "server": "http://higlass.io/api/v1",
+                "width": 20,
+                "position": "center",
+                "height": 20,
+                "type": "heatmap",
+                "options": {
+                  "maxZoom": null,
+                  "colorRange": [
+                    "white",
+                    "rgba(245,166,35,1.0)",
+                    "rgba(208,2,27,1.0)",
+                    "black"
+                  ],
+                  "labelPosition": "bottomRight",
+                  "name": "WT",
+                  "colorbarLabelsPosition": "inside",
+                  "colorbarPosition": "topRight",
+                  "trackBorderWidth": 0,
+                  "trackBorderColor": "black"
+                },
+                "name": "Schwarzer et al (2017) WT",
+                "transforms": [
+                  {
+                    "name": "ICE",
+                    "value": "weight"
+                  }
+                ]
+              },
+              {
+                "fromViewUid": "CxSCeaTbQbmmz2_3MX23Sw",
+                "uid": "DQ8YUWtcQqWdep86bJ84HQ",
+                "position": "center",
+                "type": "viewport-projection-center",
+                "options": {
+                  "projectionFillOpacity": 0.3,
+                  "projectionStrokeColor": "#777",
+                  "projectionFillColor": "#777",
+                  "projectionStrokeOpacity": 0.3
+                },
+                "name": "Viewport Projection"
               }
-=======
-            "type": "mapbox-tiles",
->>>>>>> 049b1c9f
-          }
-        ],
-        "left": []
-      },
-      "genomePositionSearchBox": {
-        "autocompleteServer": "http://higlass.io/api/v1",
-        "autocompleteId": "OHJakQICQD6gTD7skx4EWA",
-        "chromInfoServer": "http://higlass.io/api/v1",
-        "chromInfoId": "hg19"
-      }
+            ],
+            "options": {}
+          }
+        ],
+        "bottom": []
+      },
+      "chromInfoPath": "//s3.amazonaws.com/pkerp/data/mm9/chromSizes.tsv",
+      "genomePositionSearchBoxVisible": false
+    },
+    {
+      "layout": {
+        "w": 6,
+        "h": 6,
+        "x": 6,
+        "y": 0,
+        "i": "BI8YmooFSCuI9zluz_ehnA",
+        "moved": false,
+        "static": false
+      },
+      "uid": "BI8YmooFSCuI9zluz_ehnA",
+      "initialYDomain": [
+        1974166009.5341904,
+        1990191490.0523374
+      ],
+      "autocompleteSource": "http://higlass.io/api/v1/suggest/?d=OHJakQICQD6gTD7skx4EWA&",
+      "initialXDomain": [
+        1926803714.0884414,
+        2008129283.446889
+      ],
+      "tracks": {
+        "left": [
+          {
+            "orientation": "1d-vertical",
+            "tilesetUid": "Wf4p2PxkQNqy5EC5RzhanQ",
+            "type": "vertical-chromosome-labels",
+            "minHeight": 30,
+            "server": "",
+            "minWidth": 30,
+            "width": 76,
+            "options": {},
+            "chromInfoPath": "//s3.amazonaws.com/pkerp/data/mm9/chromSizes.tsv",
+            "uid": "XRk4dwN7QGyMpfvd06k1bA",
+            "position": "left",
+            "height": 324,
+            "local": true,
+            "thumbnail": null,
+            "name": "Chromosome Axis (mm9)"
+          }
+        ],
+        "top": [
+          {
+            "name": "Gene Annotations (mm9)",
+            "tilesetUid": "GUm5aBiLRCyz2PsBea7Yzg",
+            "server": "http://higlass.io/api/v1",
+            "width": 513,
+            "position": "top",
+            "height": 60,
+            "type": "horizontal-gene-annotations",
+            "options": {
+              "labelColor": "black",
+              "plusStrandColor": "black",
+              "minusStrandColor": "grey",
+              "labelPosition": "hidden",
+              "name": "Gene Annotations (mm9)",
+              "trackBorderWidth": 0,
+              "trackBorderColor": "black"
+            },
+            "uid": "Fw793pB8RGOBLJETFtQLsQ"
+          },
+          {
+            "orientation": "1d-horizontal",
+            "tilesetUid": "W1N2NIDPRZSckKMlHAKzwA",
+            "type": "horizontal-chromosome-labels",
+            "minHeight": 30,
+            "server": "",
+            "width": 615,
+            "options": {},
+            "chromInfoPath": "//s3.amazonaws.com/pkerp/data/mm9/chromSizes.tsv",
+            "uid": "AWcBqpmASpmA01tpfgwWOg",
+            "position": "top",
+            "height": 30,
+            "local": true,
+            "thumbnail": null,
+            "name": "Chromosome Axis (mm19)"
+          }
+        ],
+        "right": [],
+        "center": [
+          {
+            "position": "center",
+            "type": "combined",
+            "uid": "fE84rvqYRWeSoiaSm-AoRg",
+            "contents": [
+              {
+                "name": "Schwarzer et al (2017) NIPBL",
+                "tilesetUid": "J2IoKaXJSG-5bH1pITTtTg",
+                "server": "http://higlass.io/api/v1",
+                "width": 20,
+                "position": "center",
+                "height": 20,
+                "type": "heatmap",
+                "options": {
+                  "maxZoom": null,
+                  "colorRange": [
+                    "white",
+                    "rgba(245,166,35,1.0)",
+                    "rgba(208,2,27,1.0)",
+                    "black"
+                  ],
+                  "labelPosition": "bottomRight",
+                  "name": "NIPBL",
+                  "colorbarLabelsPosition": "inside",
+                  "colorbarPosition": "topRight",
+                  "trackBorderWidth": 0,
+                  "trackBorderColor": "black"
+                },
+                "uid": "C-qiOuzdQhmkDB_5nvugpA",
+                "transforms": [
+                  {
+                    "name": "ICE",
+                    "value": "weight"
+                  }
+                ]
+              },
+              {
+                "fromViewUid": "KrP5zcaVSxqCj6mEI8WA2A",
+                "uid": "aO17E_ZNRXuO4VfFTG-4mQ",
+                "position": "center",
+                "type": "viewport-projection-center",
+                "options": {
+                  "projectionFillOpacity": 0.3,
+                  "projectionStrokeColor": "#777",
+                  "projectionFillColor": "black",
+                  "projectionStrokeOpacity": 0.3
+                },
+                "name": "Viewport Projection"
+              }
+            ],
+            "options": {}
+          }
+        ],
+        "bottom": []
+      },
+      "chromInfoPath": "//s3.amazonaws.com/pkerp/data/mm9/chromSizes.tsv",
+      "genomePositionSearchBoxVisible": false
     }
   ],
   "editable": true,
-  "exportViewUrl": "/api/v1/viewconfs",
+  "exportViewUrl": "http://higlass.io/api/v1/viewconfs",
   "zoomLocks": {
-    "locksByViewUid": {},
-    "locksDict": {}
+    "locksByViewUid": {
+      "eJLMGjH7Qm-zm_F_hqjXkw": "al89kp1vQJimQUzIrndY0g",
+      "KrP5zcaVSxqCj6mEI8WA2A": "Nf2w17yjTzWD0L2ahl971Q",
+      "CxSCeaTbQbmmz2_3MX23Sw": "Nf2w17yjTzWD0L2ahl971Q",
+      "BI8YmooFSCuI9zluz_ehnA": "al89kp1vQJimQUzIrndY0g"
+    },
+    "locksDict": {
+      "al89kp1vQJimQUzIrndY0g": {
+        "eJLMGjH7Qm-zm_F_hqjXkw": [
+          1966916755.7812533,
+          1972013566.595924,
+          79705.25699186325
+        ],
+        "BI8YmooFSCuI9zluz_ehnA": [
+          1966916755.7812533,
+          1972013566.595924,
+          79705.25699186325
+        ]
+      },
+      "Nf2w17yjTzWD0L2ahl971Q": {
+        "KrP5zcaVSxqCj6mEI8WA2A": [
+          1974905964.0722282,
+          1957723677.693444,
+          406590.3164639473
+        ],
+        "CxSCeaTbQbmmz2_3MX23Sw": [
+          1974905964.0722282,
+          1957723677.693444,
+          406590.3164639473
+        ]
+      }
+    }
   },
   "trackSourceServers": [
-    "http://higlass.io/api/v1",
-    "http://localhost:8989/api/v1"
+    "http://higlass.io/api/v1"
   ],
   "locationLocks": {
     "locksByViewUid": {
-      "aa": "FnFwmdaDTP6Va3A3Wb0JPw",
-      "ewZvJwlDSei_dbpIAkGMlg": "FnFwmdaDTP6Va3A3Wb0JPw"
+      "aa": "T2zfzDaTRZu4fCncR7jOIg",
+      "Kq_XUAkFQjmMjoMJ8ocYNA": "Un0yK6ouSXyqHnHdUvLAsQ",
+      "eJLMGjH7Qm-zm_F_hqjXkw": "Un0yK6ouSXyqHnHdUvLAsQ",
+      "CxSCeaTbQbmmz2_3MX23Sw": "T2zfzDaTRZu4fCncR7jOIg",
+      "BI8YmooFSCuI9zluz_ehnA": "Un0yK6ouSXyqHnHdUvLAsQ",
+      "KrP5zcaVSxqCj6mEI8WA2A": "T2zfzDaTRZu4fCncR7jOIg"
     },
     "locksDict": {
-      "FnFwmdaDTP6Va3A3Wb0JPw": {
+      "T2zfzDaTRZu4fCncR7jOIg": {
         "aa": [
-          1550000000,
-          1550000000,
-          3380588.876772046
-        ],
-        "ewZvJwlDSei_dbpIAkGMlg": [
-          1550000000.0000002,
-          1549999999.9999993,
-          3380588.876772046
+          1974905964.0722282,
+          1957723677.6934438,
+          406590.3164639473
+        ],
+        "KrP5zcaVSxqCj6mEI8WA2A": [
+          1974905964.0722282,
+          1957723677.693444,
+          406590.3164639473
+        ],
+        "CxSCeaTbQbmmz2_3MX23Sw": [
+          1974905964.0722282,
+          1957723677.693444,
+          406590.3164639473
+        ]
+      },
+      "Un0yK6ouSXyqHnHdUvLAsQ": {
+        "eJLMGjH7Qm-zm_F_hqjXkw": [
+          1966916755.7812533,
+          1972013566.595924,
+          79705.25699186325
+        ],
+        "Kq_XUAkFQjmMjoMJ8ocYNA": [
+          1966916755.7812533,
+          1972013566.595924,
+          79705.25699186325
+        ],
+        "BI8YmooFSCuI9zluz_ehnA": [
+          1966916755.7812533,
+          1972013566.595924,
+          79705.25699186325
         ]
       }
     }
