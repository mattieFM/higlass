--- conflicted
+++ resolved
@@ -145,7 +145,6 @@
               "valueScaling": "setquantile",
               "trackBorderWidth": 0,
               "trackBorderColor": "black",
-<<<<<<< HEAD
               "name": "drosophila.multivec.hdf5",
               "scaledHeight": true,
               "backgroundColor": "black",
@@ -167,11 +166,6 @@
                 '#C0C0C0',
                 '#FFFFFF'
               ]
-=======
-              "labelTextOpacity": 0.4,
-              "barOpacity": 1,
-              "name": "hg38.hg38.10000.32.10M.0.0.mcool"
->>>>>>> 6c40d96e
             },
             "transforms": []
           },
