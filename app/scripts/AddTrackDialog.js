import React from 'react';
import PropTypes from 'prop-types';

import Dialog from './Dialog';
import TilesetFinder from './TilesetFinder';
import PlotTypeChooser from './PlotTypeChooser';

// Configs
import { AVAILABLE_TRACK_TYPES } from './configs';

// Utils
import {
  getDefaultTrackForDatatype,
} from './utils';

// Styles
import '../styles/AddTrackDialog.module.scss';

class AddTrackDialog extends React.Component {
  constructor(props) {
    super(props);

    this.options = {};

    this.state = {
<<<<<<< HEAD
      selectedTilesets: [
        {
          datatype: 'none'
        }
      ]
=======
      selectedTilesets: [{ datatype: 'none' }],
      allTracksSameDatatype: true, // Do all selected tracks have the same datatype
>>>>>>> d1539db4
    };

    this.handleSubmitBound = this.handleSubmit.bind(this);

    this.handleTilesetPickerDoubleClickBound = this.handleTilesetPickerDoubleClick.bind(this);
    this.selectedTilesetsChangedBound = this.selectedTilesetsChanged.bind(this);
  }

  /**
   * Get the track available track orientations for the given
   * track position. Generally "top" or "bottom" equal "1d-horizontal",
   * "left" or "right" correspond to "1d-vertical" and "center" means "2d".
   *
   * Arguments
   * ---------
   *  position: string
   *
   * Returns
   * -------
   *
   *  A string containing the track orientation.
   */
  getOrientation(position) {
    let orientation = null;

    if (position === 'top' || position === 'bottom') {
      orientation = '1d-horizontal';
    } else if (position === 'left' || position === 'right') {
      orientation = '1d-vertical';
    } else {
      orientation = '2d';
    }

    return orientation;
  }

  handleSubmit(evt) {
    if (evt) evt.preventDefault();

    this.props.onTracksChosen(this.state.selectedTilesets, this.props.position, this.props.host);
  }

  /**
   * The user double clicked a tileset in the tileset finder dialog.
   * This means that only one is selected.
   *
   * Arguments
   * ---------
   *  tileset: { uuid: 'CXCX', filetype: 'cooler' ....}
   */
  handleTilesetPickerDoubleClick(tileset) {
    this.selectedTilesetsChanged([tileset]);

    // should iterate over the selected tilesets
    this.props.onTracksChosen(this.state.selectedTilesets, this.props.position, this.props.host);
  }

  handleOptionsChanged(newOptions) {
    this.options = newOptions;
  }

  handlePlotTypeSelected(newPlotType) {
    const { selectedTilesets } = this.state;

    for (const tileset of selectedTilesets) {
      tileset.type = newPlotType;
    }

    this.selectedPlotType = newPlotType;

    this.setState({
      selectedTilesets
    });
  }

  selectedTilesetsChanged(selectedTilesetsIn) {
    let selectedTilesets = null;

    if (selectedTilesetsIn.length === 0) {
      // no tilesets are selected
      selectedTilesets = [
        {
          datatype: 'none'
        }
      ];
    } else {
      selectedTilesets = selectedTilesetsIn;
    }

    let allTracksSameDatatype = true;
    const firstDatatype = selectedTilesets[0].datatype;
    for (const tileset of selectedTilesets) {
<<<<<<< HEAD
      if (tileset.datatype !== firstDatatype) {
        allSame = false;
      }
=======
      if (tileset.datatype !== firstDatatype) { allTracksSameDatatype = false; }
>>>>>>> d1539db4
    }

    if (allTracksSameDatatype) {
      // only one datatype is present in the set of selected tilesets
      for (const tileset of selectedTilesets) {
        tileset.type = this.selectedPlotType;
      }
    } else {
      // more than one dataype present, we assign the default track type
      // to each tileset
      for (const tileset of selectedTilesets) {
        let datatypes = [tileset.datatype];
        const orientation = this.getOrientation(this.props.position);

        if (tileset.filetype === 'cooler') {
          datatypes = [tileset.datatype, 'chromsizes'];
        }

<<<<<<< HEAD
        tileset.type = AVAILABLE_TRACK_TYPES(
          [datatypes],
          this.getOrientation(this.props.position)
        )[0].type;
      }
    }

    this.setState({
      selectedTilesets
    });
=======
        const availableTrackTypes = AVAILABLE_TRACK_TYPES([datatypes], orientation);
        const defaultTrackType = getDefaultTrackForDatatype(
          datatypes[0],
          this.props.position,
          availableTrackTypes
        );

        tileset.type = defaultTrackType.type;
      }
    }

    this.setState({ selectedTilesets, allTracksSameDatatype });
>>>>>>> d1539db4
  }

  render() {
    const orientation = this.getOrientation(this.props.position);
    const form = (
      <div>
        <TilesetFinder
          // Only for testing purposes
          ref={c => {
            this.tilesetFinder = c;
          }}
          datatype={this.props.datatype}
          onDoubleClick={this.handleTilesetPickerDoubleClick.bind(this)}
          onTracksChosen={value => this.props.onTracksChosen(value, this.props.position)}
          orientation={orientation}
          selectedTilesetChanged={this.selectedTilesetsChanged.bind(this)}
          trackSourceServers={this.props.trackSourceServers}
        />
      </div>
    );

    return (
      <Dialog
        maxHeight={true}
        okayTitle="Submit"
        onCancel={this.props.onCancel}
        onOkay={this.handleSubmitBound}
        title="Add Track"
      >
<<<<<<< HEAD
        {form}
        {!this.props.hidePlotTypeChooser && (
          <PlotTypeChooser
            // Only for testing purposes
            ref={c => {
              this.plotTypeChooser = c;
            }}
            datatypes={this.state.selectedTilesets.map(x => {
              if (x.filetype === 'cooler') {
                // cooler files can also supply chromsizes
                return [x.datatype, 'chromsizes'];
              }

              return [x.datatype];
            })}
            onPlotTypeSelected={this.handlePlotTypeSelected.bind(this)}
            orientation={orientation}
          />
        )}
=======
        { form }
        {
          (
            <PlotTypeChooser
              // Only for testing purposes
              ref={(c) => { this.plotTypeChooser = c; }}
              allTracksSameDatatype={this.state.allTracksSameDatatype}
              datatypes={this.state.selectedTilesets.map((x) => {
                if (x.filetype === 'cooler') {
                  // cooler files can also supply chromsizes
                  return [x.datatype, 'chromsizes'];
                }

                return [x.datatype];
              })}
              onPlotTypeSelected={this.handlePlotTypeSelected.bind(this)}
              orientation={orientation}
              position={this.props.position}
            />
          )
        }
>>>>>>> d1539db4
      </Dialog>
    );
  }
}

AddTrackDialog.defaultProps = {
<<<<<<< HEAD
  hidePlotTypeChooser: false,
  position: 'top'
=======
  position: 'top',
>>>>>>> d1539db4
};

AddTrackDialog.propTypes = {
  datatype: PropTypes.string.isRequired,
  host: PropTypes.string.isRequired,
  onCancel: PropTypes.func.isRequired,
  onTracksChosen: PropTypes.func.isRequired,
  position: PropTypes.string,
  trackSourceServers: PropTypes.array.isRequired
};

export default AddTrackDialog;<|MERGE_RESOLUTION|>--- conflicted
+++ resolved
@@ -23,16 +23,8 @@
     this.options = {};
 
     this.state = {
-<<<<<<< HEAD
-      selectedTilesets: [
-        {
-          datatype: 'none'
-        }
-      ]
-=======
       selectedTilesets: [{ datatype: 'none' }],
       allTracksSameDatatype: true, // Do all selected tracks have the same datatype
->>>>>>> d1539db4
     };
 
     this.handleSubmitBound = this.handleSubmit.bind(this);
@@ -125,13 +117,7 @@
     let allTracksSameDatatype = true;
     const firstDatatype = selectedTilesets[0].datatype;
     for (const tileset of selectedTilesets) {
-<<<<<<< HEAD
-      if (tileset.datatype !== firstDatatype) {
-        allSame = false;
-      }
-=======
       if (tileset.datatype !== firstDatatype) { allTracksSameDatatype = false; }
->>>>>>> d1539db4
     }
 
     if (allTracksSameDatatype) {
@@ -150,18 +136,6 @@
           datatypes = [tileset.datatype, 'chromsizes'];
         }
 
-<<<<<<< HEAD
-        tileset.type = AVAILABLE_TRACK_TYPES(
-          [datatypes],
-          this.getOrientation(this.props.position)
-        )[0].type;
-      }
-    }
-
-    this.setState({
-      selectedTilesets
-    });
-=======
         const availableTrackTypes = AVAILABLE_TRACK_TYPES([datatypes], orientation);
         const defaultTrackType = getDefaultTrackForDatatype(
           datatypes[0],
@@ -174,7 +148,6 @@
     }
 
     this.setState({ selectedTilesets, allTracksSameDatatype });
->>>>>>> d1539db4
   }
 
   render() {
@@ -183,7 +156,7 @@
       <div>
         <TilesetFinder
           // Only for testing purposes
-          ref={c => {
+          ref={(c) => {
             this.tilesetFinder = c;
           }}
           datatype={this.props.datatype}
@@ -204,27 +177,6 @@
         onOkay={this.handleSubmitBound}
         title="Add Track"
       >
-<<<<<<< HEAD
-        {form}
-        {!this.props.hidePlotTypeChooser && (
-          <PlotTypeChooser
-            // Only for testing purposes
-            ref={c => {
-              this.plotTypeChooser = c;
-            }}
-            datatypes={this.state.selectedTilesets.map(x => {
-              if (x.filetype === 'cooler') {
-                // cooler files can also supply chromsizes
-                return [x.datatype, 'chromsizes'];
-              }
-
-              return [x.datatype];
-            })}
-            onPlotTypeSelected={this.handlePlotTypeSelected.bind(this)}
-            orientation={orientation}
-          />
-        )}
-=======
         { form }
         {
           (
@@ -246,19 +198,13 @@
             />
           )
         }
->>>>>>> d1539db4
       </Dialog>
     );
   }
 }
 
 AddTrackDialog.defaultProps = {
-<<<<<<< HEAD
-  hidePlotTypeChooser: false,
-  position: 'top'
-=======
   position: 'top',
->>>>>>> d1539db4
 };
 
 AddTrackDialog.propTypes = {
