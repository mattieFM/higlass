--- conflicted
+++ resolved
@@ -76,13 +76,7 @@
           initialYDomain: this.props.yScale
             ? this.props.yScale.domain()
             : [0, 1],
-<<<<<<< HEAD
-          tracks: {
-            center: [centerTrack]
-          },
-=======
           tracks: { center: [centerTrack] },
->>>>>>> b13d154c
           layout: {
             x: 0,
             y: 0,
@@ -147,13 +141,7 @@
                 prevState => {
                   const colors = prevState.colors.slice();
                   colors[i] = c;
-<<<<<<< HEAD
-                  return {
-                    colors
-                  };
-=======
                   return { colors };
->>>>>>> b13d154c
                 },
                 () => {
                   this.handleColorsChanged(this.state.colors);
@@ -205,11 +193,7 @@
             <thead />
             <tbody>
               <tr>
-<<<<<<< HEAD
-                <td className="td-track-options">{'Colors'}</td>
-=======
                 <td className="td-track-options">Colors</td>
->>>>>>> b13d154c
               </tr>
               <tr>
                 <td className="td-track-options">
@@ -224,11 +208,7 @@
                 </td>
               </tr>
               <tr>
-<<<<<<< HEAD
-                <td className="td-track-options">{'Preview'}</td>
-=======
                 <td className="td-track-options">Preview</td>
->>>>>>> b13d154c
               </tr>
               <tr>
                 <td className="td-track-options" rowSpan="2">
