import { scaleLinear, scaleOrdinal, schemeCategory10 } from 'd3-scale';
import { mix } from 'mixwith';

import BarTrack from './BarTrack';
import OneDimensionalMixin from './OneDimensionalMixin';

class BasicMultipleBarChart extends mix(BarTrack).with(OneDimensionalMixin) {
  constructor(
    scene,
    dataConfig,
    handleTilesetInfoReceived,
    option,
    animate,
    onValueScaleChanged
  ) {
    super(
      scene,
      dataConfig,
      handleTilesetInfoReceived,
      option,
      animate,
      onValueScaleChanged
    );

    this.maxAndMin = {
      max: null,
      min: null
    };
  }

  /**
   * Draws exactly one tile.
   * @param tile
   */
  renderTile(tile) {
    const graphics = tile.graphics;
    graphics.clear();
    tile.drawnAtScale = this._xScale.copy();

    // we're setting the start of the tile to the current zoom level
    const { tileX, tileWidth } = this.getTilePosAndDimensions(
      tile.tileData.zoomLevel,
      tile.tileData.tilePos,
      this.tilesetInfo.tile_size
    );

    if (this.options.barBorder) {
      graphics.lineStyle(0.1, 'black', 1);
      tile.barBorders = true;
    }

    const matrix = tile.matrix;
    const trackHeight = this.dimensions[1];
    const matrixDimensions = tile.tileData.shape;
    const colorScale = this.options.colorScale || scaleOrdinal(schemeCategory10);
    const width = this._xScale(tileX + (tileWidth / this.tilesetInfo.tile_size)) - this._xScale(tileX);
    const valueToPixels = scaleLinear()
      .domain([0, this.maxAndMin.max])
      .range([0, trackHeight / matrixDimensions[0]]);

    for (let i = 0; i < matrix[0].length; i++) { // 15
      graphics.beginFill(this.colorHexMap[colorScale[i]]);

      for (let j = 0; j < matrix.length; j++) { // 3000
        const x = this._xScale(tileX + (j * tileWidth / this.tilesetInfo.tile_size));
        const height = valueToPixels(matrix[j][i]);
        const y = ((trackHeight / matrixDimensions[0]) * (i + 1) - height);
        this.addSVGInfo(tile, x, y, width, height, colorScale[i]);
        graphics.drawRect(x, y, width, height);
      }
    }
  }

  /**
   * Stores x and y coordinates in 2d arrays in each tile to indicate new lines and line color.
   *
   * @param tile
   * @param x
   * @param y
   * @param width
   * @param height
   * @param color
   */
  addSVGInfo(tile, x, y, width, height, color) {
<<<<<<< HEAD
    if (tile.svgData
      && tile.svgData.barXValues
      && tile.svgData.barYValues
      && tile.svgData.barWidthValues
      && tile.svgData.barHeightValues
      && tile.svgData.barColors
    ) {
=======
    if (tile.hasOwnProperty('svgData') && tile.svgData !== null) {
>>>>>>> d2692e1b
      tile.svgData.barXValues.push(x);
      tile.svgData.barYValues.push(y);
      tile.svgData.barWidths.push(width);
      tile.svgData.barHeights.push(height);
      tile.svgData.barColors.push(color);
    } else {
      // create entirely new 2d arrays for x y coordinates
      tile.svgData = {
        barXValues: [x],
        barYValues: [y],
        barWidths: [width],
        barHeights: [height],
        barColors: [color]
      };
    }
  }

  getMouseOverHtml(/* trackX, trackY */) {
    return '';
  }
}

export default BasicMultipleBarChart;
<|MERGE_RESOLUTION|>--- conflicted
+++ resolved
@@ -82,17 +82,7 @@
    * @param color
    */
   addSVGInfo(tile, x, y, width, height, color) {
-<<<<<<< HEAD
-    if (tile.svgData
-      && tile.svgData.barXValues
-      && tile.svgData.barYValues
-      && tile.svgData.barWidthValues
-      && tile.svgData.barHeightValues
-      && tile.svgData.barColors
-    ) {
-=======
-    if (tile.hasOwnProperty('svgData') && tile.svgData !== null) {
->>>>>>> d2692e1b
+    if (tile.svgData && tile.svgData !== null) {
       tile.svgData.barXValues.push(x);
       tile.svgData.barYValues.push(y);
       tile.svgData.barWidths.push(width);
