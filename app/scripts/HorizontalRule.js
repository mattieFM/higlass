import { mix, Mixin } from './mixwith';

import PixiTrack from './PixiTrack';
import RuleMixin from './RuleMixin';

import { colorToHex } from './utils';

export const HorizontalRuleMixin = Mixin(
  superclass =>
    class extends superclass {
      drawHorizontalRule(graphics) {
        const strokeWidth = 2;
        const strokeOpacity = 1;

        let stroke = colorToHex('black');

        if (this.highlighted) {
          stroke = colorToHex('red');
        }

        graphics.lineStyle(strokeWidth, stroke, strokeOpacity);

        let pos = 0;

        const dashLength = 5;
        const dashGap = 3;

        // console.log('this._yScale.range()', this._yScale.range());
        while (pos < this.dimensions[0]) {
          graphics.moveTo(pos, this._yScale(this.yPosition));
          graphics.lineTo(pos + dashLength, this._yScale(this.yPosition));

          pos += dashLength + dashGap;
        }
      }

      isMouseOverHorizontalLine(mousePos) {
        if (
          Math.abs(mousePos.y - this.position[1] - this._yScale(this.yPosition)) <
          this.MOUSEOVER_RADIUS
        ) {
          return true;
        }
        return false;
      }
    }
<<<<<<< HEAD
);
=======

    graphics.lineStyle(strokeWidth, stroke, strokeOpacity);

    let pos = 0;

    const dashLength = 5;
    const dashGap = 3;

    while (pos < this.dimensions[0]) {
      graphics.moveTo(pos, this._yScale(this.yPosition));
      graphics.lineTo(pos + dashLength, this._yScale(this.yPosition));

      pos += dashLength + dashGap;
    }
  }

  isMouseOverHorizontalLine(mousePos) {
    if (
      Math.abs(mousePos.y - this.position[1] - this._yScale(this.yPosition)) < this.MOUSEOVER_RADIUS
    ) {
      return true;
    }
    return false;
  }
});
>>>>>>> 09fb0d24

class HorizontalRule extends mix(PixiTrack).with(RuleMixin, HorizontalRuleMixin) {
  constructor(context, options) {
    super(context, options);

    this.yPosition = context.yPosition;
  }

  mouseMoveHandler(mousePos) {
    if (this.isWithin(mousePos.x, mousePos.y) && this.isMouseOverHorizontalLine(mousePos)) {
      this.highlighted = true;
      this.draw();
      return;
    }

    this.highlighted = false;
    this.draw();
  }

  draw() {
    const graphics = this.pMain;
    graphics.clear();

    this.drawHorizontalRule(graphics);
    this.animate();
  }
}

export default HorizontalRule;<|MERGE_RESOLUTION|>--- conflicted
+++ resolved
@@ -44,35 +44,8 @@
         return false;
       }
     }
-<<<<<<< HEAD
 );
-=======
 
-    graphics.lineStyle(strokeWidth, stroke, strokeOpacity);
-
-    let pos = 0;
-
-    const dashLength = 5;
-    const dashGap = 3;
-
-    while (pos < this.dimensions[0]) {
-      graphics.moveTo(pos, this._yScale(this.yPosition));
-      graphics.lineTo(pos + dashLength, this._yScale(this.yPosition));
-
-      pos += dashLength + dashGap;
-    }
-  }
-
-  isMouseOverHorizontalLine(mousePos) {
-    if (
-      Math.abs(mousePos.y - this.position[1] - this._yScale(this.yPosition)) < this.MOUSEOVER_RADIUS
-    ) {
-      return true;
-    }
-    return false;
-  }
-});
->>>>>>> 09fb0d24
 
 class HorizontalRule extends mix(PixiTrack).with(RuleMixin, HorizontalRuleMixin) {
   constructor(context, options) {
