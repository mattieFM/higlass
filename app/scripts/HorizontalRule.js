--- conflicted
+++ resolved
@@ -5,46 +5,6 @@
 
 import { colorToHex } from './utils';
 
-<<<<<<< HEAD
-export const HorizontalRuleMixin = Mixin(
-  superclass =>
-    class extends superclass {
-      drawHorizontalRule(graphics) {
-        const strokeWidth = 2;
-        const strokeOpacity = 1;
-
-        let stroke = colorToHex('black');
-
-        if (this.highlighted) {
-          stroke = colorToHex('red');
-        }
-
-        graphics.lineStyle(strokeWidth, stroke, strokeOpacity);
-
-        let pos = 0;
-
-        const dashLength = 5;
-        const dashGap = 3;
-
-        // console.log('this._yScale.range()', this._yScale.range());
-        while (pos < this.dimensions[0]) {
-          graphics.moveTo(pos, this._yScale(this.yPosition));
-          graphics.lineTo(pos + dashLength, this._yScale(this.yPosition));
-
-          pos += dashLength + dashGap;
-        }
-      }
-
-      isMouseOverHorizontalLine(mousePos) {
-        if (
-          Math.abs(mousePos.y - this.position[1] - this._yScale(this.yPosition)) <
-          this.MOUSEOVER_RADIUS
-        ) {
-          return true;
-        }
-        return false;
-      }
-=======
 export const HorizontalRuleMixin = Mixin(superclass => class extends superclass {
   drawHorizontalRule(graphics) {
     let stroke = colorToHex('black');
@@ -62,10 +22,18 @@
       graphics.lineTo(pos + this.dashLength, this._yScale(this.yPosition));
 
       pos += this.dashLength + this.dashGap;
->>>>>>> b6e5b8e9
     }
-);
+  }
 
+  isMouseOverHorizontalLine(mousePos) {
+    if (
+      Math.abs(mousePos.y - this.position[1] - this._yScale(this.yPosition)) < this.MOUSEOVER_RADIUS
+    ) {
+      return true;
+    }
+    return false;
+  }
+});
 
 class HorizontalRule extends mix(PixiTrack).with(RuleMixin, HorizontalRuleMixin) {
   constructor(context, options) {
@@ -79,8 +47,10 @@
     this.dashGap = 3;
   }
 
+
   mouseMoveHandler(mousePos) {
-    if (this.isWithin(mousePos.x, mousePos.y) && this.isMouseOverHorizontalLine(mousePos)) {
+    if (this.isWithin(mousePos.x, mousePos.y)
+      && this.isMouseOverHorizontalLine(mousePos)) {
       this.highlighted = true;
       this.draw();
       return;
