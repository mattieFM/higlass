--- conflicted
+++ resolved
@@ -3,21 +3,17 @@
 import ReactDOM from 'react-dom';
 import { HiGlassComponent } from './HiGlassComponent.jsx';
 
-<<<<<<< HEAD
-function launch(parent, config, options) {
-=======
 export {defaultViewConfig} from './viewconfs.js';
 export {localViewConfig} from './viewconfs.js';
 export {testViewConfig} from './viewconfs.js';
 
 
 
-function launch(parent, 
-        config, 
+function launch(parent,
+        config,
         options) {
->>>>>>> 18dd513a
 
-  if (!options) options = {};
+    if (!options) options = {};
 
   ReactDOM.render((<HiGlassComponent
               viewConfig={config}
@@ -42,8 +38,4 @@
   } else {
    launch(parent, config, options);
   }
-}
-
-export default {
-  HgComponent
 }