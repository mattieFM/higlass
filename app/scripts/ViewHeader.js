--- conflicted
+++ resolved
@@ -250,24 +250,12 @@
             <div />
             <div />
           </div>
-<<<<<<< HEAD
           {this.state.width > VIEW_HEADER_MIN_WIDTH_SEARCH_BAR &&
             <div styleName="multitrack-header-search">
               {
                 GenomePositionSearchBox
               }
             </div>
-=======
-          {this.state.width > VIEW_HEADER_MIN_WIDTH_SEARCH_BAR
-            && (
-              <div styleName="multitrack-header-search">
-                {
-                  this.props.isGenomePositionSearchBoxVisible
-                  && GenomePositionSearchBox
-                }
-              </div>
-            )
->>>>>>> 6304e4e4
           }
         </div>
         <nav styleName="multitrack-header-nav-list">
