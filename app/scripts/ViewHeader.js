--- conflicted
+++ resolved
@@ -42,14 +42,8 @@
   }
 
   componentDidMount() {
-<<<<<<< HEAD
-    this.setState({
-      width: this.el.clientWidth
-    });
-=======
     // eslint-disable-next-line react/no-did-mount-set-state
     this.setState({ width: this.el.clientWidth });
->>>>>>> b13d154c
   }
 
   checkWidth() {
@@ -127,17 +121,7 @@
 
     if (this.state.configMenuUid) {
       configMenu = (
-<<<<<<< HEAD
-        <PopupMenu
-          onMenuClosed={() =>
-            this.setState({
-              configMenuUid: null
-            })
-          }
-        >
-=======
         <PopupMenu onMenuClosed={() => this.setState({ configMenuUid: null })}>
->>>>>>> b13d154c
           <ConfigViewMenu
             onClearView={() => {
               this.setState({
@@ -315,12 +299,7 @@
           </div>
           {this.state.width > VIEW_HEADER_MIN_WIDTH_SEARCH_BAR && (
             <div styleName="multitrack-header-search">
-<<<<<<< HEAD
               {GenomePositionSearchBox}
-=======
-              {this.props.isGenomePositionSearchBoxVisible &&
-                GenomePositionSearchBox}
->>>>>>> b13d154c
             </div>
           )}
         </div>
