--- conflicted
+++ resolved
@@ -212,7 +212,6 @@
         styleName={className}
       >
         <div styleName="multitrack-header-left">
-<<<<<<< HEAD
           {this.props.mouseTool === MOUSE_TOOL_SELECT && (
             <svg
               styleName={`mouse-tool-selection ${classNameIcon}`}
@@ -222,9 +221,7 @@
             </svg>
           )}
           <div styleName={classNameGrabber}>
-=======
-          <div styleName="multitrack-header-grabber">
->>>>>>> 13290182
+
             <div /><div /><div />
           </div>
           {this.state.width > VIEW_HEADER_MIN_WIDTH_SEARCH_BAR &&
