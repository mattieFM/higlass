import React from 'react';
import PropTypes from 'prop-types';

import PopupMenu from './PopupMenu';
import ContextMenuContainer from './ContextMenuContainer';
import ConfigViewMenu from './ConfigViewMenu';
import AddTrackPositionMenu from './AddTrackPositionMenu';

// Configs
import {
  MOUSE_TOOL_SELECT,
  VIEW_HEADER_MED_WIDTH_SEARCH_BAR,
  VIEW_HEADER_MIN_WIDTH_SEARCH_BAR,
} from './configs';

// Services
import {
  getDarkTheme,
} from './services';

// Styles
import '../styles/ViewHeader.module.scss';

class ViewHeader extends React.Component {
  constructor(props) {
    super(props);

    this.configImg = null;
    this.plusImg = null;

    this.state = {
      addTrackPositionMenuUid: null,
      addTrackPositionMenuPosition: null,
      configMenuUid: null,
      configMenuPosition: null,
      isFocused: false,
      width: -1,
    };
  }

  componentDidMount() {
    this.setState({ width: this.el.clientWidth });
  }

  checkWidth() {
    const width = this.el.clientWidth;

    if (width !== this.state.width) this.setState({ width });
  }

  /**
   * The user clicked on the `cog` of the menu so we need to open
   * it.
   */
  handleConfigMenuOpened(uid) {
    this.setState({
      configMenuUid: uid,
      configMenuPosition: this.configImg.getBoundingClientRect(),
    });
  }

  /**
   * The user has clicked on the 'plus' sign at the top of a TiledPlot
   * so we need to open the Track Position Chooser dialog
   */
  handleAddTrackPositionMenuOpened(uid) {
    this.setState({
      addTrackPositionMenuUid: uid,
      addTrackPositionMenuPosition: this.plusImg.getBoundingClientRect(),
    });
  }

  /**
   * The user has chosen a position for the new track. The actual
   * track selection will be handled by TiledPlot
   *
   * We just need to close the menu here.
   */
  handleTrackPositionChosen(position) {
    this.props.onTrackPositionChosen(position);

    this.setState({
      addTrackPositionMenuUid: null,
      addTrackPositionMenuPosition: null,
    });
  }

  render() {
    let configMenu = null;
    let addTrackPositionMenu = null;

    if (this.state.addTrackPositionMenuPosition) {
      addTrackPositionMenu = (
        <PopupMenu
          onMenuClosed={
            () => {
              this.setState({
                addTrackPositionMenuUid: null,
                addTrackPositionMenuPosition: null,
              });
            }
          }
        >
          <ContextMenuContainer
            orientation="left"
            position={this.state.addTrackPositionMenuPosition}
          >
            <AddTrackPositionMenu
              onTrackPositionChosen={this.handleTrackPositionChosen.bind(this)}
            />
          </ContextMenuContainer>
        </PopupMenu>
      );
    }

    if (this.state.configMenuUid) {
      configMenu = (
        <PopupMenu
          onMenuClosed={() => this.setState({ configMenuUid: null })}
        >
          <ConfigViewMenu
            onClearView = {() => {
              this.setState({ configMenuUid: null }); // hide the menu
              this.props.onClearView();
            }}
            onExportPNG={() => {
              this.setState({ configMenuUid: null }); // hide the menu
              this.props.onExportPNG();
            }}
<<<<<<< HEAD
            onClearView={() => {
=======
            onExportSVG={() => {
>>>>>>> 10b8a6ab
              this.setState({ configMenuUid: null }); // hide the menu
              this.props.onExportSVG();
            }}
            onExportViewAsJSON={() => {
              this.setState({ configMenuUid: null }); // hide the menu
              this.props.onExportViewsAsJSON();
            }}
            onExportViewAsLink={() => {
              this.setState({ configMenuUid: null }); // hide the menu
              this.props.onExportViewsAsLink();
            }}
            onLockLocation={() => {
              this.setState({ configMenuUid: null }); // hide the menu
              this.props.onLockLocation(this.state.configMenuUid);
            }}
            onLockZoom={() => {
              this.setState({ configMenuUid: null }); // hide the menu
              this.props.onLockZoom(this.state.configMenuUid);
            }}
            onLockZoomAndLocation={() => {
              this.setState({ configMenuUid: null }); // hide the menu
              this.props.onLockZoomAndLocation(this.state.configMenuUid);
            }}
            onOptionsChanged={(newOptions) => {
              this.props.onViewOptionsChanged(newOptions);
              this.setState({ configMenuUid: null }); // hide the menu
            }}
            onProjectViewport={() => {
              this.setState({ configMenuUid: null }); // hide the menu
              this.props.onProjectViewport(this.state.configMenuUid);
            }}
            onTakeAndLockZoomAndLocation={() => {
              this.setState({ configMenuUid: null }); // hide the menu
              this.props.onTakeAndLockZoomAndLocation(this.state.configMenuUid);
            }}
            onTogglePositionSearchBox={() => {
              this.setState({ configMenuUid: null }); // hide the menu
              this.props.onTogglePositionSearchBox(this.state.configMenuUid);
            }}
            onUnlockLocation={() => {
              this.setState({ configMenuUid: null }); // hide the menu
              this.props.onUnlockLocation(this.state.configMenuUid);
            }}
            onUnlockZoom={() => {
              this.setState({ configMenuUid: null }); // hide the menu
              this.props.onUnlockZoom(this.state.configMenuUid);
            }}
            onUnlockZoomAndLocation={() => {
              this.setState({ configMenuUid: null }); // hide the menu
              this.props.onUnlockZoomAndLocation(this.state.configMenuUid);
            }}
            onYankLocation={() => {
              this.setState({ configMenuUid: null }); // hide the menu
              this.props.onYankLocation(this.state.configMenuUid);
            }}
            onYankZoom={() => {
              this.setState({ configMenuUid: null }); // hide the menu
              this.props.onYankZoom(this.state.configMenuUid);
            }}
            onYankZoomAndLocation={() => {
              this.setState({ configMenuUid: null }); // hide the menu
              this.props.onYankZoomAndLocation(this.state.configMenuUid);
            }}
            onZoomToData={() => {
              this.setState({ configMenuUid: null }); // hide the menu
              this.props.onZoomToData(this.state.configMenuUid);
            }}
            orientation="left"
            position={this.state.configMenuPosition}
          />
        </PopupMenu>
      );
    }

    const GenomePositionSearchBox = this.props.getGenomePositionSearchBox(
      this.state.isFocused,
      (focus) => {
        this.setState({
          isFocused: focus,
        });
      },
    );

    let className = this.state.isFocused
      ? 'multitrack-header-focus' : 'multitrack-header';

    const classNameIcon = this.state.width <= VIEW_HEADER_MED_WIDTH_SEARCH_BAR
      ? 'multitrack-header-icon-squeazed' : 'multitrack-header-icon';

    if (getDarkTheme()) {
      className += ' multitrack-header-dark';
    }

    return (
      <div
        ref={(c) => { this.el = c; }}
        styleName={className}
      >
        <div styleName="multitrack-header-left">
          {this.props.mouseTool === MOUSE_TOOL_SELECT && (
            <svg
              styleName={`mouse-tool-selection ${classNameIcon}`}
              title="Selection tool active"
            >
              <use xlinkHref="#select" />
            </svg>
          )}
          <div
            styleName="multitrack-header-grabber"
            title="Drag to move the view"
          >
            <div />
            <div />
            <div />
          </div>
          {this.state.width > VIEW_HEADER_MIN_WIDTH_SEARCH_BAR
            && <div styleName="multitrack-header-search">
              {
                this.props.isGenomePositionSearchBoxVisible
                && GenomePositionSearchBox
              }
            </div>
          }
        </div>
        <nav styleName="multitrack-header-nav-list">
          <svg
            onClick={this.props.onAddView}
            styleName={classNameIcon}
          >
            <title>Add new view (clone this view)</title>
            <use xlinkHref="#copy" />
          </svg>

          <svg
            ref={(c) => { this.configImg = c; }}
            onClick={() => this.handleConfigMenuOpened(this.props.viewUid)}
            styleName={classNameIcon}
          >
            <title>Configure this view</title>
            <use xlinkHref="#cog" />
          </svg>

          <svg
            ref={(c) => { this.plusImg = c; }}
            onClick={() => this.handleAddTrackPositionMenuOpened(this.props.viewUid)}
            styleName={classNameIcon}
          >
            <title>Add Track</title>
            <use xlinkHref="#plus" />
          </svg>

          <svg
            onClick={this.props.onCloseView}
            styleName={classNameIcon}
          >
            <title>Close View</title>
            <use xlinkHref="#cross" />
          </svg>
        </nav>

        {configMenu}
        {addTrackPositionMenu}
      </div>
    );
  }
}

ViewHeader.defaultProps = {
  isGenomePositionSearchBoxVisible: false,
};

ViewHeader.propTypes = {
  getGenomePositionSearchBox: PropTypes.func.isRequired,
  isGenomePositionSearchBoxVisible: PropTypes.bool,
  mouseTool: PropTypes.string.isRequired,
  onAddView: PropTypes.func.isRequired,
  onClearView: PropTypes.func.isRequired,
  onCloseView: PropTypes.func.isRequired,
  onExportSVG: PropTypes.func.isRequired,
  onExportPNG: PropTypes.func.isRequired,
  onExportViewsAsJSON: PropTypes.func.isRequired,
  onExportViewsAsLink: PropTypes.func.isRequired,
  onLockLocation: PropTypes.func.isRequired,
  onLockZoom: PropTypes.func.isRequired,
  onLockZoomAndLocation: PropTypes.func.isRequired,
  onProjectViewport: PropTypes.func.isRequired,
  onTakeAndLockZoomAndLocation: PropTypes.func.isRequired,
  onTogglePositionSearchBox: PropTypes.func.isRequired,
  onTrackPositionChosen: PropTypes.func.isRequired,
  onUnlockLocation: PropTypes.func.isRequired,
  onUnlockZoom: PropTypes.func.isRequired,
  onUnlockZoomAndLocation: PropTypes.func.isRequired,
  onYankLocation: PropTypes.func.isRequired,
  onYankZoom: PropTypes.func.isRequired,
  onYankZoomAndLocation: PropTypes.func.isRequired,
  onZoomToData: PropTypes.func.isRequired,
  viewUid: PropTypes.string.isRequired,
};

export default ViewHeader;<|MERGE_RESOLUTION|>--- conflicted
+++ resolved
@@ -119,7 +119,7 @@
           onMenuClosed={() => this.setState({ configMenuUid: null })}
         >
           <ConfigViewMenu
-            onClearView = {() => {
+            onClearView={() => {
               this.setState({ configMenuUid: null }); // hide the menu
               this.props.onClearView();
             }}
@@ -127,11 +127,7 @@
               this.setState({ configMenuUid: null }); // hide the menu
               this.props.onExportPNG();
             }}
-<<<<<<< HEAD
-            onClearView={() => {
-=======
             onExportSVG={() => {
->>>>>>> 10b8a6ab
               this.setState({ configMenuUid: null }); // hide the menu
               this.props.onExportSVG();
             }}
