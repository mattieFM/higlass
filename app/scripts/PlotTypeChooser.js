import PropTypes from 'prop-types';
import React from 'react';

// Configs
import {
  TRACKS_INFO,
  DATATYPE_TO_TRACK_TYPE,
  AVAILABLE_TRACK_TYPES
} from './configs';

// Utils
import { getDefaultTrackForDatatype } from './utils';

// Styles
import '../styles/PlotTypeChooser.css';

class PlotTypeChooser extends React.Component {
  constructor(props) {
    super(props);

    this.DATATYPE_TO_TRACK_TYPE = DATATYPE_TO_TRACK_TYPE(
      this.props.orientation
    );
    this.AVAILABLE_TRACK_TYPES = AVAILABLE_TRACK_TYPES(
      this.props.datatypes,
      this.props.orientation
    );

    this.state = {
      selectedPlotType: this.AVAILABLE_TRACK_TYPES[0]
    };
  }

  // eslint-disable-next-line camelcase
  UNSAFE_componentWillReceiveProps(newProps) {
    this.AVAILABLE_TRACK_TYPES = AVAILABLE_TRACK_TYPES(
      newProps.datatypes,
      this.props.orientation
    );

    if (!this.AVAILABLE_TRACK_TYPES) {
      return;
    }

    if (!newProps.allTracksSameDatatype) {
      return;
    }

    if (this.AVAILABLE_TRACK_TYPES.length > 0) {
      if (!this.AVAILABLE_TRACK_TYPES.includes(this.state.selectedPlotType)) {
        const defaultTrackType = getDefaultTrackForDatatype(
          newProps.datatypes[0][0],
          this.props.position,
          this.AVAILABLE_TRACK_TYPES
        );
        this.handlePlotTypeSelected(defaultTrackType);
      }
    } else {
      // no available track types
      // this could be because the datatype is unknown
      // or because there's multiple different datatypes
      // that don't have common track types
    }
  }

  handlePlotTypeSelected(key) {
    this.setState({
      selectedPlotType: key
    });

    this.props.onPlotTypeSelected(key.type);
  }

  render() {
    let AVAILABLE_TRACK_TYPES_LIST = 'No plot types available for track';
    const trackTypeToInfo = {};

    TRACKS_INFO.forEach(ti => {
      trackTypeToInfo[ti.type] = ti;
    });

    if (this.AVAILABLE_TRACK_TYPES) {
      AVAILABLE_TRACK_TYPES_LIST = this.AVAILABLE_TRACK_TYPES.sort(
        (a, b) => a.type < b.type
      ).map(x => {
        const thumbnail = trackTypeToInfo[x.type].thumbnail;
        const plotTypeClass =
          this.state.selectedPlotType.type === x.type
            ? 'plot-type-item plot-type-selected'
            : 'plot-type-item';
        const imgTag = trackTypeToInfo[x.type].thumbnail ? (
          <div
            className="track-thumbnail"
<<<<<<< HEAD
=======
            // eslint-disable-next-line react/no-danger
>>>>>>> b13d154c
            dangerouslySetInnerHTML={{ __html: thumbnail.outerHTML }}
          />
        ) : (
          <div className="track-thumbnail">
            <svg height={20} width={30} />
          </div>
        );
        return (
          <li
            key={x.type}
            className={plotTypeClass}
            onClick={e => {
<<<<<<< HEAD
              this.setState({
                selectedPlotType: x
              });
              this.props.onPlotTypeSelected(x.type);
            }}
            style={{
              listStyle: 'none',
              paddingLeft: 5,
              paddingBottom: 0
            }}
          >
            {imgTag}
            <span
              style={{
                verticalAlign: 'middle'
              }}
            >
              {x.type}
            </span>
=======
              this.setState({ selectedPlotType: x });
              this.props.onPlotTypeSelected(x.type);
            }}
            style={{ listStyle: 'none', paddingLeft: 5, paddingBottom: 0 }}
          >
            {imgTag}
            <span style={{ verticalAlign: 'middle' }}>{x.type}</span>
>>>>>>> b13d154c
          </li>
        );
      });
    }

    return (
      <div>
        {AVAILABLE_TRACK_TYPES_LIST.length > 0 &&
          this.props.allTracksSameDatatype && (
            <div className="plot-type-container">
              {AVAILABLE_TRACK_TYPES_LIST}
            </div>
          )}
        {!this.props.allTracksSameDatatype && (
          <div className="plot-type-container-empty">
            Datasets with multiple datatypes chosen. They will be added with
            their default track types.
          </div>
        )}
      </div>
    );
  }
}

PlotTypeChooser.propTypes = {
  allTracksSameDatatype: PropTypes.bool,
  datatypes: PropTypes.array,
  orientation: PropTypes.string,
  onPlotTypeSelected: PropTypes.func,
  position: PropTypes.string
};

export default PlotTypeChooser;<|MERGE_RESOLUTION|>--- conflicted
+++ resolved
@@ -91,10 +91,7 @@
         const imgTag = trackTypeToInfo[x.type].thumbnail ? (
           <div
             className="track-thumbnail"
-<<<<<<< HEAD
-=======
             // eslint-disable-next-line react/no-danger
->>>>>>> b13d154c
             dangerouslySetInnerHTML={{ __html: thumbnail.outerHTML }}
           />
         ) : (
@@ -107,27 +104,6 @@
             key={x.type}
             className={plotTypeClass}
             onClick={e => {
-<<<<<<< HEAD
-              this.setState({
-                selectedPlotType: x
-              });
-              this.props.onPlotTypeSelected(x.type);
-            }}
-            style={{
-              listStyle: 'none',
-              paddingLeft: 5,
-              paddingBottom: 0
-            }}
-          >
-            {imgTag}
-            <span
-              style={{
-                verticalAlign: 'middle'
-              }}
-            >
-              {x.type}
-            </span>
-=======
               this.setState({ selectedPlotType: x });
               this.props.onPlotTypeSelected(x.type);
             }}
@@ -135,7 +111,6 @@
           >
             {imgTag}
             <span style={{ verticalAlign: 'middle' }}>{x.type}</span>
->>>>>>> b13d154c
           </li>
         );
       });
