import React from 'react';

import ReactDOM from 'react-dom';

import {ContextMenuContainer, ContextMenuItem} from './ContextMenuContainer.jsx';
import {NestedContextMenu} from './NestedContextMenu.jsx';

import {optionsInfo,tracksInfoByType} from './config.js';

export class ConfigureSeriesMenu extends ContextMenuContainer {
    constructor(props) {
        /**
         * A window that is opened when a user clicks on the track configuration icon.
         */
        super(props);
    }

    render() {
        return(
                <div className={'context-menu'}
                        ref={c => this.div = c}
                        onMouseLeave={this.props.handleMouseLeave}
                        style={{
                                position: 'fixed',
                                left: this.state.left,
                                 top: this.state.top,
                                border: "1px solid black"
                              }}
                >

                </div>
              )
    }
}


export class SeriesListMenu extends ContextMenuContainer {
    constructor(props) {
        /**
         * A window that is opened when a user clicks on the track configuration icon.
         */
        super(props);
    }

    getSubmenu() {
        if (this.state.submenuShown) {
            // the bounding box of the element which initiated the subMenu
            // necessary so that we can position the submenu next to the initiating
            // element
            let bbox = this.state.submenuSourceBbox;
            let position = null;

            if (this.state.orientation == 'left') {
               position = {
                    'left': this.state.left,
                    'top': bbox.top
                };
            } else {
                position = {
                    'left': this.state.left + bbox.width + 7,
                    'top': bbox.top
                }
            }


            let track = this.state.submenuShown;

<<<<<<< HEAD
            // console.log('track:', track);
=======
>>>>>>> 18dd513a
            let menuItems = {};
            let options = track.options;

            if (!tracksInfoByType[track.type].availableOptions)
                return null;

            for (let optionType of tracksInfoByType[track.type].availableOptions) {
                if (optionsInfo.hasOwnProperty(optionType)) {
                   menuItems[optionType] = {'name': optionsInfo[optionType].name}
<<<<<<< HEAD
                   // console.log('oi:', optionsInfo[optionType].inlineOptions);
=======
>>>>>>> 18dd513a

                   if (optionsInfo[optionType].inlineOptions) {
                       // we can simply select this option from the menu
                       for (let inlineOptionKey in optionsInfo[optionType].inlineOptions) {

                           let inlineOption = optionsInfo[optionType].inlineOptions[inlineOptionKey];

                           // check if there's already available options (e.g.
                           // "Top right") for this option type (e.g. "Label
                           // position")
                           if (!menuItems[optionType].children)
                               menuItems[optionType].children = {};

<<<<<<< HEAD
                           menuItems[optionType].children[inlineOptionValue] = {
                               name: inlineOption.name,
                               handler: () => {
                                   track.options[optionType] = inlineOptionValue;
                                   this.props.onTrackOptionsChanged(track.uid, track.options);
                                   this.props.closeMenu();
                               },
                               value: inlineOptionValue
                           }
                       }
                   } else if (optionsInfo[optionType].componentPickers &&
=======
                           let optionSelectorSettings = {
                                name: inlineOption.name,
                                value: inlineOption.value
                                // missing handler to be filled in below
                            };


                           // is there a custom component available for picking this
                           // option type value (e.g. 'custom' color scale)
                           if (inlineOption.componentPickers && 
                               inlineOption.componentPickers[track.type]) {

                               optionSelectorSettings.handler = () => { 
                                    console.log('pick color value', track.type);
                                    this.props.onConfigureTrack(track, inlineOption.componentPickers[track.type]);
                                    this.props.closeMenu();
                               };
                            } else {
                                // the menu option defines a potential value for this option
                                // type (e.g. "top right")
                                optionSelectorSettings.handler = () => { 
                                       track.options[optionType] = inlineOption.value;
                                       this.props.onTrackOptionsChanged(track.uid, track.options);
                                       this.props.closeMenu();
                                   }
                            }

                           menuItems[optionType].children[inlineOptionKey] = optionSelectorSettings;
                        }
                   } else if (optionsInfo[optionType].componentPickers && 
>>>>>>> 18dd513a
                              optionsInfo[optionType].componentPickers[track.type]) {
                       // there's an option picker registered
                       // console.log('setting handler');
                        menuItems[optionType].handler = () => {
                            // console.log('pick color value', track.type);
                            this.props.onConfigureTrack(track, optionsInfo[optionType].componentPickers[track.type]);
                            this.props.closeMenu();
                        }
                   }
                }
            }

<<<<<<< HEAD
            // console.log('menuItems:', menuItems);

=======
>>>>>>> 18dd513a
            return (<NestedContextMenu
                        position={position}
                        menuItems={menuItems}
                        orientation={this.state.orientation}
                        parentBbox={bbox}
                        closeMenu={this.props.closeMenu}
                    />)

        } else {
            return (<div />);
        }
    }


    render() {

        return(
                <div className={'context-menu'}
                        ref={c => this.div = c}
                        onMouseLeave={this.props.handleMouseLeave}
                        style={{
                                position: 'fixed',
                                left: this.state.left,
                                 top: this.state.top,
                                border: "1px solid black"
                              }}
                >
                    <ContextMenuItem
                        onClick={this.props.onConfigureTrack}
                        onMouseEnter={e => this.handleItemMouseEnter(e, this.props.track)}
                        onMouseLeave={e => this.handleMouseLeave(e)}
                    >
                        {'Configure Series'}
                        <svg
                            className = "play-icon"
                            width="10px"
                            height="10px">
                            <use href="#play"></use>
                        </svg>
                    </ContextMenuItem>
                    <ContextMenuItem
                        className={"context-menu-item"}
                        onClick={this.props.onCloseTrack}
                        onMouseEnter={(e) => this.handleOtherMouseEnter(e) }
                    >
                        <span
                            style={{ whiteSpace: 'nowrap' }}
                        >
                            {"Close Series"}
                        </span>
                    </ContextMenuItem>
                    <ContextMenuItem
                        className={"context-menu-item"}
                        onClick={() => {
                                this.props.onCloseTrack(this.props.series.uid)
                                this.props.onAddSeries(this.props.hostTrack.uid)
                       }}
                        onMouseEnter={(e) => this.handleOtherMouseEnter(e) }
                     >
                        <span
                            style={{ whiteSpace: 'nowrap' }}
                        >
                            {"Replace Series"}
                        </span>
                    </ContextMenuItem>
                    <ContextMenuItem
                        className={"context-menu-item"}
                        onMouseEnter={(e) => this.handleOtherMouseEnter(e) }
                    >
                        <span
                            style={{ whiteSpace: 'nowrap' }}
                        >
                            {"Move up"}
                        </span>
                    </ContextMenuItem>

                    {this.getSubmenu()}
                </div>
              );
    }
}<|MERGE_RESOLUTION|>--- conflicted
+++ resolved
@@ -65,10 +65,6 @@
 
             let track = this.state.submenuShown;
 
-<<<<<<< HEAD
-            // console.log('track:', track);
-=======
->>>>>>> 18dd513a
             let menuItems = {};
             let options = track.options;
 
@@ -78,10 +74,6 @@
             for (let optionType of tracksInfoByType[track.type].availableOptions) {
                 if (optionsInfo.hasOwnProperty(optionType)) {
                    menuItems[optionType] = {'name': optionsInfo[optionType].name}
-<<<<<<< HEAD
-                   // console.log('oi:', optionsInfo[optionType].inlineOptions);
-=======
->>>>>>> 18dd513a
 
                    if (optionsInfo[optionType].inlineOptions) {
                        // we can simply select this option from the menu
@@ -95,19 +87,6 @@
                            if (!menuItems[optionType].children)
                                menuItems[optionType].children = {};
 
-<<<<<<< HEAD
-                           menuItems[optionType].children[inlineOptionValue] = {
-                               name: inlineOption.name,
-                               handler: () => {
-                                   track.options[optionType] = inlineOptionValue;
-                                   this.props.onTrackOptionsChanged(track.uid, track.options);
-                                   this.props.closeMenu();
-                               },
-                               value: inlineOptionValue
-                           }
-                       }
-                   } else if (optionsInfo[optionType].componentPickers &&
-=======
                            let optionSelectorSettings = {
                                 name: inlineOption.name,
                                 value: inlineOption.value
@@ -117,18 +96,18 @@
 
                            // is there a custom component available for picking this
                            // option type value (e.g. 'custom' color scale)
-                           if (inlineOption.componentPickers && 
+                           if (inlineOption.componentPickers &&
                                inlineOption.componentPickers[track.type]) {
 
-                               optionSelectorSettings.handler = () => { 
-                                    console.log('pick color value', track.type);
+                               optionSelectorSettings.handler = () => {
+                                    // console.log('pick color value', track.type);
                                     this.props.onConfigureTrack(track, inlineOption.componentPickers[track.type]);
                                     this.props.closeMenu();
                                };
                             } else {
                                 // the menu option defines a potential value for this option
                                 // type (e.g. "top right")
-                                optionSelectorSettings.handler = () => { 
+                                optionSelectorSettings.handler = () => {
                                        track.options[optionType] = inlineOption.value;
                                        this.props.onTrackOptionsChanged(track.uid, track.options);
                                        this.props.closeMenu();
@@ -137,8 +116,7 @@
 
                            menuItems[optionType].children[inlineOptionKey] = optionSelectorSettings;
                         }
-                   } else if (optionsInfo[optionType].componentPickers && 
->>>>>>> 18dd513a
+                   } else if (optionsInfo[optionType].componentPickers &&
                               optionsInfo[optionType].componentPickers[track.type]) {
                        // there's an option picker registered
                        // console.log('setting handler');
@@ -151,11 +129,6 @@
                 }
             }
 
-<<<<<<< HEAD
-            // console.log('menuItems:', menuItems);
-
-=======
->>>>>>> 18dd513a
             return (<NestedContextMenu
                         position={position}
                         menuItems={menuItems}
