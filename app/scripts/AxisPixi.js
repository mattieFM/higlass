import { format } from 'd3-format';
import * as PIXI from 'pixi.js';

// Services
import { getDarkTheme } from './services';

import { colorToHex } from './utils';

const TICK_HEIGHT = 40;
const TICK_MARGIN = 0;
const TICK_LENGTH = 5;
const TICK_LABEL_MARGIN = 4;

class AxisPixi {
  constructor(track) {
    this.pAxis = new PIXI.Graphics();
    this.track = track;

    this.axisTexts = [];
    this.axisTextFontFamily = 'Arial';
    this.axisTextFontSize = 10;
  }

  startAxis(axisHeight) {
    const graphics = this.pAxis;

    graphics.clear();
    graphics.lineStyle(1, 0x000000, 1);

    // draw the axis line
    graphics.moveTo(0, 0);
    graphics.lineTo(0, axisHeight);
  }

  createAxisTexts(valueScale, axisHeight) {
    this.tickValues = this.calculateAxisTickValues(valueScale, axisHeight);
    let i = 0;

    const color = getDarkTheme() ? '#cccccc' : 'black';

    if (!this.track.options
      || !this.track.options.axisLabelFormatting
      || this.track.options.axisLabelFormatting === 'scientific') {
      this.tickFormat = format('.2');
    } else {
      this.tickFormat = x => x;
    }

    while (i < this.tickValues.length) {
      const tick = this.tickValues[i];

      while (this.axisTexts.length <= i) {
        const newText = new PIXI.Text(
          tick,
          {
            fontSize: `${this.axisTextFontSize}px`,
            fontFamily: this.axisTextFontFamily,
            fill: color
          }
        );
        this.axisTexts.push(newText);

        this.pAxis.addChild(newText);
      }


      this.axisTexts[i].text = this.tickFormat(tick);
      this.axisTexts[i].anchor.y = 0.5;
      this.axisTexts[i].anchor.x = 0.5;
      i++;
    }

    while (this.axisTexts.length > this.tickValues.length) {
      const lastText = this.axisTexts.pop();
      this.pAxis.removeChild(lastText);
    }
  }

  calculateAxisTickValues(valueScale, axisHeight) {
    const tickCount = Math.max(Math.ceil(axisHeight / TICK_HEIGHT), 1);

    // create scale ticks but not all the way to the top
    // tick values have not been formatted here
    let tickValues = valueScale.ticks(tickCount);

    if (tickValues.length < 1) {
      tickValues = valueScale.ticks(tickCount + 1);

      if (tickValues.length > 1) {
        // sometimes the ticks function will return 0 and then 2
        // if it didn't return enough previously, we probably only want a single
        // tick
        tickValues = [tickValues[0]];
      }
    }

    return tickValues;
  }


  drawAxisLeft(valueScale, axisHeight) {
    // Draw a left-oriented axis (ticks pointing to the right)
    this.startAxis(axisHeight);
    this.createAxisTexts(valueScale, axisHeight);

    const graphics = this.pAxis;

    if (getDarkTheme()) {
      graphics.lineStyle(
        graphics.lineWidth,
        colorToHex('#ffffff'),
        0.33
      );
    }

    // draw the top, potentially unlabelled, ticke
    graphics.moveTo(0, 0);
    graphics.lineTo(-(TICK_MARGIN + TICK_LENGTH), 0);

    graphics.moveTo(0, axisHeight);
    graphics.lineTo(-(TICK_MARGIN + TICK_LENGTH), axisHeight);

    for (let i = 0; i < this.axisTexts.length; i++) {
      const tick = this.tickValues[i];

      // draw ticks to the left of the axis
      this.axisTexts[i].x = -(
        TICK_MARGIN
        + TICK_LENGTH
        + TICK_LABEL_MARGIN
        + (this.axisTexts[i].width / 2)
      );
      this.axisTexts[i].y = valueScale(tick);

      graphics.moveTo(-TICK_MARGIN, valueScale(tick));
      graphics.lineTo(-(TICK_MARGIN + TICK_LENGTH), valueScale(tick));

      if (this.track && this.track.flipText) {
        this.axisTexts[i].scale.x = -1;
      }
    }

    this.hideOverlappingAxisLabels();
  }

  drawAxisRight(valueScale, axisHeight) {
    // Draw a right-oriented axis (ticks pointint to the left)
    this.startAxis(axisHeight);
    this.createAxisTexts(valueScale, axisHeight);

    const graphics = this.pAxis;

    // draw the top, potentially unlabelled, ticke
    graphics.moveTo(0, 0);
    graphics.lineTo((TICK_MARGIN + TICK_LENGTH), 0);

    graphics.moveTo(0, axisHeight);
    graphics.lineTo((TICK_MARGIN + TICK_LENGTH), axisHeight);

    for (let i = 0; i < this.axisTexts.length; i++) {
      const tick = this.tickValues[i];

      this.axisTexts[i].x = (
        TICK_MARGIN
        + TICK_LENGTH
        + TICK_LABEL_MARGIN
        + (this.axisTexts[i].width / 2)
      );
      this.axisTexts[i].y = valueScale(tick);

      graphics.moveTo(TICK_MARGIN, valueScale(tick));
      graphics.lineTo(TICK_MARGIN + TICK_LENGTH, valueScale(tick));

      if (this.track && this.track.flipText) {
        this.axisTexts[i].scale.x = -1;
      }
    }

    this.hideOverlappingAxisLabels();
  }

  hideOverlappingAxisLabels() {
    // show all tick marks initially
    for (let i = this.axisTexts.length - 1; i >= 0; i--) {
      this.axisTexts[i].visible = true;
    }

    for (let i = this.axisTexts.length - 1; i >= 0; i--) {
      // if this tick mark is invisible, it's not going to
      // overlap with any others
      if (!this.axisTexts[i].visible) { continue; }

      let j = i - 1;

      while (j >= 0) {
        // go through and hide all overlapping tick marks
        if (
          (this.axisTexts[i].y + this.axisTexts[i].height / 2)
          > (this.axisTexts[j].y - this.axisTexts[j].height / 2)
        ) {
          this.axisTexts[j].visible = false;
        } else {
          // because the tick marks are ordered from top to bottom, if this
          // one doesn't overlap, then the ones below it won't either, so
          // we can stop looking
          break;
        }

        j -= 1;
      }
    }
  }


  exportVerticalAxis(axisHeight) {
    const gAxis = document.createElement('g');
    gAxis.setAttribute('class', 'axis-vertical');

    let stroke = 'black';

    if (this.track && this.track.options.lineStrokeColor) {
      stroke = this.track.options.lineStrokeColor;
    }
    // TODO: On the canvas, there is no vertical line beside the scale,
    // but it also has the draggable control to the right.
    // Confirm that this difference between SVG and Canvas is intentional,
    // and if not, remove this.
    if (getDarkTheme()) stroke = '#cccccc';

    const line = document.createElement('path');

    line.setAttribute('fill', 'transparent');
    line.setAttribute('stroke', stroke);
    line.setAttribute('id', 'axis-line');

    line.setAttribute('d',
      `M0,0 L0,${axisHeight}`);

    gAxis.appendChild(line);

    return gAxis;
  }


  createAxisSVGLine() {
    // factor out the styling for axis lines
    let stroke = 'black';

    if (this.track && this.track.options.lineStrokeColor) {
      stroke = this.track.options.lineStrokeColor;
    }

    if (getDarkTheme()) stroke = '#cccccc';

    const line = document.createElement('path');
    line.setAttribute('id', 'tick-mark');
    line.setAttribute('fill', 'transparent');
    line.setAttribute('stroke', stroke);

    return line;
  }

  createAxisSVGText(text) {
    // factor out the creation of axis texts
    const t = document.createElement('text');

    t.innerHTML = text;
    t.setAttribute('id', 'axis-text');
    t.setAttribute('text-anchor', 'middle');
    t.setAttribute('font-family', this.axisTextFontFamily);
    t.setAttribute('font-size', this.axisTextFontSize);
    t.setAttribute('dy', this.axisTextFontSize / 2 - 2);

    return t;
  }

  exportAxisLeftSVG(valueScale, axisHeight) {
    const gAxis = this.exportVerticalAxis(axisHeight);

    const topTickLine = this.createAxisSVGLine();
    gAxis.appendChild(topTickLine);
    topTickLine.setAttribute('d', `M0,0 L${+(TICK_MARGIN + TICK_LENGTH)},0`);

    const bottomTickLine = this.createAxisSVGLine();
    gAxis.appendChild(bottomTickLine);
    bottomTickLine.setAttribute(
      'd',
      `M0,${axisHeight} L${+(TICK_MARGIN + TICK_LENGTH)},${axisHeight}`
    );

    for (let i = 0; i < this.axisTexts.length; i++) {
      const tick = this.tickValues[i];
      const text = this.axisTexts[i];

      const tickLine = this.createAxisSVGLine();

      gAxis.appendChild(tickLine);

<<<<<<< HEAD
      line.setAttribute(
        'd',
        `M${-TICK_MARGIN},${valueScale(tick)} L${-(TICK_MARGIN + TICK_LENGTH)},${valueScale(tick)}`
=======
      tickLine.setAttribute(
        'd',
        `M${+TICK_MARGIN},${valueScale(tick)} L${+(TICK_MARGIN + TICK_LENGTH)},${valueScale(tick)}`
>>>>>>> 2c4cba01
      );

      const g = document.createElement('g');
      gAxis.appendChild(g);
      if (text.visible) {
        const t = this.createAxisSVGText(text.text);
        g.appendChild(t);
      }

      g.setAttribute('transform',
        `translate(${text.position.x},${text.position.y})
             scale(${text.scale.x},${text.scale.y})`);
    }

    return gAxis;
  }

  exportAxisRightSVG(valueScale, axisHeight) {
    const gAxis = this.exportVerticalAxis(axisHeight);

    const topTickLine = this.createAxisSVGLine();
    gAxis.appendChild(topTickLine);
    topTickLine.setAttribute('d', `M0,0 L${-(TICK_MARGIN + TICK_LENGTH)},0`);

<<<<<<< HEAD
    line.setAttribute('d', `M0,0 L${TICK_MARGIN + TICK_LENGTH},0`);
=======
    const bottomTickLine = this.createAxisSVGLine();
    gAxis.appendChild(bottomTickLine);
    bottomTickLine.setAttribute(
      'd',
      `M0,${axisHeight} L${-(TICK_MARGIN + TICK_LENGTH)},${axisHeight}`
    );
>>>>>>> 2c4cba01

    for (let i = 0; i < this.axisTexts.length; i++) {
      const tick = this.tickValues[i];
      const text = this.axisTexts[i];

      const tickLine = this.createAxisSVGLine();

      gAxis.appendChild(tickLine);

      tickLine.setAttribute(
        'd',
        `M${-TICK_MARGIN},${valueScale(tick)} L${-(TICK_MARGIN + TICK_LENGTH)},${valueScale(tick)}`
      );

      const g = document.createElement('g');
      gAxis.appendChild(g);

      if (text.visible) {
        const t = this.createAxisSVGText(text.text);
        g.appendChild(t);
      }

      g.setAttribute('transform',
        `translate(${text.position.x},${text.position.y})
             scale(${text.scale.x},${text.scale.y})`);
    }

    return gAxis;
  }

  clearAxis() {
    const graphics = this.pAxis;
    while (this.axisTexts.length) {
      const axisText = this.axisTexts.pop();
      graphics.removeChild(axisText);
    }

    graphics.clear();
  }
}

export default AxisPixi;<|MERGE_RESOLUTION|>--- conflicted
+++ resolved
@@ -296,15 +296,9 @@
 
       gAxis.appendChild(tickLine);
 
-<<<<<<< HEAD
-      line.setAttribute(
-        'd',
-        `M${-TICK_MARGIN},${valueScale(tick)} L${-(TICK_MARGIN + TICK_LENGTH)},${valueScale(tick)}`
-=======
       tickLine.setAttribute(
         'd',
         `M${+TICK_MARGIN},${valueScale(tick)} L${+(TICK_MARGIN + TICK_LENGTH)},${valueScale(tick)}`
->>>>>>> 2c4cba01
       );
 
       const g = document.createElement('g');
@@ -329,16 +323,12 @@
     gAxis.appendChild(topTickLine);
     topTickLine.setAttribute('d', `M0,0 L${-(TICK_MARGIN + TICK_LENGTH)},0`);
 
-<<<<<<< HEAD
-    line.setAttribute('d', `M0,0 L${TICK_MARGIN + TICK_LENGTH},0`);
-=======
     const bottomTickLine = this.createAxisSVGLine();
     gAxis.appendChild(bottomTickLine);
     bottomTickLine.setAttribute(
       'd',
       `M0,${axisHeight} L${-(TICK_MARGIN + TICK_LENGTH)},${axisHeight}`
     );
->>>>>>> 2c4cba01
 
     for (let i = 0; i < this.axisTexts.length; i++) {
       const tick = this.tickValues[i];
