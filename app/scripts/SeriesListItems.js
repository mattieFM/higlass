--- conflicted
+++ resolved
@@ -63,14 +63,8 @@
 
     const imgTag = thumbnail ? (
       <div
-<<<<<<< HEAD
-        dangerouslySetInnerHTML={{
-          __html: thumbnail.outerHTML
-        }}
-=======
         // eslint-disable-next-line react/no-danger
         dangerouslySetInnerHTML={{ __html: thumbnail.outerHTML }}
->>>>>>> b13d154c
         styleName="context-menu-icon"
       />
     ) : (
