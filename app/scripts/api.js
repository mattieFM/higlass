import ReactDOM from 'react-dom';
import createPubSub from 'pub-sub-es';
import Ajv from 'ajv';

<<<<<<< HEAD
import { dictValues, getTrackObjectFromHGC } from './utils';

import schema from '../schema.json';

import { setTileProxyAuthHeader } from './services';

import { MOUSE_TOOL_MOVE, MOUSE_TOOL_SELECT } from './configs';

=======
import schema from '../schema.json';

import { setTileProxyAuthHeader } from './services';

import { getTrackObjectFromHGC } from './utils';

import { MOUSE_TOOL_MOVE, MOUSE_TOOL_SELECT } from './configs';

>>>>>>> b13d154c
const forceUpdate = self => {
  self.setState(self.state);
};

const createApi = function api(context, pubSub) {
  const self = context;

  let pubSubs = [];

  const apiPubSub = createPubSub();

  const destroy = () => {
    pubSubs.forEach(subscription => pubSub.unsubscribe(subscription));
    pubSubs = [];
  };

  // Internal API
  return {
    destroy,
    publish: apiPubSub.publish,
    // Public API
    public: {
      /**
       * HiGlass version
       * @return {string} Version number
       */
      get version() {
        // Note, `VERSION` is exposed by webpack across the entire app. I.e.,
        // it's globally available within the build but not outside. See
        // `plugins` in `webpack.config.js`
        return VERSION;
      },

      /**
       * Enable or disable broadcasting the mouse position globally
       * @param {boolean} isBroadcastMousePositionGlobally - If `true` the mouse
       *   position will be broadcasted globally.
       */
      setBroadcastMousePositionGlobally(
        isBroadcastMousePositionGlobally = false
      ) {
        self.setBroadcastMousePositionGlobally(
          isBroadcastMousePositionGlobally
        );
      },

      /**
       * Enable or disable showing the global mouse position
       * @param {boolean} isShowGlobalMousePosition - If `true` the global mouse
       *   position will be shown for any track that has
       *   `options.showMousePosition = true`.
       */
      setShowGlobalMousePosition(isShowGlobalMousePosition = false) {
        self.setShowGlobalMousePosition(isShowGlobalMousePosition);
      },

      /**
       * Convenience function to enable / disable the global mouse position
       * @description This function is equivalent to calling
       *   `setBroadcastMousePositionGlobally()` and
       *   `setShowGlobalMousePosition()`.
       * @param {boolean} isGlobalMousePosition - If `true` the global mouse
       *   position will be shown and broadcasted.
       */
      setGlobalMousePosition(isGlobalMousePosition = false) {
        self.setBroadcastMousePositionGlobally(isGlobalMousePosition);
        self.setShowGlobalMousePosition(isGlobalMousePosition);
      },

      /**
       * Set an auth header to be included with all tile requests.
       *
       * @param {string} newHeader The contensts of the header to be included.
       * Example: ``hgapi.setAuthHeader('JWT xyz')``
       */
      setAuthHeader(newHeader) {
        setTileProxyAuthHeader(newHeader);

        // we need to re-request all the tiles
        self.reload();
      },

      /**
       * Get the currently set auth header
       */
      getAuthHeader() {
        return setTileProxyAuthHeader();
      },

      /**
       * Get a reference to the React HiGlassComponent
       *
       * @returns {HiGlassComponent}
       */
      getComponent() {
        return self;
      },

      /**
       * Reload all of the tiles
       */
      reload() {
        console.warn('Not implemented yet!');
      },

      /**
       * Destroy HiGlass instance
       */
      destroy() {
        destroy();
        ReactDOM.unmountComponentAtNode(self.topDiv.parentNode);
      },

      /**
       * Force integer range selections.
       *
       * @example
       *
       * hgv.activateTool('select'); // Activate select tool
       * hgv.setRangeSelectionToFloat(); // Allow float range selections
       */
      setRangeSelectionToInt() {
        self.setState({
          rangeSelectionToInt: true
        });
      },

      /**
       * Force float range selections.
       *
       * @example
       *
       * hgv.activateTool('select'); // Activate select tool
       * hgv.setRangeSelectionToFloat(); // Allow float range selections
       */
      setRangeSelectionToFloat() {
        self.setState({
          rangeSelectionToInt: false
        });
      },

      /**
       *
       *  The following enpoint restricts the size of range selection equally for 1D or
       *  2D tracks to a certain length (specified in absolute coordinates).
       *
       * @param {Number} [minSize = 0]  Minimum range selection.
       *   ``undefined`` unsets the value.
       * @param {Number} [maxSize = Infinity] Maximum range selection.
       *   ``undefined`` unsets the value.
       * @example
       *
       * hgv.activateTool('select'); // Activate select tool
       * hgv.setRangeSelection1dSize(5000, 10000); // Force selections to be between 5 and 10 Kb
       */
      setRangeSelection1dSize(minSize = 0, maxSize = Infinity) {
        self.setState({
          rangeSelection1dSize: [minSize, maxSize]
        });
      },

      /**
       * Set a new view config to define the layout and data
       * of this component
       *
       * @param {obj} newViewConfig A JSON object that defines
       *    the state of the HiGlassComponent
       * @example
       *
       * const p = hgv.setViewConfig(newViewConfig);
       * p.then(() => {
       *   // the initial set of tiles has been loaded
       * });
       *
       * @return {Promise} dataLoaded A promise that resolves when
       *   all of the data for this viewconfig is loaded
       */
      setViewConfig(newViewConfig) {
        const validate = new Ajv().compile(schema);
        const valid = validate(newViewConfig);
        if (validate.errors) {
          console.warn(JSON.stringify(validate.errors, null, 2));
        }
        if (!valid) {
          console.warn('Invalid viewconf');
          // throw new Error('Invalid viewconf');
        }

        const viewsByUid = self.processViewConfig(newViewConfig);
        const p = new Promise(resolve => {
          this.requestsInFlight = 0;

          pubSubs.push(
            pubSub.subscribe('requestSent', () => {
              this.requestsInFlight += 1;
            })
          );

          pubSubs.push(
            pubSub.subscribe('requestReceived', () => {
              this.requestsInFlight -= 1;

              if (this.requestsInFlight === 0) {
                resolve();
              }
            })
          );

          self.setState(
            {
              viewConfig: newViewConfig,
              views: viewsByUid
            },
            () => {}
          );
        });

        return p;
      },

      /**
       * Retrieve the visible viewconf.
       *
       * @returns (Object) A JSON object describing the visible views
       */
      getViewConfig() {
        const newViewConfig = self.getViewsAsJson();
        const validate = new Ajv().compile(schema);
        const valid = validate(newViewConfig);
        if (validate.errors) {
          console.warn(JSON.stringify(validate.errors, null, 2));
        }
        if (!valid) {
          console.warn('Invalid viewconf');
          // throw new Error('Invalid viewconf');
        }
        return newViewConfig;
      },
      /**
       * Get the minimum and maximum visible values for a given track.
       *
       * @param {string} viewId The id of the view containing the track.
       * @param {string} trackId The id of the track to query.
       * @param {bool} [ignoreOffScreenValues=false] If ``true`` only truly visible values
       *  are considered. Otherwise the values of visible tiles are used. Not that
       *  considering only the truly visible
       *  values results in a roughly 10x slowdown (from 0.1 to 1 millisecond).
       * @param {bool} [ignoreFixedScale=false]  If ``true`` potentially fixed scaled values are
       *  ignored. I.e., if the
       *  absolute range is ``[1, 18]`` but you have fixed the output range to
       *  ``[4, 5]`` you would normally retrieve ``[4, 5]``. Having this option set to
       *  ``true`` retrieves the absolute ``[1, 18]`` range.
       * @example
       * const [minVal, maxVal] = hgv.getMinMaxValue('myView', 'myTrack');
       * @returns {Array} The minimum and maximum value
       */
      getMinMaxValue(
        viewId,
        trackId,
        ignoreOffScreenValues = false,
        ignoreFixedScale = false
      ) {
        return self.getMinMaxValue(
          viewId,
          trackId,
          ignoreOffScreenValues,
          ignoreFixedScale
        );
      },

      /**
       * Generate a sharable link to the current view config. The `url` parameter should contain
       * the API endpoint used to export the view link (e.g. 'http://localhost:8989/api/v1/viewconfs').
       * If it is not provided, the value is taken from the `exportViewUrl` value of the viewconf.
       *
       * @param {string}  url  Custom URL that should point to a higlass server's
       *   view config endpoint, i.e.,
       *   `http://my-higlass-server.com/api/v1/viewconfs/`.
       * @returns {Object}  Promise resolving to the link ID and URL.
       * @example
       * hgv.shareViewConfigAsLink('http://localhost:8989/api/v1/viewconfs')
       * .then((sharedViewConfig) => {
       *   const { id, url } = sharedViewConfig;
       *   console.log(`Shared view config (ID: ${id}) is available at ${url}`)
       * })
       * .catch((err) => { console.error('Something did not work. Sorry', err); })
       */
      shareViewConfigAsLink(url) {
        return self.handleExportViewsAsLink(url, true);
      },

      /**
       * Show overlays where this track can be positioned. This
       * function will take a track definition and display red,
       * blue or green overlays highlighting where the track can
       * be placed on the view. Blue indicates that a track can
       * be placed in that region, red that it can't and green that
       * the mouse is currently over the given region.
       *
       * @param {obj} track { server, tilesetUid, datatype }
       *
       * @example
       *
       *  let lineTrack = {
       *   "server": "http://higlass.io/api/v1",
       *   "tilesetUid": "WtBJUYawQzS9M2WVIIHnlA",
       *   "datatype": "multivec",
       *   "defaultTracks": ['horizontal-stacked-bar']
       * }
       *
       * window.hgApi.showAvailableTrackPositions(lineTrack);
       */
      showAvailableTrackPositions(track) {
        self.setState({
          draggingHappening: track
        });
      },

      /**
       * Hide the overlay showing where a track can be positioned
       */
      hideAvailableTrackPositions() {
        self.setState({
          draggingHappening: null
        });
      },

      measureSize() {
        self.measureSize();

        for (const tiledPlot of dictValues(self.tiledPlots)) {
          if (tiledPlot) {
            tiledPlot.measureSize();
          }
        }
      },

      /**
       * Show the track chooser which highlights tracks
       * when the mouse is over them.
       *
       * @param  {Function} callback (toViewUid, toTrackUid) =>: A function
       *                             to be called when a track is chosen.
       * @return {[type]}            [description]
       */
      showTrackChooser(callback) {
        self.setState({
          chooseTrackHandler: (...args) => {
            self.setState({
              chooseTrackHandler: null
            });

            callback(...args);
          }
        });
      },

      /**
       * Hide the track chooser.
       */
      hideTrackChooser() {
<<<<<<< HEAD
        self.setState({
=======
        this.setState({
>>>>>>> b13d154c
          chooseTrackHandler: null
        });
      },
      /**
       *
       * When comparing different 1D tracks it can be desirable to fix their y or value
       * scale
       *
       * @param {string} [viewId=''] The view identifier. If you only have one view this
       * parameter can be omitted.
       *
       * @param {string} [trackId=null] The track identifier.
       * @param [Number] [minValue=null] Minimum value used for scaling the track.
       * @param [Number] [maxValue=null] Maximum value used for scaling the track.
       *
       * @example
       *
       * hgv.setTrackValueScale(myView, myTrack, 0, 100); // Sets the scaling to [0, 100]
       * hgv.setTrackValueScale(myView, myTrack); // Unsets the fixed scaling, i.e., enables
       * dynamic scaling again.
       */
      setTrackValueScaleLimits(viewId, trackId, minValue, maxValue) {
        self.setTrackValueScaleLimits(viewId, trackId, minValue, maxValue);
      },

      /**
       * Choose a theme.
       * @deprecated since version 1.6.6. Use `setTheme()` instead.
       */
      setDarkTheme(darkTheme) {
        console.warn(
          '`setDarkTheme(true)` is deprecated. Please use `setTheme("dark")`.'
        );
        const theme = darkTheme ? 'dark' : 'light';
        self.setTheme(theme);
      },

      /**
       * Choose a theme.
       */
      setTheme(theme) {
        console.warn('Please note that theming is still in beta!');
        self.setTheme(theme);
      },

      /**
       * Change the current view port to a certain data location.
       * When ``animateTime`` is greater than 0, animate the transition.

       * If working with genomic data, a chromosome info file will need to be used in
       * order to calculate "data" coordinates from chromosome coordinates. "Data"
       * coordinates are simply the coordinates as if the chromosomes were placed next
       * to each other.
       *
       * @param {string} viewUid The identifier of the view to zoom
       * @param {Number} start1Abs The x start position
       * @param {Number} end1Abs The x end position
       * @param {Number} start2Abs (optional) The y start position. If not specified
       *    start1Abs will be used.
       * @param {Number} end2Abs (optional) The y end position. If not specified
       *    end1Abs will be used
       * @param {Number} animateTime The time to spend zooming to the specified location
       * @example
       *    // Absolute coordinates
       * hgApi.zoomTo('view1', 1000000, 1100000, 2000000, 2100000, 500);
       * // Chromosomal coordinates
       * hglib
       *   // Pass in the URL of your chrom sizes
       *   .ChromosomeInfo('//s3.amazonaws.com/pkerp/data/hg19/chromSizes.tsv')
       *   // Now we can use the chromInfo object to convert
       *   .then((chromInfo) => {
       *     // Go to PTEN
       *     hgApi.zoomTo(
       *       viewConfig.views[0].uid,
       *       chromInfo.chrToAbs(['chr10', 89596071]),
       *       chromInfo.chrToAbs(['chr10', 89758810]),
       *       chromInfo.chrToAbs(['chr10', 89596071]),
       *       chromInfo.chrToAbs(['chr10', 89758810]),
       *       2500  // Animation time
       *     );
       *   });
       *   // Just in case, let us catch errors
       *   .catch(error => console.error('Oh boy...', error))
       * // Using getLocation() for coordinates
       * let firstViewLoc = hgApi.getLocation(oldViewUid);
       * hgApi.zoomTo(
       *  viewUid,
       *  firstViewLoc["xDomain"][0],
       *  firstViewLoc["xDomain"][1],
       *  firstViewLoc["yDomain"][0],
       *  firstViewLoc["yDomain"][1]
       * );
       */
      zoomTo(viewUid, start1Abs, end1Abs, start2Abs, end2Abs, animateTime = 0) {
        self.zoomTo(
          viewUid,
          start1Abs,
          end1Abs,
          start2Abs,
          end2Abs,
          animateTime
        );
      },

      /**
       * Zoom so that the entirety of all the datasets in a view
       * are visible.
       * The passed in ``viewUid`` should refer to a view which is present. If it
       * doesn't, an exception will be thrown. Note that if this function is invoked
       * directly after a HiGlass component is created, the information about the
       * visible tilesets will not have been retrieved from the server and
       * ``zoomToDataExtent`` will not work as expected. To ensure that the
       * visible data has been loaded from the server, use the ``setViewConfig``
       * function and place ``zoomToDataExtent`` in the promise resolution.
       *
       * @param {string} viewUid The view uid of the view to zoom
       * @example
       *
       * const p = hgv.setViewConfig(newViewConfig);
       * p.then(() => {
       *     hgv.zoomToDataExtent('viewUid');
       * });
       */
      zoomToDataExtent(viewUid) {
        self.handleZoomToData(viewUid);
      },

      /**
       * The endpoint allows you to reset the viewport to the initially defined X and Y
       * domains of your view config.
       *
       * @param {string} viewId The view identifier. If you have only one view you can
       * omit this parameter.
       *
       * @example
       *
       * hgv.resetViewport(); // Resets the first view
       */
      resetViewport(viewId) {
        self.resetViewport(viewId);
      },

      /**
       * Some tools needs conflicting mouse events such as mousedown or mousemove. To
       * avoid complicated triggers for certain actions HiGlass supports different mouse
       * tools for different interactions. The default mouse tool enables pan&zoom. The
       * only other mouse tool available right now is ``select``, which lets you brush
       * on to a track to select a range for annotating regions.
       *
       * @param {string} [mouseTool='']  Select a mouse tool to use. Currently there
       * only 'default' and 'select' are available.
       *
       * @example
       *
       * hgv.activateTool('select'); // Select tool is active
       * hgv.activateTool(); // Default pan&zoom tool is active
       */
      activateTool(tool) {
        switch (tool) {
          case 'select':
            self.setMouseTool(MOUSE_TOOL_SELECT);
            break;

          default:
            self.setMouseTool(MOUSE_TOOL_MOVE);
            break;
        }
      },

      /**
       * Get a Promise which returns a Blob containing a PNG for the current view.
       * It's possible to get string of the PNG bytes from that:
       *
       * @example
       * hgApi.exportAsPngBlobPromise().then(function(blob) {
       *   var reader = new FileReader();
       *   reader.addEventListener("loadend", function() {
       *     var array = new Uint8Array(reader.result.slice(0,8));
       *     console.log(array);
       *     console.log(new TextDecoder("iso-8859-2").decode(array));
       *   });
       *   reader.readAsArrayBuffer(blob);
       * });
       *
       * @returns {promise}
       */
      exportAsPngBlobPromise() {
        return self.createPNGBlobPromise();
      },

      /**
       * Get the current view as an SVG. Relies on all the tracks implementing
       * their respective exportAsSVG methods.
       *
       * @returns {string} An SVG string of the current view.
       */
      exportAsSvg() {
        return self.createSVGString();
      },

      /**
       * Export the current view as a Viewconf.
       *
       * @returns {string} A stringified version of the current viewconf
       */
      exportAsViewConfString() {
        return self.getViewsAsString();
      },

      /**
       * Get the current range selection
       *
       * @return {Array} The current range selection
       */
      getRangeSelection() {
        return self.rangeSelection;
      },

      /**
       * Get the current location for a view.
       *
       * @param {string} [viewId=null] The id of the view to get the location for
       * @returns {obj} A an object containing two Arrays representing the domains of
       *  the x andy scales of the view.
       * @example
       *
       * const {xScale, yScale} = hgv.getLocation('viewId');
       */
      getLocation(viewId) {
        const wurstId = viewId
          ? self.xScales[viewId] && self.yScales[viewId] && viewId
          : Object.values(self.tiledPlots)[0] &&
            Object.values(self.tiledPlots)[0].props.uid;

        if (!wurstId) {
          return 'Please provide a valid view UUID sweetheart 😙';
        }

        return {
          xDomain: self.xScales[wurstId].domain(),
          yDomain: self.yScales[wurstId].domain()
        };
      },

      /**
       * Return the track's javascript object. This is useful for subscribing to
       * data events (dataChanged)
       */
      getTrackObject(viewId, trackId) {
        let newViewId = viewId;
        let newTrackId = trackId;

        if (!trackId) {
          newViewId = Object.values(self.state.views)[0].uid;
          newTrackId = viewId;
        }

        return getTrackObjectFromHGC(self, newViewId, newTrackId);
      },

      /**
       * Set or get an option.
       * @param   {string}  key  The name of the option you want get or set
       * @param   {*}  value  If not `undefined`, `key` will be set to `value`
       * @return  {[type]}  When `value` is `undefined` the current value of
       *   `key` will be returned.
       */
      option(key, value) {
        if (typeof value === 'undefined') return self.props.options[key];

        switch (key) {
          case 'sizeMode':
            self.props.options[key] = value;
            forceUpdate(self);
            break;

          default:
            console.warn(
              `This option "${key}" is either unknown or not settable.`
            );
        }

        return undefined;
      },

      /**
       * Cancel a subscription.
       *
       * @param {string} event One of the available events
       * @param {function} listener The function to unsubscribe
       * @param {string} viewId The viewId to unsubscribe it from (not strictly necessary)
       * The variables used in the following examples are coming from the examples of ``on()``.
       *
       * @example
       *
       * hgv.off('location', listener, 'viewId1');
       * hgv.off('rangeSelection', rangeListener);
       * hgv.off('viewConfig', viewConfigListener);
       * hgv.off('mouseMoveZoom', mmz);
       */
      off(event, listenerId, viewId) {
        const callback =
          typeof listenerId === 'object' ? listenerId.callback : listenerId;

        switch (event) {
          case 'click':
            apiPubSub.unsubscribe('click', callback);
            break;

          case 'cursorLocation':
            apiPubSub.unsubscribe('cursorLocation', callback);
            break;

          case 'location':
            self.offLocationChange(viewId, listenerId);
            break;

          case 'mouseMoveZoom':
            apiPubSub.unsubscribe('mouseMoveZoom', callback);
            break;

          case 'rangeSelection':
            apiPubSub.unsubscribe('rangeSelection', callback);
            break;

          case 'viewConfig':
            self.offViewChange(listenerId);
            break;

          default:
            // nothing
            break;
        }
      },

      /**
       * Subscribe to events
       *
       *
       * HiGlass exposes the following event, which one can subscribe to via this method:
       *
       * - location
       * - rangeSelection
       * - viewConfig
       * - mouseMoveZoom
       *
       * **Event types**
       *
       * ``click``: Returns clicked objects. (Currently only clicks on 1D annotations are captured.)
       *
       * .. code-block:: javascript
       *
       *     {
       *       type: 'annotation',
       *       event: { ... },
       *       payload: [230000000, 561000000]
       *     }
       *
       * ``cursorLocation:`` Returns an object describing the location under the cursor
       *
       * .. code-block:: javascript
       *
       *    {
       *        absX: 100,
       *        absY: 200,
       *        relX: 50,
       *        relY: 150,
       *        relTrackX: 50,
       *        relTrackY: 100,
       *        dataX: 10000,
       *        dataY: 123456,
       *        isFrom2dTrack: false,
       *        isFromVerticalTrack: false,
       *    }
       *
       * ``location:`` Returns an object describing the visible region
       *
       * .. code-block:: javascript
       *
       *    {
       *        xDomain: [1347750580.3773856, 1948723324.787681],
       *        xRange: [0, 346],
       *        yDomain: [1856870481.5391564, 2407472678.0075483],
       *        yRange: [0, 317]
       *    }
       *
       * ``rangeSelection:`` Returns a BED- (1D) or BEDPE (1d) array of the selected data and
       * genomic range (if chrom-sizes are available)
       *
       * .. code-block:: javascript
       *
       *  // Global output
       *  {
       *    dataRange: [...]
       *    genomicRange: [...]
       *  }
       *
       *  // 1D data range
       *  [[1218210862, 1528541001], null]
       *
       *  // 2D data range
       *  [[1218210862, 1528541001], [1218210862, 1528541001]]
       *
       *  // 1D or BED-like array
       *  [["chr1", 249200621, "chrM", 50000], null]
       *
       *  // 2D or BEDPE-like array
       *  [["chr1", 249200621, "chr2", 50000], ["chr3", 197972430, "chr4", 50000]]
       *
       * ``viewConfig:`` Returns the current view config.
       *
       * ``mouseMoveZoom:`` Returns the location and data at the mouse cursor's
       * screen location.
       *
       * .. code-block:: javascript
       *
       *  {
       *    // Float value of the hovering track
       *    data,
       *    // Absolute x screen position of the cursor in px
       *    absX,
       *    // Absolute y screen position of the cursor in px
       *    absY,
       *    // X screen position of the cursor in px relative to the track extent.
       *    relX,
       *    // Y screen position of the cursor in px relative to the track extent.
       *    relY,
       *    // Data x position of the cursor relative to the track's data.
       *    dataX,
       *    // Data y position of the cursor relative to the track's data.
       *    dataY,
       *    // Track orientation, i.e., '1d-horizontal', '1d-vertical', or '2d'
       *    orientation: '1d-horizontal',
       *
       *    // The following properties are only returned when hovering 2D tracks:
       *    // Raw Float32Array
       *    dataLens,
       *    // Dimension of the lens, e.g., 3 (the lens is squared so `3` corresponds
       *    // to a 3x3 matrix represented by an array of length 9)
       *    dim,
       *    // Function for converting the raw data values to rgb values
       *    toRgb,
       *    // Center position of the data or genomic position (as a BED array)
       *    center,
       *    // Range of the x data or genomic position (as a BEDPE array)
       *    xRange,
       *    // Range of the y data or genomic position (as a BEDPE array)
       *    yRange,
       *    // If `true` `center`, `xRange`, and `yRange` are given in genomic positions
       *    isGenomicCoords
       *  }
       *
       * @param {string} event One of the events described below
       *
       * @param {function} callback A callback to be called when the event occurs
       *
       * @param {string} viewId The view ID to listen to events
       *
       * @example
       *
       *  let locationListenerId;
       * hgv.on(
       *   'location',
       *   location => console.log('Here we are:', location),
       *   'viewId1',
       *   listenerId => locationListenerId = listenerId
       * );
       *
       * const rangeListenerId = hgv.on(
       *   'rangeSelection',
       *   range => console.log('Selected', range)
       * );
       *
       * const viewConfigListenerId = hgv.on(
       *   'viewConfig',
       *   range => console.log('Selected', range)
       * );
       *
       *  const mmz = event => console.log('Moved', event);
       *  hgv.on('mouseMoveZoom', mmz);
       */
      on(event, callback, viewId, callbackId) {
        switch (event) {
          case 'click':
            return apiPubSub.subscribe('click', callback);

          case 'cursorLocation':
            return apiPubSub.subscribe('cursorLocation', callback);

          case 'location':
            // returns a set of scales (xScale, yScale) on every zoom event
            return self.onLocationChange(viewId, callback, callbackId);

          case 'mouseMoveZoom':
            return apiPubSub.subscribe('mouseMoveZoom', callback);

          case 'rangeSelection':
            return apiPubSub.subscribe('rangeSelection', callback);

          case 'viewConfig':
            return self.onViewChange(callback);

          default:
            return undefined;
        }
      }
    }
  };
};

export default createApi;<|MERGE_RESOLUTION|>--- conflicted
+++ resolved
@@ -2,25 +2,14 @@
 import createPubSub from 'pub-sub-es';
 import Ajv from 'ajv';
 
-<<<<<<< HEAD
-import { dictValues, getTrackObjectFromHGC } from './utils';
-
 import schema from '../schema.json';
 
 import { setTileProxyAuthHeader } from './services';
 
+import { getTrackObjectFromHGC } from './utils';
+
 import { MOUSE_TOOL_MOVE, MOUSE_TOOL_SELECT } from './configs';
 
-=======
-import schema from '../schema.json';
-
-import { setTileProxyAuthHeader } from './services';
-
-import { getTrackObjectFromHGC } from './utils';
-
-import { MOUSE_TOOL_MOVE, MOUSE_TOOL_SELECT } from './configs';
-
->>>>>>> b13d154c
 const forceUpdate = self => {
   self.setState(self.state);
 };
@@ -382,11 +371,7 @@
        * Hide the track chooser.
        */
       hideTrackChooser() {
-<<<<<<< HEAD
         self.setState({
-=======
-        this.setState({
->>>>>>> b13d154c
           chooseTrackHandler: null
         });
       },
