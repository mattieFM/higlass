--- conflicted
+++ resolved
@@ -96,11 +96,7 @@
        */
       return self.createDataURI();
     },
-<<<<<<< HEAD
-    
-=======
-
->>>>>>> b32f48eb
+
     /**
      * Activate a specific mouse tool.
      *
@@ -242,14 +238,8 @@
         case 'location':
           return self.onLocationChange(viewId, callback, callbackId);
 
-<<<<<<< HEAD
-        case 'mouseMoveZoom': {
-          return apiPubSub.subscribe('mouseMoveZoom', callback);
-        }
-=======
         case 'mouseMoveZoom':
           return apiPubSub.subscribe('mouseMoveZoom', callback);
->>>>>>> b32f48eb
 
         case 'rangeSelection':
           return self.onRangeSelection(callback);
