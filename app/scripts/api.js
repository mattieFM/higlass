--- conflicted
+++ resolved
@@ -12,7 +12,6 @@
   MOUSE_TOOL_SELECT,
 } from './configs';
 
-<<<<<<< HEAD
 import pubSub, { create } from './services/pub-sub';
 
 let stack = {};
@@ -25,10 +24,7 @@
   pubSubs = [];
   stack = {};
 };
-=======
-import pubSub from './services/pub-sub';
 import ChromosomeInfo from './ChromosomeInfo';
->>>>>>> 3bb38607
 
 const api = function api(context) {
   const self = context;
@@ -202,16 +198,14 @@
       chrom2,
       start2,
       end2,
-      animate = false,
-      animateTime = 3000,
+      animateTime = 0,
       chromInfo = null,
     ) {
-      console.log('goTo:', chromInfo);
       // if no ChromosomeInfo is passed in, try to load it from the
       // location specified in the viewconf
       if (!chromInfo) {
         ChromosomeInfo(self.state.views[viewUid.chromInfoPath],
-          () => {
+          (chromInfo) => {
             self.api().goTo(
               viewUid,
               chrom1,
@@ -220,8 +214,8 @@
               chrom2,
               start2,
               end2,
-              animate,
               animateTime,
+              chromInfo,
             );
           },
         );
@@ -242,7 +236,7 @@
       );
 
       self.setCenters[viewUid](
-        centerX, centerY, k, false, animate, animateTime,
+        centerX, centerY, k, false, animateTime,
       );
     },
 
