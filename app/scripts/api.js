import ReactDOM from 'react-dom';
import createPubSub from 'pub-sub-es';
import Ajv from 'ajv';

<<<<<<< HEAD
import {
  relToAbsChromPos,
  scalesCenterAndK,
  dictValues,
} from './utils';
=======
import schema from '../schema.json';
>>>>>>> 6304e4e4

import {
  setTileProxyAuthHeader,
} from './services';

import {
  getTrackObjectFromHGC
} from './utils';

import {
  MOUSE_TOOL_MOVE,
  MOUSE_TOOL_SELECT,
} from './configs';


const createApi = function api(context, pubSub) {
  const self = context;

  let pubSubs = [];

  const apiPubSub = createPubSub();

  const destroy = () => {
    pubSubs.forEach(subscription => pubSub.unsubscribe(subscription));
    pubSubs = [];
  };

  // Internal API
  return {
    destroy,
    publish: apiPubSub.publish,
    // Public API
    public: {
      /**
       * HiGlass version
       * @return {string} Version number
       */
      get version() {
        // Note, `VERSION` is exposed by webpack across the entire app. I.e.,
        // it's globally available within the build but not outside. See
        // `plugins` in `webpack.config.js`
        return VERSION;
      },

      /**
       * Enable or disable broadcasting the mouse position globally
       * @param {boolean} isBroadcastMousePositionGlobally - If `true` the mouse
       *   position will be broadcasted globally.
       */
      setBroadcastMousePositionGlobally(
        isBroadcastMousePositionGlobally = false
      ) {
        self.setBroadcastMousePositionGlobally(
          isBroadcastMousePositionGlobally
        );
      },

      /**
       * Enable or disable showing the global mouse position
       * @param {boolean} isShowGlobalMousePosition - If `true` the global mouse
       *   position will be shown for any track that has
       *   `options.showMousePosition = true`.
       */
      setShowGlobalMousePosition(isShowGlobalMousePosition = false) {
        self.setShowGlobalMousePosition(
          isShowGlobalMousePosition
        );
      },

      /**
       * Convenience function to enable / disable the global mouse position
       * @description This function is equivalent to calling
       *   `setBroadcastMousePositionGlobally()` and
       *   `setShowGlobalMousePosition()`.
       * @param {boolean} isGlobalMousePosition - If `true` the global mouse
       *   position will be shown and broadcasted.
       */
      setGlobalMousePosition(isGlobalMousePosition = false) {
        self.setBroadcastMousePositionGlobally(isGlobalMousePosition);
        self.setShowGlobalMousePosition(isGlobalMousePosition);
      },

      /**
       * Set an auth header to be included with all tile requests.
       *
       * @param {string} newHeader The contensts of the header to be included.
       * Example: ``hgapi.setAuthHeader('JWT xyz')``
       */
      setAuthHeader(newHeader) {
        setTileProxyAuthHeader(newHeader);

        // we need to re-request all the tiles
        self.reload();
      },

      /**
       * Get the currently set auth header
       */
      getAuthHeader() {
        return setTileProxyAuthHeader();
      },

      /**
       * Get a reference to the React HiGlassComponent
       *
       * @returns {HiGlassComponent}
       */
      getComponent() {
        return self;
      },

      /**
       * Reload all of the tiles
       */
      reload() {
        console.warn('Not implemented yet!');
      },

      /**
       * Destroy HiGlass instance
       */
      destroy() {
        destroy();
        ReactDOM.unmountComponentAtNode(self.topDiv.parentNode);
      },

      /**
       * Force integer range selections.
       *
       * @example
       *
       * hgv.activateTool('select'); // Activate select tool
       * hgv.setRangeSelectionToFloat(); // Allow float range selections
       */
      setRangeSelectionToInt() {
        self.setState({ rangeSelectionToInt: true });
      },


      /**
       * Force float range selections.
       *
       * @example
       *
       * hgv.activateTool('select'); // Activate select tool
       * hgv.setRangeSelectionToFloat(); // Allow float range selections
       */
      setRangeSelectionToFloat() {
        self.setState({ rangeSelectionToInt: false });
      },

      /**
       *
       *  The following enpoint restricts the size of range selection equally for 1D or
       *  2D tracks to a certain length (specified in absolute coordinates).
       *
       * @param {Number} [minSize = 0]  Minimum range selection.
       *   ``undefined`` unsets the value.
       * @param {Number} [maxSize = Infinity] Maximum range selection.
       *   ``undefined`` unsets the value.
       * @example
       *
       * hgv.activateTool('select'); // Activate select tool
       * hgv.setRangeSelection1dSize(5000, 10000); // Force selections to be between 5 and 10 Kb
       */
      setRangeSelection1dSize(minSize = 0, maxSize = Infinity) {
        self.setState({
          rangeSelection1dSize: [minSize, maxSize]
        });
      },

      /**
       * Set a new view config to define the layout and data
       * of this component
       *
       * @param {obj} newViewConfig A JSON object that defines
       *    the state of the HiGlassComponent
       * @example
       *
       * const p = hgv.setViewConfig(newViewConfig);
       * p.then(() => {
       *   // the initial set of tiles has been loaded
       * });
       *
       * @return {Promise} dataLoaded A promise that resolves when
       *   all of the data for this viewconfig is loaded
       */
      setViewConfig(newViewConfig) {
        const validate = new Ajv().compile(schema);
        const valid = validate(newViewConfig);
        if (validate.errors) {
          console.warn(JSON.stringify(validate.errors, null, 2));
        }
        if (!valid) {
          console.warn('Invalid viewconf');
          // throw new Error('Invalid viewconf');
        }

        const viewsByUid = self.processViewConfig(newViewConfig);
        const p = new Promise((resolve) => {
          this.requestsInFlight = 0;

          pubSubs.push(pubSub.subscribe('requestSent', () => {
            this.requestsInFlight += 1;
          }));

          pubSubs.push(pubSub.subscribe('requestReceived', () => {
            this.requestsInFlight -= 1;

            if (this.requestsInFlight === 0) {
              resolve();
            }
          }));

          self.setState({
            viewConfig: newViewConfig,
            views: viewsByUid,
          }, () => {

          });
        });

        return p;
      },

      /**
       * Retrieve the visible viewconf.
       *
       * @returns (Object) A JSON object describing the visible views
       */
      getViewConfig() {
        const newViewConfig = self.getViewsAsJson();
        const validate = new Ajv().compile(schema);
        const valid = validate(newViewConfig);
        if (validate.errors) {
          console.warn(JSON.stringify(validate.errors, null, 2));
        }
        if (!valid) {
          console.warn('Invalid viewconf');
          // throw new Error('Invalid viewconf');
        }
        return newViewConfig;
      },
      /**
       * Get the minimum and maximum visible values for a given track.
       *
       * @param {string} viewId The id of the view containing the track.
       * @param {string} trackId The id of the track to query.
       * @param {bool} [ignoreOffScreenValues=false] If ``true`` only truly visible values
       *  are considered. Otherwise the values of visible tiles are used. Not that
       *  considering only the truly visible
       *  values results in a roughly 10x slowdown (from 0.1 to 1 millisecond).
       * @param {bool} [ignoreFixedScale=false]  If ``true`` potentially fixed scaled values are
       *  ignored. I.e., if the
       *  absolute range is ``[1, 18]`` but you have fixed the output range to
       *  ``[4, 5]`` you would normally retrieve ``[4, 5]``. Having this option set to
       *  ``true`` retrieves the absolute ``[1, 18]`` range.
       * @example
       * const [minVal, maxVal] = hgv.getMinMaxValue('myView', 'myTrack');
       * @returns {Array} The minimum and maximum value
       */
      getMinMaxValue(
        viewId,
        trackId,
        ignoreOffScreenValues = false,
        ignoreFixedScale = false
      ) {
        return self.getMinMaxValue(
          viewId,
          trackId,
          ignoreOffScreenValues,
          ignoreFixedScale
        );
      },

      /**
       * Generate a sharable link to the current view config. The `url` parameter should contain
       * the API endpoint used to export the view link (e.g. 'http://localhost:8989/api/v1/viewconfs').
       * If it is not provided, the value is taken from the `exportViewUrl` value of the viewconf.
       *
       * @param {string}  url  Custom URL that should point to a higlass server's
       *   view config endpoint, i.e.,
       *   `http://my-higlass-server.com/api/v1/viewconfs/`.
       * @returns {Object}  Promise resolving to the link ID and URL.
       * @example
       * hgv.shareViewConfigAsLink('http://localhost:8989/api/v1/viewconfs')
       * .then((sharedViewConfig) => {
       *   const { id, url } = sharedViewConfig;
       *   console.log(`Shared view config (ID: ${id}) is available at ${url}`)
       * })
       * .catch((err) => { console.error('Something did not work. Sorry', err); })
       */
      shareViewConfigAsLink(url) {
        return self.handleExportViewsAsLink(url, true);
      },

      /**
       * Show overlays where this track can be positioned. This
       * function will take a track definition and display red,
       * blue or green overlays highlighting where the track can
       * be placed on the view. Blue indicates that a track can
       * be placed in that region, red that it can't and green that
       * the mouse is currently over the given region.
       *
       * @param {obj} track { server, tilesetUid, datatype }
       *
       * @example
       *
       *  let lineTrack = {
       *   "server": "http://higlass.io/api/v1",
       *   "tilesetUid": "WtBJUYawQzS9M2WVIIHnlA",
       *   "datatype": "multivec",
       *   "defaultTracks": ['horizontal-stacked-bar']
       * }
       *
       * window.hgApi.showAvailableTrackPositions(lineTrack);
       */
      showAvailableTrackPositions(track) {
        self.setState({
          draggingHappening: track,
        });
      },

      /**
       * Hide the overlay showing where a track can be positioned
       */
      hideAvailableTrackPositions() {
        self.setState({
          draggingHappening: null,
        });
<<<<<<< HEAD
      });

      return p;
    },

    /**
     * Retrieve a sharable link for the current view config
     *
     * @param {string}  url  Custom URL that should point to a higlass server's
     *   view config endpoint, i.e.,
     *   `http://my-higlass-server.com/api/v1/viewconfs/`.
     * @return  {Object}  Promise resolving to the link ID and URL.
     */
    shareViewConfigAsLink(url) {
      return self.handleExportViewsAsLink(url, true);
    },

    /**
     * Show overlays where this track can be positioned
     *
     * @param {obj} track: { server, tilesetUid, datatype }
     */
    showAvailableTrackPositions(track) {
      self.setState({
        draggingHappening: track,
      });
    },

    /**
     * Hide the overlay showing wher this track can be positioned
     */
    hideAvailableTrackPositions(track) {
      self.setState({
        draggingHappening: null,
      });
    },

    measureSize() {
      self.measureSize();
      
      for (const tiledPlot of dictValues(self.tiledPlots)) {
        if (tiledPlot) {
          tiledPlot.measureSize();
        }
      }
    },

    /**
     * Choose a theme.
     */
    setDarkTheme(darkTheme) {
      setDarkTheme(!!darkTheme);
    },

    zoomToDataExtent(viewUid) {
      /**
       * Zoom so that the entire dataset is visible
       *
       * Parameters
       * ----------
       *  viewUid: string
       *    The view uid to zoom to extent to
       *
       * Returns
       * -------
       *  nothing
       */
      self.handleZoomToData(viewUid);
    },

    getDataURI() {
      /**
       * Export the current canvas as a PNG string so that
       * it can be saved
       *
       * Return
       * ------
       *  pngString: string
       *    A data URI
       */
      return self.createDataURI();
    },

    /**
     * Activate a specific mouse tool.
     *
     * @description
     * Mouse tools enable different behaviors which would otherwise clash. For
     *
     * @param {string}  tool  Mouse tool name to be selected.
     */
    activateTool(tool) {
      switch (tool) {
        case 'select':
          self.setMouseTool(MOUSE_TOOL_SELECT);
          break;

        default:
          self.setMouseTool(MOUSE_TOOL_MOVE);
          break;
      }
    },

    /*
     * Get the current view as a Data URI
     *
     * @return {string} A data URI describing the current state of the canvas
     */
    exportAsPng() {
      return self.createDataURI();
    },

    /*
     * Get the current view as an SVG. Relies on all the tracks implementing
     * their respective exportAsSVG methods.
     *
     * @return {string} An SVG string of the current view.
     */
    exportAsSvg() {
      return self.createSVGString();
    },

    /*
     * Export the current view as a Viewconf.
     *
     * @return {string} A stringified version of the current viewconf
    */
    exportAsViewConfString() {
      return self.getViewsAsString();
    },

    /*
     * Get the current range selection
     *
     * @return {???} What is the return type here??
     */
    getRangeSelection() {
      return self.rangeSelection;
    },

    getLocation(viewId) {
      if (typeof viewId === 'undefined') {
        return 'Please provide the view UUID sweetheart 😙';
      }
      return {
        xDomain: self.xScales[viewId].domain(),
        yDomain: self.yScales[viewId].domain()
      };
    },

    zoomTo(
      viewUid,
      start1Abs,
      end1Abs,
      start2Abs,
      end2Abs,
      animateTime = 0,
    ) {
      self.zoomTo(viewUid, start1Abs, end1Abs, start2Abs, end2Abs, animateTime);
    },

    off(event, listenerId, viewId) {
      const callback = typeof listenerId === 'object'
        ? listenerId.callback
        : listenerId;

      switch (event) {
        case 'location':
          self.offLocationChange(viewId, listenerId);
          break;

        case 'mouseMoveZoom':
          apiPubSub.unsubscribe('mouseMoveZoom', callback);
          break;

        case 'rangeSelection':
          apiPubSub.unsubscribe('rangeSelection', callback);
          break;

        case 'viewConfig':
          self.offViewChange(listenerId);
          break;

        default:
          // nothing
          break;
      }
    },
=======
      },

      /**
       * Show the track chooser which highlights tracks
       * when the mouse is over them.
       *
       * @param  {Function} callback (toViewUid, toTrackUid) =>: A function
       *                             to be called when a track is chosen.
       * @return {[type]}            [description]
       */
      showTrackChooser(callback) {
        self.setState({
          chooseTrackHandler: (...args) => {
            self.setState({
              chooseTrackHandler: null,
            });

            callback(...args);
          },
        });
      },

      /**
       * Hide the track chooser.
       */
      hideTrackChooser() {
        this.setState({
          chooseTrackHandler: null,
        });
      },
      /**
       *
       * When comparing different 1D tracks it can be desirable to fix their y or value
       * scale
       *
       * @param {string} [viewId=''] The view identifier. If you only have one view this
       * parameter can be omitted.
       *
       * @param {string} [trackId=null] The track identifier.
       * @param [Number] [minValue=null] Minimum value used for scaling the track.
       * @param [Number] [maxValue=null] Maximum value used for scaling the track.
       *
       * @example
       *
       * hgv.setTrackValueScale(myView, myTrack, 0, 100); // Sets the scaling to [0, 100]
       * hgv.setTrackValueScale(myView, myTrack); // Unsets the fixed scaling, i.e., enables
       * dynamic scaling again.
       */
      setTrackValueScaleLimits(viewId, trackId, minValue, maxValue) {
        self.setTrackValueScaleLimits(viewId, trackId, minValue, maxValue);
      },

      /**
       * Choose a theme.
       * @deprecated since version 1.6.6. Use `setTheme()` instead.
       */
      setDarkTheme(darkTheme) {
        console.warn(
          '`setDarkTheme(true)` is deprecated. Please use `setTheme("dark")`.'
        );
        const theme = darkTheme ? 'dark' : 'light';
        self.setTheme(theme);
      },

      /**
       * Choose a theme.
       */
      setTheme(theme) {
        console.warn('Please note that theming is still in beta!');
        self.setTheme(theme);
      },

      /**
       * Change the current view port to a certain data location.
       * When ``animateTime`` is greater than 0, animate the transition.

       * If working with genomic data, a chromosome info file will need to be used in
       * order to calculate "data" coordinates from chromosome coordinates. "Data"
       * coordinates are simply the coordinates as if the chromosomes were placed next
       * to each other.
       *
       * @param {string} viewUid The identifier of the view to zoom
       * @param {Number} start1Abs The x start position
       * @param {Number} end1Abs The x end position
       * @param {Number} start2Abs (optional) The y start position. If not specified
       *    start1Abs will be used.
       * @param {Number} end2Abs (optional) The y end position. If not specified
       *    end1Abs will be used
       * @param {Number} animateTime The time to spend zooming to the specified location
       * @example
       *    // Absolute coordinates
       * hgApi.zoomTo('view1', 1000000, 1100000, 2000000, 2100000, 500);
       * // Chromosomal coordinates
       * hglib
       *   // Pass in the URL of your chrom sizes
       *   .ChromosomeInfo('//s3.amazonaws.com/pkerp/data/hg19/chromSizes.tsv')
       *   // Now we can use the chromInfo object to convert
       *   .then((chromInfo) => {
       *     // Go to PTEN
       *     hgApi.zoomTo(
       *       viewConfig.views[0].uid,
       *       chromInfo.chrToAbs(['chr10', 89596071]),
       *       chromInfo.chrToAbs(['chr10', 89758810]),
       *       chromInfo.chrToAbs(['chr10', 89596071]),
       *       chromInfo.chrToAbs(['chr10', 89758810]),
       *       2500  // Animation time
       *     );
       *   });
       *   // Just in case, let us catch errors
       *   .catch(error => console.error('Oh boy...', error))
       * // Using getLocation() for coordinates
       * let firstViewLoc = hgApi.getLocation(oldViewUid);
       * hgApi.zoomTo(
       *  viewUid,
       *  firstViewLoc["xDomain"][0],
       *  firstViewLoc["xDomain"][1],
       *  firstViewLoc["yDomain"][0],
       *  firstViewLoc["yDomain"][1]
       * );
       */
      zoomTo(
        viewUid,
        start1Abs,
        end1Abs,
        start2Abs,
        end2Abs,
        animateTime = 0,
      ) {
        self.zoomTo(viewUid, start1Abs, end1Abs, start2Abs, end2Abs, animateTime);
      },

      /**
       * Zoom so that the entirety of all the datasets in a view
       * are visible.
       * The passed in ``viewUid`` should refer to a view which is present. If it
       * doesn't, an exception will be thrown. Note that if this function is invoked
       * directly after a HiGlass component is created, the information about the
       * visible tilesets will not have been retrieved from the server and
       * ``zoomToDataExtent`` will not work as expected. To ensure that the
       * visible data has been loaded from the server, use the ``setViewConfig``
       * function and place ``zoomToDataExtent`` in the promise resolution.
       *
       * @param {string} viewUid The view uid of the view to zoom
       * @example
       *
       * const p = hgv.setViewConfig(newViewConfig);
       * p.then(() => {
       *     hgv.zoomToDataExtent('viewUid');
       * });
       */
      zoomToDataExtent(viewUid) {
        self.handleZoomToData(viewUid);
      },

      /**
       * The endpoint allows you to reset the viewport to the initially defined X and Y
       * domains of your view config.
       *
       * @param {string} viewId The view identifier. If you have only one view you can
       * omit this parameter.
       *
       * @example
       *
       * hgv.resetViewport(); // Resets the first view
       */
      resetViewport(viewId) {
        self.resetViewport(viewId);
      },

      /**
       * Some tools needs conflicting mouse events such as mousedown or mousemove. To
       * avoid complicated triggers for certain actions HiGlass supports different mouse
       * tools for different interactions. The default mouse tool enables pan&zoom. The
       * only other mouse tool available right now is ``select``, which lets you brush
       * on to a track to select a range for annotating regions.
       *
       * @param {string} [mouseTool='']  Select a mouse tool to use. Currently there
       * only 'default' and 'select' are available.
       *
       * @example
       *
       * hgv.activateTool('select'); // Select tool is active
       * hgv.activateTool(); // Default pan&zoom tool is active
       */
      activateTool(tool) {
        switch (tool) {
          case 'select':
            self.setMouseTool(MOUSE_TOOL_SELECT);
            break;

          default:
            self.setMouseTool(MOUSE_TOOL_MOVE);
            break;
        }
      },

      /**
       * Get a Promise which returns a Blob containing a PNG for the current view.
       * It's possible to get string of the PNG bytes from that:
       *
       * @example
       * hgApi.exportAsPngBlobPromise().then(function(blob) {
       *   var reader = new FileReader();
       *   reader.addEventListener("loadend", function() {
       *     var array = new Uint8Array(reader.result.slice(0,8));
       *     console.log(array);
       *     console.log(new TextDecoder("iso-8859-2").decode(array));
       *   });
       *   reader.readAsArrayBuffer(blob);
       * });
       *
       * @returns {promise}
       */
      exportAsPngBlobPromise() {
        return self.createPNGBlobPromise();
      },

      /**
       * Get the current view as an SVG. Relies on all the tracks implementing
       * their respective exportAsSVG methods.
       *
       * @returns {string} An SVG string of the current view.
       */
      exportAsSvg() {
        return self.createSVGString();
      },

      /**
       * Export the current view as a Viewconf.
       *
       * @returns {string} A stringified version of the current viewconf
       */
      exportAsViewConfString() {
        return self.getViewsAsString();
      },

      /**
       * Get the current range selection
       *
       * @return {Array} The current range selection
       */
      getRangeSelection() {
        return self.rangeSelection;
      },

      /**
       * Get the current location for a view.
       *
       * @param {string} [viewId=null] The id of the view to get the location for
       * @returns {obj} A an object containing two Arrays representing the domains of
       *  the x andy scales of the view.
       * @example
       *
       * const {xScale, yScale} = hgv.getLocation('viewId');
       */
      getLocation(viewId) {
        const wurstId = viewId
          ? self.xScales[viewId] && self.yScales[viewId] && viewId
          : Object.values(self.tiledPlots)[0] && Object.values(self.tiledPlots)[0].props.uid;

        if (!wurstId) {
          return 'Please provide a valid view UUID sweetheart 😙';
        }

        return {
          xDomain: self.xScales[wurstId].domain(),
          yDomain: self.yScales[wurstId].domain()
        };
      },

      /**
       * Return the track's javascript object. This is useful for subscribing to
       * data events (dataChanged)
       */
      getTrackObject(viewId, trackId) {
        let newViewId = viewId;
        let newTrackId = trackId;

        if (!trackId) {
          newViewId = Object.values(self.state.views)[0].uid;
          newTrackId = viewId;
        }

        return getTrackObjectFromHGC(self, newViewId, newTrackId);
      },

      /**
       * Cancel a subscription.
       *
       * @param {string} event One of the available events
       * @param {function} listener The function to unsubscribe
       * @param {string} viewId The viewId to unsubscribe it from (not strictly necessary)
       * The variables used in the following examples are coming from the examples of ``on()``.
       *
       * @example
       *
       * hgv.off('location', listener, 'viewId1');
       * hgv.off('rangeSelection', rangeListener);
       * hgv.off('viewConfig', viewConfigListener);
       * hgv.off('mouseMoveZoom', mmz);
       */
      off(event, listenerId, viewId) {
        const callback = typeof listenerId === 'object'
          ? listenerId.callback
          : listenerId;

        switch (event) {
          case 'click':
            apiPubSub.unsubscribe('click', callback);
            break;

          case 'cursorLocation':
            apiPubSub.unsubscribe('cursorLocation', callback);
            break;

          case 'location':
            self.offLocationChange(viewId, listenerId);
            break;

          case 'mouseMoveZoom':
            apiPubSub.unsubscribe('mouseMoveZoom', callback);
            break;

          case 'rangeSelection':
            apiPubSub.unsubscribe('rangeSelection', callback);
            break;

          case 'viewConfig':
            self.offViewChange(listenerId);
            break;

          default:
            // nothing
            break;
        }
      },

      /**
       * Subscribe to events
       *
       *
       * HiGlass exposes the following event, which one can subscribe to via this method:
       *
       * - location
       * - rangeSelection
       * - viewConfig
       * - mouseMoveZoom
       *
       * **Event types**
       *
       * ``click``: Returns clicked objects. (Currently only clicks on 1D annotations are captured.)
       *
       * .. code-block:: javascript
       *
       *     {
       *       type: 'annotation',
       *       event: { ... },
       *       payload: [230000000, 561000000]
       *     }
       *
       * ``cursorLocation:`` Returns an object describing the location under the cursor
       *
       * .. code-block:: javascript
       *
       *    {
       *        absX: 100,
       *        absY: 200,
       *        relX: 50,
       *        relY: 150,
       *        relTrackX: 50,
       *        relTrackY: 100,
       *        dataX: 10000,
       *        dataY: 123456,
       *        isFrom2dTrack: false,
       *        isFromVerticalTrack: false,
       *    }
       *
       * ``location:`` Returns an object describing the visible region
       *
       * .. code-block:: javascript
       *
       *    {
       *        xDomain: [1347750580.3773856, 1948723324.787681],
       *        xRange: [0, 346],
       *        yDomain: [1856870481.5391564, 2407472678.0075483],
       *        yRange: [0, 317]
       *    }
       *
       * ``rangeSelection:`` Returns a BED- (1D) or BEDPE (1d) array of the selected data and
       * genomic range (if chrom-sizes are available)
       *
       * .. code-block:: javascript
       *
       *  // Global output
       *  {
       *    dataRange: [...]
       *    genomicRange: [...]
       *  }
       *
       *  // 1D data range
       *  [[1218210862, 1528541001], null]
       *
       *  // 2D data range
       *  [[1218210862, 1528541001], [1218210862, 1528541001]]
       *
       *  // 1D or BED-like array
       *  [["chr1", 249200621, "chrM", 50000], null]
       *
       *  // 2D or BEDPE-like array
       *  [["chr1", 249200621, "chr2", 50000], ["chr3", 197972430, "chr4", 50000]]
       *
       * ``viewConfig:`` Returns the current view config.
       *
       * ``mouseMoveZoom:`` Returns the location and data at the mouse cursor's
       * screen location.
       *
       * .. code-block:: javascript
       *
       *  {
       *    // Float value of the hovering track
       *    data,
       *    // Absolute x screen position of the cursor in px
       *    absX,
       *    // Absolute y screen position of the cursor in px
       *    absY,
       *    // X screen position of the cursor in px relative to the track extent.
       *    relX,
       *    // Y screen position of the cursor in px relative to the track extent.
       *    relY,
       *    // Data x position of the cursor relative to the track's data.
       *    dataX,
       *    // Data y position of the cursor relative to the track's data.
       *    dataY,
       *    // Track orientation, i.e., '1d-horizontal', '1d-vertical', or '2d'
       *    orientation: '1d-horizontal',
       *
       *    // The following properties are only returned when hovering 2D tracks:
       *    // Raw Float32Array
       *    dataLens,
       *    // Dimension of the lens, e.g., 3 (the lens is squared so `3` corresponds
       *    // to a 3x3 matrix represented by an array of length 9)
       *    dim,
       *    // Function for converting the raw data values to rgb values
       *    toRgb,
       *    // Center position of the data or genomic position (as a BED array)
       *    center,
       *    // Range of the x data or genomic position (as a BEDPE array)
       *    xRange,
       *    // Range of the y data or genomic position (as a BEDPE array)
       *    yRange,
       *    // If `true` `center`, `xRange`, and `yRange` are given in genomic positions
       *    isGenomicCoords
       *  }
       *
       * @param {string} event One of the events described below
       *
       * @param {function} callback A callback to be called when the event occurs
       *
       * @param {string} viewId The view ID to listen to events
       *
       * @example
       *
       *  let locationListenerId;
       * hgv.on(
       *   'location',
       *   location => console.log('Here we are:', location),
       *   'viewId1',
       *   listenerId => locationListenerId = listenerId
       * );
       *
       * const rangeListenerId = hgv.on(
       *   'rangeSelection',
       *   range => console.log('Selected', range)
       * );
       *
       * const viewConfigListenerId = hgv.on(
       *   'viewConfig',
       *   range => console.log('Selected', range)
       * );
       *
       *  const mmz = event => console.log('Moved', event);
       *  hgv.on('mouseMoveZoom', mmz);
       */
      on(event, callback, viewId, callbackId) {
        switch (event) {
          case 'click':
            return apiPubSub.subscribe('click', callback);

          case 'cursorLocation':
            return apiPubSub.subscribe('cursorLocation', callback);
>>>>>>> 6304e4e4

          case 'location':
            // returns a set of scales (xScale, yScale) on every zoom event
            return self.onLocationChange(viewId, callback, callbackId);

          case 'mouseMoveZoom':
            return apiPubSub.subscribe('mouseMoveZoom', callback);

          case 'rangeSelection':
            return apiPubSub.subscribe('rangeSelection', callback);

          case 'viewConfig':
            return self.onViewChange(callback);

          default:
            return undefined;
        }
      }
    }
  };
};

export default createApi;<|MERGE_RESOLUTION|>--- conflicted
+++ resolved
@@ -2,15 +2,11 @@
 import createPubSub from 'pub-sub-es';
 import Ajv from 'ajv';
 
-<<<<<<< HEAD
 import {
-  relToAbsChromPos,
-  scalesCenterAndK,
   dictValues,
 } from './utils';
-=======
+
 import schema from '../schema.json';
->>>>>>> 6304e4e4
 
 import {
   setTileProxyAuthHeader,
@@ -341,196 +337,16 @@
         self.setState({
           draggingHappening: null,
         });
-<<<<<<< HEAD
-      });
-
-      return p;
-    },
-
-    /**
-     * Retrieve a sharable link for the current view config
-     *
-     * @param {string}  url  Custom URL that should point to a higlass server's
-     *   view config endpoint, i.e.,
-     *   `http://my-higlass-server.com/api/v1/viewconfs/`.
-     * @return  {Object}  Promise resolving to the link ID and URL.
-     */
-    shareViewConfigAsLink(url) {
-      return self.handleExportViewsAsLink(url, true);
-    },
-
-    /**
-     * Show overlays where this track can be positioned
-     *
-     * @param {obj} track: { server, tilesetUid, datatype }
-     */
-    showAvailableTrackPositions(track) {
-      self.setState({
-        draggingHappening: track,
-      });
-    },
-
-    /**
-     * Hide the overlay showing wher this track can be positioned
-     */
-    hideAvailableTrackPositions(track) {
-      self.setState({
-        draggingHappening: null,
-      });
-    },
-
-    measureSize() {
-      self.measureSize();
-      
-      for (const tiledPlot of dictValues(self.tiledPlots)) {
-        if (tiledPlot) {
-          tiledPlot.measureSize();
-        }
-      }
-    },
-
-    /**
-     * Choose a theme.
-     */
-    setDarkTheme(darkTheme) {
-      setDarkTheme(!!darkTheme);
-    },
-
-    zoomToDataExtent(viewUid) {
-      /**
-       * Zoom so that the entire dataset is visible
-       *
-       * Parameters
-       * ----------
-       *  viewUid: string
-       *    The view uid to zoom to extent to
-       *
-       * Returns
-       * -------
-       *  nothing
-       */
-      self.handleZoomToData(viewUid);
-    },
-
-    getDataURI() {
-      /**
-       * Export the current canvas as a PNG string so that
-       * it can be saved
-       *
-       * Return
-       * ------
-       *  pngString: string
-       *    A data URI
-       */
-      return self.createDataURI();
-    },
-
-    /**
-     * Activate a specific mouse tool.
-     *
-     * @description
-     * Mouse tools enable different behaviors which would otherwise clash. For
-     *
-     * @param {string}  tool  Mouse tool name to be selected.
-     */
-    activateTool(tool) {
-      switch (tool) {
-        case 'select':
-          self.setMouseTool(MOUSE_TOOL_SELECT);
-          break;
-
-        default:
-          self.setMouseTool(MOUSE_TOOL_MOVE);
-          break;
-      }
-    },
-
-    /*
-     * Get the current view as a Data URI
-     *
-     * @return {string} A data URI describing the current state of the canvas
-     */
-    exportAsPng() {
-      return self.createDataURI();
-    },
-
-    /*
-     * Get the current view as an SVG. Relies on all the tracks implementing
-     * their respective exportAsSVG methods.
-     *
-     * @return {string} An SVG string of the current view.
-     */
-    exportAsSvg() {
-      return self.createSVGString();
-    },
-
-    /*
-     * Export the current view as a Viewconf.
-     *
-     * @return {string} A stringified version of the current viewconf
-    */
-    exportAsViewConfString() {
-      return self.getViewsAsString();
-    },
-
-    /*
-     * Get the current range selection
-     *
-     * @return {???} What is the return type here??
-     */
-    getRangeSelection() {
-      return self.rangeSelection;
-    },
-
-    getLocation(viewId) {
-      if (typeof viewId === 'undefined') {
-        return 'Please provide the view UUID sweetheart 😙';
-      }
-      return {
-        xDomain: self.xScales[viewId].domain(),
-        yDomain: self.yScales[viewId].domain()
-      };
-    },
-
-    zoomTo(
-      viewUid,
-      start1Abs,
-      end1Abs,
-      start2Abs,
-      end2Abs,
-      animateTime = 0,
-    ) {
-      self.zoomTo(viewUid, start1Abs, end1Abs, start2Abs, end2Abs, animateTime);
-    },
-
-    off(event, listenerId, viewId) {
-      const callback = typeof listenerId === 'object'
-        ? listenerId.callback
-        : listenerId;
-
-      switch (event) {
-        case 'location':
-          self.offLocationChange(viewId, listenerId);
-          break;
-
-        case 'mouseMoveZoom':
-          apiPubSub.unsubscribe('mouseMoveZoom', callback);
-          break;
-
-        case 'rangeSelection':
-          apiPubSub.unsubscribe('rangeSelection', callback);
-          break;
-
-        case 'viewConfig':
-          self.offViewChange(listenerId);
-          break;
-
-        default:
-          // nothing
-          break;
-      }
-    },
-=======
+      },
+
+      measureSize() {
+        self.measureSize();
+
+        for (const tiledPlot of dictValues(self.tiledPlots)) {
+          if (tiledPlot) {
+            tiledPlot.measureSize();
+          }
+        }
       },
 
       /**
@@ -1021,7 +837,6 @@
 
           case 'cursorLocation':
             return apiPubSub.subscribe('cursorLocation', callback);
->>>>>>> 6304e4e4
 
           case 'location':
             // returns a set of scales (xScale, yScale) on every zoom event
