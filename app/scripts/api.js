import ReactDOM from 'react-dom';
import createPubSub from 'pub-sub-es';

import {
  setDarkTheme,
  setTileProxyAuthHeader,
} from './services';

import {
  getTrackObjectFromHGC
} from './utils';

import {
  MOUSE_TOOL_MOVE,
  MOUSE_TOOL_SELECT,
} from './configs';


const createApi = function api(context, pubSub) {
  const self = context;

  let pubSubs = [];

  const apiPubSub = createPubSub();

  const destroy = () => {
    pubSubs.forEach(subscription => pubSub.unsubscribe(subscription));
    pubSubs = [];
  };

  // Internal API
  return {
    destroy,
    publish: apiPubSub.publish,
    // Public API
    public: {
      /**
       * HiGlass version
       * @return {string} Version number
       */
      get version() {
        // Note, `VERSION` is exposed by webpack across the entire app. I.e.,
        // it's globally available within the build but not outside. See
        // `plugins` in `webpack.config.js`
        return VERSION;
      },

      /**
       * Enable or disable broadcasting the mouse position globally
       * @param {boolean} isBroadcastMousePositionGlobally - If `true` the mouse
       *   position will be broadcasted globally.
       */
      setBroadcastMousePositionGlobally(
        isBroadcastMousePositionGlobally = false
      ) {
        self.setBroadcastMousePositionGlobally(
          isBroadcastMousePositionGlobally
        );
      },

      /**
       * Enable or disable showing the global mouse position
       * @param {boolean} isShowGlobalMousePosition - If `true` the global mouse
       *   position will be shown for any track that has
       *   `options.showMousePosition = true`.
       */
      setShowGlobalMousePosition(isShowGlobalMousePosition = false) {
        self.setShowGlobalMousePosition(
          isShowGlobalMousePosition
        );
      },

      /**
<<<<<<< HEAD
       * Convinience function to enable / disable the global mouse position
=======
       * Convenience function to enable / disable the global mouse position
>>>>>>> 8cac2b7f
       * @description This function is equivalent to calling
       *   `setBroadcastMousePositionGlobally()` and
       *   `setShowGlobalMousePosition()`.
       * @param {boolean} isGlobalMousePosition - If `true` the global mouse
       *   position will be shown and broadcasted.
       */
      setGlobalMousePosition(isGlobalMousePosition = false) {
        self.setBroadcastMousePositionGlobally(isGlobalMousePosition);
        self.setShowGlobalMousePosition(isGlobalMousePosition);
      },

      /**
       * Set an auth header to be included with all tile requests.
       *
       * @param {string} newHeader The contensts of the header to be included.
       * Example: ``hgapi.setAuthHeader('JWT xyz')``
       */
      setAuthHeader(newHeader) {
        setTileProxyAuthHeader(newHeader);

        // we need to re-request all the tiles
        self.reload();
      },

      /**
       * Get the currently set auth header
       */
      getAuthHeader() {
        return setTileProxyAuthHeader();
      },

      /**
       * Get a reference to the React HiGlassComponent
       *
       * @returns {HiGlassComponent}
       */
      getComponent() {
        return self;
      },

      /**
       * Reload all of the tiles
       */
      reload() {
        console.warn('Not implemented yet!');
      },

      /**
       * Destroy HiGlass instance
       */
      destroy() {
        destroy();
        ReactDOM.unmountComponentAtNode(self.topDiv.parentNode);
      },

      /**
       * Force integer range selections.
       *
       * @example
       *
       * hgv.activateTool('select'); // Activate select tool
       * hgv.setRangeSelectionToFloat(); // Allow float range selections
       */
      setRangeSelectionToInt() {
        self.setState({ rangeSelectionToInt: true });
      },


      /**
       * Force float range selections.
       *
       * @example
       *
       * hgv.activateTool('select'); // Activate select tool
       * hgv.setRangeSelectionToFloat(); // Allow float range selections
       */
      setRangeSelectionToFloat() {
        self.setState({ rangeSelectionToInt: false });
      },

      /**
       *
       *  The following enpoint restricts the size of range selection equally for 1D or
       *  2D tracks to a certain length (specified in absolute coordinates).
       *
       * @param {Number} [minSize = 0]  Minimum range selection.
       *   ``undefined`` unsets the value.
       * @param {Number} [maxSize = Infinity] Maximum range selection.
       *   ``undefined`` unsets the value.
       * @example
       *
       * hgv.activateTool('select'); // Activate select tool
       * hgv.setRangeSelection1dSize(5000, 10000); // Force selections to be between 5 and 10 Kb
       */
      setRangeSelection1dSize(minSize = 0, maxSize = Infinity) {
        self.setState({
          rangeSelection1dSize: [minSize, maxSize]
        });
      },

      /**
       * Set a new view config to define the layout and data
       * of this component
       *
       * @param {obj} newViewConfig A JSON object that defines
       *    the state of the HiGlassComponent
       * @example
       *
       * const p = hgv.setViewConfig(newViewConfig);
       * p.then(() => {
       *   // the initial set of tiles has been loaded
       * });
       *
       * @return {Promise} dataLoaded A promise that resolves when
       *   all of the data for this viewconfig is loaded
       */
      setViewConfig(newViewConfig) {
        const viewsByUid = self.processViewConfig(newViewConfig);
        const p = new Promise((resolve) => {
          this.requestsInFlight = 0;

          pubSubs.push(pubSub.subscribe('requestSent', () => {
            this.requestsInFlight += 1;
          }));

          pubSubs.push(pubSub.subscribe('requestReceived', () => {
            this.requestsInFlight -= 1;

            if (this.requestsInFlight === 0) {
              resolve();
            }
          }));

          self.setState({
            viewConfig: newViewConfig,
            views: viewsByUid,
          }, () => {

          });
        });

        return p;
      },

      /**
       * Retrieve the visible viewconf.
       *
       * @returns (Object) A JSON object describing the visible views
       */
      getViewConfig() {
        return self.getViewsAsJson();
      },
      /**
       * Get the minimum and maximum visible values for a given track.
       *
       * @param {string} viewId The id of the view containing the track.
       * @param {string} trackId The id of the track to query.
       * @param {bool} [ignoreOffScreenValues=false] If ``true`` only truly visible values
       *  are considered. Otherwise the values of visible tiles are used. Not that
       *  considering only the truly visible
       *  values results in a roughly 10x slowdown (from 0.1 to 1 millisecond).
       * @param {bool} [ignoreFixedScale=false]  If ``true`` potentially fixed scaled values are
       *  ignored. I.e., if the
       *  absolute range is ``[1, 18]`` but you have fixed the output range to
       *  ``[4, 5]`` you would normally retrieve ``[4, 5]``. Having this option set to
       *  ``true`` retrieves the absolute ``[1, 18]`` range.
       * @example
       * const [minVal, maxVal] = hgv.getMinMaxValue('myView', 'myTrack');
       * @returns {Array} The minimum and maximum value
       */
      getMinMaxValue(
        viewId,
        trackId,
        ignoreOffScreenValues = false,
        ignoreFixedScale = false
      ) {
        return self.getMinMaxValue(
          viewId,
          trackId,
          ignoreOffScreenValues,
          ignoreFixedScale
        );
      },

      /**
       * Generate a sharable link to the current view config. The `url` parameter should contain
       * the API endpoint used to export the view link (e.g. 'http://localhost:8989/api/v1/viewconfs').
       * If it is not provided, the value is taken from the `exportViewUrl` value of the viewconf.
       *
       * @param {string}  url  Custom URL that should point to a higlass server's
       *   view config endpoint, i.e.,
       *   `http://my-higlass-server.com/api/v1/viewconfs/`.
       * @returns {Object}  Promise resolving to the link ID and URL.
       * @example
       * hgv.shareViewConfigAsLink('http://localhost:8989/api/v1/viewconfs')
       * .then((sharedViewConfig) => {
       *   const { id, url } = sharedViewConfig;
       *   console.log(`Shared view config (ID: ${id}) is available at ${url}`)
       * })
       * .catch((err) => { console.error('Something did not work. Sorry', err); })
       */
      shareViewConfigAsLink(url) {
        return self.handleExportViewsAsLink(url, true);
      },

      /**
       * Show overlays where this track can be positioned
       *
       * @param {obj} track { server, tilesetUid, datatype }
       */
      showAvailableTrackPositions(track) {
        self.setState({
          draggingHappening: track,
        });
      },

      /**
       * Hide the overlay showing where a track can be positioned
       */
      hideAvailableTrackPositions() {
        self.setState({
          draggingHappening: null,
        });
      },

      /**
       *
       * When comparing different 1D tracks it can be desirable to fix their y or value
       * scale
       *
       * @param {string} [viewId=''] The view identifier. If you only have one view this
       * parameter can be omitted.
       *
       * @param {string} [trackId=null] The track identifier.
       * @param [Number] [minValue=null] Minimum value used for scaling the track.
       * @param [Number] [maxValue=null] Maximum value used for scaling the track.
       *
       * @example
       *
       * hgv.setTrackValueScale(myView, myTrack, 0, 100); // Sets the scaling to [0, 100]
       * hgv.setTrackValueScale(myView, myTrack); // Unsets the fixed scaling, i.e., enables
       * dynamic scaling again.
       */
      setTrackValueScaleLimits(viewId, trackId, minValue, maxValue) {
        self.setTrackValueScaleLimits(viewId, trackId, minValue, maxValue);
      },

      /**
       * Choose a theme.
       */
      setDarkTheme(darkTheme) {
        console.warn('Please note that the dark mode is still in beta');
        setDarkTheme(!!darkTheme);
      },

      /**
       * Change the current view port to a certain data location.
       * When ``animateTime`` is greater than 0, animate the transition.

       * If working with genomic data, a chromosome info file will need to be used in
       * order to calculate "data" coordinates from chromosome coordinates. "Data"
       * coordinates are simply the coordinates as if the chromosomes were placed next
       * to each other.
       *
       * @param {string} viewUid The identifier of the view to zoom
       * @param {Number} start1Abs The x start position
       * @param {Number} end1Abs The x end position
       * @param {Number} start2Abs (optional) The y start position. If not specified
       *    start1Abs will be used.
       * @param {Number} end2Abs (optional) The y end position. If not specified
       *    end1Abs will be used
       * @param {Number} animateTime The time to spend zooming to the specified location
       * @example
       *    // Absolute coordinates
       * hgApi.zoomTo('view1', 1000000, 1100000, 2000000, 2100000, 500);
       * // Chromosomal coordinates
       * hglib
       *   // Pass in the URL of your chrom sizes
       *   .ChromosomeInfo('//s3.amazonaws.com/pkerp/data/hg19/chromSizes.tsv')
       *   // Now we can use the chromInfo object to convert
       *   .then((chromInfo) => {
       *     // Go to PTEN
       *     hgApi.zoomTo(
       *       viewConfig.views[0].uid,
       *       chromInfo.chrToAbs(['chr10', 89596071]),
       *       chromInfo.chrToAbs(['chr10', 89758810]),
       *       chromInfo.chrToAbs(['chr10', 89596071]),
       *       chromInfo.chrToAbs(['chr10', 89758810]),
       *       2500  // Animation time
       *     );
       *   });
       *   // Just in case, let us catch errors
       *   .catch(error => console.error('Oh boy...', error))
       * // Using getLocation() for coordinates
       * let firstViewLoc = hgApi.getLocation(oldViewUid);
       * hgApi.zoomTo(
       *  viewUid,
       *  firstViewLoc["xDomain"][0],
       *  firstViewLoc["xDomain"][1],
       *  firstViewLoc["yDomain"][0],
       *  firstViewLoc["yDomain"][1]
       * );
       */
      zoomTo(
        viewUid,
        start1Abs,
        end1Abs,
        start2Abs,
        end2Abs,
        animateTime = 0,
      ) {
        self.zoomTo(viewUid, start1Abs, end1Abs, start2Abs, end2Abs, animateTime);
      },

      /**
       * Zoom so that the entirety of all the datasets in a view
       * are visible.
       * The passed in ``viewUid`` should refer to a view which is present. If it
       * doesn't, an exception will be thrown. Note that if this function is invoked
       * directly after a HiGlass component is created, the information about the
       * visible tilesets will not have been retrieved from the server and
       * ``zoomToDataExtent`` will not work as expected. To ensure that the
       * visible data has been loaded from the server, use the ``setViewConfig``
       * function and place ``zoomToDataExtent`` in the promise resolution.
       *
       * @param {string} viewUid The view uid of the view to zoom
       * @example
       *
       * const p = hgv.setViewConfig(newViewConfig);
       * p.then(() => {
       *     hgv.zoomToDataExtent('viewUid');
       * });
       */
      zoomToDataExtent(viewUid) {
        self.handleZoomToData(viewUid);
      },

      /**
       * The endpoint allows you to reset the viewport to the initially defined X and Y
       * domains of your view config.
       *
       * @param {string} viewId The view identifier. If you have only one view you can
       * omit this parameter.
       *
       * @example
       *
       * hgv.resetViewport(); // Resets the first view
       */
      resetViewport(viewId) {
        self.resetViewport(viewId);
      },

      /**
       * Some tools needs conflicting mouse events such as mousedown or mousemove. To
       * avoid complicated triggers for certain actions HiGlass supports different mouse
       * tools for different interactions. The default mouse tool enables pan&zoom. The
       * only other mouse tool available right now is ``select``, which lets you brush
       * on to a track to select a range for annotating regions.
       *
       * @param {string} [mouseTool='']  Select a mouse tool to use. Currently there
       * only 'default' and 'select' are available.
       *
       * @example
       *
       * hgv.activateTool('select'); // Select tool is active
       * hgv.activateTool(); // Default pan&zoom tool is active
       */
      activateTool(tool) {
        switch (tool) {
          case 'select':
            self.setMouseTool(MOUSE_TOOL_SELECT);
            break;

          default:
            self.setMouseTool(MOUSE_TOOL_MOVE);
            break;
        }
      },

      /**
       * Get a Promise which returns a Blob containing a PNG for the current view.
       * It's possible to get string of the PNG bytes from that:
       *
       * hgApi.exportAsPngBlobPromise().then(function(blob) {
       *   var reader = new FileReader();
       *   reader.addEventListener("loadend", function() {
       *     var array = new Uint8Array(reader.result.slice(0,8));
       *     console.log(array);
       *     console.log(new TextDecoder("iso-8859-2").decode(array));
       *   });
       *   reader.readAsArrayBuffer(blob);
       * });
       *
       * @returns {promise}
       */
      exportAsPngBlobPromise() {
        return self.createPNGBlobPromise();
      },

      /**
       * Get the current view as an SVG. Relies on all the tracks implementing
       * their respective exportAsSVG methods.
       *
       * @returns {string} An SVG string of the current view.
       */
      exportAsSvg() {
        return self.createSVGString();
      },

      /**
       * Export the current view as a Viewconf.
       *
       * @returns {string} A stringified version of the current viewconf
       */
      exportAsViewConfString() {
        return self.getViewsAsString();
      },

      /**
       * Get the current range selection
       *
       * @return {Array} The current range selection
       */
      getRangeSelection() {
        return self.rangeSelection;
      },

      /**
       * Get the current location for a view.
       *
       * @param {string} [viewId=null] The id of the view to get the location for
       * @returns {obj} A an object containing two Arrays representing the domains of
       *  the x andy scales of the view.
       * @example
       *
       * const {xScale, yScale} = hgv.getLocation('viewId');
       */
      getLocation(viewId) {
        const wurstId = viewId
          ? self.xScales[viewId] && self.yScales[viewId] && viewId
          : Object.values(self.tiledPlots)[0] && Object.values(self.tiledPlots)[0].props.uid;

        if (!wurstId) {
          return 'Please provide a valid view UUID sweetheart 😙';
        }

        return {
          xDomain: self.xScales[wurstId].domain(),
          yDomain: self.yScales[wurstId].domain()
        };
      },

      /**
       * Return the track's javascript object. This is useful for subscribing to
       * data events (dataChanged)
       */
      getTrackObject(viewId, trackId) {
        let newViewId = viewId;
        let newTrackId = trackId;

        if (!trackId) {
          newViewId = Object.values(self.state.views)[0].uid;
          newTrackId = viewId;
        }

        return getTrackObjectFromHGC(self, newViewId, newTrackId);
      },

      /**
       * Cancel a subscription.
       *
       * @param {string} event One of the available events
       * @param {function} listener The function to unsubscribe
       * @param {string} viewId The viewId to unsubscribe it from (not strictly necessary)
       * The variables used in the following examples are coming from the examples of ``on()``.
       *
       * @example
       *
       * hgv.off('location', listener, 'viewId1');
       * hgv.off('rangeSelection', rangeListener);
       * hgv.off('viewConfig', viewConfigListener);
       * hgv.off('mouseMoveZoom', mmz);
       */
      off(event, listenerId, viewId) {
        const callback = typeof listenerId === 'object'
          ? listenerId.callback
          : listenerId;

        switch (event) {
          case 'click':
            apiPubSub.unsubscribe('click', callback);
            break;

          case 'cursorLocation':
            apiPubSub.unsubscribe('cursorLocation', callback);
            break;

          case 'location':
            self.offLocationChange(viewId, listenerId);
            break;

          case 'mouseMoveZoom':
            apiPubSub.unsubscribe('mouseMoveZoom', callback);
            break;

          case 'rangeSelection':
            apiPubSub.unsubscribe('rangeSelection', callback);
            break;

          case 'viewConfig':
            self.offViewChange(listenerId);
            break;

          default:
            // nothing
            break;
        }
      },

      /**
       * Subscribe to events
       *
       *
       * HiGlass exposes the following event, which one can subscribe to via this method:
       *
       * - location
       * - rangeSelection
       * - viewConfig
       * - mouseMoveZoom
       *
       * **Event types**
       *
       * ``click``: Returns clicked objects. (Currently only clicks on 1D annotations are captured.)
       *
       * .. code-block:: javascript
       *
       *     {
       *       type: 'annotation',
       *       event: { ... },
       *       payload: [230000000, 561000000]
       *     }
       *
       * ``cursorLocation:`` Returns an object describing the location under the cursor
       *
       * .. code-block:: javascript
       *
       *    {
       *        absX: 100,
       *        absY: 200,
       *        relX: 50,
       *        relY: 150,
       *        relTrackX: 50,
       *        relTrackY: 100,
       *        dataX: 10000,
       *        dataY: 123456,
       *        isFrom2dTrack: false,
       *        isFromVerticalTrack: false,
       *    }
       *
       * ``location:`` Returns an object describing the visible region
       *
       * .. code-block:: javascript
       *
       *    {
       *        xDomain: [1347750580.3773856, 1948723324.787681],
       *        xRange: [0, 346],
       *        yDomain: [1856870481.5391564, 2407472678.0075483],
       *        yRange: [0, 317]
       *    }
       *
       * ``rangeSelection:`` Returns a BED- (1D) or BEDPE (1d) array of the selected data and
       * genomic range (if chrom-sizes are available)
       *
       * .. code-block:: javascript
       *
       *  // Global output
       *  {
       *    dataRange: [...]
       *    genomicRange: [...]
       *  }
       *
       *  // 1D data range
       *  [[1218210862, 1528541001], null]
       *
       *  // 2D data range
       *  [[1218210862, 1528541001], [1218210862, 1528541001]]
       *
       *  // 1D or BED-like array
       *  [["chr1", 249200621, "chrM", 50000], null]
       *
       *  // 2D or BEDPE-like array
       *  [["chr1", 249200621, "chr2", 50000], ["chr3", 197972430, "chr4", 50000]]
       *
       * ``viewConfig:`` Returns the current view config.
       *
       * ``mouseMoveZoom:`` Returns the location and data at the mouse cursor's
       * screen location.
       *
       * .. code-block:: javascript
       *
       *  {
       *    // Float value of the hovering track
       *    data,
       *    // Absolute x screen position of the cursor in px
       *    absX,
       *    // Absolute y screen position of the cursor in px
       *    absY,
       *    // X screen position of the cursor in px relative to the track extent.
       *    relX,
       *    // Y screen position of the cursor in px relative to the track extent.
       *    relY,
       *    // Data x position of the cursor relative to the track's data.
       *    dataX,
       *    // Data y position of the cursor relative to the track's data.
       *    dataY,
       *    // Track orientation, i.e., '1d-horizontal', '1d-vertical', or '2d'
       *    orientation: '1d-horizontal',
       *
       *    // The following properties are only returned when hovering 2D tracks:
       *    // Raw Float32Array
       *    dataLens,
       *    // Dimension of the lens, e.g., 3 (the lens is squared so `3` corresponds
       *    // to a 3x3 matrix represented by an array of length 9)
       *    dim,
       *    // Function for converting the raw data values to rgb values
       *    toRgb,
       *    // Center position of the data or genomic position (as a BED array)
       *    center,
       *    // Range of the x data or genomic position (as a BEDPE array)
       *    xRange,
       *    // Range of the y data or genomic position (as a BEDPE array)
       *    yRange,
       *    // If `true` `center`, `xRange`, and `yRange` are given in genomic positions
       *    isGenomicCoords
       *  }
       *
       * @param {string} event One of the events described below
       *
       * @param {function} callback A callback to be called when the event occurs
       *
       * @param {string} viewId The view ID to listen to events
       *
       * @example
       *
       *  let locationListenerId;
       * hgv.on(
       *   'location',
       *   location => console.log('Here we are:', location),
       *   'viewId1',
       *   listenerId => locationListenerId = listenerId
       * );
       *
       * const rangeListenerId = hgv.on(
       *   'rangeSelection',
       *   range => console.log('Selected', range)
       * );
       *
       * const viewConfigListenerId = hgv.on(
       *   'viewConfig',
       *   range => console.log('Selected', range)
       * );
       *
       *  const mmz = event => console.log('Moved', event);
       *  hgv.on('mouseMoveZoom', mmz);
       */
      on(event, callback, viewId, callbackId) {
        switch (event) {
          case 'click':
            return apiPubSub.subscribe('click', callback);

          case 'cursorLocation':
            return apiPubSub.subscribe('cursorLocation', callback);

          case 'location':
            // returns a set of scales (xScale, yScale) on every zoom event
            return self.onLocationChange(viewId, callback, callbackId);

          case 'mouseMoveZoom':
            return apiPubSub.subscribe('mouseMoveZoom', callback);

          case 'rangeSelection':
            return apiPubSub.subscribe('rangeSelection', callback);

          case 'viewConfig':
            return self.onViewChange(callback);

          default:
            return undefined;
        }
      }
    }
  };
};

export default createApi;<|MERGE_RESOLUTION|>--- conflicted
+++ resolved
@@ -71,11 +71,7 @@
       },
 
       /**
-<<<<<<< HEAD
-       * Convinience function to enable / disable the global mouse position
-=======
        * Convenience function to enable / disable the global mouse position
->>>>>>> 8cac2b7f
        * @description This function is equivalent to calling
        *   `setBroadcastMousePositionGlobally()` and
        *   `setShowGlobalMousePosition()`.
