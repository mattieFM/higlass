--- conflicted
+++ resolved
@@ -201,22 +201,12 @@
       animateTime = 0,
       chromInfo = null,
     ) {
-<<<<<<< HEAD
       // if no ChromosomeInfo is passed in, try to load it from the
       // location specified in the viewconf
       if (!chromInfo) {
         ChromosomeInfo(self.state.views[viewUid.chromInfoPath],
-          (chromInfo) => {
+          (internalChromInfo) => {
             self.api().goTo(
-=======
-
-      // Set chromInfo if not available
-      if (!self.chromInfo) {
-        self.setChromInfo(
-          self.state.views[viewUid].chromInfoPath,
-          () => {
-            self.api.goTo(
->>>>>>> 1c6374d2
               viewUid,
               chrom1,
               start1,
@@ -225,7 +215,7 @@
               start2,
               end2,
               animateTime,
-              chromInfo,
+              internalChromInfo,
             );
           },
         );
