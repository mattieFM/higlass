import ReactDOM from 'react-dom';

import {
  setDarkTheme, setTileProxyAuthHeader
} from './services';

import {
  MOUSE_TOOL_MOVE,
  MOUSE_TOOL_SELECT,
} from './configs';

import pubSub, { create } from './services/pub-sub';

let stack = {};
let pubSubs = [];

const apiPubSub = create(stack);

export const destroy = () => {
  pubSubs.forEach(subscription => pubSub.unsubscribe(subscription));
  pubSubs = [];
  stack = {};
};

const api = function api(context) {
  const self = context;

  // Public API
  return {
    setAuthHeader(newHeader) {
      setTileProxyAuthHeader(newHeader);

      // we need to re-request all the tiles
      this.reload();
    },

    /**
     * Reload all of the tiles
     */
    reload() {
      console.warn('Not implemented yet!');
    },

    destroy() {
      ReactDOM.unmountComponentAtNode(self.topDiv.parentNode);
    },

    setRangeSelectionToInt() {
      self.setState({ rangeSelectionToInt: true });
    },

    setRangeSelectionToFloat() {
      self.setState({ rangeSelectionToInt: false });
    },

    setRangeSelection1dSize(minSize = 0, maxSize = Infinity) {
      self.setState({
        rangeSelection1dSize: [minSize, maxSize]
      });
    },

    setViewConfig(newViewConfig) {
      /**
       * Set a new view config to define the layout and data
       * of this component
       *
       * Parameters
       * ----------
       *  newViewConfig: {}
       *    A JSON object that defines the state of the HiGlassComponent
       *
       * Returns
       * -------
       *  dataLoaded: Promise
       *    A promise that resolves when all of the data for this viewconfig
       *    is loaded
       */
      const viewsByUid = self.processViewConfig(newViewConfig);
      const p = new Promise((resolve) => {
        this.requestsInFlight = 0;

        pubSubs.push(pubSub.subscribe('requestSent', () => {
          this.requestsInFlight += 1;
        }));

        pubSubs.push(pubSub.subscribe('requestReceived', () => {
          this.requestsInFlight -= 1;

          if (this.requestsInFlight === 0) {
            resolve();
          }
        }));

        self.setState({
          viewConfig: newViewConfig,
          views: viewsByUid,
        }, () => {

        });
      });

      return p;
    },

<<<<<<< HEAD
    getMinMaxValue(
      viewId,
      trackId,
      ignoreOffScreenValues = false,
      ignoreFixedScale = false
    ) {
      return self.getMinMaxValue(
        viewId,
        trackId,
        ignoreOffScreenValues,
        ignoreFixedScale
      );
=======
    getMinMaxValue(viewId, trackId, ignoreFixedScale = false) {
      return self.getMinMaxValue(viewId, trackId, ignoreFixedScale);
>>>>>>> 934a0d9b
    },

    /**
     * Retrieve a sharable link for the current view config
     *
     * @param {string}  url  Custom URL that should point to a higlass server's
     *   view config endpoint, i.e.,
     *   `http://my-higlass-server.com/api/v1/viewconfs/`.
     * @return  {Object}  Promise resolving to the link ID and URL.
     */
    shareViewConfigAsLink(url) {
      return self.handleExportViewsAsLink(url, true);
    },

    /**
     * Show overlays where this track can be positioned
     *
     * @param {obj} track: { server, tilesetUid, datatype }
     */
    showAvailableTrackPositions(track) {
      self.setState({
        draggingHappening: track,
      });
    },

    /**
     * Hide the overlay showing wher this track can be positioned
     */
    hideAvailableTrackPositions(track) {
      self.setState({
        draggingHappening: null,
      });
    },

    setTrackValueScaleLimits(viewId, trackId, minValue, maxValue) {
      self.setTrackValueScaleLimits(viewId, trackId, minValue, maxValue);
    },

    /**
     * Choose a theme.
     */
    setDarkTheme(darkTheme) {
      setDarkTheme(!!darkTheme);
    },

    zoomToDataExtent(viewUid) {
      /**
       * Zoom so that the entire dataset is visible
       *
       * Parameters
       * ----------
       *  viewUid: string
       *    The view uid to zoom to extent to
       *
       * Returns
       * -------
       *  nothing
       */
      self.handleZoomToData(viewUid);
    },

    /**
     * Reset the viewport to the initial x and y domain
     * @param  {number} viewId - ID of the view for which the viewport should be
     *  reset.
     */
    resetViewport(viewId) {
      self.resetViewport(viewId);
    },

    getDataURI() {
      /**
       * Export the current canvas as a PNG string so that
       * it can be saved
       *
       * Return
       * ------
       *  pngString: string
       *    A data URI
       */
      return self.createDataURI();
    },

    /**
     * Activate a specific mouse tool.
     *
     * @description
     * Mouse tools enable different behaviors which would otherwise clash. For
     *
     * @param {string}  tool  Mouse tool name to be selected.
     */
    activateTool(tool) {
      switch (tool) {
        case 'select':
          self.setMouseTool(MOUSE_TOOL_SELECT);
          break;

        default:
          self.setMouseTool(MOUSE_TOOL_MOVE);
          break;
      }
    },

    /*
     * Get the current view as a Data URI
     *
     * @return {string} A data URI describing the current state of the canvas
     */
    exportAsPng() {
      return self.createDataURI();
    },

    /*
     * Get the current view as an SVG. Relies on all the tracks implementing
     * their respective exportAsSVG methods.
     *
     * @return {string} An SVG string of the current view.
     */
    exportAsSvg() {
      return self.createSVGString();
    },

    /*
     * Export the current view as a Viewconf.
     *
     * @return {string} A stringified version of the current viewconf
    */
    exportAsViewConfString() {
      return self.getViewsAsString();
    },

    /*
     * Get the current range selection
     *
     * @return {???} What is the return type here??
     */
    getRangeSelection() {
      return self.rangeSelection;
    },

    getLocation(viewId) {
      if (typeof viewId === 'undefined') {
        return 'Please provide the view UUID sweetheart 😙';
      }
      return {
        xDomain: self.xScales[viewId].domain(),
        yDomain: self.yScales[viewId].domain()
      };
    },

    zoomTo(
      viewUid,
      start1Abs,
      end1Abs,
      start2Abs,
      end2Abs,
      animateTime = 0,
    ) {
      self.zoomTo(viewUid, start1Abs, end1Abs, start2Abs, end2Abs, animateTime);
    },

    off(event, listenerId, viewId) {
      const callback = typeof listenerId === 'object'
        ? listenerId.callback
        : listenerId;

      switch (event) {
        case 'location':
          self.offLocationChange(viewId, listenerId);
          break;

        case 'mouseMoveZoom':
          apiPubSub.unsubscribe('mouseMoveZoom', callback);
          break;

        case 'rangeSelection':
          apiPubSub.unsubscribe('rangeSelection', callback);
          break;

        case 'viewConfig':
          self.offViewChange(listenerId);
          break;

        default:
          // nothing
          break;
      }
    },

    on(event, callback, viewId, callbackId) {
      switch (event) {
        case 'location':
          // returns a set of scales (xScale, yScale) on every zoom event
          return self.onLocationChange(viewId, callback, callbackId);

        case 'mouseMoveZoom':
          return apiPubSub.subscribe('mouseMoveZoom', callback);

        case 'rangeSelection':
          return apiPubSub.subscribe('rangeSelection', callback);

        case 'viewConfig':
          return self.onViewChange(callback);

        default:
          return undefined;
      }
    },
  };
};

export default api;
export const publish = apiPubSub.publish;<|MERGE_RESOLUTION|>--- conflicted
+++ resolved
@@ -102,7 +102,6 @@
       return p;
     },
 
-<<<<<<< HEAD
     getMinMaxValue(
       viewId,
       trackId,
@@ -115,10 +114,6 @@
         ignoreOffScreenValues,
         ignoreFixedScale
       );
-=======
-    getMinMaxValue(viewId, trackId, ignoreFixedScale = false) {
-      return self.getMinMaxValue(viewId, trackId, ignoreFixedScale);
->>>>>>> 934a0d9b
     },
 
     /**
