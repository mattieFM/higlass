--- conflicted
+++ resolved
@@ -84,7 +84,6 @@
       self.handleZoomToData(viewUid);
     },
 
-<<<<<<< HEAD
     getDataURI() {
       /**
        * Export the current canvas as a PNG string so that
@@ -98,7 +97,6 @@
       return self.createDataURI();
     },
     
-=======
     /**
      * Activate a specific mouse tool.
      *
@@ -107,7 +105,6 @@
      *
      * @param {string}  tool  Mouse tool name to be selected.
      */
->>>>>>> 976c4984
     activateTool(tool) {
       switch (tool) {
         case 'select':
