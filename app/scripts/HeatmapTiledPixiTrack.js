import { brushY } from 'd3-brush';
import { range } from 'd3-array';
import { scaleLinear, scaleLog } from 'd3-scale';
import { select, event } from 'd3-selection';
import * as PIXI from 'pixi.js';

import { TiledPixiTrack, getValueScale } from './TiledPixiTrack';
import { AxisPixi } from './AxisPixi';

// Services
import { chromInfo as chromInfoService, pubSub, tileProxy } from './services';

import {
  absToChr,
  colorDomainToRgbaArray,
  colorToHex,
  mod,
  objVals,
  rangeQuery2d,
  showMousePosition,
  valueToColor
} from './utils';

import { HEATED_OBJECT_MAP } from './configs';

const COLORBAR_MAX_HEIGHT = 200;
const COLORBAR_WIDTH = 10;
const COLORBAR_LABELS_WIDTH = 40;
const COLORBAR_MARGIN = 10;
const BRUSH_WIDTH = COLORBAR_MARGIN;
const BRUSH_HEIGHT = 4;
const BRUSH_COLORBAR_GAP = 1;
const BRUSH_MARGIN = 4;
const SCALE_LIMIT_PRECISION = 5;
const BINS_PER_TILE = 256;


export class HeatmapTiledPixiTrack extends TiledPixiTrack {
  constructor(
    scene,
    dataConfig,
    handleTilesetInfoReceived,
    options,
    animate,
    svgElement,
    onValueScaleChanged,
    onTrackOptionsChanged,
    onMouseMoveZoom
  ) {
    /**
     * @param scene: A PIXI.js scene to draw everything to.
     */
    super(
      scene,
      dataConfig,
      handleTilesetInfoReceived,
      options,
      animate,
      onValueScaleChanged,
    );

    this.is2d = true;

    this.onTrackOptionsChanged = onTrackOptionsChanged;

    // Graphics for drawing the colorbar
    this.pColorbarArea = new PIXI.Graphics();
    this.pMasked.addChild(this.pColorbarArea);

    this.pColorbar = new PIXI.Graphics();
    this.pColorbarArea.addChild(this.pColorbar);

    this.axis = new AxisPixi(this);
    this.pColorbarArea.addChild(this.axis.pAxis);

    // [[255,255,255,0], [237,218,10,4] ...
    // a 256 element array mapping the values 0-255 to rgba values
    // not a d3 color scale for speed
    // this.colorScale = heatedObjectMap;
    console.log('HEATED_OBJECT_MAP:', HEATED_OBJECT_MAP);
    this.colorScale = HEATED_OBJECT_MAP;

    if (options && options.colorRange) {
      this.colorScale = colorDomainToRgbaArray(options.colorRange);
    }

    this.gBase = select(svgElement).append('g');
    this.gMain = this.gBase.append('g');
    this.gColorscaleBrush = this.gMain.append('g');

    this.brushing = false;
    this.prevOptions = '';

    chromInfoService
      .get(`${dataConfig.server}/chrom-sizes/?id=${dataConfig.tilesetUid}`)
      .then((chromInfo) => { this.chromInfo = chromInfo; });

    this.onMouseMoveZoom = onMouseMoveZoom;
    this.setDataLensSize(11);
    this.dataLens = new Float32Array(this.dataLensSize ** 2);

    if (this.onMouseMoveZoom) {
      this.pubSubs.push(
        pubSub.subscribe('app.mouseMove', this.mouseMoveHandler.bind(this))
      );
    }

    if (this.options.showMousePosition) showMousePosition(this, this.is2d);
  }

  /**
   * Mouse move handler
   *
   * @param  {Object}  e  Event object.
   */
  mouseMoveHandler(e) {
    if (!this.isWithin(e.x, e.y)) return;

    this.mouseX = e.x;
    this.mouseY = e.y;

    this.mouseMoveZoomHandler();
  }

  /**
   * Mouse move and zoom handler. Is triggered on both events.
   *
   * @param  {Number}  x  Relative X coordinate.
   * @param  {Number}  y  Relative Y coordinate
   * @param  {Number}  z  Zoom level
   */
  mouseMoveZoomHandler(
    x = this.mouseX, y = this.mouseY, z = this.zoomLevel
  ) {
    if (
      typeof x === 'undefined'
      || typeof y === 'undefined'
      || !this.areAllVisibleTilesLoaded()
    ) return;

    const relX = x - this.position[0];
    const relY = y - this.position[1];
    const data = this.getData(relX, relY, z);
    const dim = this.dataLensSize;

    let toRgb;
    try {
      toRgb = valueToColor(
        this.limitedValueScale,
        this.colorScale,
        this.valueScale.domain()[0]
      );
    } catch (err) { /* Nothing */ }

    if (!data.length || !toRgb) return;

    let center = [
      Math.round(this._xScale.invert(relX)),
      Math.round(this._yScale.invert(relY))
    ];
    let xRange = [
      Math.round(this._xScale.invert(relX - this.dataLensLPad)),
      Math.round(this._xScale.invert(relX + this.dataLensRPad))
    ];
    let yRange = [
      Math.round(this._yScale.invert(relY - this.dataLensLPad)),
      Math.round(this._yScale.invert(relY + this.dataLensRPad))
    ];

    if (this.chromInfo) {
      center = center.map(pos => absToChr(pos, this.chromInfo).slice(0, 2));
      xRange = xRange.map(pos => absToChr(pos, this.chromInfo).slice(0, 2));
      yRange = yRange.map(pos => absToChr(pos, this.chromInfo).slice(0, 2));
    }

    this.onMouseMoveZoom({
      data, dim, toRgb, center, xRange, yRange, rel: !!this.chromInfo
    });
  }

  /**
   * Get absolute (i.e., display) tile dimension and position.
   *
   * @param {Number}  zoomLevel  Current zoom level.
   * @param {Array}  tilePos  Tile position.
   * @return {Object}  Object holding the absolute x, y, width, and height.
   */
  getAbsTileDim(zoomLevel, tilePos, mirrored) {
    const {
      tileX, tileY, tileWidth, tileHeight
    } = this.getTilePosAndDimensions(zoomLevel, tilePos);

    const dim = {};

    dim.width = this._refXScale(tileX + tileWidth) - this._refXScale(tileX);
    dim.height = this._refYScale(tileY + tileHeight) - this._refYScale(tileY);

    if (mirrored) {
      // this is a mirrored tile that represents the other half of a
      // triangular matrix
      dim.x = this._refXScale(tileY);
      dim.y = this._refYScale(tileX);
    } else {
      dim.x = this._refXScale(tileX);
      dim.y = this._refYScale(tileY);
    }

    return dim;
  }

  /**
   * Set the position of this track. Normally this is handled by its ancestors,
   * but because we're also drawing on the SVG track, we need the function to
   * adjust the location of this.gSVG
   *
   * Arguments
   * ---------
   *      newPosition: [x,y]
   *          The new position of this track
   */
  setPosition(newPosition) {
    super.setPosition(newPosition);
  }

  rerender(options, force) {
    // if force is set, then we force a rerender even if the options
    // haven't changed rerender will force a brush.move

    const strOptions = JSON.stringify(options);

    if (!force && strOptions === this.prevOptions) { return; }

    this.prevOptions = strOptions;

    super.rerender(options, force);

    // the normalization method may have changed
    this.calculateVisibleTiles();

    if (options && options.colorRange) {
      this.colorScale = colorDomainToRgbaArray(options.colorRange);
    }

    this.visibleAndFetchedTiles().forEach(tile => this.renderTile(tile));

    // hopefully draw isn't rerendering all the tiles
    this.drawColorbar();
  }

  tileDataToCanvas(pixData) {
    const canvas = document.createElement('canvas');

    canvas.width = 256;
    canvas.height = 256;

    const ctx = canvas.getContext('2d');

    ctx.fillStyle = 'transparent';
    ctx.fillRect(0, 0, canvas.width, canvas.height);

    const pix = new ImageData(pixData, canvas.width, canvas.height);

    ctx.putImageData(pix, 0, 0);

    return canvas;
  }

  exportData() {}

  /**
   * Position sprite (the rendered tile)
   *
   * @param  {Object}  sprite  PIXI sprite object.
   * @param  {Number}  zoomLevel  Current zoom level.
   * @param  {Array}  tilePos  X,Y position of tile.
   * @param  {Boolean}  mirrored  If `true` tile is mirrored.
   */
  setSpriteProperties(sprite, zoomLevel, tilePos, mirrored) {
    const dim = this.getAbsTileDim(zoomLevel, tilePos, mirrored);

    sprite.width = dim.width;
    sprite.height = dim.height;
    sprite.x = dim.x;
    sprite.y = dim.y;

    if (mirrored) {
      // sprite.pivot = [this._refXScale()[1] / 2, this._refYScale()[1] / 2];

      // I think PIXIv3 used a different method to set the pivot value
      // because the code above no longer works as of v4
      sprite.rotation = -Math.PI / 2;
      sprite.scale.x = Math.abs(sprite.scale.x) * -1;
    }
  }


  refXScale(_) {
    super.refXScale(_);

    this.draw();
  }

  refYScale(_) {
    super.refYScale(_);

    this.draw();
  }

  draw() {
    super.draw();

    this.drawColorbar();
  }

  newBrushOptions(selection) {
    const newOptions = JSON.parse(JSON.stringify(this.options));

    const axisValueScale = this.valueScale.copy().range([this.colorbarHeight, 0]);

    const endDomain = axisValueScale.invert(selection[0]);
    const startDomain = axisValueScale.invert(selection[1]);

    const startPercent = (
      (startDomain - axisValueScale.domain()[0]) /
      (axisValueScale.domain()[1] - axisValueScale.domain()[0])
    );
    const endPercent = (
      (endDomain - axisValueScale.domain()[0]) /
      (axisValueScale.domain()[1] - axisValueScale.domain()[0])
    );

    newOptions.scaleStartPercent = startPercent.toFixed(SCALE_LIMIT_PRECISION);
    newOptions.scaleEndPercent = endPercent.toFixed(SCALE_LIMIT_PRECISION);

    return newOptions;
  }

  brushStart() {
    this.brushing = true;
  }

  brushMoved() {
    if (!event.selection) { return; }

    const newOptions = this.newBrushOptions(event.selection);

    const strOptions = JSON.stringify(newOptions);

    this.gColorscaleBrush.selectAll('.handle--custom').attr(
      'y',
      d => (
        d.type === 'n' ?
          event.selection[0] :
          event.selection[1] - (BRUSH_HEIGHT / 2)
      ));

    if (strOptions === this.prevOptions) return;


    this.prevOptions = strOptions;

    // force a rerender because we've already set prevOptions
    // to the new options
    // this is necessary for when value scales are synced between
    // tracks
    this.rerender(newOptions, true);

    this.onTrackOptionsChanged(newOptions);
    this.onValueScaleChanged();
  }

  brushEnd() {
    // let newOptions = this.newBrushOptions(event.selection);

    // this.rerender(newOptions);
    // this.animate();
    this.brushing = false;
  }

  drawColorbar() {
    this.pColorbar.clear();

    if (
      !this.options.colorbarPosition
      || this.options.colorbarPosition === 'hidden'
    ) {
      this.pColorbarArea.visible = false;

      if (this.scaleBrush) {
        this.gColorscaleBrush.call(this.scaleBrush.move, null);
      }

      // turn off the color scale brush
      this.gColorscaleBrush.on('.brush', null);
      this.gColorscaleBrush.selectAll('rect').remove();

      return;
    }

    this.pColorbarArea.visible = true;

    if (!this.valueScale) { return; }
    if (isNaN(this.valueScale.domain()[0]) ||
        isNaN(this.valueScale.domain()[1])) { return; }


    const colorbarAreaHeight = Math.min(
      this.dimensions[1] / 2, COLORBAR_MAX_HEIGHT
    );
    this.colorbarHeight = colorbarAreaHeight - (2 * COLORBAR_MARGIN);

    //  no point in drawing the colorbar if it's not going to be visible
    if (this.colorbarHeight < 0) return;

    const colorbarAreaWidth = (
      COLORBAR_WIDTH +
      COLORBAR_LABELS_WIDTH +
      COLORBAR_MARGIN +
      BRUSH_COLORBAR_GAP +
      BRUSH_WIDTH +
      BRUSH_MARGIN
    );

    const axisValueScale = this.valueScale.copy()
      .range([this.colorbarHeight, 0]);

    this.scaleBrush = brushY();

    // this is to make the handles of the scale brush stick out away
    // from the colorbar
    if (
      this.options.colorbarPosition === 'topLeft' ||
      this.options.colorbarPosition === 'bottomLeft'
    ) {
      this.scaleBrush.extent(
        [
          [BRUSH_MARGIN, 0],
          [BRUSH_WIDTH, this.colorbarHeight],
        ],
      );
    } else {
      this.scaleBrush.extent(
        [
          [0, 0],
          [BRUSH_WIDTH - BRUSH_MARGIN, this.colorbarHeight],
        ],
      );
    }

    if (this.options.colorbarPosition === 'topLeft') {
      // draw the background for the colorbar
      this.pColorbarArea.x = this.position[0];
      this.pColorbarArea.y = this.position[1];

      this.pColorbar.y = COLORBAR_MARGIN;
      this.axis.pAxis.y = COLORBAR_MARGIN;

      this.axis.pAxis.x = BRUSH_MARGIN + BRUSH_WIDTH + BRUSH_COLORBAR_GAP + COLORBAR_WIDTH;
      this.pColorbar.x = BRUSH_MARGIN + BRUSH_WIDTH + BRUSH_COLORBAR_GAP;

      this.gColorscaleBrush.attr(
        'transform',
        `translate(${this.pColorbarArea.x + BRUSH_MARGIN},${this.pColorbarArea.y + this.pColorbar.y - 1})`,
      );
    }

    if (this.options.colorbarPosition === 'topRight') {
      // draw the background for the colorbar
      this.pColorbarArea.x = this.position[0] + this.dimensions[0] - colorbarAreaWidth;
      this.pColorbarArea.y = this.position[1];

      this.pColorbar.y = COLORBAR_MARGIN;
      this.axis.pAxis.y = COLORBAR_MARGIN;

      // default to 'inside'
      this.axis.pAxis.x = COLORBAR_LABELS_WIDTH + COLORBAR_MARGIN;

      this.pColorbar.x = COLORBAR_LABELS_WIDTH + COLORBAR_MARGIN;

      this.gColorscaleBrush.attr(
        'transform',
        `translate(${this.pColorbarArea.x + this.pColorbar.x + COLORBAR_WIDTH + 2},${this.pColorbarArea.y + this.pColorbar.y - 1})`,
      );
    }

    if (this.options.colorbarPosition === 'bottomRight') {
      this.pColorbarArea.x = this.position[0] + this.dimensions[0] - colorbarAreaWidth;
      this.pColorbarArea.y = this.position[1] + this.dimensions[1] - colorbarAreaHeight;

      this.pColorbar.y = COLORBAR_MARGIN;
      this.axis.pAxis.y = COLORBAR_MARGIN;

      // default to "inside"
      this.axis.pAxis.x = COLORBAR_LABELS_WIDTH + COLORBAR_MARGIN;
      this.pColorbar.x = COLORBAR_LABELS_WIDTH + COLORBAR_MARGIN;

      this.gColorscaleBrush.attr(
        'transform',
        `translate(${this.pColorbarArea.x + this.pColorbar.x + COLORBAR_WIDTH + BRUSH_COLORBAR_GAP},${this.pColorbarArea.y + this.pColorbar.y - 1})`,
      );
    }

    if (this.options.colorbarPosition === 'bottomLeft') {
      this.pColorbarArea.x = this.position[0];
      this.pColorbarArea.y = this.position[1] + this.dimensions[1] - colorbarAreaHeight;

      this.pColorbar.y = COLORBAR_MARGIN;
      this.axis.pAxis.y = COLORBAR_MARGIN;

      // default to "inside"
      this.axis.pAxis.x = BRUSH_MARGIN + BRUSH_WIDTH + BRUSH_COLORBAR_GAP + COLORBAR_WIDTH;
      this.pColorbar.x = BRUSH_MARGIN + BRUSH_WIDTH + BRUSH_COLORBAR_GAP;

      this.gColorscaleBrush.attr(
        'transform',
        `translate(${this.pColorbarArea.x + 2},${this.pColorbarArea.y + this.pColorbar.y - 1})`,
      );
    }

    this.pColorbarArea.clear();
    this.pColorbarArea.beginFill(colorToHex('white'), 0.6);
    this.pColorbarArea.drawRect(0, 0, colorbarAreaWidth, colorbarAreaHeight);

    if (!this.options) { this.options = {}; }
    if (!this.options.scaleStartPercent) { this.options.scaleStartPercent = 0; }
    if (!this.options.scaleEndPercent) { this.options.scaleEndPercent = 1; }

    const domainWidth = axisValueScale.domain()[1] - axisValueScale.domain()[0];

    const startBrush = axisValueScale(
      (this.options.scaleStartPercent * domainWidth) + axisValueScale.domain()[0],
    );
    const endBrush = axisValueScale(
      (this.options.scaleEndPercent * domainWidth) + axisValueScale.domain()[0],
    );

    // endBrush and startBrush are reversed because lower values come first
    // only set if the user isn't brushing at the moment
    if (!this.brushing) {
      this.scaleBrush
        .on('start', this.brushStart.bind(this))
        .on('brush', this.brushMoved.bind(this))
        .on('end', this.brushEnd.bind(this))
        .handleSize(0);

      this.gColorscaleBrush.on('.brush', null);
      this.gColorscaleBrush.call(this.scaleBrush);

      this.northHandle = this.gColorscaleBrush.selectAll('.handle--custom')
        .data([{ type: 'n' }, { type: 's' }])
        .enter()
        .append('rect')
        .classed('handle--custom', true)
        .attr('cursor', 'ns-resize')
        .attr('width', BRUSH_WIDTH)
        .attr('height', BRUSH_HEIGHT)
        .style('fill', '#666')
        .style('stroke', 'white');

      if (this.flipText) { this.northHandle.attr('cursor', 'ew-resize'); }

      this.gColorscaleBrush.call(
        this.scaleBrush.move,
        [endBrush, startBrush],
      );
    }

    const posScale = scaleLinear()
      .domain([0, 255])
      .range([0, this.colorbarHeight]);

    // draw a small rectangle for each color of the colorbar
    for (let i = 0; i < this.colorbarHeight; i++) {
      const value = this.limitedValueScale(axisValueScale.invert(i));

      const rgbIdx = Math.max(0, Math.min(254, Math.floor(value)));
      this.pColorbar.beginFill(
        colorToHex(
          `rgb(${this.colorScale[rgbIdx][0]},${this.colorScale[rgbIdx][1]},${this.colorScale[rgbIdx][2]})`,
        ),
      );

      // each rectangle in the colorbar will be one pixel high
      this.pColorbar.drawRect(0, i, COLORBAR_WIDTH, 1);
    }

    // draw an axis on the right side of the colorbar
    this.pAxis.position.x = COLORBAR_WIDTH;
    this.pAxis.position.y = posScale(0);

    if (
      this.options.colorbarPosition === 'topLeft' ||
      this.options.colorbarPosition === 'bottomLeft'
    ) {
      this.axis.drawAxisRight(axisValueScale, this.colorbarHeight);
    } else if (
      this.options.colorbarPosition === 'topRight' ||
      this.options.colorbarPosition === 'bottomRight'
    ) {
      this.axis.drawAxisLeft(axisValueScale, this.colorbarHeight);
    }
  }

  exportColorBarSVG() {
    const gColorbarArea = document.createElement('g');

    if (
      !this.options.colorbarPosition
      || this.options.colorbarPosition === 'hidden'
    ) {
      // if there's no visible colorbar, we don't need to export anything
      return gColorbarArea;
    }

    // no value scale, no colorbar
    if (!this.valueScale) return gColorbarArea;

    gColorbarArea.setAttribute(
      'transform',
      `translate(${this.pColorbarArea.x}, ${this.pColorbarArea.y})`,
    );

    gColorbarArea.setAttribute(
      'transform',
      `translate(${this.pColorbarArea.x}, ${this.pColorbarArea.y})`,
    );

    const rectColorbarArea = document.createElement('rect');
    gColorbarArea.appendChild(rectColorbarArea);

    const gColorbar = document.createElement('g');
    gColorbarArea.appendChild(gColorbar);

    gColorbar.setAttribute(
      'transform',
      `translate(${this.pColorbar.x}, ${this.pColorbar.y})`,
    );

    const colorbarAreaHeight = Math.min(
      this.dimensions[1], COLORBAR_MAX_HEIGHT,
    );
    this.colorbarHeight = colorbarAreaHeight - (2 * COLORBAR_MARGIN);
    const colorbarAreaWidth = COLORBAR_WIDTH + COLORBAR_LABELS_WIDTH + (2 * COLORBAR_MARGIN);

    rectColorbarArea.setAttribute('x', 0);
    rectColorbarArea.setAttribute('y', 0);
    rectColorbarArea.setAttribute('width', colorbarAreaWidth);
    rectColorbarArea.setAttribute('height', colorbarAreaHeight);
    rectColorbarArea.setAttribute('style', 'fill: white; stroke-width: 0; opacity: 0.7');

    const posScale = scaleLinear()
      .domain([0, 255])
      .range([0, this.colorbarHeight]);
    const colorHeight = (this.colorbarHeight) / 256.0;

    for (let i = 0; i < 256; i++) {
      const rectColor = document.createElement('rect');
      gColorbar.appendChild(rectColor);

      rectColor.setAttribute('x', 0);
      rectColor.setAttribute('y', posScale(i));
      rectColor.setAttribute('width', COLORBAR_WIDTH);
      rectColor.setAttribute('height', colorHeight);
      rectColor.setAttribute('class', 'color-rect');

      rectColor.setAttribute('style', `fill: rgb(${this.colorScale[i][0]}, ${this.colorScale[i][1]}, ${this.colorScale[i][2]})`);
    }

    const gAxisHolder = document.createElement('g');
    gColorbarArea.appendChild(gAxisHolder);
    gAxisHolder.setAttribute('transform',
      `translate(${this.axis.pAxis.position.x},${this.axis.pAxis.position.y})`);

    let gAxis = null;
    const axisValueScale = this.valueScale.copy().range([this.colorbarHeight, 0]);

    if (
      this.options.colorbarPosition === 'topLeft' ||
      this.options.colorbarPosition === 'bottomLeft'
    ) {
      gAxis = this.axis.exportAxisRightSVG(axisValueScale, this.colorbarHeight);
    } else if (
      this.options.colorbarPosition === 'topRight' ||
      this.options.colorbarPosition === 'bottomRight'
    ) {
      gAxis = this.axis.exportAxisLeftSVG(axisValueScale, this.colorbarHeight);
    }

    gAxisHolder.appendChild(gAxis);

    return gColorbarArea;
  }

  /**
   * Set data lens size
   *
   * @param  {Integer}  newDataLensSize  New data lens size. Needs to be an odd
   *   integer.
   */
  setDataLensSize(newDataLensSize) {
    if (newDataLensSize % 2 !== 1) return;

    this.dataLensSize = newDataLensSize;
    this.dataLensLPad = Math.floor(this.dataLensSize / 2);
    this.dataLensRPad = Math.ceil(this.dataLensSize / 2);
  }

  /**
   * Get raw data for a relative 2D position
   *
   * @param  {Integer}  x  Relative X display position (i.e., mouse cursor).
   * @param  {Integer}  y  Relative Y display position (i.e., mouse cursor).
   * @param  {Number}  z  Zoom level.
   * @return  {Array}  Float32Array with the raw data.
   */
  getData(x, y, z = this.zoomLevel) {
    // Init data
    let data = new this.dataLens.constructor(this.dataLensSize ** 2);

    if (!this.tilesetInfo) {
      console.warn('Tileset info not available yet');
      return data;
    }

    const lPad = this.dataLensLPad;
    const rPad = this.dataLensRPad;

    const zoomLevel = Math.min(this.tilesetInfo.max_zoom, z);

    const tileWidth = tileProxy.calculateTileWidth(
      this.tilesetInfo.max_width, zoomLevel
    );

    // BP resolution of a tile's bin (i.e., numbe of base pairs per bin / pixel)
    const tileRes = tileWidth / BINS_PER_TILE;

    // Absolute tile array (i.e., data) position
    const dataX = Math.floor(this._xScale.invert(x) / tileRes);
    const dataY = Math.floor(this._yScale.invert(y) / tileRes);

    // Relative tile array (i.e., data) position within hovering tile
    const dataRelX = dataX % BINS_PER_TILE;
    const dataRelY = dataY % BINS_PER_TILE;

    // Tile position hovering
    const xTile = Math.floor(dataX / BINS_PER_TILE);
    const yTile = Math.floor(dataY / BINS_PER_TILE);

    const xTiles = range(
      Math.floor((dataX - lPad) / BINS_PER_TILE),
      Math.floor((dataX + rPad) / BINS_PER_TILE) + 1
    );

    const yTiles = range(
      Math.floor((dataY - lPad) / BINS_PER_TILE),
      Math.floor((dataY + rPad) / BINS_PER_TILE) + 1
    );

    const tileIds = this.tilesToId(
      xTiles, yTiles, this.zoomLevel, true
    ).map(tile => this.tileToLocalId(tile));

    let tileData = [];

    try {
      tileData = tileIds.map(
        id => ({
          data: this.fetchedTiles[id].tileData,
          mirrored: this.fetchedTiles[id].mirrored
        })
      );
    } catch (e) {
      // Nothing: probably `this.fetchedTiles[id]` is not available yet
    }

    if (
      tileData.length === 1
      || (
        tileData.length === 2 &&
        tileData[0].data.tilePositionId === tileData[1].data.tilePositionId
      )
    ) {
      tileData.forEach((tile) => {
        data = rangeQuery2d(
          tile.data.dense,
          BINS_PER_TILE,
          this.dataLensSize,
          [dataRelX - lPad, dataRelX + rPad],
          [dataRelY - lPad, dataRelY + rPad],
          tile.mirrored,
          0,
          0,
          data,
        );
      });
    } else if (tileData.length <= 6) {
      tileData.forEach((tile) => {
        const midpointXTile = tile.mirrored
          ? xTile === tile.data.tilePos[1]
          : xTile === tile.data.tilePos[0];
        const midpointYTile = tile.mirrored
          ? yTile === tile.data.tilePos[0]
          : yTile === tile.data.tilePos[1];

        const xClosest = Math.round(dataRelX / BINS_PER_TILE);
        const yClosest = Math.round(dataRelY / BINS_PER_TILE);

        let dataRelXMin = Math.max(0, dataRelX - lPad);
        let dataRelXMax = Math.min(BINS_PER_TILE, dataRelX + rPad);
        let dataRelYMin = Math.max(0, dataRelY - lPad);
        let dataRelYMax = Math.min(BINS_PER_TILE, dataRelY + rPad);

        const xOff = midpointXTile
          ? xClosest === 0 ? Math.max(0, this.dataLensSize - dataRelXMax) : 0
          : xClosest === 0 ? 0 : Math.max(0, dataRelXMax - dataRelXMin);
        const yOff = midpointYTile
          ? yClosest === 0 ? Math.max(0, this.dataLensSize - dataRelYMax) : 0
          : yClosest === 0 ? 0 : Math.max(0, dataRelYMax - dataRelYMin);

        if (!midpointXTile) {
          dataRelXMin = xClosest === 0
            ? mod(dataRelX - lPad, BINS_PER_TILE) : 0;
          dataRelXMax = xClosest === 0
            ? BINS_PER_TILE : mod(dataRelX + rPad, BINS_PER_TILE);
        }

        if (!midpointYTile) {
          dataRelYMin = yClosest === 0
            ? mod(dataRelY - lPad, BINS_PER_TILE) : 0;
          dataRelYMax = yClosest === 0
            ? BINS_PER_TILE : mod(dataRelY + rPad, BINS_PER_TILE);
        }

        data = rangeQuery2d(
          tile.data.dense,
          BINS_PER_TILE,
          this.dataLensSize,
          [dataRelXMin, dataRelXMax],
          [dataRelYMin, dataRelYMax],
          tile.mirrored,
          xOff,
          yOff,
          data,
        );
      });
    }

    return data;
  }

  /**
   * Convert the raw tile data to a rendered array of values which can be represented as a sprite.
   *
   * @param tile: The data structure containing all the tile information. Relevant to
   *              this function are tile.tileData = {'dense': [...], ...}
   *              and tile.graphics
   */
  initTile(tile) {
    super.initTile(tile);

    if (this.scale.minValue == null || this.scale.maxValue == null)
      // no data present
      return;

    this.renderTile(tile);
  }

  // /**
  //  * Draw a border around tiles
  //  *
  //  * @param  {Array}  pixData  Pixel data to be adjusted
  //  */
  // addBorder(pixData) {
  //   for (let i = 0; i < 256; i++) {
  //     if (i === 0) {
  //       const prefix = i * 256 * 4;
  //       for (let j = 0; j < 255; j++) {
  //         pixData[prefix + (j * 4)] = 0;
  //         pixData[prefix + (j * 4) + 1] = 0;
  //         pixData[prefix + (j * 4) + 2] = 255;
  //         pixData[prefix + (j * 4) + 3] = 255;
  //       }
  //     }
  //     pixData[(i * 256 * 4)] = 0;
  //     pixData[(i * 256 * 4) + 1] = 0;
  //     pixData[(i * 256 * 4) + 2] = 255;
  //     pixData[(i * 256 * 4) + 3] = 255;
  //   }
  // }

  /**
   * Render / draw a tile.
   *
   * @param {Object}  tile  Tile data to be rendered.
   */
  renderTile(tile) {
    this.valueScale = getValueScale(this.options.heatmapValueScaling,
      this.scale.minValue, this.scale.maxValue, 'log');

    this.valueScale
      .range([254, 0])
      .domain([this.scale.minValue, this.scale.minValue + this.scale.maxValue]);

    this.limitedValueScale = this.valueScale.copy();

    if (
      this.options
      && typeof this.options.scaleStartPercent !== 'undefined'
      && typeof this.options.scaleEndPercent !== 'undefined'
    ) {
      this.limitedValueScale.domain([
        this.valueScale.domain()[0] + (
          (this.valueScale.domain()[1] - this.valueScale.domain()[0]) *
          this.options.scaleStartPercent
        ),
        this.valueScale.domain()[0] + (
          (this.valueScale.domain()[1] - this.valueScale.domain()[0]) *
          this.options.scaleEndPercent
        )
      ]);
    }

    tileProxy.tileDataToPixData(
      tile,
      this.limitedValueScale,
      this.valueScale.domain()[0], // used as a pseudocount to prevent taking the log of 0
      this.colorScale,
      (pixData) => {
        // the tileData has been converted to pixData by the worker script and needs to be loaded
        // as a sprite
        const graphics = tile.graphics;
        // this.addBorder(pixData);

        const canvas = this.tileDataToCanvas(pixData);
        let sprite = null;

        sprite = new PIXI.Sprite(
          PIXI.Texture.fromCanvas(canvas, PIXI.SCALE_MODES.NEAREST)
        );

        tile.sprite = sprite;

        // store the pixData so that we can export it
        tile.canvas = canvas;
        this.setSpriteProperties(
          tile.sprite,
          tile.tileData.zoomLevel,
          tile.tileData.tilePos,
          tile.mirrored
        );

        graphics.removeChildren();
        graphics.addChild(tile.sprite);
      });
  }

  /**
   * Remove this track from the view
   */
  remove() {
    this.gMain.remove();
    this.gMain = null;

    super.remove();
  }

  refScalesChanged(refXScale, refYScale) {
    super.refScalesChanged(refXScale, refYScale);

    objVals(this.fetchedTiles)
      .filter(tile => tile.sprite)
      .forEach(tile => this.setSpriteProperties(
        tile.sprite,
        tile.tileData.zoomLevel,
        tile.tileData.tilePos,
        tile.mirrored
      ));
  }

  /**
   * Bypass this track's exportSVG function
   */
  superSVG() {
    return super.exportSVG();
  }

  exportSVG() {
    let track = null;
    let base = null;

    if (super.exportSVG) {
      [base, track] = super.exportSVG();
    } else {
      base = document.createElement('g');
      track = base;
    }

    const output = document.createElement('g');
    track.appendChild(output);

    output.setAttribute(
      'transform',
      `translate(${this.pMain.position.x},${this.pMain.position.y}) scale(${this.pMain.scale.x},${this.pMain.scale.y})`,
    );

    for (const tile of this.visibleAndFetchedTiles()) {
      const rotation = tile.sprite.rotation * 180 / Math.PI;
      const g = document.createElement('g');
      g.setAttribute(
        'transform',
        `translate(${tile.sprite.x},${tile.sprite.y}) rotate(${rotation}) scale(${tile.sprite.scale.x},${tile.sprite.scale.y})`,
      );

      const image = document.createElement('image');
      image.setAttributeNS('http://www.w3.org/1999/xlink', 'xlink:href', tile.canvas.toDataURL());
      image.setAttribute('width', 256);
      image.setAttribute('height', 256);

      g.appendChild(image);
      output.appendChild(g);
    }

    const gColorbar = this.exportColorBarSVG();
    track.appendChild(gColorbar);

    return [base, base];
  }

  zoomed(newXScale, newYScale, k, tx, ty) {
    super.zoomed(newXScale, newYScale);

    this.pMain.position.x = tx; // translateX;
    this.pMain.position.y = ty; // translateY;

    this.pMain.scale.x = k; // scaleX;
    this.pMain.scale.y = k; // scaleY;

    this.drawColorbar();

    this.mouseMoveZoomHandler();
  }

  /**
   * Helper method for adding a tile ID in place. Used by `tilesToId()`.
   *
   * @param  {Array}  tiles  Array tile ID should be added to.
   * @param  {Integer}  zoomLevel  Zoom level.
   * @param  {Integer}  row  Column ID, i.e., y.
   * @param  {Integer}  column  Column ID, i.e., x.
   * @param  {Objwect}  dataTransform  ??
   * @param  {Boolean}  mirrored  If `true` tile is mirrored.
   */
  addTileId(tiles, zoomLevel, row, column, dataTransform, mirrored = false) {
    const newTile = [zoomLevel, row, column];
    newTile.mirrored = mirrored;
    newTile.dataTransform = dataTransform;
    tiles.push(newTile);
  }

  /**
   * Convert tile positions to tile IDs
   *
   * @param  {Array}  xTiles  X positions of tiles
   * @param  {Array}  yTiles  Y positions of tiles
   * @param  {Array}  zoomLevel  Current zoom level
   * @param  {Array}  mirrorTiles  If `true` tiles are mirrored
   * @return  {Array}  List of tile IDs
   */
  tilesToId(xTiles, yTiles, zoomLevel, mirrorTiles) {
    const rows = xTiles;
    const cols = yTiles;
    const dataTransform = this.options.dataTransform || 'default';

    // if we're mirroring tiles, then we only need tiles along the diagonal
    const tiles = [];

    // calculate the ids of the tiles that should be visible
    for (let i = 0; i < rows.length; i++) {
      for (let j = 0; j < cols.length; j++) {
        if (mirrorTiles) {
          if (rows[i] >= cols[j]) {
            // if we're in the upper triangular part of the matrix, then we need
            // to load a mirrored tile
            this.addTileId(tiles, zoomLevel, cols[j], rows[i], dataTransform, true);
          } else {
            // otherwise, load an original tile
            this.addTileId(tiles, zoomLevel, rows[i], cols[j], dataTransform);
          }

          if (rows[i] === cols[j]) {
            // on the diagonal, load original tiles
            this.addTileId(tiles, zoomLevel, rows[i], cols[j], dataTransform);
          }
        } else {
          this.addTileId(tiles, zoomLevel, rows[i], cols[j], dataTransform);
        }
      }
    }

    return tiles;
  }

  calculateVisibleTiles(mirrorTiles = true) {
    // if we don't know anything about this dataset, no point
    // in trying to get tiles
    if (!this.tilesetInfo) { return; }

    this.zoomLevel = this.calculateZoomLevel();

    // this.zoomLevel = 0;
    if (this.tilesetInfo.resolutions) {
      const sortedResolutions = this.tilesetInfo.resolutions
        .map(x => +x)
        .sort((a, b) => b - a);

      this.xTiles = tileProxy.calculateTilesFromResolution(
        sortedResolutions[this.zoomLevel],
        this._xScale,
        this.tilesetInfo.min_pos[0], this.tilesetInfo.max_pos[0]
      );
      this.yTiles = tileProxy.calculateTilesFromResolution(
        sortedResolutions[this.zoomLevel],
        this._yScale,
        this.tilesetInfo.min_pos[0], this.tilesetInfo.max_pos[0]
      );
    } else {
      this.xTiles = tileProxy.calculateTiles(
        this.zoomLevel,
        this._xScale,
        this.tilesetInfo.min_pos[0],
        this.tilesetInfo.max_pos[0],
        this.tilesetInfo.max_zoom,
        this.tilesetInfo.max_width
      );

      this.yTiles = tileProxy.calculateTiles(
        this.zoomLevel,
        this._yScale,
        this.tilesetInfo.min_pos[1],
        this.tilesetInfo.max_pos[1],
        this.tilesetInfo.max_zoom,
        this.tilesetInfo.max_width
      );
    }

    this.setVisibleTiles(
      this.tilesToId(this.xTiles, this.yTiles, this.zoomLevel, mirrorTiles)
    );
  }

<<<<<<< HEAD
  /**
   * Get the tile's position in its coordinate system.
   *
   * @description
   * Normally the absolute coordinate system are the genome basepair positions
   */
  getTilePosAndDimensions(zoomLevel, tilePos) {
=======
  getTilePosAndDimensions(zoomLevel, tilePos, binsPerTileIn) {
    /**
         * Get the tile's position in its coordinate system.
         */
    let binsPerTile = binsPerTileIn || BINS_PER_TILE;

>>>>>>> dfcf6202
    if (this.tilesetInfo.resolutions) {
      const sortedResolutions = this.tilesetInfo.resolutions
        .map(x => +x)
        .sort((a, b) => b - a);

      const chosenResolution = sortedResolutions[zoomLevel];

<<<<<<< HEAD
      const tileWidth = chosenResolution * BINS_PER_TILE;
      const tileHeight = tileWidth;

      const tileX = chosenResolution * BINS_PER_TILE * tilePos[0];
      const tileY = chosenResolution * BINS_PER_TILE * tilePos[1];
=======
      let tileWidth =  chosenResolution * binsPerTile;
      let tileHeight = tileWidth;

      let tileX = chosenResolution * binsPerTile * tilePos[0];
      let tileY = chosenResolution * binsPerTile * tilePos[1];
>>>>>>> dfcf6202

      return { tileX, tileY, tileWidth, tileHeight };
    }

    const xTilePos = tilePos[0];
    const yTilePos = tilePos[1];

    const minX = 0;
    const minY = 0;

    const tileWidth = this.tilesetInfo.max_width / (2 ** zoomLevel);
    const tileHeight = this.tilesetInfo.max_width / (2 ** zoomLevel);

    const tileX = minX + (xTilePos * tileWidth);
    const tileY = minY + (yTilePos * tileHeight);

    return { tileX, tileY, tileWidth, tileHeight };
  }

  calculateZoomLevel() {
    const minX = this.tilesetInfo.min_pos[0];
    const maxX = this.tilesetInfo.max_pos[0];

    const minY = this.tilesetInfo.min_pos[1];
    const maxY = this.tilesetInfo.max_pos[1];

    if (this.tilesetInfo.resolutions) {
      const zoomIndexX = tileProxy.calculateZoomLevelFromResolutions(
        this.tilesetInfo.resolutions, this._xScale, minX, maxX
      );
      const zoomIndexY = tileProxy.calculateZoomLevelFromResolutions(
        this.tilesetInfo.resolutions, this._yScale, minY, maxY
      );

      return Math.min(zoomIndexX, zoomIndexY);
    }

    const xZoomLevel = tileProxy.calculateZoomLevel(
      this._xScale,
      this.tilesetInfo.min_pos[0],
      this.tilesetInfo.max_pos[0]
    );

    const yZoomLevel = tileProxy.calculateZoomLevel(
      this._xScale,
      this.tilesetInfo.min_pos[1],
      this.tilesetInfo.max_pos[1]
    );

    let zoomLevel = Math.max(xZoomLevel, yZoomLevel);
    zoomLevel = Math.min(zoomLevel, this.maxZoom);

    if (this.options && this.options.maxZoom) {
      if (this.options.maxZoom >= 0) {
        zoomLevel = Math.min(this.options.maxZoom, zoomLevel);
      } else {
        console.error('Invalid maxZoom on track:', this);
      }
    }

    return zoomLevel;
  }

  /**
   * The local tile identifier
   *
   * @param {array}  tile  Tile definition array to be converted to id. Tile
   *   array must contain `[zoomLevel, xPos, yPos]` and two props `mirrored` and
   *   `dataTransform`.
   */
  tileToLocalId(tile) {
    // tile
    if (tile.dataTransform && tile.dataTransform !== 'default') {
      return `${tile.join('.')}.${tile.mirrored}.${tile.dataTransform}`;
    }
    return `${tile.join('.')}.${tile.mirrored}`;
  }

  /**
   * The tile identifier used on the server
   */
  tileToRemoteId(tile) {
    // tile contains [zoomLevel, xPos, yPos]
    if (tile.dataTransform && tile.dataTransform !== 'default') {
      return `${tile.join('.')}.${tile.dataTransform}`;
    }
    return `${tile.join('.')}`;
  }

  localToRemoteId(remoteId) {
    const idParts = remoteId.split('.');
    return idParts.slice(0, idParts.length - 1).join('.');
  }
}

export default HeatmapTiledPixiTrack;<|MERGE_RESOLUTION|>--- conflicted
+++ resolved
@@ -1148,22 +1148,18 @@
     );
   }
 
-<<<<<<< HEAD
   /**
    * Get the tile's position in its coordinate system.
    *
    * @description
    * Normally the absolute coordinate system are the genome basepair positions
    */
-  getTilePosAndDimensions(zoomLevel, tilePos) {
-=======
   getTilePosAndDimensions(zoomLevel, tilePos, binsPerTileIn) {
     /**
          * Get the tile's position in its coordinate system.
          */
     let binsPerTile = binsPerTileIn || BINS_PER_TILE;
 
->>>>>>> dfcf6202
     if (this.tilesetInfo.resolutions) {
       const sortedResolutions = this.tilesetInfo.resolutions
         .map(x => +x)
@@ -1171,19 +1167,11 @@
 
       const chosenResolution = sortedResolutions[zoomLevel];
 
-<<<<<<< HEAD
-      const tileWidth = chosenResolution * BINS_PER_TILE;
-      const tileHeight = tileWidth;
-
-      const tileX = chosenResolution * BINS_PER_TILE * tilePos[0];
-      const tileY = chosenResolution * BINS_PER_TILE * tilePos[1];
-=======
       let tileWidth =  chosenResolution * binsPerTile;
       let tileHeight = tileWidth;
 
       let tileX = chosenResolution * binsPerTile * tilePos[0];
       let tileY = chosenResolution * binsPerTile * tilePos[1];
->>>>>>> dfcf6202
 
       return { tileX, tileY, tileWidth, tileHeight };
     }
