import ndarray from 'ndarray';
import { brushY } from 'd3-brush';
import { format } from 'd3-format';
import { scaleLinear } from 'd3-scale';
import { select, event } from 'd3-selection';
import * as PIXI from 'pixi.js';
import slugid from 'slugid';

import TiledPixiTrack, { getValueScale } from './TiledPixiTrack';
import AxisPixi from './AxisPixi';

// Services
import { tileProxy } from './services';

import {
  absToChr,
  colorDomainToRgbaArray,
  colorToHex,
  download,
  ndarrayAssign,
  ndarrayFlatten,
  objVals,
  showMousePosition,
  valueToColor
} from './utils';

import { HEATED_OBJECT_MAP } from './configs';

const COLORBAR_MAX_HEIGHT = 200;
const COLORBAR_WIDTH = 10;
const COLORBAR_LABELS_WIDTH = 40;
const COLORBAR_MARGIN = 10;
const BRUSH_WIDTH = COLORBAR_MARGIN;
const BRUSH_HEIGHT = 4;
const BRUSH_COLORBAR_GAP = 1;
const BRUSH_MARGIN = 4;
const SCALE_LIMIT_PRECISION = 5;
const BINS_PER_TILE = 256;
const COLORBAR_AREA_WIDTH =
  COLORBAR_WIDTH +
  COLORBAR_LABELS_WIDTH +
  COLORBAR_MARGIN +
  BRUSH_COLORBAR_GAP +
  BRUSH_WIDTH +
  BRUSH_MARGIN;

class HeatmapTiledPixiTrack extends TiledPixiTrack {
  constructor(context, options) {
    // Fritz: this smells very hacky!
    const newContext = {
      ...context
    };
    newContext.onValueScaleChanged = () => {
      context.onValueScaleChanged();
      this.drawColorbar();
    };
    super(newContext, options);
    const {
      pubSub,
      animate,
      svgElement,
      onTrackOptionsChanged,
      onMouseMoveZoom,
      isShowGlobalMousePosition
    } = context;

    this.pubSub = pubSub;
    this.is2d = true;
    this.animate = animate;
    this.uid = slugid.nice();
    this.scaleBrush = brushY();

    this.onTrackOptionsChanged = onTrackOptionsChanged;
    this.isShowGlobalMousePosition = isShowGlobalMousePosition;

    // Graphics for drawing the colorbar
    this.pColorbarArea = new PIXI.Graphics();
    this.pMasked.addChild(this.pColorbarArea);

    this.pColorbar = new PIXI.Graphics();
    this.pColorbarArea.addChild(this.pColorbar);

    this.axis = new AxisPixi(this);
    this.pColorbarArea.addChild(this.axis.pAxis);

    // [[255,255,255,0], [237,218,10,4] ...
    // a 256 element array mapping the values 0-255 to rgba values
    // not a d3 color scale for speed
    this.colorScale = HEATED_OBJECT_MAP;

    if (options && options.colorRange) {
      this.colorScale = colorDomainToRgbaArray(options.colorRange);
    }

    this.gBase = select(svgElement).append('g');
    this.gMain = this.gBase.append('g');
    this.gColorscaleBrush = this.gMain.append('g');

    this.brushing = false;
    this.prevOptions = '';

    /*
    chromInfoService
      .get(`${dataConfig.server}/chrom-sizes/?id=${dataConfig.tilesetUid}`)
      .then((chromInfo) => { this.chromInfo = chromInfo; });
    */

    this.onMouseMoveZoom = onMouseMoveZoom;
    this.setDataLensSize(11);
    this.dataLens = new Float32Array(this.dataLensSize ** 2);

    this.mouseMoveHandlerBound = this.mouseMoveHandler.bind(this);

    if (this.onMouseMoveZoom) {
      this.pubSubs.push(
        this.pubSub.subscribe('app.mouseMove', this.mouseMoveHandlerBound)
      );
    }

    if (
      this.options &&
      this.options.showMousePosition &&
      !this.hideMousePosition
    ) {
      this.hideMousePosition = showMousePosition(
        this,
        this.is2d,
        this.isShowGlobalMousePosition()
      );
    }

    this.prevOptions = JSON.stringify(options);
  }

  /**
   * Mouse move handler
   *
   * @param  {Object}  e  Event object.
   */
  mouseMoveHandler(e) {
    if (!this.isWithin(e.x, e.y)) return;

    this.mouseX = e.x;
    this.mouseY = e.y;

    this.mouseMoveZoomHandler();
  }

  /**
   * Mouse move and zoom handler. Is triggered on both events.
   *
   * @param  {Number}  absX  Absolute X coordinate.
   * @param  {Number}  absY  Absolute Y coordinate
   */
  mouseMoveZoomHandler(absX = this.mouseX, absY = this.mouseY) {
    if (
      typeof absX === 'undefined' ||
      typeof absY === 'undefined' ||
      !this.areAllVisibleTilesLoaded()
    )
      return;

    if (!this.tilesetInfo) {
      return;
    }

    const relX = absX - this.position[0];
    const relY = absY - this.position[1];

    let data;
    let dataLens;
    try {
      dataLens = this.getVisibleRectangleData(
        relX - this.dataLensPadding,
        relY - this.dataLensPadding,
        this.dataLensSize,
        this.dataLensSize
      );
      // The center value
      data = dataLens.get(this.dataLensPadding, this.dataLensPadding);
    } catch (e) {
      return;
    }

    const dim = this.dataLensSize;

    let toRgb;
    try {
      toRgb = valueToColor(
        this.limitedValueScale,
        this.colorScale,
        this.valueScale.domain()[0]
      );
    } catch (err) {
      return;
    }

    if (!toRgb) return;

    const dataX = Math.round(this._xScale.invert(relX));
    const dataY = Math.round(this._yScale.invert(relY));

    let center = [dataX, dataY];
    let xRange = [
      Math.round(this._xScale.invert(relX - this.dataLensPadding)),
      Math.round(this._xScale.invert(relX + this.dataLensPadding))
    ];
    let yRange = [
      Math.round(this._yScale.invert(relY - this.dataLensPadding)),
      Math.round(this._yScale.invert(relY + this.dataLensPadding))
    ];

    if (this.chromInfo) {
      center = center.map(pos => absToChr(pos, this.chromInfo).slice(0, 2));
      xRange = xRange.map(pos => absToChr(pos, this.chromInfo).slice(0, 2));
      yRange = yRange.map(pos => absToChr(pos, this.chromInfo).slice(0, 2));
    }

    this.onMouseMoveZoom({
      trackId: this.id,
      data,
      absX,
      absY,
      relX,
      relY,
      dataX,
      dataY,
      orientation: '2d',
      // Specific to 2D matrices
      dataLens,
      dim,
      toRgb,
      center,
      xRange,
      yRange,
      isGenomicCoords: !!this.chromInfo
    });
  }

  /**
   * Get absolute (i.e., display) tile dimension and position.
   *
   * @param {Number}  zoomLevel  Current zoom level.
   * @param {Array}  tilePos  Tile position.
   * @return {Object}  Object holding the absolute x, y, width, and height.
   */
  getAbsTileDim(zoomLevel, tilePos, mirrored) {
    const {
      tileX,
      tileY,
      tileWidth,
      tileHeight
    } = this.getTilePosAndDimensions(zoomLevel, tilePos);

    const dim = {};

    dim.width = this._refXScale(tileX + tileWidth) - this._refXScale(tileX);
    dim.height = this._refYScale(tileY + tileHeight) - this._refYScale(tileY);

    if (mirrored) {
      // this is a mirrored tile that represents the other half of a
      // triangular matrix
      dim.x = this._refXScale(tileY);
      dim.y = this._refYScale(tileX);
    } else {
      dim.x = this._refXScale(tileX);
      dim.y = this._refYScale(tileY);
    }

    return dim;
  }

  updateValueScale() {
    const [scaleType, valueScale] = getValueScale(
      (this.options && this.options.heatmapValueScaling) || 'log',
      typeof this.options.valueScaleMin === 'undefined'
        ? this.scale.minValue
        : this.valueScaleMin,
      this.medianVisibleValue,
      typeof this.options.valueScaleMax === 'undefined'
        ? this.scale.maxValue
        : this.valueScaleMax,
      'log'
    );

    this.valueScale = valueScale;
    this.limitedValueScale = this.valueScale.copy();

    if (
      this.options &&
      typeof this.options.scaleStartPercent !== 'undefined' &&
      typeof this.options.scaleEndPercent !== 'undefined'
    ) {
      this.limitedValueScale.domain([
        this.valueScale.domain()[0] +
          (this.valueScale.domain()[1] - this.valueScale.domain()[0]) *
            this.options.scaleStartPercent,
        this.valueScale.domain()[0] +
          (this.valueScale.domain()[1] - this.valueScale.domain()[0]) *
            this.options.scaleEndPercent
      ]);
    }

    return [scaleType, valueScale];
  }

  rerender(options, force) {
    super.rerender(options, force);

    // We need to update the value scale prior to updating the colorbar
    this.updateValueScale();

    // if force is set, then we force a rerender even if the options
    // haven't changed rerender will force a brush.move
    const strOptions = JSON.stringify(options);
    this.drawColorbar();

    if (!force && strOptions === this.prevOptions) return;

    this.prevOptions = strOptions;
    this.options = options;

    super.rerender(options, force);

    // the normalization method may have changed
    this.calculateVisibleTiles();

    if (options && options.colorRange) {
      this.colorScale = colorDomainToRgbaArray(options.colorRange);
    }

    this.visibleAndFetchedTiles().forEach(tile => this.renderTile(tile));

    // hopefully draw isn't rerendering all the tiles
    // this.drawColorbar();

    if (this.hideMousePosition) {
      this.hideMousePosition();
      this.hideMousePosition = undefined;
    }

    if (
      this.options &&
      this.options.showMousePosition &&
      !this.hideMousePosition
    ) {
      this.hideMousePosition = showMousePosition(
        this,
        this.is2d,
        this.isShowGlobalMousePosition()
      );
    }
  }

  drawLabel() {
    if (this.options.labelPosition === this.options.colorbarPosition) {
      this.labelXOffset = COLORBAR_AREA_WIDTH;
    } else {
      this.labelXOffset = 0;
    }

    super.drawLabel();
  }

  tileDataToCanvas(pixData) {
    const canvas = document.createElement('canvas');

    canvas.width = this.binsPerTile();
    canvas.height = this.binsPerTile();

    const ctx = canvas.getContext('2d');

    ctx.fillStyle = 'transparent';
    ctx.fillRect(0, 0, canvas.width, canvas.height);

    const pix = new ImageData(pixData, canvas.width, canvas.height);

    ctx.putImageData(pix, 0, 0);

    return canvas;
  }

  exportData() {
    if (this.tilesetInfo) {
      // const currentResolution = tileProxy.calculateResolution(this.tilesetInfo,
      //  this.zoomLevel);

      // const pixelsWidth = (this._xScale.domain()[1]  - this._xScale.domain()[0])
      // / currentResolution;
      // const pixelsHeight = (this._yScale.domain()[1]  - this._yScale.domain()[0])
      // / currentResolution;

      const data = this.getVisibleRectangleData(
        0,
        0,
        this.dimensions[0],
        this.dimensions[1]
      );
      const output = {
        bounds: [this._xScale.domain(), this._yScale.domain()],
        dimensions: data.shape,
        data: ndarrayFlatten(data)
      };

      download('data.json', JSON.stringify(output));
    }
  }

  /**
   * Position sprite (the rendered tile)
   *
   * @param  {Object}  sprite  PIXI sprite object.
   * @param  {Number}  zoomLevel  Current zoom level.
   * @param  {Array}  tilePos  X,Y position of tile.
   * @param  {Boolean}  mirrored  If `true` tile is mirrored.
   */
  setSpriteProperties(sprite, zoomLevel, tilePos, mirrored) {
    const dim = this.getAbsTileDim(zoomLevel, tilePos, mirrored);

    sprite.width = dim.width;
    sprite.height = dim.height;
    sprite.x = dim.x;
    sprite.y = dim.y;

    if (mirrored && tilePos[0] !== tilePos[1]) {
      // sprite.pivot = [this._refXScale()[1] / 2, this._refYScale()[1] / 2];

      // I think PIXIv3 used a different method to set the pivot value
      // because the code above no longer works as of v4
      sprite.rotation = -Math.PI / 2;
      sprite.scale.x = Math.abs(sprite.scale.x) * -1;
    }
  }

  refXScale(_) {
    super.refXScale(_);

    this.draw();
  }

  refYScale(_) {
    super.refYScale(_);

    this.draw();
  }

  draw() {
    super.draw();

    // this.drawColorbar();
  }

  newBrushOptions(selection) {
    const newOptions = JSON.parse(JSON.stringify(this.options));

    const axisValueScale = this.valueScale
      .copy()
      .range([this.colorbarHeight, 0]);

    const endDomain = axisValueScale.invert(selection[0]);
    const startDomain = axisValueScale.invert(selection[1]);

    // Fritz: I am disabling ESLint here twice because moving the slash onto the
    // next line breaks my editors style template somehow.
    const startPercent =
      (startDomain - axisValueScale.domain()[0]) / // eslint-disable-line operator-linebreak
      (axisValueScale.domain()[1] - axisValueScale.domain()[0]);
    const endPercent =
      (endDomain - axisValueScale.domain()[0]) / // eslint-disable-line operator-linebreak
      (axisValueScale.domain()[1] - axisValueScale.domain()[0]);

    newOptions.scaleStartPercent = startPercent.toFixed(SCALE_LIMIT_PRECISION);
    newOptions.scaleEndPercent = endPercent.toFixed(SCALE_LIMIT_PRECISION);

    return newOptions;
  }

  brushStart() {
    this.brushing = true;
  }

  brushMoved() {
    if (!event.selection) {
      return;
    }

    const newOptions = this.newBrushOptions(event.selection);

    const strOptions = JSON.stringify(newOptions);

    this.gColorscaleBrush
      .selectAll('.handle--custom')
      .attr('y', d =>
        d.type === 'n'
          ? event.selection[0]
          : event.selection[1] - BRUSH_HEIGHT / 2
      );

    if (strOptions === this.prevOptions) return;

    this.prevOptions = strOptions;

    // force a rerender because we've already set prevOptions
    // to the new options
    // this is necessary for when value scales are synced between
    // tracks
    this.rerender(newOptions, true);

    this.onTrackOptionsChanged(newOptions);
    this.onValueScaleChanged();
  }

  brushEnd() {
    // let newOptions = this.newBrushOptions(event.selection);

    // this.rerender(newOptions);
    // this.animate();
    this.brushing = false;
  }

  setPosition(newPosition) {
    super.setPosition(newPosition);

    this.drawColorbar();
  }

  setDimensions(newDimensions) {
    super.setDimensions(newDimensions);

    this.drawColorbar();
  }

  removeColorbar() {
    this.pColorbarArea.visible = false;

    if (this.scaleBrush.on('.brush')) {
      this.gColorscaleBrush.call(this.scaleBrush.move, null);
    }

    // turn off the color scale brush
    this.gColorscaleBrush.on('.brush', null);
    this.gColorscaleBrush.selectAll('rect').remove();
  }

  drawColorbar() {
    this.pColorbar.clear();
    // console.trace('draw colorbar');

    if (
      !this.options ||
      !this.options.colorbarPosition ||
      this.options.colorbarPosition === 'hidden'
    ) {
      this.removeColorbar();

      return;
    }

    this.pColorbarArea.visible = true;

    if (!this.valueScale) {
<<<<<<< HEAD
      return;
    }
    // TODO:
    // Behavior of prefered alternative is significantly different;
    // Not sure which we really want.
    // isNaN(undefined) === true
    // Number.isNaN(undefined) === false
    if (
      isNaN(this.valueScale.domain()[0]) || // eslint-disable-line no-restricted-globals
      isNaN(this.valueScale.domain()[1])
    ) {
      // eslint-disable-line no-restricted-globals
      return;
    }

=======
      return;
    }

    if (
      Number.isNaN(+this.valueScale.domain()[0]) ||
      Number.isNaN(+this.valueScale.domain()[1])
    ) {
      return;
    }

>>>>>>> b13d154c
    const colorbarAreaHeight = Math.min(
      this.dimensions[1] / 2,
      COLORBAR_MAX_HEIGHT
    );
    this.colorbarHeight = colorbarAreaHeight - 2 * COLORBAR_MARGIN;

    //  no point in drawing the colorbar if it's not going to be visible
    if (this.colorbarHeight < 0) {
      // turn off the color scale brush
      this.removeColorbar();
      return;
    }

    const axisValueScale = this.valueScale
      .copy()
      .range([this.colorbarHeight, 0]);

    // this.scaleBrush = brushY();

    // this is to make the handles of the scale brush stick out away
    // from the colorbar
    if (
      this.options.colorbarPosition === 'topLeft' ||
      this.options.colorbarPosition === 'bottomLeft'
    ) {
      this.scaleBrush.extent([
        [BRUSH_MARGIN, 0],
        [BRUSH_WIDTH, this.colorbarHeight]
      ]);
    } else {
      this.scaleBrush.extent([
        [0, 0],
        [BRUSH_WIDTH - BRUSH_MARGIN, this.colorbarHeight]
      ]);
    }

    if (this.options.colorbarPosition === 'topLeft') {
      // draw the background for the colorbar
      [this.pColorbarArea.x, this.pColorbarArea.y] = this.position;

      this.pColorbar.y = COLORBAR_MARGIN;
      this.axis.pAxis.y = COLORBAR_MARGIN;

      this.axis.pAxis.x =
        BRUSH_MARGIN + BRUSH_WIDTH + BRUSH_COLORBAR_GAP + COLORBAR_WIDTH;
      this.pColorbar.x = BRUSH_MARGIN + BRUSH_WIDTH + BRUSH_COLORBAR_GAP;

      this.gColorscaleBrush.attr(
        'transform',
        `translate(${this.pColorbarArea.x + BRUSH_MARGIN},${this.pColorbarArea
          .y +
          this.pColorbar.y -
          1})`
      );
    }

    if (this.options.colorbarPosition === 'topRight') {
      // draw the background for the colorbar
      this.pColorbarArea.x =
        this.position[0] + this.dimensions[0] - COLORBAR_AREA_WIDTH;
      this.pColorbarArea.y = this.position[1];

      this.pColorbar.y = COLORBAR_MARGIN;
      this.axis.pAxis.y = COLORBAR_MARGIN;

      // default to 'inside'
      this.axis.pAxis.x = COLORBAR_LABELS_WIDTH + COLORBAR_MARGIN;

      this.pColorbar.x = COLORBAR_LABELS_WIDTH + COLORBAR_MARGIN;

      this.gColorscaleBrush.attr(
        'transform',
        `translate(${this.pColorbarArea.x +
          this.pColorbar.x +
          COLORBAR_WIDTH +
          2},${this.pColorbarArea.y + this.pColorbar.y - 1})`
      );
    }

    if (this.options.colorbarPosition === 'bottomRight') {
      this.pColorbarArea.x =
        this.position[0] + this.dimensions[0] - COLORBAR_AREA_WIDTH;
      this.pColorbarArea.y =
        this.position[1] + this.dimensions[1] - colorbarAreaHeight;

      this.pColorbar.y = COLORBAR_MARGIN;
      this.axis.pAxis.y = COLORBAR_MARGIN;

      // default to "inside"
      this.axis.pAxis.x = COLORBAR_LABELS_WIDTH + COLORBAR_MARGIN;
      this.pColorbar.x = COLORBAR_LABELS_WIDTH + COLORBAR_MARGIN;

      this.gColorscaleBrush.attr(
        'transform',
        `translate(${this.pColorbarArea.x +
          this.pColorbar.x +
          COLORBAR_WIDTH +
          BRUSH_COLORBAR_GAP},${this.pColorbarArea.y + this.pColorbar.y - 1})`
      );
    }

    if (this.options.colorbarPosition === 'bottomLeft') {
      this.pColorbarArea.x = this.position[0];
      this.pColorbarArea.y =
        this.position[1] + this.dimensions[1] - colorbarAreaHeight;

      this.pColorbar.y = COLORBAR_MARGIN;
      this.axis.pAxis.y = COLORBAR_MARGIN;

      // default to "inside"
      this.axis.pAxis.x =
        BRUSH_MARGIN + BRUSH_WIDTH + BRUSH_COLORBAR_GAP + COLORBAR_WIDTH;
      this.pColorbar.x = BRUSH_MARGIN + BRUSH_WIDTH + BRUSH_COLORBAR_GAP;

      this.gColorscaleBrush.attr(
        'transform',
        `translate(${this.pColorbarArea.x + 2},${this.pColorbarArea.y +
          this.pColorbar.y -
          1})`
      );
    }

    this.pColorbarArea.clear();
    this.pColorbarArea.beginFill(
      colorToHex(this.options.colorbarBackgroundColor || 'white'),
      +this.options.colorbarBackgroundOpacity >= 0
        ? +this.options.colorbarBackgroundOpacity
        : 0.6
    );
    this.pColorbarArea.drawRect(0, 0, COLORBAR_AREA_WIDTH, colorbarAreaHeight);

    if (!this.options) {
      this.options = {
        scaleStartPercent: 0,
        scaleEndPercent: 1
      };
    } else {
      if (!this.options.scaleStartPercent) {
        this.options.scaleStartPercent = 0;
      }
      if (!this.options.scaleEndPercent) {
        this.options.scaleEndPercent = 1;
      }
    }

    const domainWidth = axisValueScale.domain()[1] - axisValueScale.domain()[0];

    const startBrush = axisValueScale(
      this.options.scaleStartPercent * domainWidth + axisValueScale.domain()[0]
    );
    const endBrush = axisValueScale(
      this.options.scaleEndPercent * domainWidth + axisValueScale.domain()[0]
    );

    // endBrush and startBrush are reversed because lower values come first
    // only set if the user isn't brushing at the moment
    if (!this.brushing) {
      this.scaleBrush
        .on('start', this.brushStart.bind(this))
        .on('brush', this.brushMoved.bind(this))
        .on('end', this.brushEnd.bind(this))
        .handleSize(0);

      this.gColorscaleBrush.on('.brush', null);
      this.gColorscaleBrush.call(this.scaleBrush);

      this.northHandle = this.gColorscaleBrush
        .selectAll('.handle--custom')
<<<<<<< HEAD
        .data([
          {
            type: 'n'
          },
          {
            type: 's'
          }
        ])
=======
        .data([{ type: 'n' }, { type: 's' }])
>>>>>>> b13d154c
        .enter()
        .append('rect')
        .classed('handle--custom', true)
        .attr('cursor', 'ns-resize')
        .attr('width', BRUSH_WIDTH)
        .attr('height', BRUSH_HEIGHT)
        .style('fill', '#666')
        .style('stroke', 'white');

      if (this.flipText) {
        this.northHandle.attr('cursor', 'ew-resize');
      }

      this.gColorscaleBrush.call(this.scaleBrush.move, [endBrush, startBrush]);
    }

    const posScale = scaleLinear()
      .domain([0, 255])
      .range([0, this.colorbarHeight]);

    // draw a small rectangle for each color of the colorbar
    for (let i = 0; i < this.colorbarHeight; i++) {
      const value = this.limitedValueScale(axisValueScale.invert(i));

      const rgbIdx = Math.max(0, Math.min(254, Math.floor(value)));

      this.pColorbar.beginFill(
        colorToHex(
<<<<<<< HEAD
          `rgb(${this.colorScale[rgbIdx][0]},${this.colorScale[rgbIdx][1]},${
            this.colorScale[rgbIdx][2]
          })`
=======
          `rgb(${this.colorScale[rgbIdx][0]},${this.colorScale[rgbIdx][1]},${this.colorScale[rgbIdx][2]})`
>>>>>>> b13d154c
        )
      );

      // each rectangle in the colorbar will be one pixel high
      this.pColorbar.drawRect(0, i, COLORBAR_WIDTH, 1);
    }

    // draw an axis on the right side of the colorbar
    this.pAxis.position.x = COLORBAR_WIDTH;
    this.pAxis.position.y = posScale(0);

    if (
      this.options.colorbarPosition === 'topLeft' ||
      this.options.colorbarPosition === 'bottomLeft'
    ) {
      this.axis.drawAxisRight(axisValueScale, this.colorbarHeight);
    } else if (
      this.options.colorbarPosition === 'topRight' ||
      this.options.colorbarPosition === 'bottomRight'
    ) {
      this.axis.drawAxisLeft(axisValueScale, this.colorbarHeight);
    }
  }

  exportColorBarSVG() {
    const gColorbarArea = document.createElement('g');
    gColorbarArea.setAttribute('class', 'color-bar');

    if (
      !this.options.colorbarPosition ||
      this.options.colorbarPosition === 'hidden'
    ) {
      // if there's no visible colorbar, we don't need to export anything
      return gColorbarArea;
    }

    // no value scale, no colorbar
    if (!this.valueScale) return gColorbarArea;

    gColorbarArea.setAttribute(
      'transform',
      `translate(${this.pColorbarArea.x}, ${this.pColorbarArea.y})`
    );

    const rectColorbarArea = document.createElement('rect');
    gColorbarArea.appendChild(rectColorbarArea);

    const gColorbar = document.createElement('g');
    gColorbarArea.appendChild(gColorbar);

    gColorbar.setAttribute(
      'transform',
      `translate(${this.pColorbar.x}, ${this.pColorbar.y})`
    );

    const colorbarAreaHeight = Math.min(
      this.dimensions[1] / 2,
      COLORBAR_MAX_HEIGHT
    );
    this.colorbarHeight = colorbarAreaHeight - 2 * COLORBAR_MARGIN;

    rectColorbarArea.setAttribute('x', 0);
    rectColorbarArea.setAttribute('y', 0);
    rectColorbarArea.setAttribute('width', COLORBAR_AREA_WIDTH);
    rectColorbarArea.setAttribute('height', colorbarAreaHeight);
    rectColorbarArea.setAttribute(
      'style',
      'fill: white; stroke-width: 0; opacity: 0.7'
    );

    const barsToDraw = 256;
    const posScale = scaleLinear()
      .domain([0, barsToDraw - 1])
      .range([0, this.colorbarHeight]);
    const colorHeight = this.colorbarHeight / barsToDraw;

    for (let i = 0; i < barsToDraw; i++) {
      const rectColor = document.createElement('rect');
      gColorbar.appendChild(rectColor);

      rectColor.setAttribute('x', 0);
      rectColor.setAttribute('y', posScale(i));
      rectColor.setAttribute('width', COLORBAR_WIDTH);
      rectColor.setAttribute('height', colorHeight);
      rectColor.setAttribute('class', 'color-rect');

      const limitedIndex = Math.min(
        this.colorScale.length - 1,
        Math.max(
          0,
          Math.floor(this.limitedValueScale(this.valueScale.invert(i)))
        )
      );
      const color = this.colorScale[limitedIndex];
      rectColor.setAttribute(
        'style',
        `fill: rgb(${color[0]}, ${color[1]}, ${color[2]})`
      );
    }

    const gAxisHolder = document.createElement('g');
    gColorbarArea.appendChild(gAxisHolder);
    gAxisHolder.setAttribute(
      'transform',
      `translate(${this.axis.pAxis.position.x},${this.axis.pAxis.position.y})`
    );

    let gAxis = null;

    const axisValueScale = this.valueScale
      .copy()
      .range([this.colorbarHeight, 0]);
    if (
      this.options.colorbarPosition === 'topLeft' ||
      this.options.colorbarPosition === 'bottomLeft'
    ) {
      gAxis = this.axis.exportAxisRightSVG(axisValueScale, this.colorbarHeight);
    } else if (
      this.options.colorbarPosition === 'topRight' ||
      this.options.colorbarPosition === 'bottomRight'
    ) {
      gAxis = this.axis.exportAxisLeftSVG(axisValueScale, this.colorbarHeight);
    }

    gAxisHolder.appendChild(gAxis);

    return gColorbarArea;
  }

  /**
   * Set data lens size
   *
   * @param  {Integer}  newDataLensSize  New data lens size. Needs to be an odd
   *   integer.
   */
  setDataLensSize(newDataLensSize) {
    this.dataLensPadding = Math.max(0, Math.floor((newDataLensSize - 1) / 2));
    this.dataLensSize = this.dataLensPadding * 2 + 1;
  }

  binsPerTile() {
    return this.tilesetInfo.bins_per_dimension || BINS_PER_TILE;
  }

  /**
   * Get the data in the visible rectangle
   *
   * The parameter coordinates are in pixel coordinates
   *
   * @param {int} x: The upper left corner of the rectangle in pixel coordinates
   * @param {int} y: The upper left corner of the rectangle in pixel coordinates
   * @param {int} width: The width of the rectangle (pixels)
   * @param {int} height: The height of the rectangle (pixels)
   *
   * @returns {Array} A numjs array containing the data in the visible region
   *
   */
  getVisibleRectangleData(x, y, width, height) {
    let zoomLevel = this.calculateZoomLevel();
    zoomLevel = this.tilesetInfo.max_zoom
      ? Math.min(this.tilesetInfo.max_zoom, zoomLevel)
      : zoomLevel;

    const calculatedWidth = tileProxy.calculateTileWidth(
      this.tilesetInfo,
      zoomLevel,
      this.binsPerTile()
    );

    // BP resolution of a tile's bin (i.e., numbe of base pairs per bin / pixel)
    const tileRes = calculatedWidth / this.binsPerTile();

    // the data domain of the currently visible region
    const xDomain = [this._xScale.invert(x), this._xScale.invert(x + width)];
    const yDomain = [this._yScale.invert(y), this._yScale.invert(y + height)];

    // we need to limit the domain of the requested region
    // to the bounds of the data
    const limitedXDomain = [
      Math.max(xDomain[0], this.tilesetInfo.min_pos[0]),
      Math.min(xDomain[1], this.tilesetInfo.max_pos[0])
    ];

    const limitedYDomain = [
      Math.max(yDomain[0], this.tilesetInfo.min_pos[1]),
      Math.min(yDomain[1], this.tilesetInfo.max_pos[1])
    ];

    // the bounds of the currently visible region in bins
    const leftXBin = Math.floor(limitedXDomain[0] / tileRes);
    const leftYBin = Math.floor(limitedYDomain[0] / tileRes);
    const binWidth = Math.max(
      0,
      Math.ceil((limitedXDomain[1] - limitedXDomain[0]) / tileRes)
<<<<<<< HEAD
    );
    const binHeight = Math.max(
      0,
      Math.ceil((limitedYDomain[1] - limitedYDomain[0]) / tileRes)
=======
>>>>>>> b13d154c
    );
    const binHeight = Math.max(
      0,
      Math.ceil((limitedYDomain[1] - limitedYDomain[0]) / tileRes)
    );

    const out = ndarray(new Array(binHeight * binWidth).fill(NaN), [
      binHeight,
      binWidth
    ]);

    const out = ndarray(new Array(binHeight * binWidth).fill(NaN), [
      binHeight,
      binWidth
    ]);

    // iterate through all the visible tiles
    this.visibleAndFetchedTiles().forEach(tile => {
      const tilePos = tile.mirrored
        ? [tile.tileData.tilePos[1], tile.tileData.tilePos[0]]
        : tile.tileData.tilePos;

      // get the tile's position and width (in data coordinates)
      // if it's mirrored then we have to switch the position indeces
      const {
        tileX,
        tileY,
        tileWidth,
        tileHeight
      } = this.getTilePosAndDimensions(
        tile.tileData.zoomLevel,
        tilePos,
        this.binsPerTile()
      );

      // calculate the tile's position in bins
      const tileXStartBin = Math.floor(tileX / tileRes);
      const tileXEndBin = Math.floor((tileX + tileWidth) / tileRes);
      const tileYStartBin = Math.floor(tileY / tileRes);
      const tileYEndBin = Math.floor((tileY + tileHeight) / tileRes);

      // calculate which part of this tile is present in the current window
      let tileSliceXStart = Math.max(leftXBin, tileXStartBin) - tileXStartBin;
      let tileSliceYStart = Math.max(leftYBin, tileYStartBin) - tileYStartBin;
      const tileSliceXEnd =
        Math.min(leftXBin + binWidth, tileXEndBin) - tileXStartBin;
      const tileSliceYEnd =
        Math.min(leftYBin + binHeight, tileYEndBin) - tileYStartBin;

      // where in the output array will the portion of this tile which is in the
      // visible window be placed?
      const tileXOffset = Math.max(tileXStartBin - leftXBin, 0);
      const tileYOffset = Math.max(tileYStartBin - leftYBin, 0);
      const tileSliceWidth = tileSliceXEnd - tileSliceXStart;
      const tileSliceHeight = tileSliceYEnd - tileSliceYStart;

      // the region is outside of this tile
      if (tileSliceWidth < 0 || tileSliceHeight < 0) return;

      if (tile.mirrored && tileSliceXStart > tileSliceYStart) {
        const tmp = tileSliceXStart;
        tileSliceXStart = tileSliceYStart;
        tileSliceYStart = tmp;
      }

      ndarrayAssign(
        out
          .hi(tileYOffset + tileSliceHeight, tileXOffset + tileSliceWidth)
          .lo(tileYOffset, tileXOffset),
        tile.dataArray
          .hi(
            tileSliceYStart + tileSliceHeight,
            tileSliceXStart + tileSliceWidth
          )
          .lo(tileSliceYStart, tileSliceXStart)
      );
    });

    return out;
  }

  /**
   * Convert the raw tile data to a rendered array of values which can be represented as a sprite.
   *
   * @param tile: The data structure containing all the tile information. Relevant to
   *              this function are tile.tileData = \{'dense': [...], ...\}
   *              and tile.graphics
   */
  initTile(tile) {
    super.initTile(tile);

    // prepare the data for fast retrieval in getVisibleRectangleData
    if (tile.tileData.dense.length === this.binsPerTile() ** 2) {
      tile.dataArray = ndarray(Array.from(tile.tileData.dense), [
        this.binsPerTile(),
        this.binsPerTile()
      ]);
    }

    // no data present
    if (this.scale.minValue === null || this.scale.maxValue === null) {
      return;
    }

    this.renderTile(tile);
  }

  // /**
  //  * Draw a border around tiles
  //  *
  //  * @param  {Array}  pixData  Pixel data to be adjusted
  //  */
  // addBorder(pixData) {
  //   for (let i = 0; i < 256; i++) {
  //     if (i === 0) {
  //       const prefix = i * 256 * 4;
  //       for (let j = 0; j < 255; j++) {
  //         pixData[prefix + (j * 4)] = 0;
  //         pixData[prefix + (j * 4) + 1] = 0;
  //         pixData[prefix + (j * 4) + 2] = 255;
  //         pixData[prefix + (j * 4) + 3] = 255;
  //       }
  //     }
  //     pixData[(i * 256 * 4)] = 0;
  //     pixData[(i * 256 * 4) + 1] = 0;
  //     pixData[(i * 256 * 4) + 2] = 255;
  //     pixData[(i * 256 * 4) + 3] = 255;
  //   }
  // }
  //
  updateTile(tile) {
    if (
      tile.scale &&
      this.scale &&
      this.scale.minValue === tile.scale.minValue &&
      this.scale.maxValue === tile.scale.maxValue
    ) {
      // already rendered properly, no need to rerender
    } else {
      // not rendered using the current scale, so we need to rerender
      this.renderTile(tile);
    }
  }

  destroyTile(tile) {
    // sprite have to be explicitly destroyed in order to
    // free the texture cache
    tile.sprite.destroy(true);

    tile.canvas = null;
    tile.sprite = null;
    tile.texture = null;

    // this is a handy method for checking what's in the texture
    // cache
    // console.log('destroy', PIXI.utils.BaseTextureCache);
  }

  /**
   * Render / draw a tile.
   *
   * @param {Object}  tile  Tile data to be rendered.
   */
  renderTile(tile) {
    const [scaleType] = this.updateValueScale();
    const pseudocount = 0;

    this.renderingTiles.add(tile.tileId);

    if (this.tilesetInfo.tile_size) {
      if (tile.tileData.dense.length < this.tilesetInfo.tile_size) {
        // we haven't gotten a full tile from the server so we want to pad
        // it with nan values
        const newArray = new Float32Array(this.tilesetInfo.tile_size);

        newArray.fill(NaN);
        newArray.set(tile.tileData.dense);

        tile.tileData.dense = newArray;
      }
    }

    tileProxy.tileDataToPixData(
      tile,
      scaleType,
      this.limitedValueScale.domain(),
      pseudocount, // used as a pseudocount to prevent taking the log of 0
      this.colorScale,
      pixData => {
        // the tileData has been converted to pixData by the worker script and
        // needs to be loaded as a sprite
        if (pixData) {
          const { graphics } = tile;
          const canvas = this.tileDataToCanvas(pixData.pixData);

          if (tile.sprite) {
            // if this tile has already been rendered with a sprite, we
            // have to destroy it before creating a new one
            tile.sprite.destroy(true);
          }

          const texture =
            PIXI.VERSION[0] === '4'
              ? PIXI.Texture.fromCanvas(canvas, PIXI.SCALE_MODES.NEAREST)
              : PIXI.Texture.from(canvas, {
                  scaleMode: PIXI.SCALE_MODES.NEAREST
                });

          const sprite = new PIXI.Sprite(texture);

          tile.sprite = sprite;
          tile.texture = texture;
          // store the pixData so that we can export it
          tile.canvas = canvas;
          this.setSpriteProperties(
            tile.sprite,
            tile.tileData.zoomLevel,
            tile.tileData.tilePos,
            tile.mirrored
          );

          graphics.removeChildren();
          graphics.addChild(tile.sprite);
        }
        this.renderingTiles.delete(tile.tileId);
      },
      this.mirrorTiles() &&
        !tile.mirrored &&
        tile.tileData.tilePos[0] === tile.tileData.tilePos[1],
      this.options.extent === 'upper-right' &&
        tile.tileData.tilePos[0] === tile.tileData.tilePos[1]
    );
  }

  /**
   * Remove this track from the view
   */
  remove() {
    this.gMain.remove();
    this.gMain = null;

    super.remove();
  }

  refScalesChanged(refXScale, refYScale) {
    super.refScalesChanged(refXScale, refYScale);

    objVals(this.fetchedTiles)
      .filter(tile => tile.sprite)
      .forEach(tile =>
        this.setSpriteProperties(
          tile.sprite,
          tile.tileData.zoomLevel,
          tile.tileData.tilePos,
          tile.mirrored
        )
      );
  }

  /**
   * Bypass this track's exportSVG function
   */
  superSVG() {
    return super.exportSVG();
  }

  exportSVG() {
    let track = null;
    let base = null;

    if (super.exportSVG) {
      [base, track] = super.exportSVG();
    } else {
      base = document.createElement('g');
      track = base;
    }

    const output = document.createElement('g');
    track.appendChild(output);

    output.setAttribute(
      'transform',
      `translate(${this.pMain.position.x},${this.pMain.position.y}) scale(${this.pMain.scale.x},${this.pMain.scale.y})`
    );

    for (const tile of this.visibleAndFetchedTiles()) {
      const rotation = (tile.sprite.rotation * 180) / Math.PI;
      const g = document.createElement('g');
      g.setAttribute(
        'transform',
        `translate(${tile.sprite.x},${tile.sprite.y}) rotate(${rotation}) scale(${tile.sprite.scale.x},${tile.sprite.scale.y})`
      );

      const image = document.createElement('image');
      image.setAttributeNS(
        'http://www.w3.org/1999/xlink',
        'xlink:href',
        tile.canvas.toDataURL()
      );
      image.setAttribute('width', 256);
      image.setAttribute('height', 256);

      g.appendChild(image);
      output.appendChild(g);
    }

    const gColorbar = this.exportColorBarSVG();
    track.appendChild(gColorbar);

    return [base, base];
  }

  zoomed(newXScale, newYScale, k, tx, ty) {
    super.zoomed(newXScale, newYScale);

    this.pMain.position.x = tx; // translateX;
    this.pMain.position.y = ty; // translateY;

    this.pMain.scale.x = k; // scaleX;
    this.pMain.scale.y = k; // scaleY;

    this.mouseMoveZoomHandler();
  }

  /**
   * Helper method for adding a tile ID in place. Used by `tilesToId()`.
   *
   * @param  {Array}  tiles  Array tile ID should be added to.
   * @param  {Integer}  zoomLevel  Zoom level.
   * @param  {Integer}  row  Column ID, i.e., y.
   * @param  {Integer}  column  Column ID, i.e., x.
   * @param  {Objwect}  dataTransform  ??
   * @param  {Boolean}  mirrored  If `true` tile is mirrored.
   */
  addTileId(tiles, zoomLevel, row, column, dataTransform, mirrored = false) {
    const newTile = [zoomLevel, row, column];
    newTile.mirrored = mirrored;
    newTile.dataTransform = dataTransform;
    tiles.push(newTile);
  }

  /**
   * Convert tile positions to tile IDs
   *
   * @param  {Array}  xTiles  X positions of tiles
   * @param  {Array}  yTiles  Y positions of tiles
   * @param  {Array}  zoomLevel  Current zoom level
   * @return  {Array}  List of tile IDs
   */
  tilesToId(xTiles, yTiles, zoomLevel) {
    const rows = xTiles;
    const cols = yTiles;
    const dataTransform =
      (this.options && this.options.dataTransform) || 'default';

    // if we're mirroring tiles, then we only need tiles along the diagonal
    const tiles = [];

    // calculate the ids of the tiles that should be visible
    for (let i = 0; i < rows.length; i++) {
      for (let j = 0; j < cols.length; j++) {
        if (this.mirrorTiles()) {
          if (rows[i] >= cols[j]) {
            if (this.options.extent !== 'lower-left') {
              // if we're in the upper triangular part of the matrix, then we need
              // to load a mirrored tile
              this.addTileId(
                tiles,
                zoomLevel,
                cols[j],
                rows[i],
                dataTransform,
                true
              );
            }
          } else if (this.options.extent !== 'upper-right') {
            // otherwise, load an original tile
            this.addTileId(tiles, zoomLevel, rows[i], cols[j], dataTransform);
          }

          if (rows[i] === cols[j] && this.options.extent === 'lower-left') {
            // on the diagonal, load original tiles
            this.addTileId(tiles, zoomLevel, rows[i], cols[j], dataTransform);
          }
        } else {
          this.addTileId(tiles, zoomLevel, rows[i], cols[j], dataTransform);
        }
      }
    }

    return tiles;
  }

  calculateVisibleTiles() {
    // if we don't know anything about this dataset, no point
    // in trying to get tiles
    if (!this.tilesetInfo) {
      return;
    }

    this.zoomLevel = this.calculateZoomLevel();

    // this.zoomLevel = 0;
    if (this.tilesetInfo.resolutions) {
      const sortedResolutions = this.tilesetInfo.resolutions
        .map(x => +x)
        .sort((a, b) => b - a);

      this.xTiles = tileProxy.calculateTilesFromResolution(
        sortedResolutions[this.zoomLevel],
        this._xScale,
        this.tilesetInfo.min_pos[0],
        this.tilesetInfo.max_pos[0]
      );
      this.yTiles = tileProxy.calculateTilesFromResolution(
        sortedResolutions[this.zoomLevel],
        this._yScale,
        this.tilesetInfo.min_pos[0],
        this.tilesetInfo.max_pos[0]
      );
    } else {
      this.xTiles = tileProxy.calculateTiles(
        this.zoomLevel,
        this._xScale,
        this.tilesetInfo.min_pos[0],
        this.tilesetInfo.max_pos[0],
        this.tilesetInfo.max_zoom,
        this.tilesetInfo.max_width
      );

      this.yTiles = tileProxy.calculateTiles(
        this.zoomLevel,
        this._yScale,
        this.options.reverseYAxis
          ? -this.tilesetInfo.max_pos[1]
          : this.tilesetInfo.min_pos[1],
        this.options.reverseYAxis
          ? -this.tilesetInfo.min_pos[1]
          : this.tilesetInfo.max_pos[1],
        this.tilesetInfo.max_zoom,
        this.tilesetInfo.max_width1 || this.tilesetInfo.max_width
      );
    }

    this.setVisibleTiles(
      this.tilesToId(this.xTiles, this.yTiles, this.zoomLevel)
    );
  }

  mirrorTiles() {
    return !(
      this.tilesetInfo.mirror_tiles &&
      (this.tilesetInfo.mirror_tiles === false ||
        this.tilesetInfo.mirror_tiles === 'false')
    );
  }

  getMouseOverHtml(trackX, trackY) {
    if (!this.options || !this.options.showTooltip) {
      return '';
    }

    if (!this.tilesetInfo) {
      return '';
    }

    const currentResolution = tileProxy.calculateResolution(
      this.tilesetInfo,
      this.zoomLevel
    );

    const maxWidth = Math.max(
      this.tilesetInfo.max_pos[1] - this.tilesetInfo.min_pos[1],
      this.tilesetInfo.max_pos[0] - this.tilesetInfo.min_pos[0]
    );

    const formatResolution = Math.ceil(
      Math.log(maxWidth / currentResolution) / Math.log(10)
    );

    this.setDataLensSize(1);

    const dataX = this._xScale.invert(trackX);
    const dataY = this._yScale.invert(trackY);

    let positionText = '<b>Position:</b> ';

    if (this.chromInfo) {
      const atcX = absToChr(dataX, this.chromInfo);
      const atcY = absToChr(dataY, this.chromInfo);

      const f = n => format(`.${formatResolution}s`)(n);

      positionText += `${atcX[0]}:${f(atcX[1])} & ${atcY[0]}:${f(atcY[1])}`;
      positionText += '<br/>';
    }

    let data = null;
    try {
      data = this.getVisibleRectangleData(trackX, trackY, 1, 1).get(0, 0);
    } catch (err) {
      return '';
    }

    if (this.options && this.options.heatmapValueScaling === 'log') {
      if (data > 0) {
        return `${positionText}<b>Value:</b> 1e${format('.3f')(
          Math.log(data) / Math.log(10)
        )}`;
      }

      if (data === 0) {
        return `${positionText}<b>Value:</b> 0`;
      }

      return `${positionText}<b>Value:</b> N/A`;
    }
    return `${positionText}<b>Value:</b> ${format('.3f')(data)}`;
  }

  /**
   * Get the tile's position in its coordinate system.
   *
   * @description
   * Normally the absolute coordinate system are the genome basepair positions
   */
  getTilePosAndDimensions(zoomLevel, tilePos, binsPerTileIn) {
    /**
     * Get the tile's position in its coordinate system.
     */
    const binsPerTile = binsPerTileIn || this.binsPerTile();

    if (this.tilesetInfo.resolutions) {
      const sortedResolutions = this.tilesetInfo.resolutions
        .map(x => +x)
        .sort((a, b) => b - a);

      const chosenResolution = sortedResolutions[zoomLevel];

      const tileWidth = chosenResolution * binsPerTile;
      const tileHeight = tileWidth;

      const tileX = chosenResolution * binsPerTile * tilePos[0];
      const tileY = chosenResolution * binsPerTile * tilePos[1];

      return {
        tileX,
        tileY,
        tileWidth,
        tileHeight
      };
    }

    const xTilePos = tilePos[0];
    const yTilePos = tilePos[1];

    const minX = this.tilesetInfo.min_pos[0];

    const minY = this.options.reverseYAxis
      ? -this.tilesetInfo.max_pos[1]
      : this.tilesetInfo.min_pos[1];

    const tileWidth = this.tilesetInfo.max_width / 2 ** zoomLevel;
    const tileHeight = this.tilesetInfo.max_width / 2 ** zoomLevel;

    const tileX = minX + xTilePos * tileWidth;
    const tileY = minY + yTilePos * tileHeight;

    return {
      tileX,
      tileY,
      tileWidth,
      tileHeight
    };
  }

  calculateZoomLevel() {
    const minX = this.tilesetInfo.min_pos[0];
    const maxX = this.tilesetInfo.max_pos[0];

    const minY = this.tilesetInfo.min_pos[1];
    const maxY = this.tilesetInfo.max_pos[1];

    let zoomLevel = null;

    if (this.tilesetInfo.resolutions) {
      const zoomIndexX = tileProxy.calculateZoomLevelFromResolutions(
        this.tilesetInfo.resolutions,
        this._xScale,
        minX,
        maxX
      );
      const zoomIndexY = tileProxy.calculateZoomLevelFromResolutions(
        this.tilesetInfo.resolutions,
        this._yScale,
        minY,
        maxY
      );

      zoomLevel = Math.min(zoomIndexX, zoomIndexY);
    } else {
      const xZoomLevel = tileProxy.calculateZoomLevel(
        this._xScale,
        this.tilesetInfo.min_pos[0],
        this.tilesetInfo.max_pos[0],
        this.binsPerTile()
      );

      const yZoomLevel = tileProxy.calculateZoomLevel(
        this._xScale,
        this.tilesetInfo.min_pos[1],
        this.tilesetInfo.max_pos[1],
        this.binsPerTile()
      );

      zoomLevel = Math.max(xZoomLevel, yZoomLevel);
      zoomLevel = Math.min(zoomLevel, this.maxZoom);
    }

    if (this.options && this.options.maxZoom) {
      if (this.options.maxZoom >= 0) {
        zoomLevel = Math.min(this.options.maxZoom, zoomLevel);
      } else {
        console.error('Invalid maxZoom on track:', this);
      }
    }

    return zoomLevel;
  }

  /**
   * The local tile identifier
   *
   * @param {array}  tile  Tile definition array to be converted to id. Tile
   *   array must contain `[zoomLevel, xPos, yPos]` and two props `mirrored` and
   *   `dataTransform`.
   */
  tileToLocalId(tile) {
    // tile
    if (tile.dataTransform && tile.dataTransform !== 'default') {
      return `${tile.join('.')}.${tile.mirrored}.${tile.dataTransform}`;
    }
    return `${tile.join('.')}.${tile.mirrored}`;
  }

  /**
   * The tile identifier used on the server
   */
  tileToRemoteId(tile) {
    // tile contains [zoomLevel, xPos, yPos]
    if (tile.dataTransform && tile.dataTransform !== 'default') {
      return `${tile.join('.')}.${tile.dataTransform}`;
    }
    return `${tile.join('.')}`;
  }

  localToRemoteId(remoteId) {
    const idParts = remoteId.split('.');
    return idParts.slice(0, idParts.length - 1).join('.');
  }
}

export default HeatmapTiledPixiTrack;<|MERGE_RESOLUTION|>--- conflicted
+++ resolved
@@ -559,23 +559,6 @@
     this.pColorbarArea.visible = true;
 
     if (!this.valueScale) {
-<<<<<<< HEAD
-      return;
-    }
-    // TODO:
-    // Behavior of prefered alternative is significantly different;
-    // Not sure which we really want.
-    // isNaN(undefined) === true
-    // Number.isNaN(undefined) === false
-    if (
-      isNaN(this.valueScale.domain()[0]) || // eslint-disable-line no-restricted-globals
-      isNaN(this.valueScale.domain()[1])
-    ) {
-      // eslint-disable-line no-restricted-globals
-      return;
-    }
-
-=======
       return;
     }
 
@@ -586,7 +569,6 @@
       return;
     }
 
->>>>>>> b13d154c
     const colorbarAreaHeight = Math.min(
       this.dimensions[1] / 2,
       COLORBAR_MAX_HEIGHT
@@ -755,18 +737,7 @@
 
       this.northHandle = this.gColorscaleBrush
         .selectAll('.handle--custom')
-<<<<<<< HEAD
-        .data([
-          {
-            type: 'n'
-          },
-          {
-            type: 's'
-          }
-        ])
-=======
         .data([{ type: 'n' }, { type: 's' }])
->>>>>>> b13d154c
         .enter()
         .append('rect')
         .classed('handle--custom', true)
@@ -795,13 +766,7 @@
 
       this.pColorbar.beginFill(
         colorToHex(
-<<<<<<< HEAD
-          `rgb(${this.colorScale[rgbIdx][0]},${this.colorScale[rgbIdx][1]},${
-            this.colorScale[rgbIdx][2]
-          })`
-=======
           `rgb(${this.colorScale[rgbIdx][0]},${this.colorScale[rgbIdx][1]},${this.colorScale[rgbIdx][2]})`
->>>>>>> b13d154c
         )
       );
 
@@ -996,23 +961,11 @@
     const binWidth = Math.max(
       0,
       Math.ceil((limitedXDomain[1] - limitedXDomain[0]) / tileRes)
-<<<<<<< HEAD
     );
     const binHeight = Math.max(
       0,
       Math.ceil((limitedYDomain[1] - limitedYDomain[0]) / tileRes)
-=======
->>>>>>> b13d154c
-    );
-    const binHeight = Math.max(
-      0,
-      Math.ceil((limitedYDomain[1] - limitedYDomain[0]) / tileRes)
-    );
-
-    const out = ndarray(new Array(binHeight * binWidth).fill(NaN), [
-      binHeight,
-      binWidth
-    ]);
+    );
 
     const out = ndarray(new Array(binHeight * binWidth).fill(NaN), [
       binHeight,
