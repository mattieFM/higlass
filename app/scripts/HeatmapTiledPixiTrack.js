--- conflicted
+++ resolved
@@ -469,15 +469,10 @@
   exportColorBarSVG() {
     const gColorbarArea = document.createElement('g');
 
-<<<<<<< HEAD
-    if (!this.options.colorbarPosition || this.options.colorbarPosition === 'hidden')
-      return gColorbarArea;
-=======
     if (!this.options.colorbarPosition || this.options.colorbarPosition === 'hidden') {
       // if there's no visible colorbar, we don't need to export anything
       return gColorbarArea;
     }
->>>>>>> d42bf98b
 
     // no value scale, no colorbar
     if (!this.valueScale) return gColorbarArea;
@@ -642,6 +637,13 @@
         this.setSpriteProperties(tile.sprite, tile.tileData.zoomLevel, tile.tileData.tilePos, tile.mirrored);
       }
     }
+  }
+
+  superSVG() {
+    /**
+     * Bypass this track's exportSVG function
+     */
+    return super.exportSVG();
   }
 
   exportSVG() {
