--- conflicted
+++ resolved
@@ -947,12 +947,7 @@
     tileProxy.tileDataToPixData(
       tile,
       this.limitedValueScale,
-<<<<<<< HEAD
-      // used as a pseudocount to prevent taking the log of 0
-      this.valueScale.domain()[0],
-=======
       pseudocount, // used as a pseudocount to prevent taking the log of 0
->>>>>>> 2e10e898
       this.colorScale,
       (pixData) => {
         // the tileData has been converted to pixData by the worker script and
