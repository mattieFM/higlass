--- conflicted
+++ resolved
@@ -10,9 +10,6 @@
 // Services
 import { chromInfo as chromInfoService, pubSub, tileProxy } from './services';
 
-<<<<<<< HEAD
-import { colorDomainToRgbaArray, colorToHex, tileToCanvas } from './utils';
-=======
 import {
   absToChr,
   colorDomainToRgbaArray,
@@ -21,9 +18,9 @@
   objVals,
   rangeQuery2d,
   showMousePosition,
+  tileToCanvas,
   valueToColor
 } from './utils';
->>>>>>> 62f0726c
 
 import { HEATED_OBJECT_MAP } from './configs';
 
@@ -889,35 +886,16 @@
    * @param {Object}  tile  Tile data to be rendered.
    */
   renderTile(tile) {
-<<<<<<< HEAD
-    if (this.options.heatmapValueScaling === 'log') {
-      this.valueScale = scaleLog().range([254, 0])
-        .domain([this.scale.minValue, this.scale.minValue + this.scale.maxValue]);
-    } else if (this.options.heatmapValueScaling === 'linear') {
-      this.valueScale = scaleLinear().range([254, 0])
-        .domain([this.scale.minValue, this.scale.minValue + this.scale.maxValue]);
-    }
-=======
     this.valueScale = getValueScale(this.options.heatmapValueScaling,
       this.scale.minValue, this.scale.maxValue, 'log');
 
     this.valueScale
       .range([254, 0])
       .domain([this.scale.minValue, this.scale.minValue + this.scale.maxValue]);
->>>>>>> 62f0726c
 
     this.limitedValueScale = this.valueScale.copy();
 
     if (
-<<<<<<< HEAD
-      this.options &&
-      typeof (this.options.scaleStartPercent) !== 'undefined' &&
-      typeof (this.options.scaleEndPercent) !== 'undefined'
-    ) {
-      this.limitedValueScale.domain([
-        this.valueScale.domain()[0] + (this.valueScale.domain()[1] - this.valueScale.domain()[0]) * (this.options.scaleStartPercent),
-        this.valueScale.domain()[0] + (this.valueScale.domain()[1] - this.valueScale.domain()[0]) * (this.options.scaleEndPercent)
-=======
       this.options
       && typeof this.options.scaleStartPercent !== 'undefined'
       && typeof this.options.scaleEndPercent !== 'undefined'
@@ -931,7 +909,6 @@
           (this.valueScale.domain()[1] - this.valueScale.domain()[0]) *
           this.options.scaleEndPercent
         )
->>>>>>> 62f0726c
       ]);
     }
 
@@ -944,13 +921,9 @@
         // the tileData has been converted to pixData by the worker script and needs to be loaded
         // as a sprite
         const graphics = tile.graphics;
-<<<<<<< HEAD
         const canvas = tileToCanvas(pixData);
-=======
         // this.addBorder(pixData);
->>>>>>> 62f0726c
-
-        const canvas = this.tileDataToCanvas(pixData);
+
         let sprite = null;
 
         sprite = new PIXI.Sprite(
