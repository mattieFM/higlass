--- conflicted
+++ resolved
@@ -868,11 +868,7 @@
           `fill: rgb(${color[0]}, ${color[1]}, ${color[2]})`
         );
       } else {
-<<<<<<< HEAD
-        // color hasn't been assigned so make this transparent
-=======
         // when no tiles are loaded, color will be undefined and we don't want to crash
->>>>>>> dcf990db
         rectColor.setAttribute('style', `fill: rgb(255,255,255,0)`);
       }
     }
