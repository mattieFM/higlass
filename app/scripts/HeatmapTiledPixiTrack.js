--- conflicted
+++ resolved
@@ -62,12 +62,9 @@
       },
     );
 
-<<<<<<< HEAD
     this.is2d = true;
-
-=======
     this.animate = animate;
->>>>>>> 3bb38607
+
     this.onTrackOptionsChanged = onTrackOptionsChanged;
 
     // Graphics for drawing the colorbar
@@ -83,12 +80,7 @@
     // [[255,255,255,0], [237,218,10,4] ...
     // a 256 element array mapping the values 0-255 to rgba values
     // not a d3 color scale for speed
-<<<<<<< HEAD
     this.colorScale = HEATED_OBJECT_MAP;
-=======
-    // this.colorScale = heatedObjectMap;
-    this.colorScale = heatedObjectMap;
->>>>>>> 3bb38607
 
     if (options && options.colorRange) {
       this.colorScale = colorDomainToRgbaArray(options.colorRange);
@@ -99,7 +91,6 @@
     this.gColorscaleBrush = this.gMain.append('g');
 
     this.brushing = false;
-<<<<<<< HEAD
     this.prevOptions = '';
 
     chromInfoService
@@ -119,6 +110,8 @@
     if (this.options.showMousePosition && !this.hideMousePosition) {
       this.hideMousePosition = showMousePosition(this, this.is2d);
     }
+
+    this.prevOptions = JSON.stringify(options);
   }
 
   /**
@@ -219,9 +212,6 @@
     }
 
     return dim;
-=======
-    this.prevOptions = JSON.stringify(options);
->>>>>>> 3bb38607
   }
 
   /**
@@ -261,8 +251,7 @@
     this.visibleAndFetchedTiles().forEach(tile => this.renderTile(tile));
 
     // hopefully draw isn't rerendering all the tiles
-<<<<<<< HEAD
-    this.drawColorbar();
+    // this.drawColorbar();
 
     if (this.options.showMousePosition && !this.hideMousePosition) {
       this.hideMousePosition = showMousePosition(this, this.is2d);
@@ -272,9 +261,6 @@
       this.hideMousePosition();
       this.hideMousePosition = undefined;
     }
-=======
-    // this.drawColorbar();
->>>>>>> 3bb38607
   }
 
   tileDataToCanvas(pixData) {
@@ -955,52 +941,24 @@
       ]);
     }
 
-<<<<<<< HEAD
-    tileProxy.tileDataToPixData(
-      tile,
-      this.limitedValueScale,
-=======
     this.renderingTiles.add(tile.tileId);
     tileProxy.tileDataToPixData(tile,
       scaleType,
       this.limitedValueScale.domain(),
->>>>>>> 3bb38607
       pseudocount, // used as a pseudocount to prevent taking the log of 0
       this.colorScale,
       (pixData) => {
         // the tileData has been converted to pixData by the worker script and needs to be loaded
         // as a sprite
-<<<<<<< HEAD
-        const graphics = tile.graphics;
-        // this.addBorder(pixData);
-
-        const canvas = this.tileDataToCanvas(pixData);
-        let sprite = null;
-
-        sprite = new PIXI.Sprite(
-          PIXI.Texture.fromCanvas(canvas, PIXI.SCALE_MODES.NEAREST)
-        );
-=======
         if (pixData) {
           const graphics = tile.graphics;
           const canvas = this.tileDataToCanvas(pixData.pixData);
 
 
           let sprite = null;
->>>>>>> 3bb38607
 
           sprite = new PIXI.Sprite(PIXI.Texture.fromCanvas(canvas, PIXI.SCALE_MODES.NEAREST));
 
-<<<<<<< HEAD
-        // store the pixData so that we can export it
-        tile.canvas = canvas;
-        this.setSpriteProperties(
-          tile.sprite,
-          tile.tileData.zoomLevel,
-          tile.tileData.tilePos,
-          tile.mirrored
-        );
-=======
           tile.sprite = sprite;
 
           // store the pixData so that we can export it
@@ -1009,7 +967,6 @@
 
           graphics.removeChildren();
           graphics.addChild(tile.sprite);
->>>>>>> 3bb38607
 
         }
 
@@ -1100,9 +1057,6 @@
 
     this.pMain.scale.x = k; // scaleX;
     this.pMain.scale.y = k; // scaleY;
-
-<<<<<<< HEAD
-    this.drawColorbar();
 
     this.mouseMoveZoomHandler();
   }
@@ -1165,9 +1119,6 @@
     }
 
     return tiles;
-=======
-    // this.drawColorbar();
->>>>>>> 3bb38607
   }
 
   calculateVisibleTiles(mirrorTiles = true) {
