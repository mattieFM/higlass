--- conflicted
+++ resolved
@@ -852,14 +852,9 @@
   initTile(tile) {
     super.initTile(tile);
 
-<<<<<<< HEAD
-    // no data present
-    if (this.scale.minValue == null || this.scale.maxValue == null) return;
-=======
     if (this.scale.minValue == null || this.scale.maxValue == null)
       // no data present
       return;
->>>>>>> 8502b46b
 
     this.renderTile(tile);
   }
@@ -893,16 +888,8 @@
    * @param {Object}  tile  Tile data to be rendered.
    */
   renderTile(tile) {
-<<<<<<< HEAD
-    if (this.options.heatmapValueScaling === 'log') {
-      this.valueScale = scaleLog();
-    } else if (this.options.heatmapValueScaling === 'linear') {
-      this.valueScale = scaleLinear();
-    }
-=======
     this.valueScale = getValueScale(this.options.heatmapValueScaling,
       this.scale.minValue, this.scale.maxValue, 'log');
->>>>>>> 8502b46b
 
     this.valueScale
       .range([254, 0])
