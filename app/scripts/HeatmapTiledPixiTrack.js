import { brushY } from 'd3-brush';
import { range } from 'd3-array';
import { scaleLinear, scaleLog } from 'd3-scale';
import { select, event } from 'd3-selection';
import * as PIXI from 'pixi.js';

import { TiledPixiTrack, getValueScale } from './TiledPixiTrack';
import { AxisPixi } from './AxisPixi';

// Services
import { chromInfo as chromInfoService, pubSub, tileProxy } from './services';

import {
  absToChr,
  colorDomainToRgbaArray,
  colorToHex,
  mod,
  objVals,
  rangeQuery2d,
  showMousePosition,
  valueToColor
} from './utils';

import { HEATED_OBJECT_MAP } from './configs';

const COLORBAR_MAX_HEIGHT = 200;
const COLORBAR_WIDTH = 10;
const COLORBAR_LABELS_WIDTH = 40;
const COLORBAR_MARGIN = 10;
const BRUSH_WIDTH = COLORBAR_MARGIN;
const BRUSH_HEIGHT = 4;
const BRUSH_COLORBAR_GAP = 1;
const BRUSH_MARGIN = 4;
const SCALE_LIMIT_PRECISION = 5;
const BINS_PER_TILE = 256;


export class HeatmapTiledPixiTrack extends TiledPixiTrack {
  constructor(
    scene,
    dataConfig,
    handleTilesetInfoReceived,
    options,
    animate,
    svgElement,
    onValueScaleChanged,
    onTrackOptionsChanged,
    onMouseMoveZoom
  ) {
    /**
     * @param scene: A PIXI.js scene to draw everything to.
     */
    super(
      scene,
      dataConfig,
      handleTilesetInfoReceived,
      options,
      animate,
      () => {
        this.drawColorbar();
        onValueScaleChanged();
      },
    );

    this.is2d = true;
    this.animate = animate;

    this.onTrackOptionsChanged = onTrackOptionsChanged;

    // Graphics for drawing the colorbar
    this.pColorbarArea = new PIXI.Graphics();
    this.pMasked.addChild(this.pColorbarArea);

    this.pColorbar = new PIXI.Graphics();
    this.pColorbarArea.addChild(this.pColorbar);

    this.axis = new AxisPixi(this);
    this.pColorbarArea.addChild(this.axis.pAxis);

    // [[255,255,255,0], [237,218,10,4] ...
    // a 256 element array mapping the values 0-255 to rgba values
    // not a d3 color scale for speed
    this.colorScale = HEATED_OBJECT_MAP;

    if (options && options.colorRange) {
      this.colorScale = colorDomainToRgbaArray(options.colorRange);
    }

    this.gBase = select(svgElement).append('g');
    this.gMain = this.gBase.append('g');
    this.gColorscaleBrush = this.gMain.append('g');

    this.brushing = false;
    this.prevOptions = '';

    chromInfoService
      .get(`${dataConfig.server}/chrom-sizes/?id=${dataConfig.tilesetUid}`)
      .then((chromInfo) => { this.chromInfo = chromInfo; });

    this.onMouseMoveZoom = onMouseMoveZoom;
    this.setDataLensSize(11);
    this.dataLens = new Float32Array(this.dataLensSize ** 2);

    if (this.onMouseMoveZoom) {
      this.pubSubs.push(
        pubSub.subscribe('app.mouseMove', this.mouseMoveHandler.bind(this))
      );
    }

    if (this.options.showMousePosition && !this.hideMousePosition) {
      this.hideMousePosition = showMousePosition(this, this.is2d);
    }

    this.prevOptions = JSON.stringify(options);
  }

  /**
   * Mouse move handler
   *
   * @param  {Object}  e  Event object.
   */
  mouseMoveHandler(e) {
    if (!this.isWithin(e.x, e.y)) return;

    this.mouseX = e.x;
    this.mouseY = e.y;

    this.mouseMoveZoomHandler();
  }

  /**
   * Mouse move and zoom handler. Is triggered on both events.
   *
   * @param  {Number}  x  Relative X coordinate.
   * @param  {Number}  y  Relative Y coordinate
   * @param  {Number}  z  Zoom level
   */
  mouseMoveZoomHandler(
    x = this.mouseX, y = this.mouseY, z = this.zoomLevel
  ) {
    if (
      typeof x === 'undefined'
      || typeof y === 'undefined'
      || !this.areAllVisibleTilesLoaded()
    ) return;

    const relX = x - this.position[0];
    const relY = y - this.position[1];
    const data = this.getData(relX, relY, z);
    const dim = this.dataLensSize;

    let toRgb;
    try {
      toRgb = valueToColor(
        this.limitedValueScale,
        this.colorScale,
        this.valueScale.domain()[0]
      );
    } catch (err) { /* Nothing */ }

    if (!data.length || !toRgb) return;

    let center = [
      Math.round(this._xScale.invert(relX)),
      Math.round(this._yScale.invert(relY))
    ];
    let xRange = [
      Math.round(this._xScale.invert(relX - this.dataLensLPad)),
      Math.round(this._xScale.invert(relX + this.dataLensRPad))
    ];
    let yRange = [
      Math.round(this._yScale.invert(relY - this.dataLensLPad)),
      Math.round(this._yScale.invert(relY + this.dataLensRPad))
    ];

    if (this.chromInfo) {
      center = center.map(pos => absToChr(pos, this.chromInfo).slice(0, 2));
      xRange = xRange.map(pos => absToChr(pos, this.chromInfo).slice(0, 2));
      yRange = yRange.map(pos => absToChr(pos, this.chromInfo).slice(0, 2));
    }

    this.onMouseMoveZoom({
      data, dim, toRgb, center, xRange, yRange, rel: !!this.chromInfo
    });
  }

  /**
   * Get absolute (i.e., display) tile dimension and position.
   *
   * @param {Number}  zoomLevel  Current zoom level.
   * @param {Array}  tilePos  Tile position.
   * @return {Object}  Object holding the absolute x, y, width, and height.
   */
  getAbsTileDim(zoomLevel, tilePos, mirrored) {
    const {
      tileX, tileY, tileWidth, tileHeight
    } = this.getTilePosAndDimensions(zoomLevel, tilePos);

    const dim = {};

    dim.width = this._refXScale(tileX + tileWidth) - this._refXScale(tileX);
    dim.height = this._refYScale(tileY + tileHeight) - this._refYScale(tileY);

    if (mirrored) {
      // this is a mirrored tile that represents the other half of a
      // triangular matrix
      dim.x = this._refXScale(tileY);
      dim.y = this._refYScale(tileX);
    } else {
      dim.x = this._refXScale(tileX);
      dim.y = this._refYScale(tileY);
    }

    return dim;
  }

  /**
   * Set the position of this track. Normally this is handled by its ancestors,
   * but because we're also drawing on the SVG track, we need the function to
   * adjust the location of this.gSVG
   *
   * Arguments
   * ---------
   *      newPosition: [x,y]
   *          The new position of this track
   */
  setPosition(newPosition) {
    super.setPosition(newPosition);
  }

  rerender(options, force) {
    // if force is set, then we force a rerender even if the options
    // haven't changed rerender will force a brush.move
    const strOptions = JSON.stringify(options);
    this.drawColorbar();

    if (!force && strOptions === this.prevOptions) return;

    this.prevOptions = strOptions;
    this.options = options;

    super.rerender(options, force);

    // the normalization method may have changed
    this.calculateVisibleTiles();

    if (options && options.colorRange) {
      this.colorScale = colorDomainToRgbaArray(options.colorRange);
    }

    this.visibleAndFetchedTiles().forEach(tile => this.renderTile(tile));

    // hopefully draw isn't rerendering all the tiles
    // this.drawColorbar();

    if (this.options.showMousePosition && !this.hideMousePosition) {
      this.hideMousePosition = showMousePosition(this, this.is2d);
    }

    if (!this.options.showMousePosition && this.hideMousePosition) {
      this.hideMousePosition();
      this.hideMousePosition = undefined;
    }
  }

  tileDataToCanvas(pixData) {
    const canvas = document.createElement('canvas');

    canvas.width = 256;
    canvas.height = 256;

    const ctx = canvas.getContext('2d');

    ctx.fillStyle = 'transparent';
    ctx.fillRect(0, 0, canvas.width, canvas.height);

    const pix = new ImageData(pixData, canvas.width, canvas.height);

    ctx.putImageData(pix, 0, 0);

    return canvas;
  }

  exportData() {}

  /**
   * Position sprite (the rendered tile)
   *
   * @param  {Object}  sprite  PIXI sprite object.
   * @param  {Number}  zoomLevel  Current zoom level.
   * @param  {Array}  tilePos  X,Y position of tile.
   * @param  {Boolean}  mirrored  If `true` tile is mirrored.
   */
  setSpriteProperties(sprite, zoomLevel, tilePos, mirrored) {
    const dim = this.getAbsTileDim(zoomLevel, tilePos, mirrored);

    sprite.width = dim.width;
    sprite.height = dim.height;
    sprite.x = dim.x;
    sprite.y = dim.y;

    if (mirrored) {
      // sprite.pivot = [this._refXScale()[1] / 2, this._refYScale()[1] / 2];

      // I think PIXIv3 used a different method to set the pivot value
      // because the code above no longer works as of v4
      sprite.rotation = -Math.PI / 2;
      sprite.scale.x = Math.abs(sprite.scale.x) * -1;
    }
  }


  refXScale(_) {
    super.refXScale(_);

    this.draw();
  }

  refYScale(_) {
    super.refYScale(_);

    this.draw();
  }

  draw() {
    super.draw();

    //this.drawColorbar();
  }

  newBrushOptions(selection) {
    const newOptions = JSON.parse(JSON.stringify(this.options));

    const axisValueScale = this.valueScale.copy().range([this.colorbarHeight, 0]);

    const endDomain = axisValueScale.invert(selection[0]);
    const startDomain = axisValueScale.invert(selection[1]);

    const startPercent = (
      (startDomain - axisValueScale.domain()[0]) /
      (axisValueScale.domain()[1] - axisValueScale.domain()[0])
    );
    const endPercent = (
      (endDomain - axisValueScale.domain()[0]) /
      (axisValueScale.domain()[1] - axisValueScale.domain()[0])
    );

    newOptions.scaleStartPercent = startPercent.toFixed(SCALE_LIMIT_PRECISION);
    newOptions.scaleEndPercent = endPercent.toFixed(SCALE_LIMIT_PRECISION);

    return newOptions;
  }

  brushStart() {
    this.brushing = true;
  }

  brushMoved() {
    if (!event.selection) { return; }

    const newOptions = this.newBrushOptions(event.selection);

    const strOptions = JSON.stringify(newOptions);

    this.gColorscaleBrush.selectAll('.handle--custom').attr(
      'y',
      d => (
        d.type === 'n' ?
          event.selection[0] :
          event.selection[1] - (BRUSH_HEIGHT / 2)
      ));

    if (strOptions === this.prevOptions) return;

    this.prevOptions = strOptions;

    // force a rerender because we've already set prevOptions
    // to the new options
    // this is necessary for when value scales are synced between
    // tracks
    this.rerender(newOptions, true);

    this.onTrackOptionsChanged(newOptions);
    this.onValueScaleChanged();
  }

  brushEnd() {
    // let newOptions = this.newBrushOptions(event.selection);

    // this.rerender(newOptions);
    // this.animate();
    this.brushing = false;
  }

  drawColorbar() {
    this.pColorbar.clear();

    if (
      !this.options.colorbarPosition
      || this.options.colorbarPosition === 'hidden'
    ) {
      this.pColorbarArea.visible = false;

      if (this.scaleBrush) {
        this.gColorscaleBrush.call(this.scaleBrush.move, null);
      }

      // turn off the color scale brush
      this.gColorscaleBrush.on('.brush', null);
      this.gColorscaleBrush.selectAll('rect').remove();

      return;
    }

    this.pColorbarArea.visible = true;

    if (!this.valueScale) { return; }
    if (isNaN(this.valueScale.domain()[0]) ||
        isNaN(this.valueScale.domain()[1])) { return; }


    const colorbarAreaHeight = Math.min(
      this.dimensions[1] / 2, COLORBAR_MAX_HEIGHT
    );
    this.colorbarHeight = colorbarAreaHeight - (2 * COLORBAR_MARGIN);

    //  no point in drawing the colorbar if it's not going to be visible
    if (this.colorbarHeight < 0) return;

    const colorbarAreaWidth = (
      COLORBAR_WIDTH +
      COLORBAR_LABELS_WIDTH +
      COLORBAR_MARGIN +
      BRUSH_COLORBAR_GAP +
      BRUSH_WIDTH +
      BRUSH_MARGIN
    );

    const axisValueScale = this.valueScale.copy()
      .range([this.colorbarHeight, 0]);

    this.scaleBrush = brushY();

    // this is to make the handles of the scale brush stick out away
    // from the colorbar
    if (
      this.options.colorbarPosition === 'topLeft' ||
      this.options.colorbarPosition === 'bottomLeft'
    ) {
      this.scaleBrush.extent(
        [
          [BRUSH_MARGIN, 0],
          [BRUSH_WIDTH, this.colorbarHeight],
        ],
      );
    } else {
      this.scaleBrush.extent(
        [
          [0, 0],
          [BRUSH_WIDTH - BRUSH_MARGIN, this.colorbarHeight],
        ],
      );
    }

    if (this.options.colorbarPosition === 'topLeft') {
      // draw the background for the colorbar
      this.pColorbarArea.x = this.position[0];
      this.pColorbarArea.y = this.position[1];

      this.pColorbar.y = COLORBAR_MARGIN;
      this.axis.pAxis.y = COLORBAR_MARGIN;

      this.axis.pAxis.x = BRUSH_MARGIN + BRUSH_WIDTH + BRUSH_COLORBAR_GAP + COLORBAR_WIDTH;
      this.pColorbar.x = BRUSH_MARGIN + BRUSH_WIDTH + BRUSH_COLORBAR_GAP;

      this.gColorscaleBrush.attr(
        'transform',
        `translate(${this.pColorbarArea.x + BRUSH_MARGIN},${this.pColorbarArea.y + this.pColorbar.y - 1})`,
      );
    }

    if (this.options.colorbarPosition === 'topRight') {
      // draw the background for the colorbar
      this.pColorbarArea.x = this.position[0] + this.dimensions[0] - colorbarAreaWidth;
      this.pColorbarArea.y = this.position[1];

      this.pColorbar.y = COLORBAR_MARGIN;
      this.axis.pAxis.y = COLORBAR_MARGIN;

      // default to 'inside'
      this.axis.pAxis.x = COLORBAR_LABELS_WIDTH + COLORBAR_MARGIN;

      this.pColorbar.x = COLORBAR_LABELS_WIDTH + COLORBAR_MARGIN;

      this.gColorscaleBrush.attr(
        'transform',
        `translate(${this.pColorbarArea.x + this.pColorbar.x + COLORBAR_WIDTH + 2},${this.pColorbarArea.y + this.pColorbar.y - 1})`,
      );
    }

    if (this.options.colorbarPosition === 'bottomRight') {
      this.pColorbarArea.x = this.position[0] + this.dimensions[0] - colorbarAreaWidth;
      this.pColorbarArea.y = this.position[1] + this.dimensions[1] - colorbarAreaHeight;

      this.pColorbar.y = COLORBAR_MARGIN;
      this.axis.pAxis.y = COLORBAR_MARGIN;

      // default to "inside"
      this.axis.pAxis.x = COLORBAR_LABELS_WIDTH + COLORBAR_MARGIN;
      this.pColorbar.x = COLORBAR_LABELS_WIDTH + COLORBAR_MARGIN;

      this.gColorscaleBrush.attr(
        'transform',
        `translate(${this.pColorbarArea.x + this.pColorbar.x + COLORBAR_WIDTH + BRUSH_COLORBAR_GAP},${this.pColorbarArea.y + this.pColorbar.y - 1})`,
      );
    }

    if (this.options.colorbarPosition === 'bottomLeft') {
      this.pColorbarArea.x = this.position[0];
      this.pColorbarArea.y = this.position[1] + this.dimensions[1] - colorbarAreaHeight;

      this.pColorbar.y = COLORBAR_MARGIN;
      this.axis.pAxis.y = COLORBAR_MARGIN;

      // default to "inside"
      this.axis.pAxis.x = BRUSH_MARGIN + BRUSH_WIDTH + BRUSH_COLORBAR_GAP + COLORBAR_WIDTH;
      this.pColorbar.x = BRUSH_MARGIN + BRUSH_WIDTH + BRUSH_COLORBAR_GAP;

      this.gColorscaleBrush.attr(
        'transform',
        `translate(${this.pColorbarArea.x + 2},${this.pColorbarArea.y + this.pColorbar.y - 1})`,
      );
    }

    this.pColorbarArea.clear();
    this.pColorbarArea.beginFill(colorToHex('white'), 0.6);
    this.pColorbarArea.drawRect(0, 0, colorbarAreaWidth, colorbarAreaHeight);

    if (!this.options) { this.options = {}; }
    if (!this.options.scaleStartPercent) { this.options.scaleStartPercent = 0; }
    if (!this.options.scaleEndPercent) { this.options.scaleEndPercent = 1; }

    const domainWidth = axisValueScale.domain()[1] - axisValueScale.domain()[0];

    const startBrush = axisValueScale(
      (this.options.scaleStartPercent * domainWidth) + axisValueScale.domain()[0],
    );
    const endBrush = axisValueScale(
      (this.options.scaleEndPercent * domainWidth) + axisValueScale.domain()[0],
    );

    // endBrush and startBrush are reversed because lower values come first
    // only set if the user isn't brushing at the moment
    if (!this.brushing) {
      this.scaleBrush
        .on('start', this.brushStart.bind(this))
        .on('brush', this.brushMoved.bind(this))
        .on('end', this.brushEnd.bind(this))
        .handleSize(0);

      this.gColorscaleBrush.on('.brush', null);
      this.gColorscaleBrush.call(this.scaleBrush);

      this.northHandle = this.gColorscaleBrush.selectAll('.handle--custom')
        .data([{ type: 'n' }, { type: 's' }])
        .enter()
        .append('rect')
        .classed('handle--custom', true)
        .attr('cursor', 'ns-resize')
        .attr('width', BRUSH_WIDTH)
        .attr('height', BRUSH_HEIGHT)
        .style('fill', '#666')
        .style('stroke', 'white');

      if (this.flipText) { this.northHandle.attr('cursor', 'ew-resize'); }

      this.gColorscaleBrush.call(
        this.scaleBrush.move,
        [endBrush, startBrush],
      );
    }

    const posScale = scaleLinear()
      .domain([0, 255])
      .range([0, this.colorbarHeight]);

    // draw a small rectangle for each color of the colorbar
    for (let i = 0; i < this.colorbarHeight; i++) {
      const value = this.limitedValueScale(axisValueScale.invert(i));

      const rgbIdx = Math.max(0, Math.min(254, Math.floor(value)));
      this.pColorbar.beginFill(
        colorToHex(
          `rgb(${this.colorScale[rgbIdx][0]},${this.colorScale[rgbIdx][1]},${this.colorScale[rgbIdx][2]})`,
        ),
      );

      // each rectangle in the colorbar will be one pixel high
      this.pColorbar.drawRect(0, i, COLORBAR_WIDTH, 1);
    }

    // draw an axis on the right side of the colorbar
    this.pAxis.position.x = COLORBAR_WIDTH;
    this.pAxis.position.y = posScale(0);

    if (
      this.options.colorbarPosition === 'topLeft' ||
      this.options.colorbarPosition === 'bottomLeft'
    ) {
      this.axis.drawAxisRight(axisValueScale, this.colorbarHeight);
    } else if (
      this.options.colorbarPosition === 'topRight' ||
      this.options.colorbarPosition === 'bottomRight'
    ) {
      this.axis.drawAxisLeft(axisValueScale, this.colorbarHeight);
    }
  }

  exportColorBarSVG() {
    const gColorbarArea = document.createElement('g');

    if (
      !this.options.colorbarPosition
      || this.options.colorbarPosition === 'hidden'
    ) {
      // if there's no visible colorbar, we don't need to export anything
      return gColorbarArea;
    }

    // no value scale, no colorbar
    if (!this.valueScale) return gColorbarArea;

    gColorbarArea.setAttribute(
      'transform',
      `translate(${this.pColorbarArea.x}, ${this.pColorbarArea.y})`,
    );

    gColorbarArea.setAttribute(
      'transform',
      `translate(${this.pColorbarArea.x}, ${this.pColorbarArea.y})`,
    );

    const rectColorbarArea = document.createElement('rect');
    gColorbarArea.appendChild(rectColorbarArea);

    const gColorbar = document.createElement('g');
    gColorbarArea.appendChild(gColorbar);

    gColorbar.setAttribute(
      'transform',
      `translate(${this.pColorbar.x}, ${this.pColorbar.y})`,
    );

    const colorbarAreaHeight = Math.min(
      this.dimensions[1], COLORBAR_MAX_HEIGHT,
    );
    this.colorbarHeight = colorbarAreaHeight - (2 * COLORBAR_MARGIN);
    const colorbarAreaWidth = COLORBAR_WIDTH + COLORBAR_LABELS_WIDTH + (2 * COLORBAR_MARGIN);

    rectColorbarArea.setAttribute('x', 0);
    rectColorbarArea.setAttribute('y', 0);
    rectColorbarArea.setAttribute('width', colorbarAreaWidth);
    rectColorbarArea.setAttribute('height', colorbarAreaHeight);
    rectColorbarArea.setAttribute('style', 'fill: white; stroke-width: 0; opacity: 0.7');

    const posScale = scaleLinear()
      .domain([0, 255])
      .range([0, this.colorbarHeight]);
    const colorHeight = (this.colorbarHeight) / 256.0;

    for (let i = 0; i < 256; i++) {
      const rectColor = document.createElement('rect');
      gColorbar.appendChild(rectColor);

      rectColor.setAttribute('x', 0);
      rectColor.setAttribute('y', posScale(i));
      rectColor.setAttribute('width', COLORBAR_WIDTH);
      rectColor.setAttribute('height', colorHeight);
      rectColor.setAttribute('class', 'color-rect');

      rectColor.setAttribute('style', `fill: rgb(${this.colorScale[i][0]}, ${this.colorScale[i][1]}, ${this.colorScale[i][2]})`);
    }

    const gAxisHolder = document.createElement('g');
    gColorbarArea.appendChild(gAxisHolder);
    gAxisHolder.setAttribute('transform',
      `translate(${this.axis.pAxis.position.x},${this.axis.pAxis.position.y})`);

    let gAxis = null;
    const axisValueScale = this.valueScale.copy().range([this.colorbarHeight, 0]);

    if (
      this.options.colorbarPosition === 'topLeft' ||
      this.options.colorbarPosition === 'bottomLeft'
    ) {
      gAxis = this.axis.exportAxisRightSVG(axisValueScale, this.colorbarHeight);
    } else if (
      this.options.colorbarPosition === 'topRight' ||
      this.options.colorbarPosition === 'bottomRight'
    ) {
      gAxis = this.axis.exportAxisLeftSVG(axisValueScale, this.colorbarHeight);
    }

    gAxisHolder.appendChild(gAxis);

    return gColorbarArea;
  }

  /**
   * Set data lens size
   *
   * @param  {Integer}  newDataLensSize  New data lens size. Needs to be an odd
   *   integer.
   */
  setDataLensSize(newDataLensSize) {
    if (newDataLensSize % 2 !== 1) return;

    this.dataLensSize = newDataLensSize;
    this.dataLensLPad = Math.floor(this.dataLensSize / 2);
    this.dataLensRPad = Math.ceil(this.dataLensSize / 2);
  }

  /**
   * Get raw data for a relative 2D position
   *
   * @param  {Integer}  x  Relative X display position (i.e., mouse cursor).
   * @param  {Integer}  y  Relative Y display position (i.e., mouse cursor).
   * @param  {Number}  z  Zoom level.
   * @return  {Array}  Float32Array with the raw data.
   */
  getData(x, y, z = this.zoomLevel) {
    // Init data
    let data = new this.dataLens.constructor(this.dataLensSize ** 2);

    if (!this.tilesetInfo) {
      console.warn('Tileset info not available yet');
      return data;
    }

    const lPad = this.dataLensLPad;
    const rPad = this.dataLensRPad;

    const zoomLevel = Math.min(this.tilesetInfo.max_zoom, z);

    const tileWidth = tileProxy.calculateTileWidth(
      this.tilesetInfo.max_width, zoomLevel
    );

    // BP resolution of a tile's bin (i.e., numbe of base pairs per bin / pixel)
    const tileRes = tileWidth / BINS_PER_TILE;

    // Absolute tile array (i.e., data) position
    const dataX = Math.floor(this._xScale.invert(x) / tileRes);
    const dataY = Math.floor(this._yScale.invert(y) / tileRes);

    // Relative tile array (i.e., data) position within hovering tile
    const dataRelX = dataX % BINS_PER_TILE;
    const dataRelY = dataY % BINS_PER_TILE;

    // Tile position hovering
    const xTile = Math.floor(dataX / BINS_PER_TILE);
    const yTile = Math.floor(dataY / BINS_PER_TILE);

    const xTiles = range(
      Math.floor((dataX - lPad) / BINS_PER_TILE),
      Math.floor((dataX + rPad) / BINS_PER_TILE) + 1
    );

    const yTiles = range(
      Math.floor((dataY - lPad) / BINS_PER_TILE),
      Math.floor((dataY + rPad) / BINS_PER_TILE) + 1
    );

    const tileIds = this.tilesToId(
      xTiles, yTiles, this.zoomLevel, true
    ).map(tile => this.tileToLocalId(tile));

    let tileData = [];

    try {
      tileData = tileIds.map(
        id => ({
          data: this.fetchedTiles[id].tileData,
          mirrored: this.fetchedTiles[id].mirrored
        })
      );
    } catch (e) {
      // Nothing: probably `this.fetchedTiles[id]` is not available yet
    }

    if (
      tileData.length === 1
      || (
        tileData.length === 2 &&
        tileData[0].data.tilePositionId === tileData[1].data.tilePositionId
      )
    ) {
      tileData.forEach((tile) => {
        data = rangeQuery2d(
          tile.data.dense,
          BINS_PER_TILE,
          this.dataLensSize,
          [dataRelX - lPad, dataRelX + rPad],
          [dataRelY - lPad, dataRelY + rPad],
          tile.mirrored,
          0,
          0,
          data,
        );
      });
    } else if (tileData.length <= 6) {
      tileData.forEach((tile) => {
        const midpointXTile = tile.mirrored
          ? xTile === tile.data.tilePos[1]
          : xTile === tile.data.tilePos[0];
        const midpointYTile = tile.mirrored
          ? yTile === tile.data.tilePos[0]
          : yTile === tile.data.tilePos[1];

        const xClosest = Math.round(dataRelX / BINS_PER_TILE);
        const yClosest = Math.round(dataRelY / BINS_PER_TILE);

        let dataRelXMin = Math.max(0, dataRelX - lPad);
        let dataRelXMax = Math.min(BINS_PER_TILE, dataRelX + rPad);
        let dataRelYMin = Math.max(0, dataRelY - lPad);
        let dataRelYMax = Math.min(BINS_PER_TILE, dataRelY + rPad);

        const xOff = midpointXTile
          ? xClosest === 0 ? Math.max(0, this.dataLensSize - dataRelXMax) : 0
          : xClosest === 0 ? 0 : Math.max(0, dataRelXMax - dataRelXMin);
        const yOff = midpointYTile
          ? yClosest === 0 ? Math.max(0, this.dataLensSize - dataRelYMax) : 0
          : yClosest === 0 ? 0 : Math.max(0, dataRelYMax - dataRelYMin);

        if (!midpointXTile) {
          dataRelXMin = xClosest === 0
            ? mod(dataRelX - lPad, BINS_PER_TILE) : 0;
          dataRelXMax = xClosest === 0
            ? BINS_PER_TILE : mod(dataRelX + rPad, BINS_PER_TILE);
        }

        if (!midpointYTile) {
          dataRelYMin = yClosest === 0
            ? mod(dataRelY - lPad, BINS_PER_TILE) : 0;
          dataRelYMax = yClosest === 0
            ? BINS_PER_TILE : mod(dataRelY + rPad, BINS_PER_TILE);
        }

        data = rangeQuery2d(
          tile.data.dense,
          BINS_PER_TILE,
          this.dataLensSize,
          [dataRelXMin, dataRelXMax],
          [dataRelYMin, dataRelYMax],
          tile.mirrored,
          xOff,
          yOff,
          data,
        );
      });
    }

    return data;
  }

  /**
   * Convert the raw tile data to a rendered array of values which can be represented as a sprite.
   *
   * @param tile: The data structure containing all the tile information. Relevant to
   *              this function are tile.tileData = {'dense': [...], ...}
   *              and tile.graphics
   */
  initTile(tile) {
    super.initTile(tile);

    if (this.scale.minValue == null || this.scale.maxValue == null)
      // no data present
      return;

    this.renderTile(tile);
  }

  // /**
  //  * Draw a border around tiles
  //  *
  //  * @param  {Array}  pixData  Pixel data to be adjusted
  //  */
  // addBorder(pixData) {
  //   for (let i = 0; i < 256; i++) {
  //     if (i === 0) {
  //       const prefix = i * 256 * 4;
  //       for (let j = 0; j < 255; j++) {
  //         pixData[prefix + (j * 4)] = 0;
  //         pixData[prefix + (j * 4) + 1] = 0;
  //         pixData[prefix + (j * 4) + 2] = 255;
  //         pixData[prefix + (j * 4) + 3] = 255;
  //       }
  //     }
  //     pixData[(i * 256 * 4)] = 0;
  //     pixData[(i * 256 * 4) + 1] = 0;
  //     pixData[(i * 256 * 4) + 2] = 255;
  //     pixData[(i * 256 * 4) + 3] = 255;
  //   }
  // }

  /**
   * Render / draw a tile.
   *
   * @param {Object}  tile  Tile data to be rendered.
   */
  renderTile(tile) {
    const [scaleType, valueScale] = getValueScale(this.options.heatmapValueScaling,
<<<<<<< HEAD
      this.scale.minValue, this.medianVisibleValue, this.scale.maxValue, 'log');
=======
            this.scale.minValue, this.medianVisibleValue, this.scale.maxValue, 'log');

    this.valueScale = valueScale;
    let pseudocount = 0;

    if (scaleType == 'log')
        pseudocount = this.valueScale.domain()[0];
>>>>>>> 8760427d

    this.valueScale = valueScale;
    let pseudocount = 0;

    if (scaleType == 'log')
      pseudocount = this.valueScale.domain()[0];

    this.limitedValueScale = this.valueScale.copy();

    if (
      this.options
      && typeof this.options.scaleStartPercent !== 'undefined'
      && typeof this.options.scaleEndPercent !== 'undefined'
    ) {
      this.limitedValueScale.domain([
        this.valueScale.domain()[0] + (
          (this.valueScale.domain()[1] - this.valueScale.domain()[0]) *
          this.options.scaleStartPercent
        ),
        this.valueScale.domain()[0] + (
          (this.valueScale.domain()[1] - this.valueScale.domain()[0]) *
          this.options.scaleEndPercent
        )
      ]);
    }

<<<<<<< HEAD
    tileProxy.tileDataToPixData(
      tile,
      this.limitedValueScale,
=======
    this.renderingTiles.add(tile.tileId);
    tileProxy.tileDataToPixData(tile,
      scaleType,
      this.limitedValueScale.domain(),
>>>>>>> 8760427d
      pseudocount, // used as a pseudocount to prevent taking the log of 0
      this.colorScale,
      (pixData) => {
        // the tileData has been converted to pixData by the worker script and needs to be loaded
        // as a sprite
        if (pixData) {
          const graphics = tile.graphics;
          const canvas = this.tileDataToCanvas(pixData.pixData);


          let sprite = null;

          sprite = new PIXI.Sprite(PIXI.Texture.fromCanvas(canvas, PIXI.SCALE_MODES.NEAREST));

          tile.sprite = sprite;

          // store the pixData so that we can export it
          tile.canvas = canvas;
          this.setSpriteProperties(tile.sprite, tile.tileData.zoomLevel, tile.tileData.tilePos, tile.mirrored);

          graphics.removeChildren();
          graphics.addChild(tile.sprite);

        }

        this.renderingTiles.delete(tile.tileId);
        this.animate();
        // call to check if tiles need removing
        this.refreshTiles();
      });
  }

  /**
   * Remove this track from the view
   */
  remove() {
    this.gMain.remove();
    this.gMain = null;

    super.remove();
  }

  refScalesChanged(refXScale, refYScale) {
    super.refScalesChanged(refXScale, refYScale);

    objVals(this.fetchedTiles)
      .filter(tile => tile.sprite)
      .forEach(tile => this.setSpriteProperties(
        tile.sprite,
        tile.tileData.zoomLevel,
        tile.tileData.tilePos,
        tile.mirrored
      ));
  }

  /**
   * Bypass this track's exportSVG function
   */
  superSVG() {
    return super.exportSVG();
  }

  exportSVG() {
    let track = null;
    let base = null;

    if (super.exportSVG) {
      [base, track] = super.exportSVG();
    } else {
      base = document.createElement('g');
      track = base;
    }

    const output = document.createElement('g');
    track.appendChild(output);

    output.setAttribute(
      'transform',
      `translate(${this.pMain.position.x},${this.pMain.position.y}) scale(${this.pMain.scale.x},${this.pMain.scale.y})`,
    );

    for (const tile of this.visibleAndFetchedTiles()) {
      const rotation = tile.sprite.rotation * 180 / Math.PI;
      const g = document.createElement('g');
      g.setAttribute(
        'transform',
        `translate(${tile.sprite.x},${tile.sprite.y}) rotate(${rotation}) scale(${tile.sprite.scale.x},${tile.sprite.scale.y})`,
      );

      const image = document.createElement('image');
      image.setAttributeNS('http://www.w3.org/1999/xlink', 'xlink:href', tile.canvas.toDataURL());
      image.setAttribute('width', 256);
      image.setAttribute('height', 256);

      g.appendChild(image);
      output.appendChild(g);
    }

    const gColorbar = this.exportColorBarSVG();
    track.appendChild(gColorbar);

    return [base, base];
  }

  zoomed(newXScale, newYScale, k, tx, ty) {
    super.zoomed(newXScale, newYScale);

    this.pMain.position.x = tx; // translateX;
    this.pMain.position.y = ty; // translateY;

    this.pMain.scale.x = k; // scaleX;
    this.pMain.scale.y = k; // scaleY;

    this.mouseMoveZoomHandler();
  }

  /**
   * Helper method for adding a tile ID in place. Used by `tilesToId()`.
   *
   * @param  {Array}  tiles  Array tile ID should be added to.
   * @param  {Integer}  zoomLevel  Zoom level.
   * @param  {Integer}  row  Column ID, i.e., y.
   * @param  {Integer}  column  Column ID, i.e., x.
   * @param  {Objwect}  dataTransform  ??
   * @param  {Boolean}  mirrored  If `true` tile is mirrored.
   */
  addTileId(tiles, zoomLevel, row, column, dataTransform, mirrored = false) {
    const newTile = [zoomLevel, row, column];
    newTile.mirrored = mirrored;
    newTile.dataTransform = dataTransform;
    tiles.push(newTile);
  }

  /**
   * Convert tile positions to tile IDs
   *
   * @param  {Array}  xTiles  X positions of tiles
   * @param  {Array}  yTiles  Y positions of tiles
   * @param  {Array}  zoomLevel  Current zoom level
   * @param  {Array}  mirrorTiles  If `true` tiles are mirrored
   * @return  {Array}  List of tile IDs
   */
  tilesToId(xTiles, yTiles, zoomLevel, mirrorTiles) {
    const rows = xTiles;
    const cols = yTiles;
    const dataTransform = this.options.dataTransform || 'default';

    // if we're mirroring tiles, then we only need tiles along the diagonal
    const tiles = [];

    // calculate the ids of the tiles that should be visible
    for (let i = 0; i < rows.length; i++) {
      for (let j = 0; j < cols.length; j++) {
        if (mirrorTiles) {
          if (rows[i] >= cols[j]) {
            // if we're in the upper triangular part of the matrix, then we need
            // to load a mirrored tile
            this.addTileId(tiles, zoomLevel, cols[j], rows[i], dataTransform, true);
          } else {
            // otherwise, load an original tile
            this.addTileId(tiles, zoomLevel, rows[i], cols[j], dataTransform);
          }

          if (rows[i] === cols[j]) {
            // on the diagonal, load original tiles
            this.addTileId(tiles, zoomLevel, rows[i], cols[j], dataTransform);
          }
        } else {
          this.addTileId(tiles, zoomLevel, rows[i], cols[j], dataTransform);
        }
      }
    }

    return tiles;
  }

  calculateVisibleTiles(mirrorTiles = true) {
    // if we don't know anything about this dataset, no point
    // in trying to get tiles
    if (!this.tilesetInfo) { return; }

    this.zoomLevel = this.calculateZoomLevel();

    // this.zoomLevel = 0;
    if (this.tilesetInfo.resolutions) {
      const sortedResolutions = this.tilesetInfo.resolutions
        .map(x => +x)
        .sort((a, b) => b - a);

      this.xTiles = tileProxy.calculateTilesFromResolution(
        sortedResolutions[this.zoomLevel],
        this._xScale,
        this.tilesetInfo.min_pos[0], this.tilesetInfo.max_pos[0]
      );
      this.yTiles = tileProxy.calculateTilesFromResolution(
        sortedResolutions[this.zoomLevel],
        this._yScale,
        this.tilesetInfo.min_pos[0], this.tilesetInfo.max_pos[0]
      );
    } else {
      this.xTiles = tileProxy.calculateTiles(
        this.zoomLevel,
        this._xScale,
        this.tilesetInfo.min_pos[0],
        this.tilesetInfo.max_pos[0],
        this.tilesetInfo.max_zoom,
        this.tilesetInfo.max_width
      );

      this.yTiles = tileProxy.calculateTiles(
        this.zoomLevel,
        this._yScale,
        this.tilesetInfo.min_pos[1],
        this.tilesetInfo.max_pos[1],
        this.tilesetInfo.max_zoom,
        this.tilesetInfo.max_width
      );
    }

    this.setVisibleTiles(
      this.tilesToId(this.xTiles, this.yTiles, this.zoomLevel, mirrorTiles)
    );
  }

  /**
   * Get the tile's position in its coordinate system.
   *
   * @description
   * Normally the absolute coordinate system are the genome basepair positions
   */
  getTilePosAndDimensions(zoomLevel, tilePos, binsPerTileIn) {
    /**
         * Get the tile's position in its coordinate system.
         */
    let binsPerTile = binsPerTileIn || BINS_PER_TILE;

    if (this.tilesetInfo.resolutions) {
      const sortedResolutions = this.tilesetInfo.resolutions
        .map(x => +x)
        .sort((a, b) => b - a);

      const chosenResolution = sortedResolutions[zoomLevel];

      let tileWidth =  chosenResolution * binsPerTile;
      let tileHeight = tileWidth;

      let tileX = chosenResolution * binsPerTile * tilePos[0];
      let tileY = chosenResolution * binsPerTile * tilePos[1];

      return { tileX, tileY, tileWidth, tileHeight };
    }

    const xTilePos = tilePos[0];
    const yTilePos = tilePos[1];

    const minX = 0;
    const minY = 0;

    const tileWidth = this.tilesetInfo.max_width / (2 ** zoomLevel);
    const tileHeight = this.tilesetInfo.max_width / (2 ** zoomLevel);

    const tileX = minX + (xTilePos * tileWidth);
    const tileY = minY + (yTilePos * tileHeight);

    return { tileX, tileY, tileWidth, tileHeight };
  }

  calculateZoomLevel() {
    const minX = this.tilesetInfo.min_pos[0];
    const maxX = this.tilesetInfo.max_pos[0];

    const minY = this.tilesetInfo.min_pos[1];
    const maxY = this.tilesetInfo.max_pos[1];

    if (this.tilesetInfo.resolutions) {
      const zoomIndexX = tileProxy.calculateZoomLevelFromResolutions(
        this.tilesetInfo.resolutions, this._xScale, minX, maxX
      );
      const zoomIndexY = tileProxy.calculateZoomLevelFromResolutions(
        this.tilesetInfo.resolutions, this._yScale, minY, maxY
      );

      return Math.min(zoomIndexX, zoomIndexY);
    }

    const xZoomLevel = tileProxy.calculateZoomLevel(
      this._xScale,
      this.tilesetInfo.min_pos[0],
      this.tilesetInfo.max_pos[0]
    );

    const yZoomLevel = tileProxy.calculateZoomLevel(
      this._xScale,
      this.tilesetInfo.min_pos[1],
      this.tilesetInfo.max_pos[1]
    );

    let zoomLevel = Math.max(xZoomLevel, yZoomLevel);
    zoomLevel = Math.min(zoomLevel, this.maxZoom);

    if (this.options && this.options.maxZoom) {
      if (this.options.maxZoom >= 0) {
        zoomLevel = Math.min(this.options.maxZoom, zoomLevel);
      } else {
        console.error('Invalid maxZoom on track:', this);
      }
    }

    return zoomLevel;
  }

  /**
   * The local tile identifier
   *
   * @param {array}  tile  Tile definition array to be converted to id. Tile
   *   array must contain `[zoomLevel, xPos, yPos]` and two props `mirrored` and
   *   `dataTransform`.
   */
  tileToLocalId(tile) {
    // tile
    if (tile.dataTransform && tile.dataTransform !== 'default') {
      return `${tile.join('.')}.${tile.mirrored}.${tile.dataTransform}`;
    }
    return `${tile.join('.')}.${tile.mirrored}`;
  }

  /**
   * The tile identifier used on the server
   */
  tileToRemoteId(tile) {
    // tile contains [zoomLevel, xPos, yPos]
    if (tile.dataTransform && tile.dataTransform !== 'default') {
      return `${tile.join('.')}.${tile.dataTransform}`;
    }
    return `${tile.join('.')}`;
  }

  localToRemoteId(remoteId) {
    const idParts = remoteId.split('.');
    return idParts.slice(0, idParts.length - 1).join('.');
  }
}

export default HeatmapTiledPixiTrack;<|MERGE_RESOLUTION|>--- conflicted
+++ resolved
@@ -910,9 +910,6 @@
    */
   renderTile(tile) {
     const [scaleType, valueScale] = getValueScale(this.options.heatmapValueScaling,
-<<<<<<< HEAD
-      this.scale.minValue, this.medianVisibleValue, this.scale.maxValue, 'log');
-=======
             this.scale.minValue, this.medianVisibleValue, this.scale.maxValue, 'log');
 
     this.valueScale = valueScale;
@@ -920,13 +917,6 @@
 
     if (scaleType == 'log')
         pseudocount = this.valueScale.domain()[0];
->>>>>>> 8760427d
-
-    this.valueScale = valueScale;
-    let pseudocount = 0;
-
-    if (scaleType == 'log')
-      pseudocount = this.valueScale.domain()[0];
 
     this.limitedValueScale = this.valueScale.copy();
 
@@ -947,16 +937,10 @@
       ]);
     }
 
-<<<<<<< HEAD
-    tileProxy.tileDataToPixData(
-      tile,
-      this.limitedValueScale,
-=======
     this.renderingTiles.add(tile.tileId);
     tileProxy.tileDataToPixData(tile,
       scaleType,
       this.limitedValueScale.domain(),
->>>>>>> 8760427d
       pseudocount, // used as a pseudocount to prevent taking the log of 0
       this.colorScale,
       (pixData) => {
