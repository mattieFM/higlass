--- conflicted
+++ resolved
@@ -1655,12 +1655,8 @@
         this.tilesetInfo.min_pos[0],
         this.tilesetInfo.max_pos[0],
         this.tilesetInfo.max_zoom,
-<<<<<<< HEAD
         this.tilesetInfo.max_width
           || (this.tilesetInfo.max_pos[0] - this.tilesetInfo.min_pos[0])
-=======
-        this.tilesetInfo.max_width,
->>>>>>> caf230b5
       );
 
       this.yTiles = tileProxy.calculateTiles(
@@ -1673,13 +1669,9 @@
           ? -this.tilesetInfo.min_pos[1]
           : this.tilesetInfo.max_pos[1],
         this.tilesetInfo.max_zoom,
-<<<<<<< HEAD
         this.tilesetInfo.max_width1
           || this.tilesetInfo.max_width
           || (this.tilesetInfo.max_pos[1] - this.tilesetInfo.min_pos[1])
-=======
-        this.tilesetInfo.max_width1 || this.tilesetInfo.max_width,
->>>>>>> caf230b5
       );
     }
 
@@ -1801,7 +1793,6 @@
       ? -this.tilesetInfo.max_pos[1]
       : this.tilesetInfo.min_pos[1];
 
-<<<<<<< HEAD
     const maxWidth = this.tilesetInfo.max_width
       || (this.tilesetInfo.max_pos[0] - this.tilesetInfo.min_pos[0]);
     const maxHeight = this.tilesetInfo.max_width1
@@ -1809,10 +1800,6 @@
 
     const tileWidth = maxWidth / (2 ** zoomLevel);
     const tileHeight = maxHeight / (2 ** zoomLevel);
-=======
-    const tileWidth = this.tilesetInfo.max_width / 2 ** zoomLevel;
-    const tileHeight = this.tilesetInfo.max_width / 2 ** zoomLevel;
->>>>>>> caf230b5
 
     const tileX = minX + xTilePos * tileWidth;
     const tileY = minY + yTilePos * tileHeight;
