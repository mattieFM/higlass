--- conflicted
+++ resolved
@@ -1,8 +1,9 @@
 import slugid from 'slugid';
 import { scaleLinear } from 'd3-scale';
-import { dictValues } from './utils';
-import { trimTrailingSlash as tts } from './utils';
-
+import {
+  dictValues,
+  trimTrailingSlash,
+} from './utils';
 
 // Services
 import { tileProxy } from './services';
@@ -40,7 +41,7 @@
    * @param {string} filetype The type of file being served (e.g. 'bigwig')
    */
   async registerFileUrl(server, fileUrl, filetype) {
-    const serverUrl = `${tts(server)}/register_url/`;
+    const serverUrl = `${trimTrailingSlash(server)}/register_url/`;
 
     const payload = {
       fileUrl,
@@ -60,17 +61,15 @@
   tilesetInfo(finished) {
     // if this track has a fileUrl, server and filetype
     // then we need to register those with the server
-    console.log('here:', this.dataConfig);
     if (this.dataConfig.server
       && this.dataConfig.fileUrl
       && this.dataConfig.filetype) {
-      console.log('registering...');
       return this.registerFileUrl(
         this.dataConfig.server,
         this.dataConfig.fileUrl,
         this.dataConfig.filetype
-        ).then(data => data.json())
-        .then(data => {
+      ).then(data => data.json())
+        .then((data) => {
           this.dataConfig.tilesetUid = data.uid;
           this.tilesetInfoAfterRegister(finished);
         })
@@ -121,16 +120,11 @@
             finished(tilesetInfo[this.dataConfig.tilesetUid]);
           },
           (error) => {
-<<<<<<< HEAD
             finished({
-              error: error,
+              error
             });
-          }
-=======
-            finished({'error': error});
           },
           this.pubSub
->>>>>>> 518b5baf
         );
       }
     } else {
@@ -193,23 +187,14 @@
       this.fetchHorizontalSection(receivedTiles, tileIds, true);
     } else if (!this.dataConfig.children) {
       // no children, just return the fetched tiles as is
-<<<<<<< HEAD
-      const promise = new Promise(resolve => tileProxy.fetchTilesDebounced({
-        id: slugid.nice(),
-        server: this.dataConfig.server,
-        done: resolve,
-        ids: tileIds.map(x => `${this.dataConfig.tilesetUid}.${x}`),
-      }));
-=======
-      const promise = new Promise(resolve => {
+      const promise = new Promise((resolve) => {
         tileProxy.fetchTilesDebounced({
           id: slugid.nice(),
           server: this.dataConfig.server,
           done: resolve,
           ids: tileIds.map(x => `${this.dataConfig.tilesetUid}.${x}`),
-        }, this.pubSub, true)
+        }, this.pubSub, true);
       });
->>>>>>> 518b5baf
       promise.then((returnedTiles) => {
         const tilesetUid = dictValues(returnedTiles)[0].tilesetUid;
         const newTiles = {};
@@ -368,22 +353,12 @@
     }
 
     // actually fetch the new tileIds
-<<<<<<< HEAD
     const promise = new Promise(resolve => tileProxy.fetchTilesDebounced({
       id: slugid.nice(),
       server: this.dataConfig.server,
       done: resolve,
       ids: newTileIds.map(x => `${this.dataConfig.tilesetUid}.${x}`),
-    }));
-=======
-    const promise = new Promise(resolve =>
-      tileProxy.fetchTilesDebounced({
-        id: slugid.nice(),
-        server: this.dataConfig.server,
-        done: resolve,
-        ids: newTileIds.map(x => `${this.dataConfig.tilesetUid}.${x}`),
-      }, this.pubSub));
->>>>>>> 518b5baf
+    }, this.pubSub));
     promise.then((returnedTiles) => {
       // we've received some new tiles, but they're 2D
       // we need to extract the row corresponding to the data we need
@@ -397,11 +372,13 @@
         const xTilePos = +parts[1];
         const yTilePos = +parts[2];
 
-        const [tilePos, sliceIndex] = tileProxy.calculateTileAndPosInTile(this.dataConfig.tilesetInfo,
+        const sliceIndex = tileProxy.calculateTileAndPosInTile(
+          this.dataConfig.tilesetInfo,
           this.dataConfig.tilesetInfo.max_width,
           this.dataConfig.tilesetInfo.min_pos[1],
           zoomLevel,
-          +this.dataConfig.slicePos);
+          +this.dataConfig.slicePos
+        )[1];
 
         const fullTileId = this.fullTileId(tilesetUid, newTileIds[i]);
         const tile = returnedTiles[fullTileId];
@@ -410,23 +387,17 @@
 
         if (xTilePos === yTilePos) {
           // this is tile along the diagonal that we have to mirror
-          dataSlice = this.extractDataSlice(tile.dense, [256,256], sliceIndex);
-          const mirroredDataSlice = this.extractDataSlice(tile.dense, [256,256], sliceIndex, 1);
+          dataSlice = this.extractDataSlice(tile.dense, [256, 256], sliceIndex);
+          const mirroredDataSlice = this.extractDataSlice(tile.dense, [256, 256], sliceIndex, 1);
           for (let j = 0; j < dataSlice.length; j++) {
             dataSlice[j] += mirroredDataSlice[j];
           }
-        } else {
+        } else if (mirrored[i]) {
           // this tile is in the upper right triangle but the data is only available for
           // the lower left so we have to mirror it
-          if (mirrored[i]) {
-            dataSlice = this.extractDataSlice(tile.dense, [256,256], sliceIndex, 1);
-          } else {
-            dataSlice = this.extractDataSlice(tile.dense, [256,256], sliceIndex);
-          }
+          dataSlice = this.extractDataSlice(tile.dense, [256, 256], sliceIndex, 1);
         }
-
-        const min_value = Math.min.apply(null, dataSlice);
-        const max_value = Math.max.apply(null, dataSlice);
+        dataSlice = this.extractDataSlice(tile.dense, [256, 256], sliceIndex);
 
         const newTile = {
           min_value: Math.min.apply(null, dataSlice),
@@ -438,7 +409,7 @@
           server: tile.server,
           tilePos: mirrored[i] ? [yTilePos] : [xTilePos],
           tilePositionId: tileIds[i],
-          tilesetUid: tilesetUid,
+          tilesetUid,
           zoomLevel: tile.zoomLevel,
         };
 
