import { mouse, select, selectAll, event } from 'd3-selection';
import slugid from 'slugid';

import '../styles/d3-context-menu.css';

function contextMenu(menu, optsIn) {
  let previouslyMouseUp = false;
  const uid = slugid.nice();
  let rootElement = null;
  let orientation = 'right'; // display the menu to the right of the mouse click
  // or parent elemement
  let initialPos = null;
  let parentStart = null;
  let opts = optsIn;

  let openCallback;

  let closeCallback;

  if (typeof opts === 'function') {
    openCallback = opts;
  } else {
    opts = opts || {};
    openCallback = opts.onOpen;
    closeCallback = opts.onClose;
  }

  if ('rootElement' in opts) {
    rootElement = opts.rootElement;
  }

  if ('pos' in opts) {
    // do we want to place this menu somewhere specific?
    initialPos = opts.pos;
  }

  if ('orientation' in opts) {
    orientation = opts.orientation;
  }

  if ('parentStart' in opts) {
    parentStart = opts.parentStart;
  }

  // create the div element that will hold the context menu
  selectAll(`.d3-context-menu-${uid}`)
    .data([1])
    .enter()
    .append('div')
    .classed('d3-context-menu', true)
    .classed(`d3-context-menu-${uid}`, true);

  // close menu
  select('body').on(`click.d3-context-menu-${uid}`, () => {
    /*
        if (previouslyMouseUp) {
            previouslyMouseUp = false;
            return;
        }
        */

    select(`.d3-context-menu-${uid}`).style('display', 'none');
    orientation = 'right';

    if (closeCallback) {
      closeCallback();
    }
  });

  // this gets executed when a contextmenu event occurs
  return function onContextMenu(
    data,
    index,
    pMouseUp = false,
    clickAwayFunc,
    useMouse = false
  ) {
    const elm = this;
    let mousePos = null;
    const currentThis = this;

    if (useMouse) {
      mousePos = mouse(rootElement === null ? this : rootElement);
      // for recursive menus, we need the mouse position relative to another element
    }

    let openChildMenuUid = null;

    previouslyMouseUp = pMouseUp;

    selectAll(`.d3-context-menu-${uid}`).html('');
    const list = selectAll(`.d3-context-menu-${uid}`)
      .on('contextmenu', () => {
        select(`.d3-context-menu-${uid}`).style('display', 'none');
        orientation = 'right';

        event.preventDefault();
        event.stopPropagation();
      })
      .append('ul');

    list
      .selectAll('li')
      .data(typeof menu === 'function' ? menu(data) : menu)
      .enter()
      .append('li')
      .attr('class', d => {
        let ret = '';
        if (d.divider) {
          ret += ' is-divider';
        }
        if (d.disabled) {
          ret += ' is-disabled';
        }
        if (!d.action) {
          ret += ' is-header';
        }
        if ('children' in d) {
          ret += ' d3-context-menu-recursive';
        }
        return ret;
      })
      .html(d => {
        if (d.divider) {
          return '<hr>';
        }
        if (!d.title) {
          console.error(
            'No title attribute set. Check the spelling of your options.'
          );
        }
        return typeof d.title === 'string' ? d.title : d.title(data);
      })
      .on('click', d => {
        if (d.disabled) return; // do nothing if disabled
        if (!d.action) return; // headers have no "action"
        d.action(elm, data, index, mousePos);

        // close all context menus
        selectAll('.d3-context-menu').style('display', 'none');
        orientation = 'right';

        if (closeCallback) {
          closeCallback();
        }
      })
      .on('mouseenter', function mouseEnter(d, i) {
        select(this).classed('d3-context-menu-selected', true);

        if (openChildMenuUid !== null) {
          // there's a child menu open

          // unselect all items
          select(`.d3-context-menu-${uid}`)
            .selectAll('li')
            .classed('d3-context-menu-selected', false);

          if (typeof d.children === 'undefined') {
            // no children, so hide any open child menus
            select(`.d3-context-menu-${openChildMenuUid}`).style(
              'display',
              'none'
            );

            openChildMenuUid = null;
            return;
          }

          if (d.childUid === openChildMenuUid) {
            // the correct child menu is already open
            return;
          }
          // need to open a different child menu

          // close the already open one
          select(`.d3-context-menu-${openChildMenuUid}`).style(
            'display',
            'none'
          );

          openChildMenuUid = null;
        }

        // there should be no menu open right now
        if (typeof d.children !== 'undefined') {
          const boundingRect = this.getBoundingClientRect();

          let childrenContextMenu = null;
          if (orientation === 'left') {
            childrenContextMenu = contextMenu(d.children, {
              rootElement: currentThis,
              pos: [
                boundingRect.left + window.pageXOffset,
                boundingRect.top - 2 + window.pageYOffset
              ],
              orientation: 'left'
            });
          } else {
            childrenContextMenu = contextMenu(d.children, {
              pos: [
                boundingRect.left + boundingRect.width + window.pageXOffset,
                boundingRect.top - 2 + window.pageYOffset
              ],
              rootElement: currentThis,
              parentStart: [
                boundingRect.left + window.pageXOffset,
                boundingRect.top - 2 + window.pageYOffset
              ]
            });
          }

          d.childUid = childrenContextMenu.apply(this, [
            data,
            i,
            true,
<<<<<<< HEAD
            function() {}
=======
            function intoTheVoid() {}
>>>>>>> b13d154c
          ]);
          openChildMenuUid = d.childUid;
        }

        select(this).classed('d3-context-menu-selected', true);
      })
      .on('mouseleave', () => {
        if (openChildMenuUid === null) {
          select(this).classed('d3-context-menu-selected', false);
        }
      });

    list
      .selectAll('.d3-context-menu-recursive')
      .append('svg')
      .attr('width', '14px')
      .attr('height', '14px')
      .style('position', 'absolute')
      .style('right', '5px')
      .append('use')
      .attr('href', '#play');

    // the openCallback allows an action to fire before the menu is displayed
    // an example usage would be closing a tooltip
    if (openCallback) {
      if (openCallback(data, index) === false) {
        return uid;
      }
    }

    const contextMenuSelection = select(`.d3-context-menu-${uid}`).style(
      'display',
      'block'
    );

    if (initialPos === null) {
      select(`.d3-context-menu-${uid}`)
        .style('left', `${event.pageX - 2}px`)
        .style('top', `${event.pageY - 2}px`);
    } else {
      select(`.d3-context-menu-${uid}`)
        .style('left', `${initialPos[0]}px`)
        .style('top', `${initialPos[1]}px`);
    }

    // check if the menu disappears off the side of the window
    const boundingRect = contextMenuSelection.node().getBoundingClientRect();

    if (
      boundingRect.left + boundingRect.width > window.innerWidth ||
      orientation === 'left'
    ) {
      orientation = 'left';

      // menu goes of the end of the window, position it the other way
      if (initialPos === null) {
        // place the menu where the user clicked
        select(`.d3-context-menu-${uid}`)
          .style('left', `${event.pageX - 2 - boundingRect.width}px`)
          .style('top', `${event.pageY - 2}px`);
      } else if (parentStart !== null) {
        select(`.d3-context-menu-${uid}`)
          .style('left', `${parentStart[0] - boundingRect.width}px`)
          .style('top', `${parentStart[1]}px`);
      } else {
        select(`.d3-context-menu-${uid}`)
          .style('left', `${initialPos[0] - boundingRect.width}px`)
          .style('top', `${initialPos[1]}px`);
      }
    }

    // display context menu

    if (previouslyMouseUp) {
      return uid;
    }

    event.preventDefault();
    event.stopPropagation();
    // d3.event.stopImmediatePropagation();
    //
    return uid;
  };
}

export default contextMenu;<|MERGE_RESOLUTION|>--- conflicted
+++ resolved
@@ -213,11 +213,7 @@
             data,
             i,
             true,
-<<<<<<< HEAD
-            function() {}
-=======
             function intoTheVoid() {}
->>>>>>> b13d154c
           ]);
           openChildMenuUid = d.childUid;
         }
