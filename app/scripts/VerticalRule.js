--- conflicted
+++ resolved
@@ -53,24 +53,11 @@
   }
 
   mouseMoveHandler(mousePos) {
-<<<<<<< HEAD
-    if (
-      this.isPointInsideTrack(mousePos.x, mousePos.y)
+    this.highlighted = (
+      this.isWithin(mousePos.x, mousePos.y)
       && this.isMouseOverVerticalLine(mousePos)
-    ) {
-      this.highlighted = true;
-      this.draw();
-      return;
-=======
-    if (this.isWithin(mousePos.x, mousePos.y) &&
-      this.isMouseOverVerticalLine(mousePos)) {
-        this.highlighted = true;
-        this.draw();
-        return;
->>>>>>> 96308b9a
-    }
+    );
 
-    this.highlighted = false;
     this.draw();
   }
 }