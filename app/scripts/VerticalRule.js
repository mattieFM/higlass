--- conflicted
+++ resolved
@@ -5,43 +5,18 @@
 
 import { colorToHex } from './utils';
 
-export const VerticalRuleMixin = Mixin(
-  superclass =>
-    class extends superclass {
-      drawVerticalRule(graphics) {
-        let stroke = colorToHex('black');
+export const VerticalRuleMixin = Mixin(superclass => class extends superclass {
+  drawVerticalRule(graphics) {
+    let stroke = colorToHex('black');
 
-        if (this.highlighted) {
-          stroke = colorToHex('red');
-        }
+    if (this.highlighted) {
+      stroke = colorToHex('red');
+    }
 
-<<<<<<< HEAD
-        graphics.lineStyle(2, stroke, 1);
-=======
     graphics.lineStyle(this.strokeWidth, stroke, this.strokeOpacity);
->>>>>>> b6e5b8e9
 
-        let pos = 0;
+    let pos = 0;
 
-<<<<<<< HEAD
-        const dashLength = 5;
-        const dashGap = 3;
-
-        while (pos < this.dimensions[1]) {
-          graphics.moveTo(this._xScale(this.xPosition), pos);
-          graphics.lineTo(this._xScale(this.xPosition), pos + dashLength);
-
-          pos += dashLength + dashGap;
-        }
-      }
-
-      isMouseOverVerticalLine(mousePos) {
-        return (
-          Math.abs(mousePos.x - this.position[0] - this._xScale(this.xPosition)) <
-          this.MOUSEOVER_RADIUS
-        );
-      }
-=======
     // console.log('this.position', this.position);
     // console.log('this._xScale.range()', this._xScale.range());
 
@@ -50,9 +25,15 @@
       graphics.lineTo(this._xScale(this.xPosition), pos + this.dashLength);
 
       pos += this.dashLength + this.dashGap;
->>>>>>> b6e5b8e9
     }
-);
+  }
+
+  isMouseOverVerticalLine(mousePos) {
+    return Math.abs(
+      mousePos.x - this.position[0] - this._xScale(this.xPosition)
+    ) < this.MOUSEOVER_RADIUS;
+  }
+});
 
 export default class VerticalRule extends mix(PixiTrack).with(RuleMixin, VerticalRuleMixin) {
   constructor(context, options) {
@@ -119,8 +100,10 @@
   }
 
   mouseMoveHandler(mousePos) {
-    this.highlighted =
-      this.isWithin(mousePos.x, mousePos.y) && this.isMouseOverVerticalLine(mousePos);
+    this.highlighted = (
+      this.isWithin(mousePos.x, mousePos.y)
+      && this.isMouseOverVerticalLine(mousePos)
+    );
 
     this.draw();
   }
