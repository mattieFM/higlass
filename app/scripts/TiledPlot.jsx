--- conflicted
+++ resolved
@@ -41,7 +41,7 @@
         console.log('this.props.tracks.center[0]:', this.props.tracks.center[0]);
 
         /*
-        let trackOptions = this.props.editable ? 
+        let trackOptions = this.props.editable ?
                 {'track': this.props.tracks.center[0].contents[0],
                 'configComponent': HeatmapOptions}
                 : null;
@@ -291,7 +291,7 @@
             this.handleCloseTrack(this.trackToReplace)
             this.trackToReplace = null;
         }
-        
+
         this.props.onTrackAdded(newTrack, position, host);
 
         this.setState({
@@ -797,22 +797,15 @@
         if (this.xScale && this.yScale && this.props.editable && this.state.trackOptions) {
             let configComponent = this.state.trackOptions.configComponent;
             let track = this.state.trackOptions.track;
-<<<<<<< HEAD
-
-=======
-            
-            console.log('this.xScale:', this.xScale);
->>>>>>> 18dd513a
+
+            // console.log('this.xScale:', this.xScale);
+
             trackOptionsElement = React.createElement(configComponent,
                     {track: track,
                         xScale: this.xScale,
                         yScale: this.yScale,
-<<<<<<< HEAD
-                        onCancel:  () =>
-=======
                         onCancel:  () =>  {
-                            console.log('cancel clicked');
->>>>>>> 18dd513a
+                            // console.log('cancel clicked');
                             this.setState({
                                 trackOptions: null
                                 }
@@ -826,30 +819,6 @@
 
                             }
                     });
-<<<<<<< HEAD
-
-            /*
-            trackOptionsElement = (
-
-
-                    <HeatmapOptions
-                    track={getTrackByUid(this.props.tracks, this.state.trackOptionsUid)}
-                    xScale={this.xScale}
-                    yScale={this.yScale}
-                    onCancel={ () => {
-                        this.setState({
-                        trackOptionsUid: null
-                    })}}
-                    onTrackOptionsChanged={(newOptions) => newOptions}
-                    onSubmit={ (newOptions) => {
-                        this.handleTrackOptionsChanged(this.state.trackOptionsUid, newOptions);
-                        this.setState({
-                            trackOptionsUid: null });
-                    }}
-                />)
-                */
-=======
->>>>>>> 18dd513a
         }
 
         // track renderer needs to enclose all the other divs so that it
