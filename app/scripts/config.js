let localServer = "localhost:8000";
let remoteServer = "52.45.229.11";
//export const usedServer = localServer;
export const usedServer = remoteServer;

export const tracksInfo = [
    {
        type: 'left-axis',
        datatype: ['axis'],
        local: true,
        orientation: '1d-vertical',
        name: 'Left Axis',
        thumbnail: 'vertical-axis-thumbnail.png'
    },
    {
        type: 'top-axis',
        datatype: ['axis'],
        local: true,
        orientation: '1d-horizontal',
        name: 'Top Axis',
        thumbnail: 'horizontal-axis-thumbnail.png'
    },
    {
        type: 'heatmap',
        datatype: ['matrix'],
        local: false,
        orientation: '2d',
        thumbnail: 'heatmap-thumbnail.png',
        defaultOptions: {
            colorRange: ['white', 'darkbrown'],
            maxZoom: null
        }
    },
    {
        type: 'horizontal-line',
        datatype: ['vector'],
        local: false,
        orientation: '1d-horizontal',
        thumbnail: 'horizontal-line-thumbnail.png'
    },
    {
        type: 'vertical-line',
        datatype: ['vector'],
        local: false,
        orientation: '1d-vertical',
        thumbnail: 'vertical-line-thumbnail.png'
    },
    {
        type: 'horizontal-1d-tiles',
        datatype: ['vector', 'stacked-interval', 'gene-annotation'],
        local: false,
        orientation: '1d-horizontal',
        name: 'Horizontal 1D Tile Outlines',
        thumbnail: 'horizontal-1d-tiles-thumbnail.png'

    },
    {
        type: 'vertical-1d-tiles',
        datatype: ['1d-tiles'],
        local: false,
        orientation: '1d-vertical',
        name: 'Vertical 1D Tile Outlines'
    },
    {
        type: '2d-tiles',
        datatype: ['matrix'],
        local: false,
        orientation: '2d',
        name: '2D Tile Outlines',
        thumbnail: '2d-tiles-thumbnail.png'
    },
    {
        type: 'top-stacked-interval',
        datatype: ['stacked-interval'],
        local: false,
        orientation: '1d-horizontal',
        thumbnail: 'horizontal-stacked-interval.png'
    },
    {
        type: 'left-stacked-interval',
        datatype: ['stacked-interval'],
        local: false,
        orientation: '1d-vertical',
        thumbnail: 'vertical-stacked-interval.png'
    },
    {
        type: 'viewport-projection-center',
        datatype: ['2d-projection'],
        local: true,
        hidden: true,
        orientation: '2d',
        name: 'Viewport Projection',
        thumbnail: 'viewport-projection-center.png'
    },

    {
        type: 'horizontal-gene-annotations',
        datatype: ['gene-annotation'],
        local: false,
        orientation: '1d-horizontal',
        name: 'Gene Annotations',
        thumbnail: null
    },
    {
        type: 'vertical-gene-annotations',
        datatype: ['gene-annotation'],
        local: false,
        orientation: '1d-vertical',
        name: 'Gene Annotations',
        thumbnail: null
    },

    {
        type: 'combined',
        datatype: 'any',
        local: true,
        orientation: 'any'
    }
]

<<<<<<< HEAD
// Number of milliseconds zoom-related actions (e.g., tile loading) are debounced
export const ZOOM_DEBOUNCE = 100;
=======
let temp = {};

tracksInfo.forEach(t => {
    temp[t.type] = t;
})

export const tracksInfoByType = temp;
>>>>>>> a28cff12
<|MERGE_RESOLUTION|>--- conflicted
+++ resolved
@@ -118,15 +118,13 @@
     }
 ]
 
-<<<<<<< HEAD
 // Number of milliseconds zoom-related actions (e.g., tile loading) are debounced
 export const ZOOM_DEBOUNCE = 100;
-=======
+
 let temp = {};
 
 tracksInfo.forEach(t => {
     temp[t.type] = t;
 })
 
-export const tracksInfoByType = temp;
->>>>>>> a28cff12
+export const tracksInfoByType = temp;