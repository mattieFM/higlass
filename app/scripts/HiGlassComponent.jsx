import '../styles/MultiViewContainer.css';
import React from 'react';
import _ from 'lodash';
import {select} from 'd3-selection';
import {scaleLinear} from 'd3-scale';
import {request,post} from 'd3-request';
import slugid from 'slugid';
import ReactDOM from 'react-dom';
import {Responsive, WidthProvider} from 'react-grid-layout';
import {SearchableTiledPlot} from './SearchableTiledPlot.jsx';
import "react-grid-layout/css/styles.css";
import "react-resizable/css/styles.css";
import {ResizeSensor,ElementQueries} from 'css-element-queries';
import {TiledPlot} from './TiledPlot.jsx';

import {ContextMenuContainer} from './ContextMenuContainer.jsx';
<<<<<<< HEAD
import {scalesCenterAndK, dictItems, dictFromTuples, dictValues, dictKeys} from './utils.js';
import {download} from './utils.js';
import {absoluteToChr, getTrackPositionByUid, getTrackByUid, scalesToGenomeLocations} from './utils.js';
=======
import {
  absoluteToChr,
  dictFromTuples,
  dictItems,
  dictKeys,
  dictValues,
  getTrackByUid,
  getTrackPositionByUid,
  relToAbsChromPos,
  scalesCenterAndK,
  scalesToGenomeLocations
} from './utils.js';
>>>>>>> da8ea241
import {positionedTracksToAllTracks} from './utils.js';
import {usedServer, tracksInfo, tracksInfoByType} from './config.js';
import {SHORT_DRAG_TIMEOUT, LONG_DRAG_TIMEOUT, LOCATION_LISTENER_PREFIX} from './config.js';
import {GenomePositionSearchBox} from './GenomePositionSearchBox.jsx';
import {ExportLinkModal} from './ExportLinkModal.jsx';
import {createSymbolIcon} from './symbol.js';
import {all as icons} from './icons.js';
import {ViewHeader} from './ViewHeader.jsx';
import {ChromosomeInfo} from './ChromosomeInfo.js';

import '../styles/HiGlassComponent.css';

const ResponsiveReactGridLayout = WidthProvider(Responsive);

const NUM_GRID_COLUMNS = 12;
const DEFAULT_NEW_VIEW_HEIGHT = 12;

export class HiGlassComponent extends React.Component {
    constructor(props) {
        super(props);

        this.minHorizontalHeight = 20;
        this.minVerticalWidth = 20;

        this.uid = slugid.nice();
        this.yPositionOffset = 0;
        this.rowHeight = 40;
        this.tiledPlots = {};

        // keep track of the xScales of each Track Renderer
        this.xScales = {};
        this.yScales = {};
        this.topDiv = null;

        // event listeners for when the scales of a view change
        // bypasses the React event framework because this needs
        // to be fast
        // indexed by view uid and then listener uid
        this.scalesChangedListeners = {};
        this.draggingChangedListeners = {};

        // zoom locks between views
        this.zoomLocks = {};

        // location locks between views
        this.locationLocks = {};

        this.setCenters = {};

        this.plusImg = {};
        this.configImg = {};

        this.horizontalMargin = 5;
        this.verticalMargin = 5;

        this.boundRefreshView = (() => { this.refreshView(LONG_DRAG_TIMEOUT) }).bind(this);
        //

        let localServer = "localhost:8000";

        //let usedServer = localServer;
        //let usedServer = remoteServer;

        this.viewConfig = this.props.viewConfig;

          this.pixiStage = new PIXI.Container();
          this.pixiStage.interactive = true;
          this.element = null;

          let viewsByUid = this.processViewConfig(JSON.parse(JSON.stringify(this.props.viewConfig)));

          this.state = {
              bounded: this.props.options ? this.props.options.bounded : false,
            currentBreakpoint: 'lg',
            mounted: false,
            width: 0,
            height: 0,
            rowHeight: 30,
            svgElement: null,
            canvasElement: null,
            views: viewsByUid,
            addTrackPositionMenuPosition: null,

            //chooseViewHandler: uid2 => this.handleZoomYanked(views[0].uid, uid2),
            //chooseViewHandler: uid2 => this.handleZoomLockChosen(views[0].uid, uid2),
            //chooseViewHandler: uid2 => this.handleCenterSynced(views[0].uid, uid2),
            //chooseTrackHandler: (viewUid, trackUid) => this.handleViewportProjected(views[0].uid, viewUid, trackUid),
            mouseOverOverlayUid: null,
            exportLinkModalOpen: false,
            exportLinkLocation: null
          }
    }

    componentDidMount() {
        // the addEventListener is necessary because TrackRenderer determines where to paint
        // all the elements based on their bounding boxes. If the window isn't
        // in focus, everything is drawn at the top and overlaps. When it gains
        // focus we need to redraw everything in its proper place
        this.element = ReactDOM.findDOMNode(this);
        window.addEventListener("focus", this.boundRefreshView);

        dictValues(this.state.views).map(v => {
            if (!v.layout)
                v.layout = this.generateViewLayout(v)
            else {
                v.layout.i = v.uid;
            }
        });

        this.pixiRenderer = PIXI.autoDetectRenderer(this.state.width,
                                        this.state.height,
                                        { view: this.canvasElement,
                                          antialias: true,
                                          transparent: true,
                                          resolution: 2,
                                          autoResize: true
                                        } )

        //PIXI.RESOLUTION=2;
        this.fitPixiToParentContainer();

        // keep track of the width and height of this element, because it
        // needs to be reflected in the size of our drawing surface
        this.setState({mounted: true,
            svgElement: this.svgElement,
            canvasElement: this.canvasElement
        });
        ElementQueries.listen();
        new ResizeSensor(this.element.parentNode, function() {
            //let heightOffset = this.element.offsetTop - this.element.parentNode.offsetTop
            let heightOffset = 0;

            this.fitPixiToParentContainer();
            this.refreshView(LONG_DRAG_TIMEOUT);
         }.bind(this));

        this.handleDragStart();
        this.handleDragStop();

        this.animate();
        //this.handleExportViewsAsLink();

        const baseSvg = select(this.element).append('svg').style('display', 'none');

        // Add SVG Icons
        icons.forEach(
            icon => createSymbolIcon(baseSvg, icon.id, icon.paths, icon.viewBox)
        );
    }

    handleWindowFocused() {
        /*
         * The window housing this view gained focus. That means the bounding boxes
         * may have changed so we need to redraw everything.
         *
         */


    }

    fitPixiToParentContainer() {
        let width = this.element.parentNode.clientWidth;
        let height = this.element.parentNode.clientHeight;

         this.pixiRenderer.resize(width, height);

        this.pixiRenderer.view.style.width = width + "px";
        this.pixiRenderer.view.style.height = height + "px";

        this.pixiRenderer.render(this.pixiStage);
    }

    addDefaultOptions(track) {
        if (!tracksInfoByType.hasOwnProperty(track.type)) {
            console.error("ERROR: track type not found:", track.type, " (check app/scripts/config.js for a list of defined track types)");
            return;
        }

        let trackOptions = track.options ? track.options : {};

        if (tracksInfoByType[track.type].defaultOptions) {
            if (!track.options)
                track.options = JSON.parse(JSON.stringify(tracksInfoByType[track.type].defaultOptions));
            else {
                for (let optionName in tracksInfoByType[track.type].defaultOptions) {
                    track.options[optionName] = track.options[optionName] ?
                        track.options[optionName] : JSON.parse(JSON.stringify(tracksInfoByType[track.type].defaultOptions[optionName]));

                }
            }
        } else
            track.options = trackOptions;
    }

    animate() {
        requestAnimationFrame(() => this.pixiRenderer.render(this.pixiStage));
        // this.animate.bind(this));
    }

  onBreakpointChange(breakpoint) {
    this.setState({
      currentBreakpoint: breakpoint
    });
  };

  handleOverlayMouseEnter(uid) {
    this.setState({
        mouseOverOverlayUid: uid
    })
  }

  handleOverlayMouseLeave(uid) {
    this.setState({
        mouseOverOverlayUid: null
    })
  }

  handleLockLocation(uid) {
      /**
       * We want to lock the zoom of this view to the zoom of another view.
       *
       * First we pick which other view we want to lock to.
       *
       * The we calculate the current zoom offset and center offset. The differences
       * between the center of the two views will always remain the same, as will the
       * different between the zoom levels.
       */
        // create a view chooser and remove the config view menu
        this.setState({
            chooseViewHandler: uid2 => this.handleLocationLockChosen(uid, uid2),
            mouseOverOverlayUid: uid,
        });
  }

  notifyDragChangedListeners(dragging) {
      // iterate over viewId
      dictValues(this.draggingChangedListeners).forEach(l => {
          // iterate over listenerId
          dictValues(l).forEach(listener => listener(dragging));
      });
  }

  addDraggingChangedListener(viewUid, listenerUid, eventHandler) {
      /**
       * Add a listener that will be called every time the view is updated.
       *
       * @param viewUid: The uid of the view being observed
       * @param listenerUid: The uid of the listener
       * @param eventHandler: The handler to be called when the scales change
       *    Event handler is called with parameters (xScale, yScale)
       */
        if (!this.draggingChangedListeners.hasOwnProperty(viewUid)) {
            this.draggingChangedListeners[viewUid] = {}
        }

        this.draggingChangedListeners[viewUid][listenerUid] = eventHandler;

        eventHandler(true);
        eventHandler(false);
  }

  removeDraggingChangedListener(viewUid, listenerUid) {
      /**
       * Remove a scale change event listener
       *
       * @param viewUid: The view that it's listening on.
       * @param listenerUid: The uid of the listener itself.
       */
        if (this.draggingChangedListeners.hasOwnProperty(viewUid)) {
            let listeners = this.draggingChangedListeners[viewUid];



            if (listeners.hasOwnProperty(listenerUid)) {
                // make sure the listener doesn't think we're still
                // dragging
                listeners[listenerUid](false);
                delete listeners[listenerUid];
            }
        }
  }

  addScalesChangedListener(viewUid, listenerUid, eventHandler) {
      /**
       * Add an event listener that will be called every time the scale
       * of the view with uid viewUid is changed.
       *
       * @param viewUid: The uid of the view being observed
       * @param listenerUid: The uid of the listener
       * @param eventHandler: The handler to be called when the scales change
       *    Event handler is called with parameters (xScale, yScale)
       */
        if (!this.scalesChangedListeners.hasOwnProperty(viewUid)) {
            this.scalesChangedListeners[viewUid] = {}
        }

        this.scalesChangedListeners[viewUid][listenerUid] = eventHandler;

        if (!this.xScales[viewUid] || !this.yScales[viewUid])
            return;

        // call the handler for the first time
        eventHandler(this.xScales[viewUid], this.yScales[viewUid]);
  }

  removeScalesChangedListener(viewUid, listenerUid) {
      /**
       * Remove a scale change event listener
       *
       * @param viewUid: The view that it's listening on.
       * @param listenerUid: The uid of the listener itself.
       */
        if (this.scalesChangedListeners.hasOwnProperty(viewUid)) {
            let listeners = this.scalesChangedListeners[viewUid];

            if (listeners.hasOwnProperty(listenerUid))
                delete listeners[listenerUid];
        }
  }

  handleExportSVG() {
    let outputSVG = '<svg xmlns="http://www.w3.org/2000/svg" xmlns:xlink="http://www.w3.org/1999/xlink">\n';
    let svg = document.createElement('svg');
    svg.setAttribute('xmlns:xlink',"http://www.w3.org/1999/xlink"); 
    svg.setAttribute('xmlns', "http://www.w3.org/2000/svg"); 

    for (let tiledPlot of dictValues(this.tiledPlots)) {
        for (let trackDefObject of dictValues(tiledPlot.trackRenderer.trackDefObjects)) {

            if (trackDefObject.trackObject.exportSVG) {
                let trackSVG = trackDefObject.trackObject.exportSVG()[0];

                svg.appendChild(trackSVG);
            }
        }
    }
    let x = new XMLSerializer();

    download('export.svg', x.serializeToString(svg));
  }

  handleScalesChanged(uid, xScale, yScale, notify=true) {
      /*
       * The scales of some view have changed (presumably in response to zooming).
       *
       * Mark the new scales and update any locked views.
       *
       * @param uid: The view of whom the scales have changed.
       */
      this.xScales[uid] = xScale;
      this.yScales[uid] = yScale;

      if (notify) {
          if (this.scalesChangedListeners.hasOwnProperty(uid)) {
            dictValues(this.scalesChangedListeners[uid]).forEach(x => {
                x(xScale, yScale);
            });
          }
      }

      if (this.zoomLocks[uid]) {
          // this view is locked to another
          let lockGroup = this.zoomLocks[uid];
          let lockGroupItems = dictItems(lockGroup);


          let [centerX, centerY, k] = scalesCenterAndK(this.xScales[uid], this.yScales[uid]);


          for (let i = 0; i < lockGroupItems.length; i++) {
             let key = lockGroupItems[i][0];
             let value = lockGroupItems[i][1];

             if (!this.xScales[key] || !this.yScales[key])
                 continue;

              if (key == uid)  // no need to notify oneself that the scales have changed
                  continue

              let [keyCenterX, keyCenterY, keyK] = scalesCenterAndK(this.xScales[key],
                                                                    this.yScales[key]);

             let dx = value[0] - lockGroup[uid][0];
             let dy = value[1] - lockGroup[uid][1];
             let rk = value[2] / lockGroup[uid][2];

              //let newCenterX = centerX + dx;
              //let newCenterY = centerY + dy;
              let newK = k * rk;

                if (!this.setCenters[key])
                    continue;

              // the key here is the target of zoom lock, so we want to keep its
              // x center and y center unchanged
              let [newXScale, newYScale] = this.setCenters[key](keyCenterX,
                                                                keyCenterY,
                                                                newK, false);

              // because the setCenters call above has a 'false' notify, the new scales won't
              // be propagated from there, so we have to store them here
              this.xScales[key] = newXScale;
              this.yScales[key] = newYScale;

              // notify the listeners of all locked views that the scales of
              // this view have changed
              if (this.scalesChangedListeners.hasOwnProperty(key)) {
                dictValues(this.scalesChangedListeners[key]).forEach(x => {
                    x(newXScale, newYScale);
                });
              }
          }
      }

      if (this.locationLocks[uid]) {
          // this view is locked to another
          let lockGroup = this.locationLocks[uid];
          let lockGroupItems = dictItems(lockGroup);


          let [centerX, centerY, k] = scalesCenterAndK(this.xScales[uid], this.yScales[uid]);


          for (let i = 0; i < lockGroupItems.length; i++) {
             let key = lockGroupItems[i][0];
             let value = lockGroupItems[i][1];

             if (!this.xScales[key] || !this.yScales[key])
                 continue;

              let [keyCenterX, keyCenterY, keyK] = scalesCenterAndK(this.xScales[key],
                                                                    this.yScales[key]);

              if (key == uid)  // no need to notify oneself that the scales have changed
                  continue

             let dx = value[0] - lockGroup[uid][0];
             let dy = value[1] - lockGroup[uid][1];


              let newCenterX = centerX + dx;
              let newCenterY = centerY + dy;

                if (!this.setCenters[key])
                    continue;

              let [newXScale, newYScale] = this.setCenters[key](newCenterX,
                                                                newCenterY,
                                                                keyK, false);

              // because the setCenters call above has a 'false' notify, the new scales won't
              // be propagated from there, so we have to store them here
              this.xScales[key] = newXScale;
              this.yScales[key] = newYScale;

              // notify the listeners of all locked views that the scales of
              // this view have changed
              if (this.scalesChangedListeners.hasOwnProperty(key)) {
                dictValues(this.scalesChangedListeners[key]).forEach(x => {
                    x(newXScale, newYScale);
                });
              }
          }
      }

      this.animate();
  }

  handleProjectViewport(uid) {
    /**
     * We want to show the extent of this viewport on another view.
     */


        this.setState({
            chooseTrackHandler: (viewUid, trackUid) => this.handleViewportProjected(uid, viewUid, trackUid),
        });
  }

  handleZoomToData(viewUid) {
    /**
     * Adjust the zoom level so that all of the data is visible
     *
     * @param viewUid: The view uid for which to adjust the zoom level
     */
      this.tiledPlots[viewUid].handleZoomToData();

  }


  handleYankFunction(uid, yankFunction) {
        /**
         * We want to yank some attributes from another view.
         *
         * This will create a view selection overlay and then call the selected
         * provided function.
         */

        this.setState({
            chooseViewHandler: uid2 => yankFunction(uid, uid2),
            mouseOverOverlayUid: uid,
        });

  }

  handleUnlock(uid, lockGroups) {
      /**
       * We want to unlock uid from the zoom group that it's in.
       *
       * @param uid: The uid of a view.
       */

    // if this function is being called, lockGroup has to exist
    let lockGroup = lockGroups[uid];
    let lockGroupKeys = dictKeys(lockGroup);

    if (lockGroupKeys.length == 2) {
        // there's only two items in this lock group so we need to
        // remove them both (no point in having one view locked to itself)
        delete lockGroups[lockGroupKeys[0]];
        delete lockGroups[lockGroupKeys[1]];

        return;
    } else {
        // delete this view from the zoomLockGroup
        if (lockGroups[uid])
            if (lockGroups[uid][uid])
                delete lockGroups[uid][uid];

        // remove the handler
        if (lockGroups[uid])
            delete lockGroups[uid];
    }
  }

  addLock(uid1, uid2, lockGroups) {
      let group1Members = [];
      let group2Members = [];

      if (!lockGroups[uid1]) {
          // view1 isn't already in a group
          group1Members = [[uid1, scalesCenterAndK(this.xScales[uid1], this.yScales[uid1])]];
      } else {
          // view1 is already in a group
          group1Members = dictItems(lockGroups[uid1]).map(x =>
            // x is [uid, [centerX, centerY, k]]
            [x[0], scalesCenterAndK(this.xScales[x[0]], this.yScales[x[0]])]
          )
      }

      if (!lockGroups[uid2]) {
          // view1 isn't already in a group
          group2Members = [[uid2, scalesCenterAndK(this.xScales[uid2], this.yScales[uid2])]];
      } else {
          // view2 is already in a group
          group2Members = dictItems(lockGroups[uid2]).map(x =>
            // x is [uid, [centerX, centerY, k]]
            [x[0], scalesCenterAndK(this.xScales[x[0]], this.yScales[x[0]])]
          )
      }

      let allMembers = group1Members.concat(group2Members);
      let groupDict = dictFromTuples(allMembers);

      allMembers.forEach(m => { lockGroups[m[0]] = groupDict });

  }

  handleLocationLockChosen(uid1, uid2) {
        /* Views uid1 and uid2 need to be locked so that they always maintain the current
         * zoom and translation difference.
         * @param uid1: The view that the lock was called from
         * @param uid2: The view that the lock was called on (the view that was selected)
         */
      if (uid1 == uid2) {
            this.setState({
                chooseViewHandler: null
            });

          return;    // locking a view to itself is silly
      }

      this.addLock(uid1, uid2, this.locationLocks);


        this.setState({
            chooseViewHandler: null
        });
  }

  handleZoomLockChosen(uid1, uid2) {
        /* Views uid1 and uid2 need to be locked so that they always maintain the current
         * zoom and translation difference.
         * @param uid1: The view that the lock was called from
         * @param uid2: The view that the lock was called on (the view that was selected)
         */

      if (uid1 == uid2) {
            this.setState({
                chooseViewHandler: null
            });

          return;    // locking a view to itself is silly
      }

      this.addLock(uid1, uid2, this.zoomLocks);


        this.setState({
            chooseViewHandler: null
        });
  }

  handleViewportProjected(fromView, toView, toTrack) {
    /**
     * We want to project the viewport of fromView onto toTrack of toView.
     *
     * @param fromView: The uid of the view that we want to project
     * @param toView: The uid of the view that we want to project to
     * @param toTrack: The track we want to project to
     */
      if ( fromView == toView) {
        alert("A view can not show its own viewport.");
      } else {
        let hostTrack = getTrackByUid(this.state.views[toView].tracks, toTrack);
        let position = getTrackPositionByUid(this.state.views[toView].tracks, toTrack);

        let newTrack = {
          uid: slugid.nice(),
          type: 'viewport-projection-' + position,
          fromViewUid: fromView
        }

        this.addCallbacks(toView, newTrack);
        this.handleTrackAdded(toView, newTrack, position, hostTrack);
      }
      this.setState({
            chooseTrackHandler: null
      });
  }

  handleLocationYanked(uid1, uid2) {
        /**
         * Uid1 is copying the center of uid2
         */
        // where we're taking the zoom from
        let sourceXScale = this.xScales[uid2];
        let sourceYScale = this.yScales[uid2];

        let targetXScale = this.xScales[uid1];
        let targetYScale = this.yScales[uid1];


        let [targetCenterX, targetCenterY, targetK] = scalesCenterAndK(targetXScale, targetYScale);
        let [sourceCenterX, sourceCenterY, sourceK] = scalesCenterAndK(sourceXScale, sourceYScale);


        // set target center
        this.setCenters[uid1](sourceCenterX,sourceCenterY, targetK, true);


        this.setState({
            chooseViewHandler: null
        });
  }

  handleZoomYanked(uid1, uid2) {
        /**
         * Uid1 yanked the zoom of uid2, now  make sure that they're synchronized.
         */

        // where we're taking the zoom from
        let sourceXScale = this.xScales[uid2];
        let sourceYScale = this.yScales[uid2];

        let targetXScale = this.xScales[uid1];
        let targetYScale = this.yScales[uid1];

        let [targetCenterX, targetCenterY, targetK] = scalesCenterAndK(targetXScale, targetYScale);
        let [sourceCenterX, sourceCenterY, sourceK] = scalesCenterAndK(sourceXScale, sourceYScale);


        // set target center
        this.setCenters[uid1](targetCenterX, targetCenterY, sourceK, true);


        this.setState({
            chooseViewHandler: null
        });
  }


  handleTrackPositionChosen(viewUid, position) {
      /**
       * The user has chosen a position for the new track. The actual
       * track selection will be handled by TiledPlot
       *
       * We just need to close the menu here.
       */
    this.setState({
        addTrackPosition: position,
        addTrackPositionView: viewUid
    });
  }

  handleLayoutChange(layout, layouts) {
      /**
       * Notify the children that the layout has changed so that they
       * know to redraw themselves
       */
      if (!this.element)
          return;

      let width = this.element.parentNode.clientWidth;
      let height = this.element.parentNode.clientHeight;

      let maxHeight = 0;
      for (let part of layout) {
            maxHeight = Math.max(maxHeight, part.y + part.h);
      }

      this.handleDragStart();
      this.handleDragStop();

      let MARGIN_HEIGHT = this.props.viewConfig.editable ? 10 : 0;

      let marginHeight = MARGIN_HEIGHT * maxHeight - 1;
      let availableHeight = height - marginHeight;

      let currentRowHeight = this.state.rowHeight;
      let prospectiveRowHeight = availableHeight / maxHeight;

      let chosenRowHeight = prospectiveRowHeight;

      for (let l of layout) {
        let view = this.state.views[l.i];

        if (view) {
            view.layout = l;
        }

        let {totalWidth, totalHeight,
            topHeight, bottomHeight,
            leftWidth, rightWidth,
            centerWidth, centerHeight,
            minNecessaryHeight} = this.calculateViewDimensions(view);

            if (minNecessaryHeight > l.h * (prospectiveRowHeight + MARGIN_HEIGHT)) {
                // we don't have space for one of the containers, so let them exceed the bounds
                // of the box
                chosenRowHeight = currentRowHeight;
                break;
            }
      };

      if (this.props.options ? this.props.options.bounded : false) {
          this.setState({
            rowHeight: chosenRowHeight
          });
      }

      this.refreshView(LONG_DRAG_TIMEOUT);
  };

  clearDragTimeout() {
      /**
       * Maybe somebody started dragging again before the previous drag
       * timeout fired. In that case, we need to clear this timeout so
       * that it doesn't override a previously set one.
       */
    if (this.dragTimeout) {
        clearTimeout(this.dragTimeout);
        this.dragTimeout = null;
    }
  }

  forceRefreshView() {
    // force everything to rerender

    this.setState(this.state);
  }

  refreshView(timeout=SHORT_DRAG_TIMEOUT) {
    this.clearDragTimeout();

    this.notifyDragChangedListeners(true);

    this.clearDragTimeout();
    this.dragTimeout = setTimeout(() => {
            this.notifyDragChangedListeners(false);
        }, timeout);
  }

    handleDragStart(layout, oldItem, newItem, placeholder, e, element) {
        this.clearDragTimeout();
        this.notifyDragChangedListeners(true);

    }

    handleDragStop() {
        // wait for the CSS transitions to end before
        // turning off the dragging state
        //
        this.clearDragTimeout();
        this.dragTimeout = setTimeout(() => {
            this.notifyDragChangedListeners(false);
        }, LONG_DRAG_TIMEOUT);

    }

  onNewLayout() {

  };

  onResize(layout, oldItem, newItem, placeholder, e, element) {


  }

    fillInMinWidths(tracksDict) {
        /**
         * If tracks don't have specified dimensions, add in the known
         * minimums
         *
         * Operates on the tracks stored for this TiledPlot.
         */
        let horizontalLocations = ['top', 'bottom'];

        // first make sure all track types are specified
        // this will make the code later on simpler
        if (!('center' in tracksDict))
            tracksDict['center'] = [];
        if (!('left' in tracksDict))
            tracksDict['left'] = [];
        if (!('right' in tracksDict))
            tracksDict['right'] = [];
        if (!('top' in tracksDict))
            tracksDict['top'] = [];
        if (!('bottom' in tracksDict))
            tracksDict['bottom'] = [];

        for (let j = 0; j < horizontalLocations.length; j++) {
            let tracks = tracksDict[horizontalLocations[j]];

            //e.g. no 'top' tracks
            if (!tracks)
                continue;

            for (let i = 0; i < tracks.length; i++) {
                let trackInfo = tracksInfoByType[tracks[i].type];

                if (!('height' in tracks[i]) || (trackInfo && tracks[i].height < trackInfo.minHeight)) {
                    if (trackInfo && trackInfo.minHeight)
                        tracks[i].height = trackInfo.minHeight;
                    else
                        tracks[i].height = this.minHorizontalHeight;
                }
            }
        }

        let verticalLocations = ['left', 'right'];

        for (let j = 0; j < verticalLocations.length; j++) {
            let tracks = tracksDict[verticalLocations[j]];

            //e.g. no 'left' tracks
            if (!tracks)
                continue;

            for (let i = 0; i < tracks.length; i++) {
                let trackInfo = tracksInfoByType[tracks[i].type];

                if (!('width' in tracks[i]) || (trackInfo && tracks[i].width < trackInfo.minWidth)) {
                    //
                    if (trackInfo && trackInfo.minWidth)
                        tracks[i].width = trackInfo.minWidth;
                    else
                        tracks[i].width = this.minVerticalWidth;
                }
            }
        }

        return tracksDict;
    }


  calculateViewDimensions(view) {
      /**
       * Get the dimensions for this view, counting just the tracks
       * that are present in it
       *
       * @param view: A view containing a list of tracks as a member.
       * @return: A width and a height pair (e.g. [width, height])
       */
      let defaultHorizontalHeight = 20;
      let defaultVerticalWidth = 0;
      let defaultCenterHeight = 100;
      let defaultCenterWidth = 100;
      let currHeight = this.horizontalMargin * 2;
      let currWidth = this.verticalMargin * 2;    //currWidth will generally be ignored because it will just be set to
                            //the width of the enclosing container
      let minNecessaryHeight = view.genomePositionSearchBoxVisible ? 30 : 0;
      minNecessaryHeight += 10; // the header

      let MIN_VERTICAL_HEIGHT = 20;

      if (view.tracks.top) {
          // tally up the height of the top tracks

          for (let i = 0; i < view.tracks.top.length; i++) {
              let track = view.tracks.top[i];
              currHeight += track.height ? track.height : defaultHorizontalHeight;
              minNecessaryHeight += track.height ? track.height : defaultHorizontalHeight;

          }
      }

      if (view.tracks.bottom) {
          // tally up the height of the top tracks

          for (let i = 0; i < view.tracks.bottom.length; i++) {
              let track = view.tracks.bottom[i];
              currHeight += track.height ? track.height : defaultHorizontalHeight;
              minNecessaryHeight += track.height ? track.height : defaultHorizontalHeight;
          }
      }

      if ((view.tracks.left && view.tracks.left.length > 0) ||
          (view.tracks.right && view.tracks.right.length > 0) ||
            (view.tracks.center && view.tracks.center.length > 0))
          minNecessaryHeight += MIN_VERTICAL_HEIGHT;

      if (view.tracks.left) {
          // tally up the height of the top tracks

          for (let i = 0; i < view.tracks.left.length; i++) {
              let track = view.tracks.left[i];
              currWidth += track.width ? track.width : defaultVerticalWidth;
          }
      }

      if (view.tracks.right) {
          // tally up the height of the top tracks

          for (let i = 0; i < view.tracks.right.length; i++) {
              let track = view.tracks.right[i];
              currWidth += track.width ? track.width : defaultVerticalWidth;
          }
      }

      let centerHeight = 0;
      let centerWidth = 0;
      if (view.center) {
        centerHeight = view.center.height ? view.center.height : defaultCenterHeight;
        currHeight += centerHeight;
        centerWidth = view.center.width ? view.center.width : defaultCenterWidth;
        currWidth += centerWidth;
      } else if ((view.tracks.top || view.tracks.bottom) && (view.tracks.left || view.tracks.right)) {
            currHeight += defaultCenterWidth;
            currWidth += defaultCenterWidth;
      }

      let topHeight = 0;
      let bottomHeight = 0;
      let leftWidth = 0;
      let rightWidth = 0;

      if ('top' in view.tracks)
        topHeight = view.tracks['top']
            .map((x) => { return x.height ? x.height : defaultHorizontalHeight; })
            .reduce((a,b) => { return a + b; }, 0);
      if ('bottom' in view.tracks)
        bottomHeight = view.tracks['bottom']
            .map((x) => { return x.height ? x.height : defaultHorizontalHeight; })
            .reduce((a,b) => { return a + b; }, 0);
      if ('left' in view.tracks)
        leftWidth = view.tracks['left']
            .map((x) => { return x.width ? x.width : defaultVerticalWidth; })
            .reduce((a,b) => { return a + b; }, 0);
    if ('right' in view.tracks)
        rightWidth = view.tracks['right']
            .map((x) => { return x.width ? x.width : defaultVerticalWidth ; })
            .reduce((a,b) => { return a + b; }, 0);

      return {'totalWidth': currWidth,
              'totalHeight': currHeight,
              'topHeight': topHeight,
              'bottomHeight': bottomHeight,
              'leftWidth': leftWidth,
              'rightWidth': rightWidth,
              'centerWidth': centerWidth,
              'centerHeight': centerHeight,
              'minNecessaryHeight': minNecessaryHeight};
  }

  generateViewLayout(view) {
    let layout = null;

    if ('layout' in view) {
        layout = view.layout
    } else {
        let minTrackHeight = 30;
        let elementWidth = this.element.clientWidth;

        let {totalWidth, totalHeight,
            topHeight, bottomHeight,
            leftWidth, rightWidth,
            centerWidth, centerHeight} = this.calculateViewDimensions(view);

        if (view.searchBox)
            totalHeight += 30;

        let heightGrid = Math.ceil(totalHeight / this.rowHeight);

        layout = {
            x: 0,
            y: 0,
            w: NUM_GRID_COLUMNS,
            h: DEFAULT_NEW_VIEW_HEIGHT
        };

        // the height should be adjusted when the layout changes


        /*
        if ('center' in view.tracks || 'left' in view.tracks || 'right' in view.tracks) {
            let desiredHeight = ((elementWidth - leftWidth - rightWidth - 2 * this.horizontalMargin) );
            desiredHeight +=  topHeight + bottomHeight + 2*this.verticalMargin + 20;

            // how much height is left in the browser?

            // limit the height of the container to the window height
            // the number 160 is relatively arbitrary and should be
            // replaced with a concrete measure of the element below and
            // above the canvas area
            let availableHeight = window.innerHeight - 160;

            if (desiredHeight > availableHeight )
                desiredHeight = availableHeight;

            // stretch the view out
            layout.h = Math.ceil(desiredHeight / this.rowHeight);
        }
        else
            layout.h = heightGrid;

        layout.minH = heightGrid;
        layout.i = slugid.nice();
        */
    }

    return layout;
  }

  handleCloseView(uid) {
      /**
       * A view needs to be closed. Remove it from from the viewConfig and then clean
       * up all of its connections (zoom links, workers, etc...)
       *
       * @param {uid} This view's identifier
       */

      // check if this is the only view
      // if it is, don't close it (display an error message)
      if (dictValues(this.state.views).length == 1) {
            // console.log("Can't close the only view");
            return;
      }

      // if this view was zoom locked to another, we need to unlock it
      this.handleUnlock(uid, this.zoomLocks);
      delete this.state.views[uid];

      let viewsByUid = this.removeInvalidTracks(this.state.views);

      // might want to notify the views that they're beig closed
      this.setState({
          'views': viewsByUid
      });
  }

    handleSeriesAdded(viewId, newTrack, position, hostTrack) {
        /**
         * We're adding a new dataset to an existing track
         *
         * @param newTrack: The new track to be added.
         * @param position: Where the new series should be placed.
         *  (This could also be inferred from the hostTrack, but since
         *  we already have it, we might as well use it)
         * @param hostTrack: The track that will host the new series.
         */

        // is the host track a combined track?
        // if so, easy, just append the new track to its contents
        // if not, remove the current track from the track list
        // create a new combined track, add the current and the new
        // tracks and then update the whole track list
        let tracks = this.state.views[viewId].tracks;

        if (hostTrack.type == 'combined') {
            hostTrack.contents.push(newTrack);
        } else {
            let newHost = { type: 'combined',
                            uid: slugid.nice(),
                            height: hostTrack.height,
                            width: hostTrack.width,
                            contents: [hostTrack, newTrack] }

            let positionTracks = tracks[position];

            for (let i = 0; i < positionTracks.length; i++) {
                if (positionTracks[i].uid == hostTrack.uid)
                    positionTracks[i] = newHost;
            }
        }

        this.setState({
            views: this.state.views
        });
    }

    handleNoTrackAdded() {
        if (this.state.addTrackPosition) {
            // we've already added the track, remove the add track dialog
            this.setState({
                addTrackPosition: null
            });
        }
    }

    handleTrackAdded(viewId, newTrack, position, host=null) {
        /**
         * A track was added from the AddTrackModal dialog.
         *
         * @param trackInfo: A JSON object that can be used as a track
         *                   definition
         * @param position: The position the track is being added to
         * @param host: If this track is being added to another track
         */
        this.addDefaultOptions(newTrack);

        if (newTrack.contents) {
            // add default options to combined tracks
            for (let ct of newTrack.contents)
                this.addDefaultOptions(ct);
        }

        this.addNameToTrack(newTrack);

        if (this.state.addTrackPosition) {
            // we've already added the track, remove the add track dialog
            this.setState({
                addTrackPosition: null
            });
        }

        if (host) {
            // we're adding a series rather than a whole new track
            this.handleSeriesAdded(viewId, newTrack, position, host);
            return;
        }

        newTrack.width = tracksInfoByType[newTrack.type].minWidth ? tracksInfoByType[newTrack.type].minWidth
            : this.minVerticalWidth;
        newTrack.height = tracksInfoByType[newTrack.type].minHeight ? tracksInfoByType[newTrack.type].minHeight
            : this.minHorizontalHeight;

        let tracks = this.state.views[viewId].tracks;
        if (position == 'left' || position == 'top') {
            // if we're adding a track on the left or the top, we want the
            // new track to appear at the begginning of the track list
            tracks[position].unshift(newTrack);

        } else if (position == 'center') {
            // we're going to have to either overlay the existing track with a new one
            // or add another one on top
            if (tracks['center'].length == 0) {
                // no existing tracks
                let newCombined = {
                    uid: slugid.nice(),
                    type: 'combined',
                    contents: [
                        newTrack ]
                }
                tracks['center'] = [newCombined];
            } else {
                // center track exists
                if (tracks['center'][0].type == 'combined') {
                    // if it's a combined track, we just need to add this track to the
                    // contents
                    tracks['center'][0].contents.push(newTrack);
                } else {
                    // if it's not, we have to create a new combined track
                    let newCombined = {
                        uid: slugid.nice(),
                        type: 'combined',
                        contents: [
                            tracks['center'][0],
                            newTrack ]
                    }

                    tracks['center'] = [newCombined];
                }
            }
        } else {
            // otherwise, we want it at the end of the track list
            tracks[position].push(newTrack);
        }

    }

    handleCloseTrack(viewId, uid) {
        let tracks = this.state.views[viewId].tracks;

        for (let trackType in tracks) {
            let theseTracks = tracks[trackType];
            let newTracks = theseTracks.filter((d) => { return d.uid != uid; });

            if (newTracks.length == theseTracks.length) {
                // no whole tracks need to removed, see if any of the combined tracks
                // contain series which need to go
                let combinedTracks = newTracks.filter(x => x.type == 'combined')

                combinedTracks.forEach(ct => {
                    ct.contents = ct.contents.filter(x => x.uid != uid);
                });
            } else {
                tracks[trackType] = newTracks;
            }
        }

        this.setState({
            views: this.state.views
        });
    }


  addCallbacks(viewUid, track) {
      /**
       * Add callbacks for functions that need them
       *
       * Done in place.
       *
       * @param track: A view with tracks.
       */
      if (track.type == 'viewport-projection-center') {
          let fromView = track.fromViewUid;

          track.registerViewportChanged = (trackId, listener) => this.addScalesChangedListener(fromView, trackId, listener),
          track.removeViewportChanged = trackId => this.removeScalesChangedListener(fromView, trackId),
          track.setDomainsCallback =  (xDomain, yDomain) => {
            let tXScale = scaleLinear().domain(xDomain).range(this.xScales[fromView].range());
            let tYScale = scaleLinear().domain(yDomain).range(this.yScales[fromView].range());

            let [tx, ty, k] = scalesCenterAndK(tXScale, tYScale);
            this.setCenters[fromView](tx, ty, k, false);

            let zoomLocked = false;
            let locationLocked = false;

            // if we drag the brush and this view is locked to others, we don't
            // want the movement we induce in them to come back and modify this
            // view and set up a feedback loop
            if (viewUid in this.zoomLocks)
                zoomLocked = fromView in this.zoomLocks[viewUid];
            if (zoomLocked)
                this.handleUnlock(viewUid, this.zoomLocks);

            if (viewUid in this.locationLocks)
                locationLocked = fromView in this.locationLocks[viewUid];
            if (locationLocked)
                this.handleUnlock(viewUid, this.locationLocks);

            this.handleScalesChanged(fromView, tXScale, tYScale, true);

            if (zoomLocked)
                this.addLock(viewUid, fromView, this.zoomLocks);
            if (locationLocked)
                this.addLock(viewUid, fromView, this.locationLocks);

          }
      }

      return;
  }

  deserializeLocationLocks(viewConfig) {
    this.locationLocks = {};

    if (viewConfig.locationLocks) {
        for (let viewUid of dictKeys(viewConfig.locationLocks.locksByViewUid)) {
            this.locationLocks[viewUid] = viewConfig.locationLocks
                .locksDict[viewConfig.locationLocks.locksByViewUid[viewUid]];
        }
    }
  }

  deserializeZoomLocks(viewConfig) {
    this.zoomLocks = {};

    //
    if (viewConfig.zoomLocks) {
        for (let viewUid of dictKeys(viewConfig.zoomLocks.locksByViewUid)) {
            this.zoomLocks[viewUid] = viewConfig.zoomLocks
                .locksDict[viewConfig.zoomLocks.locksByViewUid[viewUid]];
        }
    }
  }

  serializeLocks(locks) {
      let locksDict = {};
      let locksByViewUid = {};

    for (let viewUid of dictKeys(locks)) {
        if (locks[viewUid].hasOwnProperty('uid')
                && locksDict.hasOwnProperty(locks[viewUid].uid)) {
            // we've already encountered this location lock so no need to do anything
        } else {
            // otherwise, assign this locationLock its own uid
            let lockUid = slugid.nice();
            locks[viewUid].uid = lockUid;

            // make a note that we've seen this lock
            locksDict[lockUid] =  locks[viewUid];
        }

        // note that this view has a reference to this lock
        locksByViewUid[viewUid] = locks[viewUid].uid;
    }

    // remove the uids we just added
    for (let viewUid of dictKeys(locks)) {
        if (locks[viewUid].hasOwnProperty('uid') )
            delete locks[viewUid].uid;

    }

    return {'locksByViewUid': locksByViewUid, 'locksDict': locksDict}
  }

  getViewsAsString() {
    let newJson = JSON.parse(JSON.stringify(this.props.viewConfig));
    newJson.views = dictItems(this.state.views).map(k => {
        let newView = JSON.parse(JSON.stringify(k[1]));
        let uid = k[0];

        for (let track of positionedTracksToAllTracks(newView.tracks)) {
            if ('serverUidKey' in track)
                delete track['serverUidKey'];
            if ('uuid' in track)
                delete track['uuid'];
            if ('private' in track)
                delete track['private'];
            if ('maxZoom' in track)
                delete track['maxZoom'];
            if ('coordSystem' in track)
                delete track['coordSystem'];
            if ('coordSystem2' in track)
                delete track['coordSystem2'];
            if ('datatype' in track)
                delete track['datatype'];
        }
        //

        newView.uid = uid;
        newView.initialXDomain = this.xScales[uid].domain();
        newView.initialYDomain = this.yScales[uid].domain();

        return newView;
    });

    newJson.zoomLocks = this.serializeLocks(this.zoomLocks);
    newJson.locationLocks = this.serializeLocks(this.locationLocks);

    let data = JSON.stringify(newJson, null, 2);
    return data;
  }

  handleExportViewAsJSON() {
    const data = this.getViewsAsString();
    const a = document.createElement("a");
    const file = new Blob([data], {type: 'text/json'});
    const uuid = 'xxxxxxxx-xxxx-4xxx-yxxx-xxxxxxxxxxxx'.replace(
      /[xy]/g,
      (c) => {
        const r = Math.random()*16|0;
        const v = c == 'x' ? r : r&0x3|0x8;
        return v.toString(16);
      }
    );

<<<<<<< HEAD
    download('viewconf.json', data);
    /*
    var a = document.createElement("a");
    var file = new Blob([data], {type: 'text/json'});
=======
>>>>>>> da8ea241
    a.href = URL.createObjectURL(file);
    a.download = `higlass-config.${uuid}.json`;  // Filename
    document.body.appendChild(a); // Necessary for downloads on Firefox.
    a.click();
    document.body.removeChild(a);
    */
  }

  handleExportViewsAsLink() {
    let wrapper = '{"viewconf":'+this.getViewsAsString()+'}';

    this.width = this.element.clientWidth;
    this.height = this.element.clientHeight;

    this.setState({
        exportLinkModalOpen: true,
        exportLinkLocation: null
    });

    request(this.props.viewConfig.exportViewUrl)
        .header("X-Requested-With", "XMLHttpRequest")
        .header("Content-Type", "application/json")
        .post(wrapper, (error, response) => {
            if (response) {
                let content = JSON.parse(response.response);
                this.setState({
                    //exportLinkLocation: this.props.viewConfig.exportViewUrl + "?d=" + content.uid
                    exportLinkLocation: "http://" + window.location.hostname + "/app/" + "?config=" + content.uid
                });
            } else {
                console.error('error:', error);
            }
        })
  }

    handleDataDomainChanged(viewUid, newXDomain, newYDomain) {
        /*
         * The initial[XY]Domain of a view has changed. Update its definition
         * and rerender.
         */
        this.state.views[viewUid].initialXDomain = newXDomain;
        this.state.views[viewUid].initialYDomain = newYDomain;

        this.setState({views: this.state.views});

    }

  viewPositionAvailable(pX, pY, w, h) {
      /**
       * Check if we can place a view at this position
       */
      let pEndX = pX + w;
      let pEndY = pY + h;

      if (pX + w > NUM_GRID_COLUMNS) {
          // this view will go over the right edge of our grid
        return false;
      }

      let sortedViews = dictValues(this.state.views);

      // check if this position
      for (let j = 0; j < sortedViews.length; j++) {
          let svX = sortedViews[j].layout.x;
          let svY = sortedViews[j].layout.y;

          let svEndX = svX + sortedViews[j].layout.w;
          let svEndY = svY + sortedViews[j].layout.h;

          let intersects = false;

          if (pX < svEndX && pEndX > svX) {
            // x range intersects
            if (pY < svEndY && pEndY > svY) {
                //y range intersects
                return false;
            }
          }

      }

      return true;
  }

  handleAddView(view) {
      /**
       * User clicked on the "Add View" button. We'll duplicate the last
       * view.
       */

      let views = dictValues(this.state.views);
      let lastView = view;

      let potentialPositions = [];

      for (let i = 0; i < views.length; i++) {

          let pX = views[i].layout.x + views[i].layout.w
          let pY = views[i].layout.y;

          // can we place the new view to the right of this view?
          if (this.viewPositionAvailable(pX, pY, view.layout.w, view.layout.h))
                potentialPositions.push([pX, pY]);

          pX = views[i].layout.x;
          pY = views[i].layout.y + views[i].layout.h
          // can we place the new view below this view
          if (this.viewPositionAvailable(pX, pY, view.layout.w, view.layout.h))
                potentialPositions.push([pX, pY]);
      }


      potentialPositions.sort((a,b) => {
        let n = a[1] - b[1];

        if (n == 0) {
            return a[0] - b[0];
        }

        return n;
      });

      /*
      for (let i = 0; i < views.length; i++) {
          let view = views[i];

          if ('layout' in view) {
              if ('minH' in view.layout)
                    maxY += Math.max(maxY, view.layout.y + view.layout.minH);
              else
                    maxY += Math.max(maxY, view.layout.y + 1);
          }
      }
      */

      let jsonString = JSON.stringify(lastView);

      let newView = JSON.parse(jsonString);   //ghetto copy

      // place this new view below all the others
      newView.layout.x = potentialPositions[0][0];
      newView.layout.y = potentialPositions[0][1];

      // give it its own unique id
      newView.uid = slugid.nice();
      newView.layout.i = newView.uid;

      positionedTracksToAllTracks(newView.tracks).forEach(t => this.addCallbacks(newView.uid, t));

      this.state.views[newView.uid] = newView;

      this.setState({
          views: this.state.views
      });

      /*
      this.state
      freshViewConfig.views.push(newView);
      let newViewConfigText = JSON.stringify(freshViewConfig);

      this.props.onNewConfig(newViewConfigText);
      */
  }

  addNameToTrack(track) {
      /**
       * Add a name to this track based on its track type.
       *
       * Name is added in-place.
       *
       * The list of track information can be found in config.js:tracksInfo
       */
        let typeToName = {}
        tracksInfo.forEach(x => {
            if (x.name)
                typeToName[x.type] = x.name;
        });

        if (track.type in typeToName)
            track.name = typeToName[track.type];

        return track;
  }

    addUidsToTracks(allTracks) {
        /**
         * Add track names to the ones that have known names in config.js
         */

        allTracks.forEach(t => {
            if (!t.uid)
                t.uid = slugid.nice();
        });

        return allTracks;
    }

    addNamesToTracks(allTracks) {
        /**
         * Add track names to the ones that have known names in config.js
         */

        allTracks.forEach(t => {
            if (!t.name)
                this.addNameToTrack(t)
        });

        return allTracks;
    }

    handleTogglePositionSearchBox(viewUid) {
        /*
         * Show or hide the genome position search box for a given view
         */

        let view = this.state.views[viewUid];
        view.genomePositionSearchBoxVisible = !view.genomePositionSearchBoxVisible;

        this.refreshView();

        this.setState({
            views: this.state.views,
            configMenuUid: null
        });

    }

    handleTrackOptionsChanged(viewUid, trackUid, newOptions) {
        //some track's options changed...
        // redraw the track  and store the changes in the config file
        let view = this.state.views[viewUid];
        let track = getTrackByUid(view.tracks, trackUid);

        track.options = Object.assign(track.options, newOptions);
        this.setState({
            views: this.state.views
        });
    }

    isTrackValid(track, viewUidsPresent) {
        /**
         * Determine whether a track is valid and can be displayed.
         *
         * Tracks can be invalid due to inconsistent input such as
         * referral to views that don't exist
         *
         * @param track (object): A track definition
         * @param viewUidsPresent (Set): The view uids which are available
         */

        if (track.type == 'viewport-projection-center') {
            if (!viewUidsPresent.has(track.fromViewUid)) {
                return false;
            }
        }

        return true;
    }

    removeInvalidTracks(viewsByUid) {
        /**
         * Remove tracks which can no longer be shown (possibly because the views they
         * refer to no longer exist
         */
        let viewUidsSet = new Set(dictKeys(viewsByUid));

        for (let v of dictValues(viewsByUid)) {
            for (let trackOrientation of ['left', 'top', 'center', 'right', 'bottom']) {
                if (v.tracks.hasOwnProperty(trackOrientation)) {

                    // filter out invalid tracks
                    v.tracks[trackOrientation] = v.tracks[trackOrientation]
                    .filter(t => this.isTrackValid(t, viewUidsSet));

                    // filter out invalid tracks in combined tracks
                    v.tracks[trackOrientation].forEach(t => {
                        if (t.type == 'combined') {
                            t.contents = t.contents
                            .filter(c => this.isTrackValid(c, viewUidsSet));
                        }
                    });
                }
            }
        }

        return viewsByUid;
    }

    processViewConfig(viewConfig) {
        let views = viewConfig.views;
        let viewsByUid = {};

        views.forEach(v => {
            this.fillInMinWidths(v.tracks);

            // if a view doesn't have a uid, assign it one
            if (!v.uid)
                v.uid = slugid.nice()

            viewsByUid[v.uid] = v;

            // if there's no y domain specified just use the x domain instead
            // effectively centers the view on the diagonal
            if (!v.initialYDomain) {
                v.initialYDomain = [v.initialXDomain[0],v.initialXDomain[1]];
            }

            // Add names to all the tracks
            let looseTracks = positionedTracksToAllTracks(v.tracks);

            this.deserializeZoomLocks(viewConfig);
            this.deserializeLocationLocks(viewConfig);

            // give tracks their default names (e.g. 'type': 'top-axis'
            // will get a name of 'Top Axis'
            looseTracks = this.addUidsToTracks(looseTracks);
            looseTracks = this.addNamesToTracks(looseTracks);

            looseTracks.forEach(t => this.addCallbacks(v.uid, t));

            // add default options (as specified in config.js
            // (e.g. line color, heatmap color scales, etc...)
            looseTracks.forEach(t => {
                this.addDefaultOptions(t)

                if (t.contents) {
                    // add default options to combined tracks
                    for (let ct of t.contents)
                        this.addDefaultOptions(ct);
                }
            });

        });

        viewsByUid = this.removeInvalidTracks(viewsByUid);

        return viewsByUid;
    }

    componentDidUpdate() {
      this.animate();
    }

    componentWillUnmount() {
        window.removeEventListener('focus', this.boundRefreshView);
    }

    componentWillReceiveProps(newProps) {
        let viewsByUid = this.processViewConfig(newProps.viewConfig);

        this.setState({
            views: viewsByUid
        });
    }

  componentWillUpdate(nextProps, nextState) {
        let width = this.element.clientWidth;
        let height = this.element.clientHeight;


        /*
        this.pixiRenderer.resize(width, height);
        this.pixiRenderer.view.style.width = width + 'px';
        this.pixiRenderer.view.style.height = height + 'px';
        */

        this.pixiRenderer.render(this.pixiStage);
  }


  render() {
    let tiledAreaStyle = {
        display: 'flex',
        flexDirection: 'column'
    }
    let tiledAreas = (<div
                            ref={(c) => {this.tiledAreaDiv = c; }}
                            style={tiledAreaStyle}
                      />);

    // The component needs to be mounted in order for the initial view to have the right
    // width
    if (this.state.mounted) {
        tiledAreas = dictValues(this.state.views).map(function(view, i) {
                const zoomFixed = typeof view.zoomFixed !== 'undefined' ? view.zoomFixed : this.props.zoomFixed;

                let layout = view.layout;

                let itemUid = view.uid;

                // only show the add track menu for the tiled plot it was selected
                // for
                let addTrackPositionMenuPosition =
                    view.uid == this.state.addTrackPositionMenuUid ?
                        this.state.addTrackPositionMenuPosition :
                            null;

                let overlay = null
                if (this.state.chooseViewHandler) {
                    let background='transparent';

                    if (this.state.mouseOverOverlayUid == view.uid)
                        background = 'green';
                    overlay = (<div
                               className='tiled-plot-overlay'
                               style={{
                                   position: 'absolute',
                                   width: '100%',
                                   height: '100%',
                                   background: background,
                                   opacity: 0.3
                               }}
                                onClick={e => this.state.chooseViewHandler(view.uid)}
                                onMouseEnter={e => this.handleOverlayMouseEnter(view.uid)}
                                onMouseMove={e => this.handleOverlayMouseEnter(view.uid)}
                                onMouseLeave={e => this.handleOverlayMouseLeave(view.uid)}
                               ></div>)
                }

                let tiledPlot = (
                                <TiledPlot
                                    key={'tp' + view.uid}
                                    uid={view.uid}
                                     svgElement={this.state.svgElement}
                                     canvasElement={this.state.canvasElement}
                                     pixiStage={this.pixiStage}
                                     addTrackPosition={
                                        this.state.addTrackPositionView == view.uid ? this.state.addTrackPosition : null
                                     }
                                     //dragging={this.state.dragging}
                                     tracks={view.tracks}
                                     initialXDomain={view.initialXDomain}
                                     initialYDomain={view.initialYDomain}
                                     onDataDomainChanged={(xDomain, yDomain) => this.handleDataDomainChanged(view.uid, xDomain, yDomain)}
                                     verticalMargin={this.verticalMargin}
                                     horizontalMargin={this.horizontalMargin}
                                     addTrackPositionMenuPosition={addTrackPositionMenuPosition}
                                     onTrackPositionChosen={this.handleTrackPositionChosen.bind(this)}
                                     ref={c => this.tiledPlots[view.uid] = c}
                                     onScalesChanged={(x,y) => this.handleScalesChanged(view.uid, x, y)}
                                     onNewTilesLoaded={this.animate.bind(this)}
                                     setCentersFunction={c => this.setCenters[view.uid] = c}
                                     chooseTrackHandler={this.state.chooseTrackHandler ? trackId => this.state.chooseTrackHandler(view.uid, trackId) : null}
                                     onTrackOptionsChanged={(trackId, options) => this.handleTrackOptionsChanged(view.uid, trackId, options) }
                                     onTrackAdded={(newTrack, position, host) => this.handleTrackAdded(view.uid, newTrack, position, host)}
                                     onNoTrackAdded={this.handleNoTrackAdded.bind(this)}
                                     onCloseTrack={uid => this.handleCloseTrack(view.uid, uid)}
                                     zoomable={!zoomFixed}
                                     editable={this.props.viewConfig.editable}
                                     trackSourceServers={this.props.viewConfig.trackSourceServers}
                                     registerDraggingChangedListener={listener => {
                                         this.addDraggingChangedListener(view.uid, view.uid, listener)
                                     }
                                     }
                                     removeDraggingChangedListener={listener => this.removeDraggingChangedListener(view.uid, view.uid, listener)}
                                >

                                </TiledPlot>)

                let genomePositionSearchBoxUid = slugid.nice();

                let genomePositionSearchBox = view.genomePositionSearchBoxVisible ?
                    (<GenomePositionSearchBox
                        key={'gpsb' + view.uid}
                        autocompleteSource={view.autocompleteSource}
                        registerViewportChangedListener = {listener => this.addScalesChangedListener(view.uid, view.uid, listener)}
                        removeViewportChangedListener = {() => this.removeScalesChangedListener(view.uid, view.uid)}
                        setCenters = {(centerX, centerY, k, animate, animateTime) => this.setCenters[view.uid](centerX, centerY, k, false, animate, animateTime)}
                        chromInfoPath={view.chromInfoPath}
                        twoD={true}
                     />) : null;
                //genomePositionSearchBox = null;

                let multiTrackHeader = this.props.viewConfig.editable ?
                    (
                         <ViewHeader
                            onAddView={e=>this.handleAddView(view)}
                            onCloseView={e=>this.handleCloseView(view.uid)}


                            onZoomToData={uid => this.handleZoomToData(uid)}

                            onLockZoom={uid =>
                                this.handleYankFunction(uid, this.handleZoomLockChosen.bind(this))}
                            onLockLocation={uid =>
                                this.handleYankFunction(uid, this.handleLocationLockChosen.bind(this))}
                            onLockZoomAndLocation={uid => this.handleYankFunction(uid, (a,b) => {
                                this.handleZoomLockChosen(a,b);
                                this.handleLocationLockChosen(a,b);
                            })}

                            onUnlockZoom={uid => { this.handleUnlock(uid, this.zoomLocks) }}
                            onUnlockLocation={uid => { this.handleUnlock(uid, this.locationLocks) }}
                            onUnlockZoomAndLocation={uid => {
                                this.handleUnlock(uid, this.zoomLocks);
                                this.handleUnlock(uid, this.locationLocks);
                            }}

                            onTakeAndLockZoomAndLocation={uid => {
                                    this.handleYankFunction(uid, (a,b) => {

                                        this.handleZoomYanked(a,b);
                                        this.handleLocationYanked(a,b);
                                        this.handleZoomLockChosen(a,b);
                                        this.handleLocationLockChosen(a,b);
                                    });
                                }
                            }


                            onTogglePositionSearchBox={this.handleTogglePositionSearchBox.bind(this)}

                            onYankLocation={uid => this.handleYankFunction(uid, this.handleLocationYanked.bind(this)) }
                            onYankZoom={uid => this.handleYankFunction(uid, this.handleZoomYanked.bind(this)) }
                            onYankZoomAndLocation={uid => this.handleYankFunction(uid, (a,b) => {
                                    this.handleZoomYanked(a,b);
                                    this.handleLocationYanked(a,b);
                                })
                            }

                            onProjectViewport={this.handleProjectViewport.bind(this)}
                            onExportSVG={this.handleExportSVG.bind(this)}
                            onExportViewsAsJSON={this.handleExportViewAsJSON.bind(this)}
                            onExportViewsAsLink={this.handleExportViewsAsLink.bind(this)}
                            onTrackPositionChosen={position => this.handleTrackPositionChosen(view.uid, position)}
                            viewUid={view.uid}

                         />
                    ) : null; // this.editable ?

                return (<div
                            data-grid={layout}
                            key={itemUid}
                            ref={(c) => {this.tiledAreaDiv = c; }}
                            style={tiledAreaStyle}

                        >
                                {multiTrackHeader}
                                {genomePositionSearchBox}
                                {tiledPlot}
                            {overlay}
                        </div>)

            }.bind(this))   //end tiledAreas =
    }

    let exportLinkModal = this.state.exportLinkModalOpen ?
        (<ExportLinkModal
            height={this.height}
            linkLocation={this.state.exportLinkLocation}
            onDone={() => this.setState({exportLinkModalOpen: false})}
            width={this.width}
         />)
        : null;

    return (
      <div
        key={this.uid}
        ref={(c) => this.topDiv = c}
        style={{position: "relative"}}
      >
        //
        <canvas
            key={this.uid}
            ref={(c) => {
                this.canvasElement = c}}
            style={{
                position: "absolute",
                width: "100%",
                height: "100%"
            }}
        />
        <div
            className="drawing-surface"
            ref={(c) => this.divDrawingSurface=c}
            style={{
                    position: "absolute",
                    background: 'yellow',
                    opacity: 0.00,
            }}
        />


        <ResponsiveReactGridLayout
          {...this.props}
          draggableHandle={'.multitrack-header'}
          isDraggable={this.props.viewConfig.editable}
          isResizable={this.props.viewConfig.editable}
          margin={this.props.viewConfig.editable ? [10,10] : [0,0]}
          measureBeforeMount={false}
          onBreakpointChange={this.onBreakpointChange.bind(this)}
          onDragStart={this.handleDragStart.bind(this)}
          onDragStop={this.handleDragStop.bind(this)}
          onLayoutChange={this.handleLayoutChange.bind(this)}
          onResize={this.onResize.bind(this)}
          rowHeight={this.state.rowHeight}

          // for some reason, this becomes 40 within the react-grid component
          // (try resizing the component to see how much the height changes)
          // Programming by coincidence FTW :-/
          // WidthProvider option
          // I like to have it animate on mount. If you don't, delete `useCSSTransforms` (it's default `true`)
          // and set `measureBeforeMount={true}`.
          useCSSTransforms={this.state.mounted}
        >
        { tiledAreas }
        </ResponsiveReactGridLayout>

        <svg
            ref={(c) => this.svgElement = c}
            style={{
                position: "absolute",
                width: "100%",
                height: "100%",
                left: 0,
                top: 0,
                pointerEvents: 'none'
            }}
        />
        {exportLinkModal}
      </div>
    );
  }

  componentDidUpdate() {
    //this.refreshView(LONG_DRAG_TIMEOUT);
  }

  // Public API
  api() {
    const self = this;

    const _api = {
      goTo (
        viewUid,
        chrom1,
        start1,
        end1,
        chrom2,
        start2,
        end2,
        animate=false,
        animateTime=3000
      ) {
        // Set chromInfo if not available
        if (!self.chromInfo) {
          self.setChromInfo(
            self.state.views[viewUid].chromInfoPath,
            () => {
              self.api().goTo(
                viewUid,
                chrom1,
                start1,
                end1,
                chrom2,
                start2,
                end2,
                animate,
                animateTime
              );
            }
          );
          return;
        }

        const [start1Abs, end1Abs] = relToAbsChromPos(
          chrom1, start1, end1, self.chromInfo
        );

        const [start2Abs, end2Abs] = relToAbsChromPos(
          chrom2, start2, end2, self.chromInfo
        );

        let [centerX, centerY, k] = scalesCenterAndK(
          self.xScales[viewUid].copy().domain([start1Abs, end1Abs]),
          self.yScales[viewUid].copy().domain([start2Abs, end2Abs])
        );

        self.setCenters[viewUid](
          centerX, centerY, k, false, animate, animateTime
        );
      },

      off(event, viewId, listenerId) {
        switch (event) {
          case 'location':
            self.offLocationChange(viewId, listenerId);
            break;

          default:
            // nothing
            break;
        }
      },

      on(event, viewId, callback, callbackId) {
        switch (event) {
          case 'location':
            self.onLocationChange(viewId, callback, callbackId);
            break;

          default:
            // nothing
            break;
        }
      },

      refresh() {
        if (self.props.options.bounded) {
          self.fitPixiToParentContainer();
        }

        self.render();
        self.animate();

        return _api;
      }
    };

    return _api;
  }

  offLocationChange(viewId, listenerId) {
    this.removeScalesChangedListener(viewId, listenerId);
  }

  onLocationChange(viewId, callback, callbackId) {
    if (
      typeof viewId === 'undefined' ||
      Object.keys(this.state.views).indexOf(viewId) === -1
    ) {
      console.error(
        '🦄 listen to me: you forgot to give me a propper view ID. '+
        'I can\'t do nothing without that. 💩'
      );
      return;
    }

    const view = this.state.views[viewId];

    // Set chromInfo if not available
    if (!this.chromInfo) {
      this.setChromInfo(
        view.chromInfoPath,
        () => { this.onLocationChange(viewId, callback, callbackId); }
      );
      return;
    }

    // Convert scales into genomic locations
    const middleLayerListener = (xScale, yScale) => {
      callback(scalesToGenomeLocations(xScale, yScale, this.chromInfo));
    };

    const newListenerId = Object.keys(this.scalesChangedListeners[view.uid])
      .filter(listenerId => listenerId.indexOf(LOCATION_LISTENER_PREFIX) === 0)
      .map(listenerId => parseInt(listenerId.slice(LOCATION_LISTENER_PREFIX.length + 1), 10))
      .reduce((max, value) => Math.max(max, value), 0) + 1;

    const scaleListener = this.addScalesChangedListener(
      view.uid,
      `${LOCATION_LISTENER_PREFIX}.${newListenerId}`,
      middleLayerListener
    );

    if (callbackId) {
      callbackId(`${LOCATION_LISTENER_PREFIX}.${newListenerId}`);
    }
  }

  setChromInfo(chromInfoPath, callback) {
    ChromosomeInfo(chromInfoPath, (chromInfo) => {
      this.chromInfo = chromInfo;
      callback();
    });
  }
}


HiGlassComponent.defaultProps = {
    className: "layout",
    cols: {lg: NUM_GRID_COLUMNS,
           md: NUM_GRID_COLUMNS,
           sm: NUM_GRID_COLUMNS,
           xs: NUM_GRID_COLUMNS,
           xxs: NUM_GRID_COLUMNS}
  }

HiGlassComponent.propTypes = {
    children: React.PropTypes.array,
    viewConfig: React.PropTypes.object,
    onNewConfig: React.PropTypes.func
  }<|MERGE_RESOLUTION|>--- conflicted
+++ resolved
@@ -14,24 +14,19 @@
 import {TiledPlot} from './TiledPlot.jsx';
 
 import {ContextMenuContainer} from './ContextMenuContainer.jsx';
-<<<<<<< HEAD
-import {scalesCenterAndK, dictItems, dictFromTuples, dictValues, dictKeys} from './utils.js';
-import {download} from './utils.js';
-import {absoluteToChr, getTrackPositionByUid, getTrackByUid, scalesToGenomeLocations} from './utils.js';
-=======
 import {
   absoluteToChr,
   dictFromTuples,
   dictItems,
   dictKeys,
   dictValues,
+  download,
   getTrackByUid,
   getTrackPositionByUid,
   relToAbsChromPos,
   scalesCenterAndK,
   scalesToGenomeLocations
 } from './utils.js';
->>>>>>> da8ea241
 import {positionedTracksToAllTracks} from './utils.js';
 import {usedServer, tracksInfo, tracksInfoByType} from './config.js';
 import {SHORT_DRAG_TIMEOUT, LONG_DRAG_TIMEOUT, LOCATION_LISTENER_PREFIX} from './config.js';
@@ -371,6 +366,7 @@
     let x = new XMLSerializer();
 
     download('export.svg', x.serializeToString(svg));
+    return svg;
   }
 
   handleScalesChanged(uid, xScale, yScale, notify=true) {
@@ -1423,13 +1419,10 @@
       }
     );
 
-<<<<<<< HEAD
     download('viewconf.json', data);
     /*
     var a = document.createElement("a");
     var file = new Blob([data], {type: 'text/json'});
-=======
->>>>>>> da8ea241
     a.href = URL.createObjectURL(file);
     a.download = `higlass-config.${uuid}.json`;  // Filename
     document.body.appendChild(a); // Necessary for downloads on Firefox.
@@ -1801,6 +1794,7 @@
 
 
   render() {
+
     let tiledAreaStyle = {
         display: 'flex',
         flexDirection: 'column'
@@ -1812,6 +1806,7 @@
 
     // The component needs to be mounted in order for the initial view to have the right
     // width
+      console.log('rendering...', this.state.mounted);
     if (this.state.mounted) {
         tiledAreas = dictValues(this.state.views).map(function(view, i) {
                 const zoomFixed = typeof view.zoomFixed !== 'undefined' ? view.zoomFixed : this.props.zoomFixed;
