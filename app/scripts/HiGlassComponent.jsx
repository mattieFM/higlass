--- conflicted
+++ resolved
@@ -958,13 +958,8 @@
         layout = {
             x: 0,
             y: 0,
-<<<<<<< HEAD
-            w: 6,
-            h: 12
-=======
             w: NUM_GRID_COLUMNS,
             h: DEFAULT_NEW_VIEW_HEIGHT
->>>>>>> 18dd513a
         };
 
         // the height should be adjusted when the layout changes
@@ -1367,7 +1362,7 @@
             return a[0] - b[0];
         }
 
-        return n; 
+        return n;
       });
 
       /*
