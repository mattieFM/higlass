--- conflicted
+++ resolved
@@ -420,16 +420,10 @@
         // be adjusted
         if (this.options && this.options.valueColumn) {
           if (this.options.colorEncoding) {
-<<<<<<< HEAD
-            const rgb = valueToColor(this.valueColorScale, this.colorScale)(
-              +geneInfo[+this.options.valueColumn - 1]
-            );
-=======
             const rgb = valueToColor(
               this.valueColorScale,
               this.colorScale
             )(+geneInfo[+this.options.valueColumn - 1]);
->>>>>>> b13d154c
             fill = colorToHex(rgbToHex(...rgb));
           } else {
             // These intervals come with some y-value that we want to plot
