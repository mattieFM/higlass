import boxIntersect from 'box-intersect';
import { median, range } from 'd3-array';
import { scaleBand, scaleLinear } from 'd3-scale';
import * as PIXI from 'pixi.js';
import classifyPoint from 'robust-point-in-polygon';

import HorizontalTiled1DPixiTrack from './HorizontalTiled1DPixiTrack';

// Services
import { tileProxy } from './services';

// Utils
import {
  colorDomainToRgbaArray,
  colorToHex,
  rgbToHex,
  segmentsToRows,
  valueToColor
} from './utils';

// Configs
import { HEATED_OBJECT_MAP } from './configs';

const GENE_RECT_HEIGHT = 16;
<<<<<<< HEAD
const MAX_TEXTS = 1000;
const MAX_TILE_ENTRIES = 5000;
const STAGGERED_OFFSET = 5;

// the label text should have a white outline so that it's more
// visible against a similar colored background
const TEXT_STYLE = {
  fontSize: '12px',
=======
const MAX_TEXTS = 50;
const MAX_TILE_ENTRIES = 5000;
const STAGGERED_OFFSET = 5;
const FONT_SIZE = 14;
// the label text should have a white outline so that it's more
// visible against a similar colored background
const TEXT_STYLE = {
  fontSize: `${FONT_SIZE}px`,
>>>>>>> d1539db4
  fontFamily: 'Arial',
  stroke: 'white',
  strokeThickness: 2,
  fontWeight: 400,
  dropShadow: true,
  dropShadowColor: 'white',
  dropShadowDistance: 0,
  dropShadowBlur: 2,
};

class BedLikeTrack extends HorizontalTiled1DPixiTrack {
  constructor(context, options) {
    super(context, options);
<<<<<<< HEAD
    this.textFontSize = TEXT_STYLE.fontSize;
    this.textFontFamily = TEXT_STYLE.fontF;
=======
>>>>>>> d1539db4

    this.drawnRects = {};
    this.allDrawnRects = {};

    if (this.options.colorEncoding) {
      if (this.options.colorRange) {
        this.colorScale = colorDomainToRgbaArray(this.options.colorRange);
      } else {
        this.colorScale = HEATED_OBJECT_MAP;
      }
    }
  }

  initTile(tile) {
    // create texts
    tile.texts = {};

    tile.rectGraphics = new PIXI.Graphics();
    tile.textGraphics = new PIXI.Graphics();

    tile.graphics.addChild(tile.rectGraphics);
    tile.graphics.addChild(tile.textGraphics);

    let plusStrandRows = [];
    let minusStrandRows = [];

    if (tile.tileData && tile.tileData.length) {
      tile.tileData.sort((a, b) => b.importance - a.importance);
      // tile.tileData = tile.tileData.slice(0, MAX_TILE_ENTRIES);

      if (!this.options || !this.options.valueColumn) {
        // no value column so we can break entries up into separate
        // plus and minus strand segments
        const segments = tile.tileData.map((x) => {
          const chrOffset = +x.chrOffset;

          return {
            from: +x.fields[1] + chrOffset,
            to: +x.fields[2] + chrOffset,
            value: x,
            text: x.fields[3],
            strand: x.fields.length >= 6 && x.fields[5] === '-' ? '-' : '+',
          };
        });

        plusStrandRows = segmentsToRows(segments.filter(x => x.strand === '+'));
        minusStrandRows = segmentsToRows(segments.filter(x => x.strand === '-'));
      } else {
        plusStrandRows = [tile.tileData.map(x => ({ value: x }))];
      }

      tile.plusStrandRows = plusStrandRows;
      tile.minusStrandRows = minusStrandRows;

      if (this.options.showTexts) {
        tile.tileData.forEach((td, i) => {
          const geneInfo = td.fields;
<<<<<<< HEAD
          const fill = this.options.fillColor ? this.options.fillColor : 'blue';
=======
>>>>>>> d1539db4

          tile.textWidths = {};
          tile.textHeights = {};

          // don't draw texts for the latter entries in the tile
          if (i >= MAX_TEXTS) {
            return;
          }

          // geneInfo[3] is the gene symbol
<<<<<<< HEAD
          const text = new PIXI.Text(geneInfo[3], {
            fontSize: this.textFontSize,
            fontFamily: this.textFontFamily,
            fill: colorToHex(fill),
            stroke: colorToHex('white'),
            strokeThickness: 2,
          });
=======
          const text = new PIXI.Text(geneInfo[3], TEXT_STYLE);
>>>>>>> d1539db4
          if (this.flipText) { text.scale.x = -1; }

          text.anchor.x = 0.5;
          text.anchor.y = 0.5;

<<<<<<< HEAD
          tile.texts[geneInfo[3]] = text; // index by geneName
=======
          tile.texts[td.uid] = text; // index by geneName
>>>>>>> d1539db4

          // console.log('adding text:', text.text);
          tile.textGraphics.addChild(text);
        });
      }
    }

    tile.initialized = true;

    // console.log('init');
    // this.renderTile(tile);
    // this.draw();
  }

  /**
   * Remove the tile's rectangles from the list of drawnRects so that they
   * can be drawn again.
   */
  removeTileRects(tile) {
    const zoomLevel = +tile.tileId.split('.')[0];
    tile.rectGraphics.clear();
    tile.rendered = false;

    if (tile.tileData && tile.tileData.length) {
      tile.tileData.forEach((td, i) => {
        if (this.drawnRects[zoomLevel] && this.drawnRects[zoomLevel][td.uid]) {
          if (this.drawnRects[zoomLevel][td.uid][2] === tile.tileId) {
            // this was the tile that drew that rectangle
            delete this.drawnRects[zoomLevel][td.uid];
          }
        }
      });
    }
  }

  destroyTile(tile) {
    // remove texts
    this.removeTileRects(tile);

    tile.graphics.removeChild(tile.textGraphics);
    tile.graphics.removeChild(tile.rectGraphics);
<<<<<<< HEAD

    tile.textGraphics = null;
    tile.rectGraphics = null;
=======
>>>>>>> d1539db4
  }

  removeTiles(toRemoveIds) {
    super.removeTiles(toRemoveIds);

    // Pete: we're going to rerender after destroying tiles to make sure
    // any rectangles that were listed under 'drawnRects' don't get
    // ignored
    // Fritz: this line is causing unnecessary rerenderings. Seems to work fine
    // without rerendering anyway, so I disabled it.
    // if (toRemoveIds.length > 0) this.rerender(this.options);
  }

  drawTile(tile) {
    if (this.options && this.options.valueColumn) {
      // there might no be a value scale if no valueColumn was specified
      if (this.valueScale) this.drawAxis(this.valueScale);
    }
  }

  rerender(options, force) {
    super.rerender(options, force);

    this.drawnRects = {};

    if (this.options.colorEncoding) {
      if (this.options.colorRange) {
        this.colorScale = colorDomainToRgbaArray(this.options.colorRange);
      } else {
        this.colorScale = HEATED_OBJECT_MAP;
      }
    }

    for (const tile of this.visibleAndFetchedTiles()) {
      this.destroyTile(tile);
      this.initTile(tile);
      this.renderTile(tile);
    }
  }

  updateTile(tile) {
<<<<<<< HEAD
    if (this.areAllVisibleTilesLoaded()) {
      this.destroyTile(tile);
      this.initTile(tile);
=======
    // this.destroyTile(tile);
    if (this.areAllVisibleTilesLoaded()) {
      // this.destroyTile(tile);
      // this.initTile(tile);
>>>>>>> d1539db4
      this.renderTile(tile);
    }
  }

  /**
   * Use this only when there's one row
   *
   * @return {[type]} [description]
   */
  allVisibleRects() {
    const allRects = {};
<<<<<<< HEAD

    Object.values(this.fetchedTiles).forEach((x) => {
      if (!x.plusStrandRows) return;

      for (const row of x.plusStrandRows[0]) {
        if (!allRects[row.value.uid]) {
          allRects[row.value.uid] = row;
        }
      }
    });

    const sortedRows = Object.values(allRects)
      .sort((a, b) => a.from - b.from);

    let startPos = 0;
    let startStaggered = 0;

    // find if any values have staggeredStartPosition set
    for (let i = 0; i < sortedRows.length; i++) {
      if (sortedRows[i].staggeredStartPosition !== undefined) {
        startPos = i;
        startStaggered = sortedRows[i].staggeredStartPosition;
        break;
      }
    }


    for (let i = startPos; i < sortedRows.length; i++) {
      sortedRows[i].staggeredStartPosition = (startStaggered + i - startPos) % 2;
    }

    for (let i = startPos; i >= 0 && sortedRows.length; i--) {
      sortedRows[i].staggeredStartPosition = (startStaggered + startPos - i) % 2;
    }

    // sortedRows.forEach((x, i) => {
    //   allRects[x.value.uid].staggeredStartPosition = i % 2;
    // });
    // console.log('sortedRows:', sortedRows);

    // console.log('visibleAndFetchedIds', this.visibleAndFetchedIds());
    return allRects;
  }

  drawPoly(tile, xStartPos, xEndPos, rectY, rectHeight, strand) {
    let drawnPoly = null;
=======

    Object.values(this.fetchedTiles).forEach((x) => {
      if (!x.plusStrandRows) return;

      for (const row of x.plusStrandRows[0]) {
        if (!allRects[row.value.uid]) {
          allRects[row.value.uid] = row;
        }
      }
    });

    const sortedRows = Object.values(allRects)
      .sort((a, b) => a.from - b.from);

    let startPos = 0;
    let startStaggered = 0;

    // find if any values have staggeredStartPosition set
    for (let i = 0; i < sortedRows.length; i++) {
      if (sortedRows[i].staggeredStartPosition !== undefined) {
        startPos = i;
        startStaggered = sortedRows[i].staggeredStartPosition;
        break;
      }
    }


    for (let i = startPos; i < sortedRows.length; i++) {
      sortedRows[i].staggeredStartPosition = (startStaggered + i - startPos) % 2;
    }

    for (let i = startPos; i >= 0 && sortedRows.length; i--) {
      sortedRows[i].staggeredStartPosition = (startStaggered + startPos - i) % 2;
    }

    // sortedRows.forEach((x, i) => {
    //   allRects[x.value.uid].staggeredStartPosition = i % 2;
    // });
    // console.log('sortedRows:', sortedRows);

    // console.log('visibleAndFetchedIds', this.visibleAndFetchedIds());
    return allRects;
  }

  drawSegmentStyle(tile, xStartPos, xEndPos, rectY, rectHeight, strand) {
    const hw = 0.1;  // half width of the line

    const centerY = rectY + rectHeight / 2;

    const poly = [
      xStartPos, rectY,  // upper left
      xStartPos + 2 * hw, rectY,  // upper right
      xStartPos + 2 * hw, centerY - hw,
      xEndPos - 2 * hw, centerY - hw,
      xEndPos - 2 * hw, rectY,
      xEndPos, rectY,
      xEndPos, rectY + rectHeight,
      xEndPos - 2 * hw, rectY + rectHeight,
      xEndPos - 2 * hw, centerY + hw,
      xStartPos + 2 * hw, centerY + hw,
      xStartPos + 2 * hw, rectY + rectHeight,
      xStartPos, rectY + rectHeight,
    ];

    tile.rectGraphics.drawPolygon(poly);
    return poly;
  }

  drawPoly(tile, xStartPos, xEndPos, rectY, rectHeight, strand) {
    let drawnPoly = null;

    if (this.options.annotationStyle === 'segment') {
      return this.drawSegmentStyle(
        tile, xStartPos, xEndPos, rectY, rectHeight, strand
      );
    }
>>>>>>> d1539db4

    if (
      (strand === '+' || strand === '-')
      && (xEndPos - xStartPos < GENE_RECT_HEIGHT / 2)
    ) { // only draw if it's not too wide
      drawnPoly = [
        xStartPos, rectY, // top
        xStartPos + (rectHeight / 2), rectY + (rectHeight / 2), // right point
        xStartPos, rectY + rectHeight // bottom
      ];

      if (strand === '+') {
        tile.rectGraphics.drawPolygon(drawnPoly);
      } else {
        drawnPoly = [
          xEndPos, rectY, // top
          xEndPos - (rectHeight / 2), rectY + (rectHeight / 2), // left point
          xEndPos, rectY + rectHeight // bottom
        ];
<<<<<<< HEAD

        tile.rectGraphics.drawPolygon(drawnPoly);
      }
    } else {
      if (strand === '+') {
        drawnPoly = [
          xStartPos, rectY, // left top
          xEndPos - (rectHeight / 2), rectY, // right top
          xEndPos, rectY + (rectHeight / 2),
          xEndPos - (rectHeight / 2), rectY + rectHeight, // right bottom
          xStartPos, rectY + rectHeight // left bottom
        ];
      } else if (strand === '-') {
        drawnPoly = [
          xStartPos + (rectHeight / 2), rectY, // left top
          xEndPos, rectY, // right top
          xEndPos, rectY + rectHeight, // right bottom
          xStartPos + (rectHeight / 2), rectY + rectHeight, // left bottom
          xStartPos, rectY + rectHeight / 2
        ];
      } else {
        drawnPoly = [
          xStartPos, rectY, // left top
          xEndPos, rectY, // right top
          xEndPos, rectY + rectHeight, // right bottom
          xStartPos, rectY + rectHeight, // left bottom
        ];
      }

      // console.log('## drawing poly:', xStartPos, xEndPos, rectY, rectHeight);
      tile.rectGraphics.drawPolygon(drawnPoly);
    }

    return drawnPoly;
  }

  renderRows(tile, rows, maxRows, startY, endY, fill) {
    const zoomLevel = +tile.tileId.split('.')[0];
    let maxValue = Number.MIN_SAFE_INTEGER;
    // console.log('startY', startY, 'endY', endY, range(maxRows), rows);

    const rowScale = scaleBand()
      .domain(range(maxRows))
      .range([startY, endY]);

    this.allVisibleRects();
    let allRects = null;

    if (this.options.staggered) {
      allRects = this.allVisibleRects();
    }

    for (let j = 0; j < rows.length; j++) {
      for (let i = 0; i < rows[j].length; i++) {
        // rendered += 1;
        const td = rows[j][i].value;
        const geneInfo = td.fields;
        const geneName = geneInfo[3];

=======
        tile.rectGraphics.drawPolygon(drawnPoly);
      }
    } else {
      if (strand === '+') {
        drawnPoly = [
          xStartPos, rectY, // left top
          xEndPos - (rectHeight / 2), rectY, // right top
          xEndPos, rectY + (rectHeight / 2),
          xEndPos - (rectHeight / 2), rectY + rectHeight, // right bottom
          xStartPos, rectY + rectHeight // left bottom
        ];
      } else if (strand === '-') {
        drawnPoly = [
          xStartPos + (rectHeight / 2), rectY, // left top
          xEndPos, rectY, // right top
          xEndPos, rectY + rectHeight, // right bottom
          xStartPos + (rectHeight / 2), rectY + rectHeight, // left bottom
          xStartPos, rectY + rectHeight / 2
        ];
      } else {
        drawnPoly = [
          xStartPos, rectY, // left top
          xEndPos, rectY, // right top
          xEndPos, rectY + rectHeight, // right bottom
          xStartPos, rectY + rectHeight, // left bottom
        ];
      }

      tile.rectGraphics.drawPolygon(drawnPoly);
    }

    return drawnPoly;
  }

  renderRows(tile, rows, maxRows, startY, endY, fill) {
    const zoomLevel = +tile.tileId.split('.')[0];
    let maxValue = Number.MIN_SAFE_INTEGER;
    // console.log('startY', startY, 'endY', endY, range(maxRows), rows);

    const rowScale = scaleBand()
      .domain(range(maxRows))
      .range([startY, endY]);

    this.allVisibleRects();
    let allRects = null;

    if (this.options.staggered) {
      allRects = this.allVisibleRects();
    }

    for (let j = 0; j < rows.length; j++) {
      for (let i = 0; i < rows[j].length; i++) {
        // rendered += 1;
        const td = rows[j][i].value;
        const geneInfo = td.fields;

>>>>>>> d1539db4
        // the returned positions are chromosome-based and they need to
        // be converted to genome-based
        const chrOffset = +td.chrOffset;
        const txStart = +geneInfo[1] + chrOffset;
        const txEnd = +geneInfo[2] + chrOffset;
        const txMiddle = (txStart + txEnd) / 2;
        let yMiddle = rowScale(j) + (rowScale.step() / 2);
<<<<<<< HEAD
        let rectHeight = this.options.rectHeight || GENE_RECT_HEIGHT;
=======
        const rectHeight = this.options.annotationHeight || GENE_RECT_HEIGHT;
>>>>>>> d1539db4

        // if the regions are scaled according to a value column their height needs to
        // be adjusted
        if (this.options && this.options.valueColumn) {
          if (this.options.colorEncoding) {
            const rgb = valueToColor(
              this.valueColorScale,
              this.colorScale,
            )(+geneInfo[+this.options.valueColumn - 1]);
            fill = colorToHex(rgbToHex(...rgb));
          } else {
            // These intervals come with some y-value that we want to plot
            const value = +geneInfo[+this.options.valueColumn - 1];
            if (value > maxValue) {
              maxValue = value;
            }

            yMiddle = this.valueScale(value);
<<<<<<< HEAD
            rectHeight /= 2;
=======
            // rectHeight /= 2;
>>>>>>> d1539db4
          }
        }

        // for when there's text
        // yMiddle -= 8;

        const opacity = this.options.fillOpacity || 0.3;
        tile.rectGraphics.lineStyle(1, fill, opacity);
        tile.rectGraphics.beginFill(fill, opacity);
        // let height = valueScale(Math.log(+geneInfo[4]));
        // let width= height;

        // const rectX = this._xScale(txMiddle) - (rectHeight / 2);
        let rectY = yMiddle - (rectHeight / 2);
        const xStartPos = this._xScale(txStart);
        const xEndPos = this._xScale(txEnd);

        if (this.options.staggered) {
          const rect = allRects[td.uid];

          if (rect.staggeredStartPosition) {
            rectY -= STAGGERED_OFFSET / 2;
          } else {
            rectY += STAGGERED_OFFSET / 2;
          }
        }

        let alreadyDrawn = true;
        // don't draw anything that has already been drawn
        if (!(zoomLevel in this.drawnRects && td.uid in this.drawnRects[zoomLevel])) {
          alreadyDrawn = false;

          if (!this.drawnRects[zoomLevel]) this.drawnRects[zoomLevel] = {};

          const drawnPoly = this.drawPoly(tile, xStartPos, xEndPos,
            rectY, rectHeight, geneInfo[5]);

          this.drawnRects[zoomLevel][td.uid] = [
            drawnPoly,
            {
              start: txStart,
              end: txEnd,
              value: td
            },
            tile.tileId
          ];
        }

        if (!this.options.showTexts) continue;
        // console.log('geneName:', geneName);
        // tile probably hasn't been initialized yet
        if (!tile.texts) return;

        // don't draw texts for the latter entries in the tile
        if (i >= MAX_TEXTS) continue;

<<<<<<< HEAD
        if (!tile.texts[geneName]) continue;

        const text = tile.texts[geneName];
=======
        if (!tile.texts[td.uid]) continue;

        const text = tile.texts[td.uid];
>>>>>>> d1539db4

        text.position.x = this._xScale(txMiddle);
        text.position.y = rectY + rectHeight / 2;

        if (alreadyDrawn) {
          text.alreadyDrawn = true;
        }

        text.style = Object.assign(TEXT_STYLE, { fill });

        if (!(geneInfo[3] in tile.textWidths)) {
          text.updateTransform();
          const textWidth = text.getBounds().width;
          const textHeight = text.getBounds().height;

          tile.textWidths[geneInfo[3]] = textWidth;
          tile.textHeights[geneInfo[3]] = textHeight;
        }
      }
    }
  }

  renderTile(tile) {
    let maxPlusRows = 1;
    let maxMinusRows = 1;

<<<<<<< HEAD
    for (const tile1 of this.visibleAndFetchedTiles()) {
      if (!tile1.initialized) return;
      if (!tile1.plusStrandRows && !tile1.minusStrandRows) continue;

      maxPlusRows = Math.max(tile1.plusStrandRows.length, maxPlusRows);
      maxMinusRows = Math.max(tile1.minusStrandRows.length, maxMinusRows);
=======
    for (const otherTile of this.visibleAndFetchedTiles()) {
      if (!otherTile.initialized) return;
      if (!otherTile.plusStrandRows && !otherTile.minusStrandRows) continue;

      maxPlusRows = Math.max(otherTile.plusStrandRows.length, maxPlusRows);
      maxMinusRows = Math.max(otherTile.minusStrandRows.length, maxMinusRows);
>>>>>>> d1539db4
    }

    // store the scale at while the tile was drawn at so that
    // we only resize it when redrawing

    if (tile.rendered) {
      this.removeTileRects(tile);
      // return;
      // tile.rectGraphics.clear();
      //      return;
    }

    tile.drawnAtScale = this._xScale.copy();
    tile.rendered = true;

    if (this.options && this.options.valueColumn) {
      /**
       * These intervals come with some y-value that we want to plot
       */

      const min = this.options.colorEncodingRange
        ? +this.options.colorEncodingRange[0]
        : this.minVisibleValue();
      const max = this.options.colorEncodingRange
        ? +this.options.colorEncodingRange[1]
        : this.maxVisibleValue();

      if (this.options.colorEncoding) {
        this.valueColorScale = scaleLinear().domain([min, max]).range([0, 255]);
      } else {
        ([this.valueScale] = this.makeValueScale(
          min,
          this.calculateMedianVisibleValue(),
          max
        ));
      }
    }

    // let rendered = 0;

    if (tile.tileData && tile.tileData.length) {
<<<<<<< HEAD
=======
      // console.log('maxPlusRows', maxPlusRows);
      // console.log('maxMinusRows', maxMinusRows);

>>>>>>> d1539db4
      const fill = colorToHex(this.options.plusStrandColor || this.options.fillColor || 'blue');
      const minusStrandFill = colorToHex(this.options.minusStrandColor || this.options.fillColor || 'purple');

      const MIDDLE_SPACE = 0;
      const plusHeight = maxPlusRows * this.dimensions[1]
        / (maxPlusRows + maxMinusRows) - MIDDLE_SPACE / 2;

      this.renderRows(tile, tile.plusStrandRows, maxPlusRows,
        0, plusHeight, fill);
      this.renderRows(tile, tile.minusStrandRows, maxMinusRows,
        plusHeight + MIDDLE_SPACE / 2, this.dimensions[1], minusStrandFill);
    }
  }

  calculateZoomLevel() {
    // offset by 2 because 1D tiles are more dense than 2D tiles
    // 1024 points per tile vs 256 for 2D tiles
    const xZoomLevel = tileProxy.calculateZoomLevel(
      this._xScale,
      this.tilesetInfo.min_pos[0],
      this.tilesetInfo.max_pos[0]
    );

    let zoomLevel = Math.min(xZoomLevel, this.maxZoom);
    zoomLevel = Math.max(zoomLevel, 0);

    return zoomLevel;
  }

  minVisibleValue() {
    let visibleAndFetchedIds = this.visibleAndFetchedIds();

    if (visibleAndFetchedIds.length === 0) {
      visibleAndFetchedIds = Object.keys(this.fetchedTiles);
    }

    let min = Math.min.apply(
      null,
      visibleAndFetchedIds
        .map(x => this.fetchedTiles[x])
        .filter(x => x.tileData && x.tileData.length)
        .map(x => Math.min.apply(
          null,
          x.tileData
            .sort((a, b) => b.importance - a.importance)
            .slice(0, MAX_TILE_ENTRIES)
            .map(y => +y.fields[+this.options.valueColumn - 1])
            .filter(y => !Number.isNaN(y))
        ))
    );

    // if there's no data, use null
    if (min === Number.MAX_SAFE_INTEGER) {
      min = null;
    }

    return min;
  }

  maxVisibleValue() {
    let visibleAndFetchedIds = this.visibleAndFetchedIds();

    if (visibleAndFetchedIds.length === 0) {
      visibleAndFetchedIds = Object.keys(this.fetchedTiles);
    }

    let max = Math.max.apply(
      null,
      visibleAndFetchedIds
        .map(x => this.fetchedTiles[x])
        .filter(x => x.tileData && x.tileData.length)
        .map(x => Math.max.apply(
          null,
          x.tileData
            .sort((a, b) => b.importance - a.importance)
            .slice(0, MAX_TILE_ENTRIES)
            .map(y => +y.fields[+this.options.valueColumn - 1])
            .filter(y => !Number.isNaN(y))
        ))
    );

    // if there's no data, use null
    if (max === Number.MIN_SAFE_INTEGER) {
      max = null;
    }

    return max;
  }

  calculateMedianVisibleValue() {
    if (this.areAllVisibleTilesLoaded()) {
      this.allTilesLoaded();
    }

    let visibleAndFetchedIds = this.visibleAndFetchedIds();

    if (visibleAndFetchedIds.length === 0) {
      visibleAndFetchedIds = Object.keys(this.fetchedTiles);
    }

    const values = []
      .concat(
        ...visibleAndFetchedIds
          .map(x => this.fetchedTiles[x])
          .filter(x => x.tileData && x.tileData.length)
          .map(x => x.tileData
            .sort((a, b) => b.importance - a.importance)
            .slice(0, MAX_TILE_ENTRIES)
            .map(y => +y.fields[+this.options.valueColumn - 1]))
      )
      .filter(x => x > 0);

    this.medianVisibleValue = median(values);
  }

  draw() {
    super.draw();

    // graphics.clear();

    // const maxValue = 0;
    this.allTexts = [];
    this.allBoxes = [];

    for (const fetchedTileId in this.fetchedTiles) {
      const tile = this.fetchedTiles[fetchedTileId];

      // hasn't been rendered yet
      if (!tile.drawnAtScale) {
        return;
      }

      // scale the rectangles
      //
      const tileK = (tile.drawnAtScale.domain()[1] - tile.drawnAtScale.domain()[0])
        / (this._xScale.domain()[1] - this._xScale.domain()[0]);
      const newRange = this._xScale.domain().map(tile.drawnAtScale);

      const posOffset = newRange[0];
      tile.rectGraphics.scale.x = tileK;
      tile.rectGraphics.position.x = -posOffset * tileK;

      // move the texts

      const parentInFetched = this.parentInFetched(tile);

      if (!tile.initialized) {
        continue;
      }

      if (tile.tileData && tile.tileData.length) {
        tile.tileData.forEach((td) => {
          if (!tile.texts) {
            // tile probably hasn't been initialized yet
            return;
          }

          const geneInfo = td.fields;
          const geneName = geneInfo[3];
          const text = tile.texts[td.uid];

          if (!text) {
            return;
          }

          const chrOffset = +td.chrOffset;
          const txStart = +geneInfo[1] + chrOffset;
          const txEnd = +geneInfo[2] + chrOffset;
          const txMiddle = (txStart + txEnd) / 2;

          text.position.x = this._xScale(txMiddle);

          if (!parentInFetched && !text.alreadyDrawn) {
            text.visible = true;

            // TODO, change the line below to true if texts are desired in the future
            // text.visible = false;

            const TEXT_MARGIN = 3;
            this.allBoxes.push([text.position.x - TEXT_MARGIN,
              text.position.y - tile.textHeights[geneInfo[3]] / 2,
              text.position.x + tile.textWidths[geneInfo[3]] + TEXT_MARGIN,
              text.position.y + tile.textHeights[geneInfo[3]] / 2]);
            this.allTexts.push({
              importance: td.importance,
              text,
              caption: geneName,
              strand: geneInfo[5]
            });
          } else {
            text.visible = false;
          }
        });
      }
    }

    /*
        for (let fetchedTileId in this.fetchedTiles) {
            let ft = this.fetchedTiles[fetchedTileId];

            ft.tileData.forEach(td => {
                let geneInfo = td.fields;
                if (+geneInfo[4] > maxValue)
                    maxValue = geneInfo[4];
            });
        }
        */

    // console.log('length:', this.allBoxes.length);

    // console.trace('draw', allTexts.length);
    this.hideOverlaps(this.allBoxes, this.allTexts);
  }

  hideOverlaps(allBoxes, allTexts) {
    // store the bounding boxes of the text objects so we can
    // calculate overlaps

    /*
        let allBoxes = allTexts.map(val => {
            let text = val.text;
            text.updateTransform();
            let b = text.getBounds();
            let box = [b.x, b.y, b.x + b.width, b.y + b.height];

            return box;
        });
        */
    boxIntersect(allBoxes, (i, j) => {
      if (allTexts[i].importance > allTexts[j].importance) {
        allTexts[j].text.visible = false;
      } else {
        allTexts[i].text.visible = false;
      }
    });
  }

  setPosition(newPosition) {
    super.setPosition(newPosition);

    [this.pMain.position.x, this.pMain.position.y] = this.position;
  }

  setDimensions(newDimensions) {
    super.setDimensions(newDimensions);

    /*
    // redraw the contents
    for (const tile of this.visibleAndFetchedTiles()) {
      // this.destroyTile(tile);
      this.renderTile(tile);
    }

    this.draw();
    */
  }

  zoomed(newXScale, newYScale) {
    this.xScale(newXScale);
    this.yScale(newYScale);

    this.refreshTiles();

    this.draw();
  }

  exportSVG() {
    let track = null;
    let base = null;

    if (super.exportSVG) {
      [base, track] = super.exportSVG();
    } else {
      base = document.createElement('g');
      track = base;
    }
    const output = document.createElement('g');
    output.setAttribute('transform', `translate(${this.position[0]},${this.position[1]})`);

    track.appendChild(output);
    const rectOutput = document.createElement('g');
    const textOutput = document.createElement('g');

    output.appendChild(rectOutput);
    output.appendChild(textOutput);

    for (const tile of this.visibleAndFetchedTiles()) {
      if (!tile.tileData.length) {
        continue;
      }

      tile.tileData.forEach((td) => {
        const zoomLevel = +tile.tileId.split('.')[0];

        const gTile = document.createElement('g');
<<<<<<< HEAD
        gTile.setAttribute(
          'transform',
          `translate(${tile.rectGraphics.position.x},${tile.rectGraphics.position.y})scale(${tile.rectGraphics.scale.x},${tile.rectGraphics.scale.y})`
        );
        output.appendChild(gTile);
=======
        gTile.setAttribute('transform',
          `translate(${tile.rectGraphics.position.x},${tile.rectGraphics.position.y})scale(${tile.rectGraphics.scale.x},${tile.rectGraphics.scale.y})`);
        rectOutput.appendChild(gTile);
>>>>>>> d1539db4

        if (this.drawnRects[zoomLevel] && td.uid in this.drawnRects[zoomLevel]) {
          const rect = this.drawnRects[zoomLevel][td.uid][0];
          const r = document.createElement('path');
          let d = `M ${rect[0]} ${rect[1]}`;

          for (let i = 2; i < rect.length; i += 2) {
            d += ` L ${rect[i]} ${rect[i + 1]}`;
          }

          const geneInfo = td.fields;

          let fill = this.options.plusStrandColor || this.options.fillColor || 'blue';
          const minusStrandFill = this.options.minusStrandColor || this.options.fillColor || 'purple';

          if (geneInfo[5] === '-') {
            fill = minusStrandFill;
          }

          r.setAttribute('d', d);
          r.setAttribute('fill', fill);
          r.setAttribute('opacity', 0.3);

          r.style.stroke = fill;
          r.style.strokeWidth = '1px';

          gTile.appendChild(r);

          if (tile.texts[td.uid]) {
            const text = tile.texts[td.uid];

            if (!text.visible) {
              return;
            }

            const g = document.createElement('g');
            const t = document.createElement('text');

            textOutput.appendChild(g);
            g.appendChild(t);
            g.setAttribute(
              'transform',
              `translate(${text.x},${text.y})scale(${text.scale.x},1)`
            );

            t.setAttribute('text-anchor', 'middle');
            t.setAttribute('font-family', TEXT_STYLE.fontFamily);
            t.setAttribute('font-size', TEXT_STYLE.fontSize);
            t.setAttribute('font-weight', 'bold');
            t.setAttribute('dy', '5px');
            t.setAttribute('fill', fill);
            t.setAttribute('stroke', TEXT_STYLE.stroke);
            t.setAttribute('stroke-width', '0.4');
            t.setAttribute('text-shadow', '0px 0px 2px grey');

            t.innerHTML = text.text;
          }
        }
      });
    }

    return [base, base];
  }

  getMouseOverHtml(trackX, trackY) {
    if (!this.tilesetInfo) {
      return '';
    }

    const zoomLevel = this.calculateZoomLevel();
    // const tileWidth = tileProxy.calculateTileWidth(this.tilesetInfo,
    //   zoomLevel, this.tilesetInfo.tile_size);

    // // the position of the tile containing the query position
    // const tilePos = this._xScale.invert(trackX) / tileWidth;
    // console.log('tilePos', tilePos);

    // const posInTileX = this.tilesetInfo.tile_size * (tilePos - Math.floor(tilePos));

    // const tileId = this.tileToLocalId([zoomLevel, Math.floor(tilePos)]);
    // const fetchedTile = this.fetchedTiles[tileId];
    const closestText = '';

    if (this.drawnRects[zoomLevel]) {
      const visibleRects = Object.values(this.drawnRects[zoomLevel]);

      for (let i = 0; i < visibleRects.length; i++) {
        const point = [trackX, trackY];
        const rect = visibleRects[i][0].slice(0);
        const newArr = [];
        while (rect.length) newArr.push(rect.splice(0, 2));

        const pc = classifyPoint(newArr, point);

        if (pc === -1) {
          const parts = visibleRects[i][1].value.fields;

          return parts.join(' ');
        }
      }
    }

    return closestText;
  }
}

export default BedLikeTrack;<|MERGE_RESOLUTION|>--- conflicted
+++ resolved
@@ -22,16 +22,6 @@
 import { HEATED_OBJECT_MAP } from './configs';
 
 const GENE_RECT_HEIGHT = 16;
-<<<<<<< HEAD
-const MAX_TEXTS = 1000;
-const MAX_TILE_ENTRIES = 5000;
-const STAGGERED_OFFSET = 5;
-
-// the label text should have a white outline so that it's more
-// visible against a similar colored background
-const TEXT_STYLE = {
-  fontSize: '12px',
-=======
 const MAX_TEXTS = 50;
 const MAX_TILE_ENTRIES = 5000;
 const STAGGERED_OFFSET = 5;
@@ -40,7 +30,6 @@
 // visible against a similar colored background
 const TEXT_STYLE = {
   fontSize: `${FONT_SIZE}px`,
->>>>>>> d1539db4
   fontFamily: 'Arial',
   stroke: 'white',
   strokeThickness: 2,
@@ -54,11 +43,6 @@
 class BedLikeTrack extends HorizontalTiled1DPixiTrack {
   constructor(context, options) {
     super(context, options);
-<<<<<<< HEAD
-    this.textFontSize = TEXT_STYLE.fontSize;
-    this.textFontFamily = TEXT_STYLE.fontF;
-=======
->>>>>>> d1539db4
 
     this.drawnRects = {};
     this.allDrawnRects = {};
@@ -116,10 +100,6 @@
       if (this.options.showTexts) {
         tile.tileData.forEach((td, i) => {
           const geneInfo = td.fields;
-<<<<<<< HEAD
-          const fill = this.options.fillColor ? this.options.fillColor : 'blue';
-=======
->>>>>>> d1539db4
 
           tile.textWidths = {};
           tile.textHeights = {};
@@ -130,27 +110,13 @@
           }
 
           // geneInfo[3] is the gene symbol
-<<<<<<< HEAD
-          const text = new PIXI.Text(geneInfo[3], {
-            fontSize: this.textFontSize,
-            fontFamily: this.textFontFamily,
-            fill: colorToHex(fill),
-            stroke: colorToHex('white'),
-            strokeThickness: 2,
-          });
-=======
           const text = new PIXI.Text(geneInfo[3], TEXT_STYLE);
->>>>>>> d1539db4
           if (this.flipText) { text.scale.x = -1; }
 
           text.anchor.x = 0.5;
           text.anchor.y = 0.5;
 
-<<<<<<< HEAD
-          tile.texts[geneInfo[3]] = text; // index by geneName
-=======
           tile.texts[td.uid] = text; // index by geneName
->>>>>>> d1539db4
 
           // console.log('adding text:', text.text);
           tile.textGraphics.addChild(text);
@@ -192,12 +158,6 @@
 
     tile.graphics.removeChild(tile.textGraphics);
     tile.graphics.removeChild(tile.rectGraphics);
-<<<<<<< HEAD
-
-    tile.textGraphics = null;
-    tile.rectGraphics = null;
-=======
->>>>>>> d1539db4
   }
 
   removeTiles(toRemoveIds) {
@@ -239,16 +199,10 @@
   }
 
   updateTile(tile) {
-<<<<<<< HEAD
-    if (this.areAllVisibleTilesLoaded()) {
-      this.destroyTile(tile);
-      this.initTile(tile);
-=======
     // this.destroyTile(tile);
     if (this.areAllVisibleTilesLoaded()) {
       // this.destroyTile(tile);
       // this.initTile(tile);
->>>>>>> d1539db4
       this.renderTile(tile);
     }
   }
@@ -260,54 +214,6 @@
    */
   allVisibleRects() {
     const allRects = {};
-<<<<<<< HEAD
-
-    Object.values(this.fetchedTiles).forEach((x) => {
-      if (!x.plusStrandRows) return;
-
-      for (const row of x.plusStrandRows[0]) {
-        if (!allRects[row.value.uid]) {
-          allRects[row.value.uid] = row;
-        }
-      }
-    });
-
-    const sortedRows = Object.values(allRects)
-      .sort((a, b) => a.from - b.from);
-
-    let startPos = 0;
-    let startStaggered = 0;
-
-    // find if any values have staggeredStartPosition set
-    for (let i = 0; i < sortedRows.length; i++) {
-      if (sortedRows[i].staggeredStartPosition !== undefined) {
-        startPos = i;
-        startStaggered = sortedRows[i].staggeredStartPosition;
-        break;
-      }
-    }
-
-
-    for (let i = startPos; i < sortedRows.length; i++) {
-      sortedRows[i].staggeredStartPosition = (startStaggered + i - startPos) % 2;
-    }
-
-    for (let i = startPos; i >= 0 && sortedRows.length; i--) {
-      sortedRows[i].staggeredStartPosition = (startStaggered + startPos - i) % 2;
-    }
-
-    // sortedRows.forEach((x, i) => {
-    //   allRects[x.value.uid].staggeredStartPosition = i % 2;
-    // });
-    // console.log('sortedRows:', sortedRows);
-
-    // console.log('visibleAndFetchedIds', this.visibleAndFetchedIds());
-    return allRects;
-  }
-
-  drawPoly(tile, xStartPos, xEndPos, rectY, rectHeight, strand) {
-    let drawnPoly = null;
-=======
 
     Object.values(this.fetchedTiles).forEach((x) => {
       if (!x.plusStrandRows) return;
@@ -384,7 +290,6 @@
         tile, xStartPos, xEndPos, rectY, rectHeight, strand
       );
     }
->>>>>>> d1539db4
 
     if (
       (strand === '+' || strand === '-')
@@ -404,8 +309,6 @@
           xEndPos - (rectHeight / 2), rectY + (rectHeight / 2), // left point
           xEndPos, rectY + rectHeight // bottom
         ];
-<<<<<<< HEAD
-
         tile.rectGraphics.drawPolygon(drawnPoly);
       }
     } else {
@@ -434,7 +337,6 @@
         ];
       }
 
-      // console.log('## drawing poly:', xStartPos, xEndPos, rectY, rectHeight);
       tile.rectGraphics.drawPolygon(drawnPoly);
     }
 
@@ -462,66 +364,7 @@
         // rendered += 1;
         const td = rows[j][i].value;
         const geneInfo = td.fields;
-        const geneName = geneInfo[3];
-
-=======
-        tile.rectGraphics.drawPolygon(drawnPoly);
-      }
-    } else {
-      if (strand === '+') {
-        drawnPoly = [
-          xStartPos, rectY, // left top
-          xEndPos - (rectHeight / 2), rectY, // right top
-          xEndPos, rectY + (rectHeight / 2),
-          xEndPos - (rectHeight / 2), rectY + rectHeight, // right bottom
-          xStartPos, rectY + rectHeight // left bottom
-        ];
-      } else if (strand === '-') {
-        drawnPoly = [
-          xStartPos + (rectHeight / 2), rectY, // left top
-          xEndPos, rectY, // right top
-          xEndPos, rectY + rectHeight, // right bottom
-          xStartPos + (rectHeight / 2), rectY + rectHeight, // left bottom
-          xStartPos, rectY + rectHeight / 2
-        ];
-      } else {
-        drawnPoly = [
-          xStartPos, rectY, // left top
-          xEndPos, rectY, // right top
-          xEndPos, rectY + rectHeight, // right bottom
-          xStartPos, rectY + rectHeight, // left bottom
-        ];
-      }
-
-      tile.rectGraphics.drawPolygon(drawnPoly);
-    }
-
-    return drawnPoly;
-  }
-
-  renderRows(tile, rows, maxRows, startY, endY, fill) {
-    const zoomLevel = +tile.tileId.split('.')[0];
-    let maxValue = Number.MIN_SAFE_INTEGER;
-    // console.log('startY', startY, 'endY', endY, range(maxRows), rows);
-
-    const rowScale = scaleBand()
-      .domain(range(maxRows))
-      .range([startY, endY]);
-
-    this.allVisibleRects();
-    let allRects = null;
-
-    if (this.options.staggered) {
-      allRects = this.allVisibleRects();
-    }
-
-    for (let j = 0; j < rows.length; j++) {
-      for (let i = 0; i < rows[j].length; i++) {
-        // rendered += 1;
-        const td = rows[j][i].value;
-        const geneInfo = td.fields;
-
->>>>>>> d1539db4
+
         // the returned positions are chromosome-based and they need to
         // be converted to genome-based
         const chrOffset = +td.chrOffset;
@@ -529,11 +372,7 @@
         const txEnd = +geneInfo[2] + chrOffset;
         const txMiddle = (txStart + txEnd) / 2;
         let yMiddle = rowScale(j) + (rowScale.step() / 2);
-<<<<<<< HEAD
-        let rectHeight = this.options.rectHeight || GENE_RECT_HEIGHT;
-=======
         const rectHeight = this.options.annotationHeight || GENE_RECT_HEIGHT;
->>>>>>> d1539db4
 
         // if the regions are scaled according to a value column their height needs to
         // be adjusted
@@ -552,11 +391,7 @@
             }
 
             yMiddle = this.valueScale(value);
-<<<<<<< HEAD
-            rectHeight /= 2;
-=======
             // rectHeight /= 2;
->>>>>>> d1539db4
           }
         }
 
@@ -613,15 +448,9 @@
         // don't draw texts for the latter entries in the tile
         if (i >= MAX_TEXTS) continue;
 
-<<<<<<< HEAD
-        if (!tile.texts[geneName]) continue;
-
-        const text = tile.texts[geneName];
-=======
         if (!tile.texts[td.uid]) continue;
 
         const text = tile.texts[td.uid];
->>>>>>> d1539db4
 
         text.position.x = this._xScale(txMiddle);
         text.position.y = rectY + rectHeight / 2;
@@ -648,21 +477,12 @@
     let maxPlusRows = 1;
     let maxMinusRows = 1;
 
-<<<<<<< HEAD
-    for (const tile1 of this.visibleAndFetchedTiles()) {
-      if (!tile1.initialized) return;
-      if (!tile1.plusStrandRows && !tile1.minusStrandRows) continue;
-
-      maxPlusRows = Math.max(tile1.plusStrandRows.length, maxPlusRows);
-      maxMinusRows = Math.max(tile1.minusStrandRows.length, maxMinusRows);
-=======
     for (const otherTile of this.visibleAndFetchedTiles()) {
       if (!otherTile.initialized) return;
       if (!otherTile.plusStrandRows && !otherTile.minusStrandRows) continue;
 
       maxPlusRows = Math.max(otherTile.plusStrandRows.length, maxPlusRows);
       maxMinusRows = Math.max(otherTile.minusStrandRows.length, maxMinusRows);
->>>>>>> d1539db4
     }
 
     // store the scale at while the tile was drawn at so that
@@ -704,12 +524,9 @@
     // let rendered = 0;
 
     if (tile.tileData && tile.tileData.length) {
-<<<<<<< HEAD
-=======
       // console.log('maxPlusRows', maxPlusRows);
       // console.log('maxMinusRows', maxMinusRows);
 
->>>>>>> d1539db4
       const fill = colorToHex(this.options.plusStrandColor || this.options.fillColor || 'blue');
       const minusStrandFill = colorToHex(this.options.minusStrandColor || this.options.fillColor || 'purple');
 
@@ -1005,17 +822,9 @@
         const zoomLevel = +tile.tileId.split('.')[0];
 
         const gTile = document.createElement('g');
-<<<<<<< HEAD
-        gTile.setAttribute(
-          'transform',
-          `translate(${tile.rectGraphics.position.x},${tile.rectGraphics.position.y})scale(${tile.rectGraphics.scale.x},${tile.rectGraphics.scale.y})`
-        );
-        output.appendChild(gTile);
-=======
         gTile.setAttribute('transform',
           `translate(${tile.rectGraphics.position.x},${tile.rectGraphics.position.y})scale(${tile.rectGraphics.scale.x},${tile.rectGraphics.scale.y})`);
         rectOutput.appendChild(gTile);
->>>>>>> d1539db4
 
         if (this.drawnRects[zoomLevel] && td.uid in this.drawnRects[zoomLevel]) {
           const rect = this.drawnRects[zoomLevel][td.uid][0];
