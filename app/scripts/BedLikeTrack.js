--- conflicted
+++ resolved
@@ -1,11 +1,7 @@
 import boxIntersect from 'box-intersect';
-<<<<<<< HEAD
 import { median, range } from 'd3-array';
 import { scaleBand } from 'd3-scale';
-=======
-import { median } from 'd3-array';
 import * as PIXI from 'pixi.js';
->>>>>>> bdb38da9
 
 import HorizontalTiled1DPixiTrack from './HorizontalTiled1DPixiTrack';
 
@@ -73,8 +69,8 @@
         tile.textWidths = {};
 
         // don't draw texts for the latter entries in the tile
-        if (i >= MAX_TEXTS) { 
-          return; 
+        if (i >= MAX_TEXTS) {
+          return;
         }
 
         // geneInfo[3] is the gene symbol
@@ -176,13 +172,9 @@
     tile.drawnAtScale = this._xScale.copy();
     const fill = colorToHex(this.options.fillColor ? this.options.fillColor : 'blue');
 
-<<<<<<< HEAD
     tile.rendered = true;
 
-    if (this.options && this.options.valueColumn) { 
-=======
     if (this.options && this.options.valueColumn) {
->>>>>>> bdb38da9
       /**
        * These intervals come with some y-value that we want to plot
        */
@@ -212,15 +204,10 @@
           // be converted to genome-based
           const chrOffset = +td.chrOffset;
 
-<<<<<<< HEAD
           const txStart = +geneInfo[1] + chrOffset;
           const txEnd = +geneInfo[2] + chrOffset;
           let exonStarts = geneInfo[12],
             exonEnds = geneInfo[13];
-=======
-        if (this.options && this.options.valueColumn) {
-          // These intervals come with some y-value that we want to plot
->>>>>>> bdb38da9
 
           const txMiddle = (txStart + txEnd) / 2;
 
@@ -229,7 +216,7 @@
           const geneName = geneInfo[3];
           let rectHeight = rowScale.step() / 2;
 
-          if (this.options && this.options.valueColumn) { 
+          if (this.options && this.options.valueColumn) {
             // These intervals come with some y-value that we want to plot
 
             yMiddle = this.valueScale( +geneInfo[+this.options.valueColumn-1]);
@@ -260,7 +247,7 @@
           if (!this.drawnRects[zoomLevel])
             this.drawnRects[zoomLevel] = {}
 
-          this.drawnRects[zoomLevel][td.uid] = [xStartPos, rectY, xEndPos - xStartPos, rectHeight, 
+          this.drawnRects[zoomLevel][td.uid] = [xStartPos, rectY, xEndPos - xStartPos, rectHeight,
             {
               start: txStart,
               end: txEnd,
