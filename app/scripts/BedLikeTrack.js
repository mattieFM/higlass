--- conflicted
+++ resolved
@@ -430,7 +430,11 @@
   setColorValueScale() {
     this.colorValueScale = null;
 
-    if (this.options && this.options.colorEncoding) {
+    if (
+      this.options &&
+      this.options.colorEncoding &&
+      this.options.colorEncoding !== 'itemRgb'
+    ) {
       const min = this.options.colorEncodingRange
         ? +this.options.colorEncodingRange[0]
         : this.minVisibleValueInTiles(+this.options.colorEncoding);
@@ -491,23 +495,6 @@
 
         // if the regions are scaled according to a value column their height needs to
         // be adjusted
-<<<<<<< HEAD
-        if (this.options && this.options.valueColumn) {
-          if (this.options.colorEncoding === 'values') {
-            const rgb = valueToColor(
-              this.valueColorScale,
-              this.colorScale,
-              0, //pseudocounts
-              -Number.MIN_VALUE
-            )(+geneInfo[+this.options.valueColumn - 1]);
-            fill = colorToHex(rgbToHex(...rgb));
-          } else {
-            // These intervals come with some y-value that we want to plot
-            const value = +geneInfo[+this.options.valueColumn - 1];
-            if (value > maxValue) {
-              maxValue = value;
-            }
-=======
         if (this.colorValueScale) {
           const rgb = valueToColor(
             this.colorValueScale,
@@ -515,15 +502,7 @@
           )(+geneInfo[+this.options.colorEncoding - 1]);
           fill = `rgba(${rgb.join(',')})`;
         }
->>>>>>> b4cb13d2
-
-        if (this.valueScale) {
-          const value = +geneInfo[+this.options.valueColumn - 1];
-          if (value > maxValue) {
-            maxValue = value;
-          }
-
-<<<<<<< HEAD
+
         if (
           this.options &&
           this.options.colorEncoding === 'itemRgb' &&
@@ -538,12 +517,13 @@
           }
         }
 
-        // for when there's text
-        // yMiddle -= 8;
-=======
+        if (this.valueScale) {
+          const value = +geneInfo[+this.options.valueColumn - 1];
+          if (value > maxValue) {
+            maxValue = value;
+          }
           yMiddle = this.valueScale(value);
         }
->>>>>>> b4cb13d2
 
         const opacity = this.options.fillOpacity || 0.3;
         tile.rectGraphics.lineStyle(1, colorToHex(fill), opacity);
@@ -660,37 +640,9 @@
 
     tile.drawnAtScale = this._xScale.copy();
     tile.rendered = true;
-
-<<<<<<< HEAD
-    if (this.options && this.options.valueColumn) {
-      /**
-       * These intervals come with some y-value that we want to plot
-       */
-
-      const min = this.options.colorEncodingRange
-        ? +this.options.colorEncodingRange[0]
-        : this.minVisibleValue();
-      const max = this.options.colorEncodingRange
-        ? +this.options.colorEncodingRange[1]
-        : this.maxVisibleValue();
-
-      if (this.options.colorEncoding === 'values') {
-        this.valueColorScale = scaleLinear()
-          .domain([min, max])
-          .range([0, 254]);
-      } else {
-        [this.valueScale] = this.makeValueScale(
-          min,
-          this.calculateMedianVisibleValue(),
-          max
-        );
-      }
-    }
-=======
     // configure vertical positioning of annotations if
     // this.options.valueColumn is set
     this.setValueScale();
->>>>>>> b4cb13d2
 
     // configure coloring of annotations if
     // this.options.colorEncoding is set
@@ -1103,22 +1055,8 @@
     }
 
     const zoomLevel = this.calculateZoomLevel();
-<<<<<<< HEAD
-    // const tileWidth = tileProxy.calculateTileWidth(this.tilesetInfo,
-    //   zoomLevel, this.tilesetInfo.tile_size);
-
-    // // the position of the tile containing the query position
-    // const tilePos = this._xScale.invert(trackX) / tileWidth;
-    // console.log('tilePos', tilePos);
-
-    // const posInTileX = this.tilesetInfo.tile_size * (tilePos - Math.floor(tilePos));
-
-    // const tileId = this.tileToLocalId([zoomLevel, Math.floor(tilePos)]);
-    // const fetchedTile = this.fetchedTiles[tileId];
     const closestText = '';
-=======
     const point = [trackX, trackY];
->>>>>>> b4cb13d2
 
     if (this.drawnRects[zoomLevel]) {
       const visibleRects = Object.values(this.drawnRects[zoomLevel]);
