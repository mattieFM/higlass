--- conflicted
+++ resolved
@@ -561,13 +561,8 @@
             tile,
             xStartPos,
             xEndPos,
-<<<<<<< HEAD
-            rectY * tile.prevK,
-            rectHeight * tile.prevK,
-=======
             rectY * this.prevK,
             rectHeight * this.prevK,
->>>>>>> ef4930a4
             geneInfo[5]
           );
 
@@ -851,11 +846,7 @@
 
           text.position.x = this._xScale(txMiddle);
           text.position.y =
-<<<<<<< HEAD
-            text.nominalY * (tile.vertK * tile.prevK) + tile.vertY;
-=======
             text.nominalY * (this.vertK * this.prevK) + this.vertY;
->>>>>>> ef4930a4
 
           if (!parentInFetched && !text.alreadyDrawn) {
             text.visible = true;
@@ -1028,11 +1019,7 @@
         this.valueScaleTransform = vst.translate(0, dY / k);
       }
       tile.rectGraphics.position.y = this.valueScaleTransform.y;
-<<<<<<< HEAD
-      tile.vertY = this.valueScaleTransform.y;
-=======
       this.vertY = this.valueScaleTransform.y;
->>>>>>> ef4930a4
     });
     this.animate();
   }
@@ -1050,24 +1037,6 @@
     let k1 = newTransform.k;
     const t1 = newTransform.y;
 
-<<<<<<< HEAD
-    Object.values(this.fetchedTiles).forEach(tile => {
-      k1 /= tile.prevK;
-
-      if (k1 > 1.5 || k1 < 1 / 1.5) {
-        // this is to make sure that annotations aren't getting
-        // too stretched vertically
-        tile.prevK *= k1;
-        tile.prevY = k1 * tile.prevY + t1;
-
-        k1 = 1;
-
-        this.renderTile(tile);
-      }
-
-      tile.vertK = k1;
-      tile.vertY = t1;
-=======
     let toStretch = false;
     k1 /= this.prevK;
 
@@ -1086,7 +1055,6 @@
 
     Object.values(this.fetchedTiles).forEach(tile => {
       if (toStretch) this.renderTile(tile);
->>>>>>> ef4930a4
 
       tile.rectGraphics.scale.y = k1;
       tile.rectGraphics.position.y = t1;
@@ -1102,10 +1070,6 @@
     }
 
     const zoomLevel = this.calculateZoomLevel();
-<<<<<<< HEAD
-    const closestText = '';
-=======
->>>>>>> ef4930a4
     const point = [trackX, trackY];
 
     if (this.drawnRects[zoomLevel]) {
