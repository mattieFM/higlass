--- conflicted
+++ resolved
@@ -68,51 +68,32 @@
     tile.graphics.addChild(tile.rectGraphics);
     tile.graphics.addChild(tile.textGraphics);
 
-<<<<<<< HEAD
-=======
     let plusStrandRows = [];
     let minusStrandRows = [];
 
->>>>>>> 09fb0d24
     if (tile.tileData && tile.tileData.length) {
       tile.tileData.sort((a, b) => b.importance - a.importance);
       // tile.tileData = tile.tileData.slice(0, MAX_TILE_ENTRIES);
 
       if (!this.options || !this.options.valueColumn) {
-<<<<<<< HEAD
-        const segments = tile.tileData.map(x => {
-=======
         // no value column so we can break entries up into separate
         // plus and minus strand segments
         const segments = tile.tileData.map((x) => {
->>>>>>> 09fb0d24
           const chrOffset = +x.chrOffset;
 
           return {
             from: +x.fields[1] + chrOffset,
             to: +x.fields[2] + chrOffset,
-<<<<<<< HEAD
-            value: x
-=======
             value: x,
             text: x.fields[3],
             strand: x.fields.length >= 6 && x.fields[5] === '-' ? '-' : '+',
->>>>>>> 09fb0d24
           };
         });
 
         plusStrandRows = segmentsToRows(segments.filter(x => x.strand === '+'));
         minusStrandRows = segmentsToRows(segments.filter(x => x.strand === '-'));
       } else {
-<<<<<<< HEAD
-        rows = [
-          tile.tileData.map(x => ({
-            value: x
-          }))
-        ];
-=======
         plusStrandRows = [tile.tileData.map(x => ({ value: x }))];
->>>>>>> 09fb0d24
       }
 
       tile.plusStrandRows = plusStrandRows;
@@ -131,17 +112,6 @@
             return;
           }
 
-<<<<<<< HEAD
-        // geneInfo[3] is the gene symbol
-        const text = new PIXI.Text(geneInfo[3], {
-          fontSize: this.textFontSize,
-          fontFamily: this.textFontFamily,
-          fill: colorToHex(fill)
-        });
-        if (this.flipText) {
-          text.scale.x = -1;
-        }
-=======
           // geneInfo[3] is the gene symbol
           const text = new PIXI.Text(geneInfo[3], {
             fontSize: this.textFontSize,
@@ -151,7 +121,6 @@
             strokeThickness: 2,
           });
           if (this.flipText) { text.scale.x = -1; }
->>>>>>> 09fb0d24
 
           text.anchor.x = 0.5;
           text.anchor.y = 0.5;
@@ -269,10 +238,6 @@
     let startPos = 0;
     let startStaggered = 0;
 
-<<<<<<< HEAD
-    if (tile.rendered) {
-      return;
-=======
     // find if any values have staggeredStartPosition set
     for (let i = 0; i < sortedRows.length; i++) {
       if (sortedRows[i].staggeredStartPosition !== undefined) {
@@ -280,7 +245,6 @@
         startStaggered = sortedRows[i].staggeredStartPosition;
         break;
       }
->>>>>>> 09fb0d24
     }
 
 
@@ -297,14 +261,6 @@
     // });
     // console.log('sortedRows:', sortedRows);
 
-<<<<<<< HEAD
-      if (this.options.colorEncoding) {
-        this.valueColorScale = scaleLinear()
-          .domain([min, max])
-          .range([0, 255]);
-      } else {
-        [this.valueScale] = this.makeValueScale(min, this.calculateMedianVisibleValue(), max);
-=======
     // console.log('visibleAndFetchedIds', this.visibleAndFetchedIds());
     return allRects;
   }
@@ -356,7 +312,6 @@
           xEndPos, rectY + rectHeight, // right bottom
           xStartPos, rectY + rectHeight, // left bottom
         ];
->>>>>>> 09fb0d24
       }
 
       tile.rectGraphics.drawPolygon(drawnPoly);
@@ -381,29 +336,6 @@
       allRects = this.allVisibleRects();
     }
 
-<<<<<<< HEAD
-          let yMiddle = rowScale(j) + rowScale.step() / 2;
-          // let textYMiddle = rowScale(j) + (rowScale.step() / 2);
-          const geneName = geneInfo[3];
-          // let rectHeight = rowScale.step() / 2;
-          let rectHeight = GENE_RECT_HEIGHT;
-
-          if (this.options && this.options.valueColumn) {
-            if (this.options.colorEncoding) {
-              const rgb = valueToColor(this.valueColorScale, this.colorScale)(
-                +geneInfo[+this.options.valueColumn - 1]
-              );
-              fill = colorToHex(rgbToHex(...rgb));
-            } else {
-              // These intervals come with some y-value that we want to plot
-              const value = +geneInfo[+this.options.valueColumn - 1];
-              if (value > maxValue) {
-                maxValue = value;
-              }
-
-              yMiddle = this.valueScale(value);
-              rectHeight /= 2;
-=======
     for (let j = 0; j < rows.length; j++) {
       for (let i = 0; i < rows[j].length; i++) {
         // rendered += 1;
@@ -434,7 +366,6 @@
             const value = +geneInfo[+this.options.valueColumn - 1];
             if (value > maxValue) {
               maxValue = value;
->>>>>>> 09fb0d24
             }
 
             yMiddle = this.valueScale(value);
@@ -442,68 +373,6 @@
           }
         }
 
-<<<<<<< HEAD
-          // for when there's text
-          // yMiddle -= 8;
-
-          const opacity = this.options.fillOpacity || 0.3;
-
-          tile.rectGraphics.lineStyle(1, fill, opacity);
-          tile.rectGraphics.beginFill(fill, opacity);
-
-          // let height = valueScale(Math.log(+geneInfo[4]));
-          // let width= height;
-
-          // const rectX = this._xScale(txMiddle) - (rectHeight / 2);
-          const rectY = yMiddle - rectHeight / 2;
-
-          const xStartPos = this._xScale(txStart);
-          const xEndPos = this._xScale(txEnd);
-
-          let drawnPoly = null;
-
-          if (
-            geneInfo.length > 5 &&
-            (geneInfo[5] === '+' || geneInfo[5] === '-') &&
-            xEndPos - xStartPos < GENE_RECT_HEIGHT / 2
-          ) {
-            // only draw if it's not too wide
-            drawnPoly = [
-              xStartPos,
-              rectY,
-              xStartPos + GENE_RECT_HEIGHT / 2,
-              rectY + rectHeight / 2,
-              xStartPos,
-              rectY + rectHeight
-            ];
-
-            if (geneInfo[5] === '+') {
-              tile.rectGraphics.drawPolygon(drawnPoly);
-            } else {
-              drawnPoly = [
-                xStartPos,
-                rectY,
-                xStartPos - GENE_RECT_HEIGHT / 2,
-                rectY + rectHeight / 2,
-                xStartPos,
-                rectY + rectHeight
-              ];
-              tile.rectGraphics.drawPolygon(drawnPoly);
-            }
-          } else {
-            drawnPoly = [
-              xStartPos,
-              rectY,
-              xStartPos + xEndPos - xStartPos,
-              rectY,
-              xStartPos + xEndPos - xStartPos,
-              rectY + rectHeight,
-              xStartPos,
-              rectY + rectHeight
-            ];
-
-            tile.rectGraphics.drawPolygon(drawnPoly);
-=======
         // for when there's text
         // yMiddle -= 8;
 
@@ -525,7 +394,6 @@
             rectY -= STAGGERED_OFFSET / 2;
           } else {
             rectY += STAGGERED_OFFSET / 2;
->>>>>>> 09fb0d24
           }
         }
 
@@ -562,18 +430,8 @@
 
         const text = tile.texts[geneName];
 
-<<<<<<< HEAD
-          text.position.x = this._xScale(txMiddle);
-          // text.position.y = textYMiddle;
-          text.style = {
-            fontSize: this.textFontSize,
-            fontFamily: this.textFontFamily,
-            fill
-          };
-=======
         text.position.x = this._xScale(txMiddle);
         text.position.y = rectY + rectHeight / 2;
->>>>>>> 09fb0d24
 
         if (alreadyDrawn) {
           text.alreadyDrawn = true;
@@ -826,30 +684,17 @@
 
           text.position.x = this._xScale(txMiddle);
 
-<<<<<<< HEAD
-          if (!parentInFetched) {
-=======
           if (!parentInFetched && !text.alreadyDrawn) {
             text.visible = true;
 
->>>>>>> 09fb0d24
             // TODO, change the line below to true if texts are desired in the future
             // text.visible = false;
 
             const TEXT_MARGIN = 3;
-<<<<<<< HEAD
-            this.allBoxes.push([
-              text.position.x - TEXT_MARGIN,
-              textYMiddle - 1,
-              text.position.x + tile.textWidths[geneInfo[3]] + TEXT_MARGIN,
-              textYMiddle + 1
-            ]);
-=======
             this.allBoxes.push([text.position.x - TEXT_MARGIN,
               text.position.y - tile.textHeights[geneInfo[3]] / 2,
               text.position.x + tile.textWidths[geneInfo[3]] + TEXT_MARGIN,
               text.position.y + tile.textHeights[geneInfo[3]] / 2]);
->>>>>>> 09fb0d24
             this.allTexts.push({
               importance: td.importance,
               text,
