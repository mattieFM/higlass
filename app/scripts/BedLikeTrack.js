import boxIntersect from 'box-intersect';
import { median, range } from 'd3-array';
import { scaleBand, scaleLinear } from 'd3-scale';
import * as PIXI from 'pixi.js';
import classifyPoint from 'robust-point-in-polygon';
import { zoomIdentity } from 'd3-zoom';

import HorizontalTiled1DPixiTrack from './HorizontalTiled1DPixiTrack';

// Services
import { tileProxy } from './services';
// Utils
import {
  colorDomainToRgbaArray,
  colorToHex,
  segmentsToRows,
  trackUtils,
  valueToColor
} from './utils';

// Configs
import { HEATED_OBJECT_MAP } from './configs';

const GENE_RECT_HEIGHT = 16;
const MAX_TEXTS = 50;
const MAX_TILE_ENTRIES = 5000;
const STAGGERED_OFFSET = 5;
const FONT_SIZE = 14;
// the label text should have a white outline so that it's more
// visible against a similar colored background
const TEXT_STYLE = {
  fontSize: `${FONT_SIZE}px`,
  fontFamily: 'Arial',
  stroke: 'white',
  strokeThickness: 2,
  fontWeight: 400,
  dropShadow: true,
  dropShadowColor: 'white',
  dropShadowDistance: 0,
  dropShadowBlur: 2
};

class BedLikeTrack extends HorizontalTiled1DPixiTrack {
  constructor(context, options) {
    super(context, options);

<<<<<<< HEAD
    this.valueScaleTransform = zoomIdentity;
    this.allDrawnRects = {};
  }

  /** Factor out some initialization code for the track. This is
   necessary because we can now load tiles synchronously and so
   we have to check if the track is initialized in renderTiles
   and not in the constructor */
  initialize() {
    if (this.initialized) return;

=======
    this.allDrawnRects = {};
  }

  /** Factor out some initialization code for the track so */
  initialize() {
    if (this.initialized) return;

>>>>>>> 494de865
    if (!this.drawnRects) {
      this.drawnRects = {};
    }

    if (!this.colorScale) {
      if (this.options.colorRange) {
        this.colorScale = colorDomainToRgbaArray(this.options.colorRange);
      } else {
        this.colorScale = HEATED_OBJECT_MAP;
      }
    }

    this.initialized = true;
  }

  initTile(tile) {
    // create texts
    tile.texts = {};
    tile.vertY = 0;
    tile.vertK = 1;
    tile.prevY = 0;
    tile.prevK = 1;

    tile.rectGraphics = new PIXI.Graphics();
    tile.textGraphics = new PIXI.Graphics();

    tile.graphics.addChild(tile.rectGraphics);
    tile.graphics.addChild(tile.textGraphics);

    let plusStrandRows = [];
    let minusStrandRows = [];

    if (tile.tileData && tile.tileData.length) {
      tile.tileData.sort((a, b) => b.importance - a.importance);
      // tile.tileData = tile.tileData.slice(0, MAX_TILE_ENTRIES);

      if (!this.options || !this.options.valueColumn) {
        // no value column so we can break entries up into separate
        // plus and minus strand segments
        const segments = tile.tileData.map(x => {
          const chrOffset = +x.chrOffset;

          return {
            from: +x.fields[1] + chrOffset,
            to: +x.fields[2] + chrOffset,
            value: x,
            text: x.fields[3],
            strand: x.fields.length >= 6 && x.fields[5] === '-' ? '-' : '+'
          };
        });

        plusStrandRows = segmentsToRows(segments.filter(x => x.strand === '+'));
        minusStrandRows = segmentsToRows(
          segments.filter(x => x.strand === '-')
        );
      } else {
        plusStrandRows = [tile.tileData.map(x => ({ value: x }))];
      }

      tile.plusStrandRows = plusStrandRows;
      tile.minusStrandRows = minusStrandRows;

      if (this.options.showTexts) {
        tile.tileData.forEach((td, i) => {
          const geneInfo = td.fields;

          // A random importance helps with selective hiding
          // of overlapping texts
          if (!td.importance) {
            td.importance = Math.random();
          }
          tile.textWidths = {};
          tile.textHeights = {};

<<<<<<< HEAD
          // don't draw too many texts so they don't bog down the frame rate
=======
          // don't draw texts for the latter entries in the tile
>>>>>>> 494de865
          if (i >= (+this.options.maxTexts || MAX_TEXTS)) {
            return;
          }

          // geneInfo[3] is the gene symbol
          const text = new PIXI.Text(geneInfo[3], {
            ...TEXT_STYLE,
            fontSize: +this.options.fontSize || TEXT_STYLE.fontSize
          });
          if (this.flipText) {
            text.scale.x = -1;
          }

          text.anchor.x = 0.5;
          text.anchor.y = 0.5;

          tile.texts[td.uid] = text; // index by geneName

          tile.textGraphics.addChild(text);
        });
      }
    }

    tile.initialized = true;
  }

  /**
   * Remove the tile's rectangles from the list of drawnRects so that they
   * can be drawn again.
   */
  removeTileRects(tile) {
    const zoomLevel = +tile.tileId.split('.')[0];
    tile.rectGraphics.clear();
    tile.rendered = false;

    if (tile.tileData && tile.tileData.length) {
      tile.tileData.forEach((td, i) => {
        if (this.drawnRects[zoomLevel] && this.drawnRects[zoomLevel][td.uid]) {
          if (this.drawnRects[zoomLevel][td.uid][2] === tile.tileId) {
            // this was the tile that drew that rectangle
            delete this.drawnRects[zoomLevel][td.uid];
          }
        }
      });
    }
  }

  destroyTile(tile) {
    // remove texts
    this.removeTileRects(tile);

    tile.graphics.removeChild(tile.textGraphics);
    tile.graphics.removeChild(tile.rectGraphics);
  }

  removeTiles(toRemoveIds) {
    super.removeTiles(toRemoveIds);

    // Pete: we're going to rerender after destroying tiles to make sure
    // any rectangles that were listed under 'drawnRects' don't get
    // ignored
    // Fritz: this line is causing unnecessary rerenderings. Seems to work fine
    // without rerendering anyway, so I disabled it.
    // if (toRemoveIds.length > 0) this.rerender(this.options);
  }

  drawTile(tile) {
    if (this.options && this.options.valueColumn) {
      // there might no be a value scale if no valueColumn was specified
      if (this.valueScale) this.drawAxis(this.valueScale);
    }
  }

  rerender(options, force) {
    super.rerender(options, force);

    this.drawnRects = {};

    if (this.options.colorRange) {
      this.colorScale = colorDomainToRgbaArray(this.options.colorRange);
    } else {
      this.colorScale = HEATED_OBJECT_MAP;
    }

    for (const tile of this.visibleAndFetchedTiles()) {
      this.destroyTile(tile);
      this.initTile(tile);
      this.renderTile(tile);
    }
  }

  updateTile(tile) {
    // this.destroyTile(tile);
    if (this.areAllVisibleTilesLoaded()) {
      // this.destroyTile(tile);
      // this.initTile(tile);
      this.renderTile(tile);
    }
  }

  /**
   * Use this only when there's one row
   *
   * @return {[type]} [description]
   */
  allVisibleRects() {
    const allRects = {};

    Object.values(this.fetchedTiles).forEach(x => {
      if (!x.plusStrandRows) return;

      for (const row of x.plusStrandRows[0]) {
        if (!allRects[row.value.uid]) {
          allRects[row.value.uid] = row;
        }
      }
    });

    const sortedRows = Object.values(allRects).sort((a, b) => a.from - b.from);

    let startPos = 0;
    let startStaggered = 0;

    // find if any values have staggeredStartPosition set
    for (let i = 0; i < sortedRows.length; i++) {
      if (sortedRows[i].staggeredStartPosition !== undefined) {
        startPos = i;
        startStaggered = sortedRows[i].staggeredStartPosition;
        break;
      }
    }

    for (let i = startPos; i < sortedRows.length; i++) {
      sortedRows[i].staggeredStartPosition =
        (startStaggered + i - startPos) % 2;
    }

    for (let i = startPos; i >= 0 && sortedRows.length; i--) {
      sortedRows[i].staggeredStartPosition =
        (startStaggered + startPos - i) % 2;
    }

    return allRects;
  }

  drawSegmentStyle(tile, xStartPos, xEndPos, rectY, rectHeight, strand) {
    const hw = 0.1; // half width of the line

    const centerY = rectY + rectHeight / 2;

    const poly = [
      xStartPos,
      rectY, // upper left
      xStartPos + 2 * hw,
      rectY, // upper right
      xStartPos + 2 * hw,
      centerY - hw,
      xEndPos - 2 * hw,
      centerY - hw,
      xEndPos - 2 * hw,
      rectY,
      xEndPos,
      rectY,
      xEndPos,
      rectY + rectHeight,
      xEndPos - 2 * hw,
      rectY + rectHeight,
      xEndPos - 2 * hw,
      centerY + hw,
      xStartPos + 2 * hw,
      centerY + hw,
      xStartPos + 2 * hw,
      rectY + rectHeight,
      xStartPos,
      rectY + rectHeight
    ];

    tile.rectGraphics.drawPolygon(poly);
    return poly;
  }

  drawPoly(tile, xStartPos, xEndPos, rectY, rectHeight, strand) {
    let drawnPoly = null;

    if (this.options.annotationStyle === 'segment') {
      return this.drawSegmentStyle(
        tile,
        xStartPos,
        xEndPos,
        rectY,
        rectHeight,
        strand
      );
    }

    if (
      (strand === '+' || strand === '-') &&
      xEndPos - xStartPos < GENE_RECT_HEIGHT / 2
    ) {
      // only draw if it's not too wide
      drawnPoly = [
        xStartPos,
        rectY, // top
        xStartPos + rectHeight / 2,
        rectY + rectHeight / 2, // right point
        xStartPos,
        rectY + rectHeight // bottom
      ];

      if (strand === '+') {
        tile.rectGraphics.drawPolygon(drawnPoly);
      } else {
        drawnPoly = [
          xEndPos,
          rectY, // top
          xEndPos - rectHeight / 2,
          rectY + rectHeight / 2, // left point
          xEndPos,
          rectY + rectHeight // bottom
        ];
        tile.rectGraphics.drawPolygon(drawnPoly);
      }
    } else {
      if (strand === '+') {
        drawnPoly = [
          xStartPos,
          rectY, // left top
          xEndPos - rectHeight / 2,
          rectY, // right top
          xEndPos,
          rectY + rectHeight / 2,
          xEndPos - rectHeight / 2,
          rectY + rectHeight, // right bottom
          xStartPos,
          rectY + rectHeight // left bottom
        ];
      } else if (strand === '-') {
        drawnPoly = [
          xStartPos + rectHeight / 2,
          rectY, // left top
          xEndPos,
          rectY, // right top
          xEndPos,
          rectY + rectHeight, // right bottom
          xStartPos + rectHeight / 2,
          rectY + rectHeight, // left bottom
          xStartPos,
          rectY + rectHeight / 2
        ];
      } else {
        drawnPoly = [
          xStartPos,
          rectY, // left top
          xEndPos,
          rectY, // right top
          xEndPos,
          rectY + rectHeight, // right bottom
          xStartPos,
          rectY + rectHeight // left bottom
        ];
      }

      tile.rectGraphics.drawPolygon(drawnPoly);
    }

    return drawnPoly;
  }

<<<<<<< HEAD
  /** The value scale is used to arrange annotations vertically
      based on a value */
=======
>>>>>>> 494de865
  setValueScale() {
    this.valueScale = null;

    if (this.options && this.options.valueColumn) {
      /**
       * These intervals come with some y-value that we want to plot
       */

      const min = this.options.colorEncodingRange
        ? +this.options.colorEncodingRange[0]
        : this.minVisibleValueInTiles(+this.options.valueColumn);
      const max = this.options.colorEncodingRange
        ? +this.options.colorEncodingRange[1]
        : this.maxVisibleValueInTiles(+this.options.valueColumn);

      if (this.options.valueColumn) {
        [this.valueScale] = this.makeValueScale(
          min,
          this.calculateMedianVisibleValue(+this.options.valueColumn),
          max
        );
      }
    }
  }

<<<<<<< HEAD
  /** The color value scale is used to make some value to a coloring */
  setColorValueScale() {
    this.colorValueScale = null;

    if (
      this.options &&
      this.options.colorEncoding &&
      this.options.colorEncoding !== 'none'
    ) {
=======
  setColorValueScale() {
    this.colorValueScale = null;

    if (this.options && this.options.colorEncoding) {
>>>>>>> 494de865
      const min = this.options.colorEncodingRange
        ? +this.options.colorEncodingRange[0]
        : this.minVisibleValueInTiles(+this.options.colorEncoding);
      const max = this.options.colorEncodingRange
        ? +this.options.colorEncodingRange[1]
        : this.maxVisibleValueInTiles(+this.options.colorEncoding);

      this.colorValueScale = scaleLinear()
        .domain([min, max])
        .range([0, 255]);
    }
  }

  renderRows(tile, rows, maxRows, startY, endY, fill) {
    const zoomLevel = +tile.tileId.split('.')[0];
    let maxValue = Number.MIN_SAFE_INTEGER;

    this.initialize();

    const rowScale = scaleBand()
      .domain(range(maxRows))
      .range([startY, endY])
      .paddingInner(0.3);

    this.allVisibleRects();
    let allRects = null;

    if (this.options.staggered) {
      allRects = this.allVisibleRects();
    }

    for (let j = 0; j < rows.length; j++) {
      for (let i = 0; i < rows[j].length; i++) {
        // rendered += 1;
        const td = rows[j][i].value;
        const geneInfo = td.fields;

        // the returned positions are chromosome-based and they need to
        // be converted to genome-based
        const chrOffset = +td.chrOffset;
        const txStart = +geneInfo[1] + chrOffset;
        const txEnd = +geneInfo[2] + chrOffset;
        const txMiddle = (txStart + txEnd) / 2;
        let yMiddle = rowScale(j) + rowScale.step() / 2;

        let rectHeight = this.options.annotationHeight || GENE_RECT_HEIGHT;

        if (rectHeight === 'scaled') {
          rectHeight = rowScale.bandwidth();

<<<<<<< HEAD
          if (
            this.options.maxAnnotationHeight &&
            this.options.maxAnnotationHeight !== 'none'
          ) {
=======
          if (this.options.maxAnnotationHeight) {
>>>>>>> 494de865
            rectHeight = Math.min(
              rectHeight,
              +this.options.maxAnnotationHeight
            );
          }
        }

        // if the regions are scaled according to a value column their height needs to
        // be adjusted
        if (this.colorValueScale) {
          const rgb = valueToColor(
            this.colorValueScale,
            this.colorScale
          )(+geneInfo[+this.options.colorEncoding - 1]);
          fill = `rgba(${rgb.join(',')})`;
        }

        if (this.valueScale) {
          const value = +geneInfo[+this.options.valueColumn - 1];
          if (value > maxValue) {
            maxValue = value;
          }
<<<<<<< HEAD
=======

          yMiddle = this.valueScale(value);
        }
>>>>>>> 494de865

          yMiddle = this.valueScale(value);
        }

        const opacity = this.options.fillOpacity || 0.3;
        tile.rectGraphics.lineStyle(1, colorToHex(fill), opacity);
        tile.rectGraphics.beginFill(colorToHex(fill), opacity);
<<<<<<< HEAD
=======
        // let height = valueScale(Math.log(+geneInfo[4]));
        // let width= height;
>>>>>>> 494de865

        let rectY = yMiddle - rectHeight / 2;
        const xStartPos = this._xScale(txStart);
        const xEndPos = this._xScale(txEnd);

        if (this.options.staggered) {
          const rect = allRects[td.uid];

          if (rect.staggeredStartPosition) {
            rectY -= STAGGERED_OFFSET / 2;
          } else {
            rectY += STAGGERED_OFFSET / 2;
          }
        }

        let alreadyDrawn = true;

        // don't draw anything that has already been drawn
        if (
          !(
            zoomLevel in this.drawnRects && td.uid in this.drawnRects[zoomLevel]
          )
        ) {
          alreadyDrawn = false;

          if (!this.drawnRects[zoomLevel]) this.drawnRects[zoomLevel] = {};

          const drawnPoly = this.drawPoly(
            tile,
            xStartPos,
            xEndPos,
            rectY * tile.prevK,
            rectHeight * tile.prevK,
            geneInfo[5]
          );

          this.drawnRects[zoomLevel][td.uid] = [
            drawnPoly,
            {
              start: txStart,
              end: txEnd,
              value: td,
<<<<<<< HEAD
              tile,
=======
>>>>>>> 494de865
              fill
            },
            tile.tileId
          ];
        }

        if (!this.options.showTexts) continue;

        // tile probably hasn't been initialized yet
        if (!tile.texts) return;

<<<<<<< HEAD
        // don't draw too many texts so they don't bog down the frame rate
=======
        // don't draw texts for the latter entries in the tile
>>>>>>> 494de865
        if (i >= (+this.options.maxTexts || MAX_TEXTS)) continue;

        if (!tile.texts[td.uid]) continue;

        const text = tile.texts[td.uid];

        text.position.x = this._xScale(txMiddle);
        text.position.y = rectY + rectHeight / 2;
        text.nominalY = rectY + rectHeight / 2;

        if (alreadyDrawn) {
          text.alreadyDrawn = true;
        }

        text.style = {
          ...TEXT_STYLE,
          fill,
          fontSize: +this.options.fontSize || TEXT_STYLE.fontSize
        };

        if (!(geneInfo[3] in tile.textWidths)) {
          text.updateTransform();
          const textWidth = text.getBounds().width;
          const textHeight = text.getBounds().height;

          // the text size adjustment compensates for the extra
          // size that the show gives it
          const TEXT_SIZE_ADJUSTMENT = 5;

          tile.textWidths[geneInfo[3]] = textWidth;
          tile.textHeights[geneInfo[3]] = textHeight - TEXT_SIZE_ADJUSTMENT;
        }
      }
    }
  }

  renderTile(tile) {
    let maxPlusRows = 1;
    let maxMinusRows = 1;

    for (const otherTile of this.visibleAndFetchedTiles()) {
      if (!otherTile.initialized) return;
      if (!otherTile.plusStrandRows && !otherTile.minusStrandRows) continue;

      maxPlusRows = Math.max(otherTile.plusStrandRows.length, maxPlusRows);
      maxMinusRows = Math.max(otherTile.minusStrandRows.length, maxMinusRows);
    }

    // store the scale at while the tile was drawn at so that
    // we only resize it when redrawing

    if (tile.rendered) {
      this.removeTileRects(tile);
    }

    tile.drawnAtScale = this._xScale.copy();
    tile.rendered = true;

    // configure vertical positioning of annotations if
    // this.options.valueColumn is set
    this.setValueScale();

    // configure coloring of annotations if
    // this.options.colorEncoding is set
    this.setColorValueScale();
<<<<<<< HEAD
=======

    // let rendered = 0;
>>>>>>> 494de865

    if (tile.tileData && tile.tileData.length) {
      const fill =
        this.options.plusStrandColor || this.options.fillColor || 'blue';
      const minusStrandFill =
        this.options.minusStrandColor || this.options.fillColor || 'purple';

      const MIDDLE_SPACE = 0;
      const plusHeight =
        (maxPlusRows * this.dimensions[1]) / (maxPlusRows + maxMinusRows) -
        MIDDLE_SPACE / 2;

      this.renderRows(
        tile,
        tile.plusStrandRows,
        maxPlusRows,
        0,
        plusHeight,
        fill
      );
      this.renderRows(
        tile,
        tile.minusStrandRows,
        maxMinusRows,
        plusHeight + MIDDLE_SPACE / 2,
        this.dimensions[1],
        minusStrandFill
      );
    }

    trackUtils.stretchRects(this, [x => x.rectGraphics]);
  }

  calculateZoomLevel() {
    // offset by 2 because 1D tiles are more dense than 2D tiles
    // 1024 points per tile vs 256 for 2D tiles
    const xZoomLevel = tileProxy.calculateZoomLevel(
      this._xScale,
      this.tilesetInfo.min_pos[0],
      this.tilesetInfo.max_pos[0]
    );

    let zoomLevel = Math.min(xZoomLevel, this.maxZoom);
    zoomLevel = Math.max(zoomLevel, 0);

    return zoomLevel;
  }

  minVisibleValueInTiles(valueColumn) {
    let visibleAndFetchedIds = this.visibleAndFetchedIds();

    if (visibleAndFetchedIds.length === 0) {
      visibleAndFetchedIds = Object.keys(this.fetchedTiles);
    }

    let min = Math.min.apply(
      null,
      visibleAndFetchedIds
        .map(x => this.fetchedTiles[x])
        .filter(x => x.tileData && x.tileData.length)
        .map(x =>
          Math.min.apply(
            null,
            x.tileData
              .sort((a, b) => b.importance - a.importance)
              .slice(0, MAX_TILE_ENTRIES)
              .map(y => +y.fields[valueColumn - 1])
              .filter(y => !Number.isNaN(y))
          )
        )
    );

    // if there's no data, use null
    if (min === Number.MAX_SAFE_INTEGER) {
      min = null;
    }

    return min;
  }

  maxVisibleValueInTiles(valueColumn) {
    let visibleAndFetchedIds = this.visibleAndFetchedIds();

    if (visibleAndFetchedIds.length === 0) {
      visibleAndFetchedIds = Object.keys(this.fetchedTiles);
    }

    let max = Math.max.apply(
      null,
      visibleAndFetchedIds
        .map(x => this.fetchedTiles[x])
        .filter(x => x.tileData && x.tileData.length)
        .map(x =>
          Math.max.apply(
            null,
            x.tileData
              .sort((a, b) => b.importance - a.importance)
              .slice(0, MAX_TILE_ENTRIES)
              .map(y => +y.fields[valueColumn - 1])
              .filter(y => !Number.isNaN(y))
          )
        )
    );

    // if there's no data, use null
    if (max === Number.MIN_SAFE_INTEGER) {
      max = null;
    }

    return max;
  }

  calculateMedianVisibleValue(valueColumn) {
    if (this.areAllVisibleTilesLoaded()) {
      this.allTilesLoaded();
    }

    let visibleAndFetchedIds = this.visibleAndFetchedIds();

    if (visibleAndFetchedIds.length === 0) {
      visibleAndFetchedIds = Object.keys(this.fetchedTiles);
    }

    const values = []
      .concat(
        ...visibleAndFetchedIds
          .map(x => this.fetchedTiles[x])
          .filter(x => x.tileData && x.tileData.length)
          .map(x =>
            x.tileData
              .sort((a, b) => b.importance - a.importance)
              .slice(0, MAX_TILE_ENTRIES)
              .map(y => +y.fields[valueColumn - 1])
          )
      )
      .filter(x => x > 0);

    this.medianVisibleValue = median(values);
  }

  draw() {
    super.draw();

    this.allTexts = [];
    this.allBoxes = [];

    for (const fetchedTileId in this.fetchedTiles) {
      const tile = this.fetchedTiles[fetchedTileId];

      // hasn't been rendered yet
      if (!tile.drawnAtScale) {
        return;
      }

      trackUtils.stretchRects(this, [x => x.rectGraphics]);

      // move the texts

      const parentInFetched = this.parentInFetched(tile);

      if (!tile.initialized) {
        continue;
      }

      if (tile.tileData && tile.tileData.length) {
        tile.tileData.forEach(td => {
          if (!tile.texts) {
            // tile probably hasn't been initialized yet
            return;
          }

          const geneInfo = td.fields;
          const geneName = geneInfo[3];
          const text = tile.texts[td.uid];

          if (!text) {
            return;
          }

          const chrOffset = +td.chrOffset;
          const txStart = +geneInfo[1] + chrOffset;
          const txEnd = +geneInfo[2] + chrOffset;
          const txMiddle = (txStart + txEnd) / 2;

          text.position.x = this._xScale(txMiddle);
          text.position.y =
            text.nominalY * (tile.vertK * tile.prevK) + tile.vertY;

          if (!parentInFetched && !text.alreadyDrawn) {
            text.visible = true;
            // TODO, change the line below to true if texts are desired in the future
            // text.visible = false;
            const TEXT_MARGIN = 3;
            this.allBoxes.push([
              text.position.x - TEXT_MARGIN,
              text.position.y - tile.textHeights[geneInfo[3]] / 2,
              text.position.x + tile.textWidths[geneInfo[3]] + TEXT_MARGIN,
              text.position.y + tile.textHeights[geneInfo[3]] / 2
            ]);
            this.allTexts.push({
              importance: td.importance,
              text,
              caption: geneName,
              strand: geneInfo[5]
            });
          } else {
            text.visible = false;
          }
        });
      }
    }

    this.hideOverlaps(this.allBoxes, this.allTexts);
  }

  hideOverlaps(allBoxes, allTexts) {
<<<<<<< HEAD
    // Calculate overlaps from the bounding boxes of the texts
=======
    // store the bounding boxes of the text objects so we can
    // calculate overlaps
>>>>>>> 494de865

    boxIntersect(allBoxes, (i, j) => {
      if (allTexts[i].importance > allTexts[j].importance) {
        if (allTexts[i].text.visible) {
          allTexts[j].text.visible = false;
        }
      } else if (allTexts[j].text.visible) {
        allTexts[i].text.visible = false;
      }
    });
  }

  setPosition(newPosition) {
    super.setPosition(newPosition);

    [this.pMain.position.x, this.pMain.position.y] = this.position;
  }

  setDimensions(newDimensions) {
    super.setDimensions(newDimensions);
  }

  zoomed(newXScale, newYScale) {
    this.xScale(newXScale);
    this.yScale(newYScale);

    this.refreshTiles();

    this.draw();
  }

  exportSVG() {
    let track = null;
    let base = null;

    if (super.exportSVG) {
      [base, track] = super.exportSVG();
    } else {
      base = document.createElement('g');
      track = base;
    }
    const output = document.createElement('g');
    output.setAttribute(
      'transform',
      `translate(${this.position[0]},${this.position[1]})`
    );

    track.appendChild(output);
    const rectOutput = document.createElement('g');
    const textOutput = document.createElement('g');

    output.appendChild(rectOutput);
    output.appendChild(textOutput);

    for (const tile of this.visibleAndFetchedTiles()) {
      if (!tile.tileData.length) {
        continue;
      }

      tile.tileData.forEach(td => {
        const zoomLevel = +tile.tileId.split('.')[0];

        const gTile = document.createElement('g');
        gTile.setAttribute(
          'transform',
          `translate(${tile.rectGraphics.position.x},${tile.rectGraphics.position.y})scale(${tile.rectGraphics.scale.x},${tile.rectGraphics.scale.y})`
        );
        rectOutput.appendChild(gTile);

        if (
          this.drawnRects[zoomLevel] &&
          td.uid in this.drawnRects[zoomLevel]
        ) {
          const rect = this.drawnRects[zoomLevel][td.uid][0];
          const r = document.createElement('path');
          let d = `M ${rect[0]} ${rect[1]}`;

          for (let i = 2; i < rect.length; i += 2) {
            d += ` L ${rect[i]} ${rect[i + 1]}`;
          }

          const fill = this.drawnRects[zoomLevel][td.uid][1].fill;

          r.setAttribute('d', d);
          r.setAttribute('fill', fill);
          r.setAttribute('opacity', 0.3);

          r.style.stroke = fill;
          r.style.strokeWidth = '1px';

          gTile.appendChild(r);

          if (tile.texts[td.uid]) {
            const text = tile.texts[td.uid];

            if (!text.visible) {
              return;
            }

            const g = document.createElement('g');
            const t = document.createElement('text');

            textOutput.appendChild(g);
            g.appendChild(t);
            g.setAttribute(
              'transform',
              `translate(${text.x},${text.y})scale(${text.scale.x},1)`
            );

            t.setAttribute('text-anchor', 'middle');
            t.setAttribute('font-family', TEXT_STYLE.fontFamily);
            t.setAttribute(
              'font-size',
              +this.options.fontSize || TEXT_STYLE.fontSize
            );
            t.setAttribute('font-weight', 'bold');
            t.setAttribute('dy', '5px');
            t.setAttribute('fill', fill);
            t.setAttribute('stroke', TEXT_STYLE.stroke);
            t.setAttribute('stroke-width', '0.4');
            t.setAttribute('text-shadow', '0px 0px 2px grey');

            t.innerHTML = text.text;
          }
        }
      });
    }

    return [base, base];
  }

  movedY(dY) {
    // see the reasoning behind why the code in
    // zoomedY is commented out.
    Object.values(this.fetchedTiles).forEach(tile => {
      const vst = this.valueScaleTransform;
      const { y, k } = vst;
      const height = this.dimensions[1];
      // clamp at the bottom and top
      if (y + dY / k > -(k - 1) * height && y + dY / k < 0) {
        this.valueScaleTransform = vst.translate(0, dY / k);
      }
      tile.rectGraphics.position.y = this.valueScaleTransform.y;
      tile.vertY = this.valueScaleTransform.y;
    });
    this.animate();
  }

<<<<<<< HEAD
  zoomedY(yPos, kMultiplier) {
    const newTransform = trackUtils.zoomedY(
      yPos,
      kMultiplier,
      this.valueScaleTransform,
      this.dimensions[1]
    );
    this.valueScaleTransform = newTransform;

    let k1 = newTransform.k;
    const t1 = newTransform.y;

    Object.values(this.fetchedTiles).forEach(tile => {
      k1 /= tile.prevK;

      if (k1 > 1.5 || k1 < 1 / 1.5) {
        // this is to make sure that annotations aren't getting
        // too stretched vertically
        tile.prevK *= k1;
        tile.prevY = k1 * tile.prevY + t1;

        k1 = 1;

        this.renderTile(tile);
      }

      tile.vertK = k1;
      tile.vertY = t1;
=======
    const zoomLevel = this.calculateZoomLevel();
>>>>>>> 494de865

      tile.rectGraphics.scale.y = k1;
      tile.rectGraphics.position.y = t1;
    });

    this.draw();
    this.animate();
  }

  getMouseOverHtml(trackX, trackY) {
    if (!this.tilesetInfo) {
      return '';
    }

    const zoomLevel = this.calculateZoomLevel();
    const point = [trackX, trackY];

    if (this.drawnRects[zoomLevel]) {
      const visibleRects = Object.values(this.drawnRects[zoomLevel]);

      for (let i = 0; i < visibleRects.length; i++) {
        const rect = visibleRects[i][0].slice(0);

        // graphics have been scaled so we need to scale the points themselves
        const tileKx = visibleRects[i][1].tile.rectGraphics.scale.x;
        const tilePx = visibleRects[i][1].tile.rectGraphics.position.x;

        const tileKy = visibleRects[i][1].tile.rectGraphics.scale.y;
        const tilePy = visibleRects[i][1].tile.rectGraphics.position.y;

        const newArr = [];

        while (rect.length) {
          const [x, y] = rect.splice(0, 2);
          newArr.push([x * tileKx + tilePx, y * tileKy + tilePy]);
        }

        const pc = classifyPoint(newArr, point);

        if (pc === -1) {
          const parts = visibleRects[i][1].value.fields;

          return parts.join(' ');
        }
      }
    }

    return '';
  }
}

export default BedLikeTrack;<|MERGE_RESOLUTION|>--- conflicted
+++ resolved
@@ -44,9 +44,7 @@
   constructor(context, options) {
     super(context, options);
 
-<<<<<<< HEAD
     this.valueScaleTransform = zoomIdentity;
-    this.allDrawnRects = {};
   }
 
   /** Factor out some initialization code for the track. This is
@@ -56,15 +54,6 @@
   initialize() {
     if (this.initialized) return;
 
-=======
-    this.allDrawnRects = {};
-  }
-
-  /** Factor out some initialization code for the track so */
-  initialize() {
-    if (this.initialized) return;
-
->>>>>>> 494de865
     if (!this.drawnRects) {
       this.drawnRects = {};
     }
@@ -139,11 +128,7 @@
           tile.textWidths = {};
           tile.textHeights = {};
 
-<<<<<<< HEAD
           // don't draw too many texts so they don't bog down the frame rate
-=======
-          // don't draw texts for the latter entries in the tile
->>>>>>> 494de865
           if (i >= (+this.options.maxTexts || MAX_TEXTS)) {
             return;
           }
@@ -412,11 +397,8 @@
     return drawnPoly;
   }
 
-<<<<<<< HEAD
   /** The value scale is used to arrange annotations vertically
       based on a value */
-=======
->>>>>>> 494de865
   setValueScale() {
     this.valueScale = null;
 
@@ -442,22 +424,11 @@
     }
   }
 
-<<<<<<< HEAD
-  /** The color value scale is used to make some value to a coloring */
+  /** The color value scale is used to map some value to a coloring */
   setColorValueScale() {
     this.colorValueScale = null;
 
-    if (
-      this.options &&
-      this.options.colorEncoding &&
-      this.options.colorEncoding !== 'none'
-    ) {
-=======
-  setColorValueScale() {
-    this.colorValueScale = null;
-
     if (this.options && this.options.colorEncoding) {
->>>>>>> 494de865
       const min = this.options.colorEncodingRange
         ? +this.options.colorEncodingRange[0]
         : this.minVisibleValueInTiles(+this.options.colorEncoding);
@@ -508,14 +479,7 @@
         if (rectHeight === 'scaled') {
           rectHeight = rowScale.bandwidth();
 
-<<<<<<< HEAD
-          if (
-            this.options.maxAnnotationHeight &&
-            this.options.maxAnnotationHeight !== 'none'
-          ) {
-=======
           if (this.options.maxAnnotationHeight) {
->>>>>>> 494de865
             rectHeight = Math.min(
               rectHeight,
               +this.options.maxAnnotationHeight
@@ -538,12 +502,6 @@
           if (value > maxValue) {
             maxValue = value;
           }
-<<<<<<< HEAD
-=======
-
-          yMiddle = this.valueScale(value);
-        }
->>>>>>> 494de865
 
           yMiddle = this.valueScale(value);
         }
@@ -551,11 +509,6 @@
         const opacity = this.options.fillOpacity || 0.3;
         tile.rectGraphics.lineStyle(1, colorToHex(fill), opacity);
         tile.rectGraphics.beginFill(colorToHex(fill), opacity);
-<<<<<<< HEAD
-=======
-        // let height = valueScale(Math.log(+geneInfo[4]));
-        // let width= height;
->>>>>>> 494de865
 
         let rectY = yMiddle - rectHeight / 2;
         const xStartPos = this._xScale(txStart);
@@ -598,10 +551,7 @@
               start: txStart,
               end: txEnd,
               value: td,
-<<<<<<< HEAD
               tile,
-=======
->>>>>>> 494de865
               fill
             },
             tile.tileId
@@ -613,11 +563,7 @@
         // tile probably hasn't been initialized yet
         if (!tile.texts) return;
 
-<<<<<<< HEAD
         // don't draw too many texts so they don't bog down the frame rate
-=======
-        // don't draw texts for the latter entries in the tile
->>>>>>> 494de865
         if (i >= (+this.options.maxTexts || MAX_TEXTS)) continue;
 
         if (!tile.texts[td.uid]) continue;
@@ -683,11 +629,6 @@
     // configure coloring of annotations if
     // this.options.colorEncoding is set
     this.setColorValueScale();
-<<<<<<< HEAD
-=======
-
-    // let rendered = 0;
->>>>>>> 494de865
 
     if (tile.tileData && tile.tileData.length) {
       const fill =
@@ -904,12 +845,7 @@
   }
 
   hideOverlaps(allBoxes, allTexts) {
-<<<<<<< HEAD
     // Calculate overlaps from the bounding boxes of the texts
-=======
-    // store the bounding boxes of the text objects so we can
-    // calculate overlaps
->>>>>>> 494de865
 
     boxIntersect(allBoxes, (i, j) => {
       if (allTexts[i].importance > allTexts[j].importance) {
@@ -1058,7 +994,6 @@
     this.animate();
   }
 
-<<<<<<< HEAD
   zoomedY(yPos, kMultiplier) {
     const newTransform = trackUtils.zoomedY(
       yPos,
@@ -1087,9 +1022,6 @@
 
       tile.vertK = k1;
       tile.vertY = t1;
-=======
-    const zoomLevel = this.calculateZoomLevel();
->>>>>>> 494de865
 
       tile.rectGraphics.scale.y = k1;
       tile.rectGraphics.position.y = t1;
