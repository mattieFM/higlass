--- conflicted
+++ resolved
@@ -1,7 +1,3 @@
-import boxIntersect from 'box-intersect';
-import { median, range } from 'd3-array';
-import { scaleBand } from 'd3-scale';
-import * as PIXI from 'pixi.js';
 import classifyPoint from 'robust-point-in-polygon';
 
 import HorizontalTiled1DPixiTrack from './HorizontalTiled1DPixiTrack';
@@ -306,10 +302,6 @@
           if (i >= MAX_TEXTS) { return; }
 
           if (!tile.texts[geneName]) {
-<<<<<<< HEAD
-            // console.log('skipping', geneName, tile.texts);
-=======
->>>>>>> 150fc8ef
             continue;
           }
 
@@ -647,30 +639,6 @@
       const visibleRects = Object.values(this.drawnRects[zoomLevel]);
 
       for (let i = 0; i < visibleRects.length; i++) {
-<<<<<<< HEAD
-        const rect = visibleRects[i];
-        const rectStart = this._xScale(rect[4].start);
-        const rectEnd = this._xScale(rect[4].end);
-
-        if ((rectStart - MOUSEOVER_NEAR_LIMIT) < trackX 
-          && trackX < (rectEnd + MOUSEOVER_NEAR_LIMIT)) {
-
-          if (rect[1] < trackY && trackY < (rect[1] + rect[3])) {
-
-            // calculate how far away the cursor was from this
-            // rectangle
-            let closestLeft = Math.max(0, rectStart - trackX)
-            let closestRight = Math.max(0, trackX - rectEnd)
-            let distance = Math.max(closestLeft, closestRight);
-
-            if (distance < closestDistance) {
-              parts = visibleRects[i][4].value.fields.slice(3);
-
-              closestDistance = distance;
-              closestText = parts.join(" ");
-            }
-          }
-=======
         const point = [trackX, trackY];
         const rect = visibleRects[i][0].slice(0);
         let newArr = [];
@@ -682,7 +650,6 @@
           parts = visibleRects[i][1].value.fields.slice(3);
 
           return parts.join(" ");
->>>>>>> 150fc8ef
         }
       }
     }
