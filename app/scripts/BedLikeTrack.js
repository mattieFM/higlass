--- conflicted
+++ resolved
@@ -21,22 +21,12 @@
 const MAX_TEXTS = 1000;
 const MAX_TILE_ENTRIES = 5000;
 const STAGGERED_OFFSET = 5;
-<<<<<<< HEAD
-=======
-const TEXT_FONT_SIZE = '12px';
-const TEXT_FONT_FAMILY = 'Arial';
->>>>>>> 33c9e360
 
 // the label text should have a white outline so that it's more
 // visible against a similar colored background
 const TEXT_STYLE = {
-<<<<<<< HEAD
   fontSize: '12px',
   fontFamily: 'Arial',
-=======
-  fontSize: TEXT_FONT_SIZE,
-  fontFamily: TEXT_FONT_FAMILY,
->>>>>>> 33c9e360
   stroke: 'white',
   strokeThickness: 2,
   fontWeight: 400,
@@ -45,21 +35,12 @@
   dropShadowDistance: 0,
   dropShadowBlur: 2,
 };
-<<<<<<< HEAD
-
-=======
->>>>>>> 33c9e360
 
 class BedLikeTrack extends HorizontalTiled1DPixiTrack {
   constructor(context, options) {
     super(context, options);
-<<<<<<< HEAD
     this.textFontSize = TEXT_STYLE.fontSize;
     this.textFontFamily = TEXT_STYLE.fontF;
-=======
-    this.textFontSize = '12px';
-    this.textFontFamily = 'Arial';
->>>>>>> 33c9e360
 
     this.drawnRects = {};
     this.allDrawnRects = {};
@@ -92,10 +73,7 @@
 
       if (!this.options || !this.options.valueColumn) {
         // no value column so we can break entries up into separate
-<<<<<<< HEAD
         // plus and minus strand segments
-=======
->>>>>>> 33c9e360
         const segments = tile.tileData.map((x) => {
           const chrOffset = +x.chrOffset;
 
@@ -110,10 +88,6 @@
 
         plusStrandRows = segmentsToRows(segments.filter(x => x.strand === '+'));
         minusStrandRows = segmentsToRows(segments.filter(x => x.strand === '-'));
-<<<<<<< HEAD
-=======
-        // console.log('rows', rows);
->>>>>>> 33c9e360
       } else {
         plusStrandRows = [tile.tileData.map(x => ({ value: x }))];
       }
@@ -140,11 +114,7 @@
             fontFamily: this.textFontFamily,
             fill: colorToHex(fill),
             stroke: colorToHex('white'),
-<<<<<<< HEAD
-            strokeThickness: 1,
-=======
             strokeThickness: 2,
->>>>>>> 33c9e360
           });
           if (this.flipText) { text.scale.x = -1; }
 
@@ -235,7 +205,6 @@
 
   updateTile(tile) {
     // this.destroyTile(tile);
-    // console.log('updateTile:', tile.tileId);
     this.renderTile(tile);
   }
 
@@ -338,20 +307,6 @@
           xStartPos, rectY + rectHeight, // left bottom
         ];
       }
-<<<<<<< HEAD
-
-      tile.rectGraphics.drawPolygon(drawnPoly);
-    }
-
-    return drawnPoly;
-  }
-
-  renderRows(tile, rows, maxRows, startY, endY, fill) {
-    const zoomLevel = +tile.tileId.split('.')[0];
-    // console.log('startY', startY, 'endY', endY, range(maxRows), rows);
-
-    let maxValue = -100000000;
-=======
 
       tile.rectGraphics.drawPolygon(drawnPoly);
     }
@@ -363,7 +318,6 @@
     const zoomLevel = +tile.tileId.split('.')[0];
     let maxValue = Number.MIN_SAFE_INTEGER;
     // console.log('startY', startY, 'endY', endY, range(maxRows), rows);
->>>>>>> 33c9e360
 
     const rowScale = scaleBand()
       .domain(range(maxRows))
@@ -479,10 +433,6 @@
 
         text.style = Object.assign(TEXT_STYLE, { fill });
 
-<<<<<<< HEAD
-
-=======
->>>>>>> 33c9e360
         if (!(geneInfo[3] in tile.textWidths)) {
           text.updateTransform();
           const textWidth = text.getBounds().width;
@@ -549,13 +499,8 @@
       // console.log('maxPlusRows', maxPlusRows);
       // console.log('maxMinusRows', maxMinusRows);
 
-<<<<<<< HEAD
       const fill = colorToHex(this.options.plusStrandColor || this.options.fillColor || 'blue');
       const minusStrandFill = colorToHex(this.options.minusStrandColor || this.options.fillColor || 'purple');
-=======
-      const fill = colorToHex(this.options.fillColor ? this.options.fillColor : 'blue');
-      const minusStrandFill = colorToHex('purple');
->>>>>>> 33c9e360
 
       const MIDDLE_SPACE = 0;
       const plusHeight = maxPlusRows * this.dimensions[1]
