import classifyPoint from 'robust-point-in-polygon';

import HorizontalTiled1DPixiTrack from './HorizontalTiled1DPixiTrack';

// Services
import { tileProxy } from './services';

// Utils
import { colorToHex, segmentsToRows } from './utils';

const GENE_RECT_WIDTH = 1;
const GENE_RECT_HEIGHT = 10;
const MAX_TEXTS = 1000;
const MAX_TILE_ENTRIES = 5000;
const MIN_RECT_WIDTH = 2;

class BedLikeTrack extends HorizontalTiled1DPixiTrack {
  constructor(scene, dataConfig, handleTilesetInfoReceived, options, animate) {
    super(scene, dataConfig, handleTilesetInfoReceived, options, animate);
    this.textFontSize = '10px';
    this.textFontFamily = 'Arial';

    this.drawnRects = {};
  }

  initTile(tile) {
    // create texts
    tile.texts = {};

    tile.rectGraphics = new PIXI.Graphics();
    tile.textGraphics = new PIXI.Graphics();

    tile.graphics.addChild(tile.rectGraphics);
    tile.graphics.addChild(tile.textGraphics);


    if (tile.tileData && tile.tileData.length) {
      tile.tileData.sort((a, b) => b.importance - a.importance);
      //tile.tileData = tile.tileData.slice(0, MAX_TILE_ENTRIES);

      let rows = [];
      if (!this.options || !this.options.valueColumn) {
        segments = tile.tileData.map(x => {
          const chrOffset = +x.chrOffset;

          return {
            from: +x.fields[1] + chrOffset,
            to: +x.fields[2] + chrOffset,
            value: x,
          };
        });

        rows = segmentsToRows(segments);
        // console.log('rows', rows);
      } else {
        rows = [tile.tileData.map(x => {
          return {value: x,};
        })];
      }

      tile.rows = rows;

      tile.tileData.forEach((td, i) => {
        const geneInfo = td.fields;
        const fill = this.options.fillColor ? this.options.fillColor : 'blue';

        tile.textWidths = {};

        // don't draw texts for the latter entries in the tile
        if (i >= MAX_TEXTS) {
          return;
        }

        // geneInfo[3] is the gene symbol
        const text = new PIXI.Text(geneInfo[3], { fontSize: this.textFontSize,
          fontFamily: this.textFontFamily,
          fill: colorToHex(fill) });
        if (this.flipText) { text.scale.x = -1; }

        text.anchor.x = 0.5;
        text.anchor.y = 1;

        tile.texts[geneInfo[3]] = text; // index by geneName

        tile.textGraphics.addChild(text);
      });
    }

    tile.initialized = true;

    // console.log('init');
    // this.renderTile(tile);
    // this.draw();
  }

  destroyTile(tile) {
    // remove texts
    const zoomLevel = +tile.tileId.split('.')[0];
    tile.rectGraphics.clear();
    tile.rendered = false;

    if (tile.tileData && tile.tileData.length) {
      tile.tileData.forEach((td, i) => {

        if (this.drawnRects[zoomLevel] && this.drawnRects[zoomLevel][td.uid]) {
          if (this.drawnRects[zoomLevel][td.uid][2] == tile.tileId) {
            // this was the tile that drew that rectangle
            delete this.drawnRects[zoomLevel][td.uid];
          }
        }
      });
    }
  }

  removeTiles(toRemoveIds) {
    super.removeTiles(toRemoveIds);

    // we're going to rerender after destroying tiles to make sure
    // any rectangles that were listed under 'drawnRects' don't get
    // ignored
    // this.rerender(this.options);
    if (toRemoveIds.length > 0)
      this.rerender(this.options);
  }

  drawTile(tile) {
    if (this.options && this.options.valueColumn) {
      if (this.valueScale) {
        // there might no be a value scale if no valueColumn
        // was specified 
        this.drawAxis(this.valueScale);
      }
    }
  }

  rerender(options, force) {
    super.rerender(options, force);

    this.drawnRects = {};

    for (const tile of this.visibleAndFetchedTiles()) {
      this.destroyTile(tile);
      this.renderTile(tile);
    }
  }

  updateTile(tile) {
    if (this.areAllVisibleTilesLoaded()) {
      this.destroyTile(tile);
      this.renderTile(tile);
    }
  }

  renderTile(tile) {
    let maxRows = 1;

    for (const tile1 of this.visibleAndFetchedTiles()) {
      if (!tile1.initialized) {
        return;
      }

      if (!tile1.rows)
        continue;

      maxRows = Math.max(tile1.rows.length, maxRows);
    }

<<<<<<< HEAD
    // console.log('maxRows:', maxRows);

=======
>>>>>>> a14e7d13
    const zoomLevel = +tile.tileId.split('.')[0];

    // store the scale at while the tile was drawn at so that
    // we only resize it when redrawing

    if (tile.rendered) {
      return;
    }

    tile.drawnAtScale = this._xScale.copy();
    const fill = colorToHex(this.options.fillColor ? this.options.fillColor : 'blue');

    tile.rendered = true;

    if (this.options && this.options.valueColumn) {
      /**
       * These intervals come with some y-value that we want to plot
       */

      // makeValueScale returns [scale, pseudocount]
      this.valueScale = this.makeValueScale(
        this.minVisibleValue(),
        this.calculateMedianVisibleValue(),
        this.maxVisibleValue()
      )[0];
    }

    let maxValue = 0;

    let rendered = 0;

    if (tile.tileData && tile.tileData.length) {
      const rows = tile.rows;

      const rowScale = scaleBand()
        .domain(range(maxRows))
        .range([0, this.dimensions[1]]);

      for (let j = 0; j < rows.length; j++) {
        for (let i = 0; i < rows[j].length; i++) {
          rendered += 1;
          const td = rows[j][i].value;
          // don't draw anything that has already been drawn
          if (zoomLevel in this.drawnRects && td.uid in this.drawnRects[zoomLevel]) {
            // indicate that this tile wants to draw this rectangle again
            //this.drawnRects[zoomLevel][td.uid][2].add(tile.tileId);
            continue;
          }

          const geneInfo = td.fields;
          // the returned positions are chromosome-based and they need to
          // be converted to genome-based
          const chrOffset = +td.chrOffset;

          const txStart = +geneInfo[1] + chrOffset;
          const txEnd = +geneInfo[2] + chrOffset;
          let exonStarts = geneInfo[12],
            exonEnds = geneInfo[13];

          const txMiddle = (txStart + txEnd) / 2;

          let yMiddle = rowScale(j) + rowScale.step() / 2;
          let textYMiddle = rowScale(j) + rowScale.step() / 2;
          const geneName = geneInfo[3];
          //let rectHeight = rowScale.step() / 2;
          let rectHeight = GENE_RECT_HEIGHT;

          if (this.options && this.options.valueColumn) {
            // These intervals come with some y-value that we want to plot
            const value = +geneInfo[+this.options.valueColumn-1];
            if (value > maxValue) {
              maxValue = value;
            }

            yMiddle = this.valueScale( value );
            // console.log('valueScale:', this.valueScale.domain() );
            // console.log('yMiddle:', +geneInfo[+this.options.valueColumn-1], yMiddle);
            rectHeight = rectHeight / 2;
          } else {

          }

          // for when there's text
          // yMiddle -= 8;

          tile.rectGraphics.lineStyle(1, fill, 0.3);
          tile.rectGraphics.beginFill(fill, 0.3);

          // let height = valueScale(Math.log(+geneInfo[4]));
          // let width= height;

          const rectX = this._xScale(txMiddle) - rectHeight / 2;
          const rectY = yMiddle - rectHeight / 2;

          let xStartPos = this._xScale(txStart);
          let xEndPos = this._xScale(txEnd);

          /*
          if (xEndPos - xStartPos < MIN_RECT_WIDTH) {
            xStartPos -= 1;
            xEndPos += 1;

            console.log('xStartPos:', xStartPos);
            console.log('xEndPos:', xStartPos);
          }
          */
          
          let drawnPoly = null;

          if (geneInfo.length > 5 && (geneInfo[5] == '+' || geneInfo[5] == '-') 
            && (xEndPos - xStartPos < GENE_RECT_HEIGHT / 2)) { //only draw if it's not too wide
            drawnPoly = [
                xStartPos, rectY,
                xStartPos + GENE_RECT_HEIGHT / 2, rectY + rectHeight / 2,
                xStartPos, rectY + rectHeight
              ]

            if (geneInfo[5] == '+') {
              tile.rectGraphics.drawPolygon(drawnPoly);
            } else {
              drawnPoly = [
                xStartPos, rectY,
                xStartPos - GENE_RECT_HEIGHT / 2, rectY + rectHeight / 2,
                xStartPos, rectY + rectHeight
              ]
              tile.rectGraphics.drawPolygon( drawnPoly );
            }
          } else {
            drawnPoly = [
              xStartPos, rectY,
              xStartPos + xEndPos - xStartPos, rectY,
              xStartPos + xEndPos - xStartPos, rectY + rectHeight,
              xStartPos, rectY + rectHeight
            ];

            tile.rectGraphics.drawPolygon(drawnPoly);
          }

          //console.log('drawing:', td.uid, tile.tileId, td.xStart, td.xEnd);
          if (!this.drawnRects[zoomLevel])
            this.drawnRects[zoomLevel] = {}

          this.drawnRects[zoomLevel][td.uid] = [drawnPoly,
            {
              start: txStart,
              end: txEnd,
              value: td,
            },
          tile.tileId];

          if (!tile.texts) {
            // tile probably hasn't been initialized yet
            return;
          }

          // don't draw texts for the latter entries in the tile
          if (i >= MAX_TEXTS) { continue; }

          if (!tile.texts[geneName]) {
            continue;
          }

          const text = tile.texts[geneName];

          text.position.x = this._xScale(txMiddle);
          // text.position.y = textYMiddle;
          text.style = { fontSize: this.textFontSize,
            fontFamily: this.textFontFamily,
            fill };

          if (!(geneInfo[3] in tile.textWidths)) {
            text.updateTransform();
            const textWidth = text.getBounds().width;

            tile.textWidths[geneInfo[3]] = textWidth;
          }
          }
        }

      tile.tileData.forEach((td, i) => {
      });
    }
  }

  calculateZoomLevel() {
    // offset by 2 because 1D tiles are more dense than 2D tiles
    // 1024 points per tile vs 256 for 2D tiles
    const xZoomLevel = tileProxy.calculateZoomLevel(this._xScale,
      this.tilesetInfo.min_pos[0],
      this.tilesetInfo.max_pos[0]);

    let zoomLevel = Math.min(xZoomLevel, this.maxZoom);
    zoomLevel = Math.max(zoomLevel, 0);

    return zoomLevel;
  }

  minVisibleValue() {
    let visibleAndFetchedIds = this.visibleAndFetchedIds();

    if (visibleAndFetchedIds.length == 0) {
      visibleAndFetchedIds = Object.keys(this.fetchedTiles);
    }

    let min = Math.min.apply(
      null,
      visibleAndFetchedIds
      .map(x => this.fetchedTiles[x])
      .filter(x => x.tileData && x.tileData.length)
      .map((x) => {
        return x;
      })
      .map((x) => {
        const m =  Math.min.apply(null,
          x.tileData
          .sort((a,b) => b.importance - a.importance)
          .slice(0, MAX_TILE_ENTRIES)
          .map(y => +y.fields[+this.options.valueColumn - 1])
          .filter(y => !isNaN(y))
        );

        return m;
      })
    );

    // if there's no data, use null
    if (min === Number.MAX_SAFE_INTEGER) { min = null; }

    return min;
  }

  maxVisibleValue() {
    let visibleAndFetchedIds = this.visibleAndFetchedIds();

    if (visibleAndFetchedIds.length === 0) {
      visibleAndFetchedIds = Object.keys(this.fetchedTiles);
    }

    let max = Math.max.apply(
      null,
      visibleAndFetchedIds
      .map(x => this.fetchedTiles[x])
      .filter(x => x.tileData && x.tileData.length)
      .map((x) => {
        return Math.max.apply(null,
          x.tileData
          .sort((a,b) => b.importance - a.importance)
          .slice(0, MAX_TILE_ENTRIES)
          .map(y => +y.fields[+this.options.valueColumn - 1])
          .filter(y => !isNaN(y))
        ) 
      })
    );

    // if there's no data, use null
    if (max === Number.MIN_SAFE_INTEGER) { max = null; }

    return max;
  }

  calculateMedianVisibleValue() {
    if (this.areAllVisibleTilesLoaded()) {
      this.allTilesLoaded();
    }

    let visibleAndFetchedIds = this.visibleAndFetchedIds();

    if (visibleAndFetchedIds.length === 0) {
      visibleAndFetchedIds = Object.keys(this.fetchedTiles);
    }

    const values = [].concat.apply(
      [],
      visibleAndFetchedIds
      .map(x => this.fetchedTiles[x])
      .filter(x => x.tileData && x.tileData.length)
      .map((x) => { return x.tileData
          .sort((a,b) => b.importance - a.importance)
          .slice(0, MAX_TILE_ENTRIES)
          .map(y => +y.fields[+this.options.valueColumn - 1]); })
    ).filter(x => x > 0);

    this.medianVisibleValue = median(values);
  }

  draw() {
    super.draw();

    // graphics.clear();

    const maxValue = 0;
    this.allTexts = [];
    this.allBoxes = [];

    for (const fetchedTileId in this.fetchedTiles) {
      const tile = this.fetchedTiles[fetchedTileId];

      // hasn't been rendered yet
      if (!tile.drawnAtScale) {
        return;
      }

      // scale the rectangles
      //
      const tileK = (tile.drawnAtScale.domain()[1] - tile.drawnAtScale.domain()[0]) / (this._xScale.domain()[1] - this._xScale.domain()[0]);
      const newRange = this._xScale.domain().map(tile.drawnAtScale);

      const posOffset = newRange[0];
      tile.rectGraphics.scale.x = tileK;
      tile.rectGraphics.position.x = -posOffset * tileK;

      // move the texts

      const parentInFetched = this.parentInFetched(tile);

      if (!tile.initialized) { continue; }

      if (tile.tileData && tile.tileData.length) {
        tile.tileData.forEach((td, i) => {
          if (!tile.texts) {
            // tile probably hasn't been initialized yet
            return;
          }

          const geneInfo = td.fields;
          const geneName = geneInfo[3];
          const text = tile.texts[geneName];

          if (!text) { return; }

          const chrOffset = +td.chrOffset;
          const txStart = +geneInfo[1] + chrOffset;
          const txEnd = +geneInfo[2] + chrOffset;
          const txMiddle = (txStart + txEnd) / 2;
          let textYMiddle = this.dimensions[1] / 2;
          textYMiddle += 10;

          text.position.x = this._xScale(txMiddle);
          text.position.y = textYMiddle;


          if (!parentInFetched) {
            // TODO, change the line below to true if texts are desired in the future
            text.visible = false;

            const TEXT_MARGIN = 3;
            this.allBoxes.push([text.position.x - TEXT_MARGIN, textYMiddle - 1, text.position.x + tile.textWidths[geneInfo[3]] + TEXT_MARGIN, textYMiddle + 1]);
            this.allTexts.push({ importance: +geneInfo[5], text, caption: geneName, strand: geneInfo[5] });
          } else {
            text.visible = false;
          }
        });
      }
    }

    /*
        for (let fetchedTileId in this.fetchedTiles) {
            let ft = this.fetchedTiles[fetchedTileId];

            ft.tileData.forEach(td => {
                let geneInfo = td.fields;
                if (+geneInfo[4] > maxValue)
                    maxValue = geneInfo[4];
            });
        }
        */

    // console.trace('draw', allTexts.length);
    this.hideOverlaps(this.allBoxes, this.allTexts);
  }

  hideOverlaps(allBoxes, allTexts) {
    // store the bounding boxes of the text objects so we can
    // calculate overlaps

    /*
        let allBoxes = allTexts.map(val => {
            let text = val.text;
            text.updateTransform();
            let b = text.getBounds();
            let box = [b.x, b.y, b.x + b.width, b.y + b.height];

            return box;
        });
        */

    const result = boxIntersect(allBoxes, (i, j) => {
      if (allTexts[i].importance > allTexts[j].importance) {
        allTexts[j].text.visible = false;
      } else {
        allTexts[i].text.visible = false;
      }
    });
  }

  setPosition(newPosition) {
    super.setPosition(newPosition);

    this.pMain.position.y = this.position[1];
    this.pMain.position.x = this.position[0];
  }

  setDimensions(newDimensions) {
    super.setDimensions(newDimensions);

    /*
    // redraw the contents
    for (const tile of this.visibleAndFetchedTiles()) {
      // this.destroyTile(tile);
      this.renderTile(tile);
    }

    this.draw();
    */
  }

  zoomed(newXScale, newYScale) {
    this.xScale(newXScale);
    this.yScale(newYScale);

    this.refreshTiles();

    this.draw();
  }

  exportSVG() {
    let track = null,
      base = null;

    if (super.exportSVG) {
      [base, track] = super.exportSVG();
    } else {
      base = document.createElement('g');
      track = base;
    }
    const output = document.createElement('g');
    output.setAttribute('transform',
      `translate(${this.position[0]},${this.position[1]})`);

    track.appendChild(output);

    for (let tile of this.visibleAndFetchedTiles()) {
      if (!tile.tileData.length)
        continue;

      tile.tileData.forEach((td, i) => {
        const zoomLevel = +tile.tileId.split('.')[0];

        let gTile = document.createElement('g')
        gTile.setAttribute('transform',
          `translate(${tile.rectGraphics.position.x},${tile.rectGraphics.position.y})scale(${tile.rectGraphics.scale.x},${tile.rectGraphics.scale.y})`);
        output.appendChild(gTile);

        if (this.drawnRects[zoomLevel] && td.uid in this.drawnRects[zoomLevel]) {
          let rect = this.drawnRects[zoomLevel][td.uid][0];

          let r = document.createElement('path');

          let d = `M ${rect[0]} ${rect[1]}`

          for (let i = 2; i < rect.length; i+= 2) {
            d += ` L ${rect[i]} ${rect[i+1]}`;
          }

          r.setAttribute('d', d);
          r.setAttribute('fill',  this.options.fillColor ? this.options.fillColor : 'blue')
          r.setAttribute('opacity', 0.3);

          r.style.stroke = this.options.fillColor ? this.options.fillColor : 'blue';
          r.style.strokeWidth = "1px";

          gTile.appendChild(r);
        }

      });
    }

    return [base, base];
  }
  getMouseOverHtml(trackX, trackY) {
    if (!this.tilesetInfo)
      return;

    const zoomLevel = this.calculateZoomLevel();
    const tileWidth = tileProxy.calculateTileWidth(this.tilesetInfo, zoomLevel, this.tilesetInfo.tile_size);

    // the position of the tile containing the query position
    const tilePos = this._xScale.invert(trackX) / tileWidth;

    const posInTileX = this.tilesetInfo.tile_size * (tilePos - Math.floor(tilePos));

    const tileId = this.tileToLocalId([zoomLevel, Math.floor(tilePos)])
    const fetchedTile = this.fetchedTiles[tileId];

    const dataX = this._xScale.invert(trackX);
    let closestDistance = Number.MAX_SAFE_INTEGER;
    let closestText = '';

    const MOUSEOVER_NEAR_LIMIT = 3;

    if (this.drawnRects[zoomLevel]) {
      const visibleRects = Object.values(this.drawnRects[zoomLevel]);

      for (let i = 0; i < visibleRects.length; i++) {
        const point = [trackX, trackY];
        const rect = visibleRects[i][0].slice(0);
        let newArr = [];
        while (rect.length) newArr.push(rect.splice(0,2));

        const pc = classifyPoint(newArr, point);

        if (pc == -1) {
          parts = visibleRects[i][1].value.fields.slice(3);

          return parts.join(" ");
        }
      }
    }

    return closestText;
  }
}

export default BedLikeTrack;<|MERGE_RESOLUTION|>--- conflicted
+++ resolved
@@ -1,3 +1,7 @@
+import boxIntersect from 'box-intersect';
+import { scaleBand } from 'd3-scale';
+import { median, range } from 'd3-array';
+import * as PIXI from 'pixi.js';
 import classifyPoint from 'robust-point-in-polygon';
 
 import HorizontalTiled1DPixiTrack from './HorizontalTiled1DPixiTrack';
@@ -165,11 +169,6 @@
       maxRows = Math.max(tile1.rows.length, maxRows);
     }
 
-<<<<<<< HEAD
-    // console.log('maxRows:', maxRows);
-
-=======
->>>>>>> a14e7d13
     const zoomLevel = +tile.tileId.split('.')[0];
 
     // store the scale at while the tile was drawn at so that
