import { formatPrefix, precisionPrefix } from 'd3-format';
import * as PIXI from 'pixi.js';
import slugid from 'slugid';

import Track from './Track';

import { colorToHex } from './utils';

/**
 * Format a resolution relative to the highest possible resolution.
 *
 * The highest possible resolution determines the granularity of the
 * formatting (e.g. 20K vs 20000)
 * @param {int} resolution The resolution to format (e.g. 30000)
 * @param {int} maxResolutionSize The maximum possible resolution (e.g. 1000)
 *
 * @returns {string} A formatted resolution string (e.g. "30K")
 */
function formatResolutionText(resolution, maxResolutionSize) {
  const pp = precisionPrefix(maxResolutionSize, resolution);
  const f = formatPrefix(`.${pp}`, resolution);
  const formattedResolution = f(resolution);

  return formattedResolution;
}

/**
 * Get a text description of a resolution based on a zoom level
 * and a list of resolutions
 *
 * @param {list} resolutions: A list of resolutions (e.g. [1000,2000,3000])
 * @param {int} zoomLevel: The current zoom level (e.g. 4)
 *
 * @returns {string} A formatted string representation of the zoom level
 *   (e.g. "30K")
 */
function getResolutionBasedResolutionText(resolutions, zoomLevel) {
  const sortedResolutions = resolutions.map(x => +x).sort((a, b) => b - a);
  const resolution = sortedResolutions[zoomLevel];
  const maxResolutionSize = sortedResolutions[sortedResolutions.length - 1];

  return formatResolutionText(resolution, maxResolutionSize);
}

/**
 * Get a text description of the resolution based on the zoom level
 * max width of the dataset, the bins per dimension and the maximum
 * zoom.
 *
 * @param {int} zoomLevel The current zoomLevel (e.g. 0)
 * @param {int} max_width The max width
 *   (e.g. 2 ** maxZoom * highestResolution * binsPerDimension)
 * @param {int} bins_per_dimension The number of bins per tile dimension
 *   (e.g. 256)
 * @param {int} maxZoom The maximum zoom level for this tileset
 *
 * @returns {string} A formatted string representation of the zoom level
 *   (e.g. "30K")
 */
function getWidthBasedResolutionText(
  zoomLevel, maxWidth, binsPerDimension, maxZoom
) {
  const resolution = maxWidth / ((2 ** zoomLevel) * binsPerDimension);

  // we can't display a NaN resolution
  if (!Number.isNaN(resolution)) {
    // what is the maximum possible resolution?
    // this will determine how we format the lower resolutions
    const maxResolutionSize = maxWidth / ((2 ** maxZoom) * binsPerDimension);

    const pp = precisionPrefix(maxResolutionSize, resolution);
    const f = formatPrefix(`.${pp}`, resolution);
    const formattedResolution = f(resolution);

    return formattedResolution;
  }
  console.warn(
    'NaN resolution, screen is probably too small. Dimensions:',
    this.dimensions,
  );

  return '';
}

class PixiTrack extends Track {
  /**
   * @param scene: A PIXI.js scene to draw everything to.
   * @param options: A set of options that describe how this track is rendered.
    this.pMain.position.x = this.position[0];
   *          - labelPosition: If the label is to be drawn, where should it be drawn?
   *          - labelText: What should be drawn in the label. If either labelPosition
   *                  or labelText are false, no label will be drawn.
   */
  constructor(context, options) {
    super(context, options);
    const { scene } = context;

    // the PIXI drawing areas
    // pMain will have transforms applied to it as users scroll to and fro
    this.scene = scene;

    // this option is used to temporarily prevent drawing so that
    // updates can be batched (e.g. zoomed and options changed)
    this.delayDrawing = false;

    this.pBase = new PIXI.Graphics();

    this.pMasked = new PIXI.Graphics();
    this.pMask = new PIXI.Graphics();
    this.pMain = new PIXI.Graphics();

    // for drawing the track label (often its name)
    this.pBorder = new PIXI.Graphics();
    this.pBackground = new PIXI.Graphics();
    this.pForeground = new PIXI.Graphics();
    this.pLabel = new PIXI.Graphics();
    this.pMobile = new PIXI.Graphics();
    this.pAxis = new PIXI.Graphics();

    // for drawing information on mouseover events
    this.pMouseOver = new PIXI.Graphics();

    this.scene.addChild(this.pBase);

    this.pBase.addChild(this.pMasked);

    this.pMasked.addChild(this.pBackground);
    this.pMasked.addChild(this.pMain);
    this.pMasked.addChild(this.pMask);
    this.pMasked.addChild(this.pMobile);
    this.pMasked.addChild(this.pBorder);
    this.pMasked.addChild(this.pLabel);
    this.pMasked.addChild(this.pForeground);
    this.pMasked.addChild(this.pMouseOver);
    this.pBase.addChild(this.pAxis);

    this.pMasked.mask = this.pMask;

    this.prevOptions = '';

    // pMobile will be a graphics object that is moved around
    // tracks that wish to use it will replace this.pMain with it

    this.options = Object.assign(this.options, options);

    let labelTextText;
    if (this.options.name) {
      labelTextText = this.options.name;
    } else {
      labelTextText = this.tilesetInfo ? this.tilesetInfo.name : '';
    }
    if (!this.options.labelPosition || this.options.labelPosition === 'hidden') {
      labelTextText = '';
    }

    this.labelTextFontFamily = 'Arial';
    this.labelTextFontSize = 12;

    this.labelText = new PIXI.Text(
      labelTextText, {
        fontSize: `${this.labelTextFontSize}px`,
        fontFamily: this.labelTextFontFamily,
        fill: 'black'
      }
    );

    this.errorText = new PIXI.Text('',
      { fontSize: '12px', fontFamily: 'Arial', fill: 'red' });
    this.errorText.anchor.x = 0.5;
    this.errorText.anchor.y = 0.5;
    this.pLabel.addChild(this.errorText);

    this.pLabel.addChild(this.labelText);
  }

  setLabelText() {
    // will be drawn in draw() anyway
  }

  setPosition(newPosition) {
    this.position = newPosition;

    this.drawBorder();
    this.drawLabel();
    this.drawBackground();
    this.setMask(this.position, this.dimensions);
    this.setForeground();
  }

  setDimensions(newDimensions) {
    super.setDimensions(newDimensions);

    this.drawBorder();
    this.drawLabel();
    this.drawBackground();
    this.setMask(this.position, this.dimensions);
    this.setForeground();
  }

  setMask(position, dimensions) {
    this.pMask.clear();
    this.pMask.beginFill();

    this.pMask.drawRect(position[0], position[1], dimensions[0], dimensions[1]);
    this.pMask.endFill();
  }

  setForeground() {
    this.pForeground.position.y = this.position[1];
    this.pForeground.position.x = this.position[0];
  }

  /**
   * We're going to destroy this object, so we need to detach its
   * graphics from the scene
   */
  remove() {
    // the entire PIXI stage was probably removed
    this.pBase.clear();
    this.scene.removeChild(this.pBase);
  }

  /**
   * Draw a border around each track.
   */
  drawBorder() {
    const graphics = this.pBorder;

    graphics.clear();

    // don't display the track label
    if (!this.options || !this.options.trackBorderWidth) return;

    const stroke = colorToHex(
      this.options.trackBorderColor ? this.options.trackBorderColor : 'white',
    );

    graphics.lineStyle(this.options.trackBorderWidth, stroke);

    graphics.drawRect(
      this.position[0],
      this.position[1],
      this.dimensions[0],
      this.dimensions[1],
    );
  }

  drawError() {
    this.errorText.x = this.position[0] + this.dimensions[0] / 2;
    this.errorText.y = this.position[1] + this.dimensions[1] / 2;

    this.errorText.text = this.errorTextText;

    if (this.errorTextText && this.errorTextText.length) {
      // draw a red border around the track to bring attention to its
      // error
      const graphics = this.pBorder;

      graphics.clear();
      graphics.lineStyle(1, colorToHex('red'));

      graphics.drawRect(
        this.position[0],
        this.position[1],
        this.dimensions[0],
        this.dimensions[1],
      );
    }
  }

  drawBackground() {
    const graphics = this.pBackground;

    graphics.clear();

    if (!this.options || !this.options.backgroundColor) {
      return;
    }

    let opacity = 1;
    let color = this.options.backgroundColor;

    if (this.options.backgroundColor === 'transparent') {
      opacity = 0;
      color = 'white';
    }

    const hexColor = colorToHex(color);
    graphics.beginFill(hexColor, opacity);

    graphics.drawRect(
      this.position[0],
      this.position[1],
      this.dimensions[0],
      this.dimensions[1]
    );
  }

  /**
   * Determine the label color based on the number of options.
   *
   * @return {string} The color to use for the label.
   */
  getLabelColor() {
    if (this.options.labelColor
      && this.options.labelColor !== '[glyph-color]') {
      return this.options.labelColor;
    }

    return this.options.lineStrokeColor
      || this.options.barFillColor
      || 'black';
  }

  drawLabel() {
    if (!this.labelText) return;

    const graphics = this.pLabel;

    graphics.clear();

    if (!this.options || !this.options.labelPosition) {
      // don't display the track label
      this.labelText.opacity = 0;
      return;
    }

    graphics.beginFill(
      colorToHex(this.options.labelBackgroundColor || 'white'),
      +this.options.labelBackgroundOpacity || 0.5
    );

<<<<<<< HEAD
    const fontColor = colorToHex(this.options.labelColor || 'black');
=======
    const stroke = colorToHex(this.getLabelColor());
>>>>>>> 6cf39429
    const labelBackgroundMargin = 2;

    // we can't draw a label if there's no space
    if (this.dimensions[0] < 0) { return; }

    let labelTextText = this.tilesetInfo && this.tilesetInfo.coordSystem
      ? `${this.tilesetInfo.coordSystem} | `
      : '';

    if (this.options.name) {
      labelTextText += this.options.name;
    } else {
      labelTextText += this.tilesetInfo
        ? this.tilesetInfo.name : '';
    }

    if (
      this.tilesetInfo
      && this.tilesetInfo.max_width
      && this.tilesetInfo.bins_per_dimension
    ) {
      const formattedResolution = getWidthBasedResolutionText(
        this.calculateZoomLevel(),
        this.tilesetInfo.max_width,
        this.tilesetInfo.bins_per_dimension,
        this.tilesetInfo.max_zoom
      );


      labelTextText += `\n[Current data resolution: ${formattedResolution}]`;
    } else if (
      this.tilesetInfo
      && this.tilesetInfo.resolutions) {
      const formattedResolution = getResolutionBasedResolutionText(
        this.tilesetInfo.resolutions,
        this.calculateZoomLevel()
      );

      labelTextText += `\n[Current data resolution: ${formattedResolution}]`;
    }

    if (this.options && this.options.dataTransform) {
      let chosenTransform = null;

      if (this.tilesetInfo && this.tilesetInfo.transforms) {
        for (const transform of this.tilesetInfo.transforms) {
          if (transform.value === this.options.dataTransform) {
            chosenTransform = transform;
          }
        }
      }

      if (chosenTransform) {
        labelTextText += `\n[Transform: ${chosenTransform.name}]`;
      } else if (this.options.dataTransform === 'None') {
        labelTextText += '\n[Transform: None ]';
      } else {
        labelTextText += '\n[Transform: Default ]';
      }
    }

    this.labelText.text = labelTextText;
    this.labelText.style = {
      fontSize: `${this.labelTextFontSize}px`,
      fontFamily: this.labelTextFontFamily,
      fill: fontColor,
    };
    this.labelText.alpha = typeof this.options.labelTextOpacity !== 'undefined'
      ? this.options.labelTextOpacity
      : 1;

    this.labelText.visible = true;

    if (this.flipText) { this.labelText.scale.x = -1; }

    const labelLeftMargin = +this.options.labelLeftMargin || 0;
    const labelRightMargin = +this.options.labelRightMargin || 0;
    const labelTopMargin = +this.options.labelTopMargin || 0;
    const labelBottomMargin = +this.options.labelBottomMargin || 0;

    if (this.options.labelPosition === 'topLeft') {
      this.labelText.x = this.position[0] + labelLeftMargin;
      this.labelText.y = this.position[1] + labelTopMargin;

      this.labelText.anchor.x = 0.5;
      this.labelText.anchor.y = 0;

      this.labelText.x += this.labelText.width / 2;

      graphics.drawRect(
        this.position[0] + labelLeftMargin,
        this.position[1] + labelTopMargin,
        this.labelText.width + labelBackgroundMargin,
<<<<<<< HEAD
        this.labelText.height + labelBackgroundMargin
      );
    } else if (
      (this.options.labelPosition === 'bottomLeft' && !this.flipText)
      || (this.options.labelPosition === 'topRight' && this.flipText)
    ) {
      this.labelText.x = this.position[0] + (labelLeftMargin || labelTopMargin);
      this.labelText.y = this.position[1] + this.dimensions[1] - (labelBottomMargin || labelRightMargin);
=======
        this.labelText.height + labelBackgroundMargin);
    } else if ((this.options.labelPosition === 'bottomLeft' && !this.flipText)
                   || (this.options.labelPosition === 'topRight' && this.flipText)) {
      this.labelText.x = this.position[0];
      this.labelText.y = this.position[1] + this.dimensions[1];
>>>>>>> 6cf39429
      this.labelText.anchor.x = 0.5;
      this.labelText.anchor.y = 1;

      this.labelText.x += this.labelText.width / 2;
      graphics.drawRect(
        this.position[0] + (labelLeftMargin || labelTopMargin),
        this.position[1] + this.dimensions[1] - this.labelText.height - labelBackgroundMargin - (labelBottomMargin || labelRightMargin),
        this.labelText.width + labelBackgroundMargin,
<<<<<<< HEAD
        this.labelText.height + labelBackgroundMargin
      );
    } else if (
      (this.options.labelPosition === 'topRight' && !this.flipText)
      || (this.options.labelPosition === 'bottomLeft' && this.flipText)
    ) {
      this.labelText.x = this.position[0] + this.dimensions[0] - (labelRightMargin || labelBottomMargin);
      this.labelText.y = this.position[1] + (labelTopMargin || labelLeftMargin);
=======
        this.labelText.height + labelBackgroundMargin);
    } else if ((this.options.labelPosition === 'topRight' && !this.flipText)
                   || (this.options.labelPosition === 'bottomLeft' && this.flipText)) {
      this.labelText.x = this.position[0] + this.dimensions[0];
      this.labelText.y = this.position[1];
>>>>>>> 6cf39429
      this.labelText.anchor.x = 0.5;
      this.labelText.anchor.y = 0;

      this.labelText.x -= this.labelText.width / 2;

      graphics.drawRect(
<<<<<<< HEAD
        this.position[0] + this.dimensions[0] - this.labelText.width - labelBackgroundMargin - (labelRightMargin || labelBottomMargin),
        this.position[1] + (labelTopMargin || labelLeftMargin),
=======
        this.position[0] + this.dimensions[0] - this.labelText.width - labelBackgroundMargin,
        this.position[1],
>>>>>>> 6cf39429
        this.labelText.width + labelBackgroundMargin,
        this.labelText.height + labelBackgroundMargin
      );
    } else if (this.options.labelPosition === 'bottomRight') {
      this.labelText.x = this.position[0] + this.dimensions[0] - labelRightMargin;
      this.labelText.y = this.position[1] + this.dimensions[1] - labelBottomMargin;
      this.labelText.anchor.x = 0.5;
      this.labelText.anchor.y = 1;

      // we set the anchor to 0.5 so that we can flip the text if the track
      // is rotated but that means we have to adjust its position
      this.labelText.x -= this.labelText.width / 2;

      graphics.drawRect(
        this.position[0] + this.dimensions[0] - this.labelText.width - labelBackgroundMargin - labelRightMargin,
        this.position[1] + this.dimensions[1] - this.labelText.height - labelBackgroundMargin - labelBottomMargin,
        this.labelText.width + labelBackgroundMargin,
        this.labelText.height + labelBackgroundMargin,
      );
<<<<<<< HEAD
    } else if (
      (this.options.labelPosition === 'outerLeft' && !this.flipText)
      || (this.options.labelPosition === 'outerTop' && this.flipText)
    ) {
=======
    } else if ((this.options.labelPosition === 'outerLeft' && !this.flipText)
                   || (this.options.labelPosition === 'outerTop' && this.flipText)) {
>>>>>>> 6cf39429
      this.labelText.x = this.position[0];
      this.labelText.y = this.position[1] + this.dimensions[1] / 2;

      this.labelText.anchor.x = 0.5;
      this.labelText.anchor.y = 0.5;

      this.labelText.x -= this.labelText.width / 2 + 3;
<<<<<<< HEAD
    } else if (
      (this.options.labelPosition === 'outerTop' && !this.flipText)
      || (this.options.labelPosition === 'outerLeft' && this.flipText)
    ) {
=======
    } else if ((this.options.labelPosition === 'outerTop' && !this.flipText)
                   || (this.options.labelPosition === 'outerLeft' && this.flipText)) {
>>>>>>> 6cf39429
      this.labelText.x = this.position[0] + this.dimensions[0] / 2;
      this.labelText.y = this.position[1];

      this.labelText.anchor.x = 0.5;
      this.labelText.anchor.y = 0.5;

      this.labelText.y -= this.labelText.height / 2 + 3;
<<<<<<< HEAD
    } else if (
      (this.options.labelPosition === 'outerBottom' && !this.flipText)
      || (this.options.labelPosition === 'outerRight' && this.flipText)
    ) {
=======
    } else if ((this.options.labelPosition === 'outerBottom' && !this.flipText)
                   || (this.options.labelPosition === 'outerRight' && this.flipText)) {
>>>>>>> 6cf39429
      this.labelText.x = this.position[0] + this.dimensions[0] / 2;
      this.labelText.y = this.position[1] + this.dimensions[1];

      this.labelText.anchor.x = 0.5;
      this.labelText.anchor.y = 0.5;

      this.labelText.y += this.labelText.height / 2 + 3;
<<<<<<< HEAD
    } else if (
      (this.options.labelPosition == 'outerRight' && !this.flipText)
      || (this.options.labelPosition == 'outerBottom' && this.flipText)
    ) {
=======
    } else if ((this.options.labelPosition === 'outerRight' && !this.flipText)
                   || (this.options.labelPosition === 'outerBottom' && this.flipText)) {
>>>>>>> 6cf39429
      this.labelText.x = this.position[0] + this.dimensions[0];
      this.labelText.y = this.position[1] + this.dimensions[1] / 2;

      this.labelText.anchor.x = 0.5;
      this.labelText.anchor.y = 0.5;

      this.labelText.x += this.labelText.width / 2 + 3;
    } else {
      this.labelText.visible = false;
    }

<<<<<<< HEAD
    if (
      this.options.labelPosition == 'outerLeft'
      || this.options.labelPosition == 'outerRight'
      || this.options.labelPosition == 'outerTop'
      || this.options.labelPosition == 'outerBottom'
    ) {
=======
    if (this.options.labelPosition === 'outerLeft'
            || this.options.labelPosition === 'outerRight'
            || this.options.labelPosition === 'outerTop'
            || this.options.labelPosition === 'outerBottom') {
>>>>>>> 6cf39429
      this.pLabel.setParent(this.pBase);
    } else {
      this.pLabel.setParent(this.pMasked);
    }
  }

  rerender(options) {
    this.options = options;

    this.draw();
    this.drawBackground();
    this.drawLabel();
    this.drawError();
    this.drawBorder();
  }

  /**
   * Draw all the data associated with this track
   */
  draw() {
    // this rectangle is cleared by functions that override this draw method
    // this.drawBorder();
    // this.drawLabel();
  }

  /**
   * Export an SVG representation of this track
   *
   * @returns {Array} The two returned DOM nodes are both SVG
   * elements [base,track]. Base is a parent which contains track as a
   * child. Track is clipped with a clipping rectangle contained in base.
   *
   */
  exportSVG() {
    const gBase = document.createElement('g');
    const rectBackground = document.createElement('rect');

    rectBackground.setAttribute('x', `${this.position[0]}`);
    rectBackground.setAttribute('y', `${this.position[1]}`);
    rectBackground.setAttribute('width', `${this.dimensions[0]}`);
    rectBackground.setAttribute('height', `${this.dimensions[1]}`);

    if (this.options && this.options.backgroundColor) {
      rectBackground.setAttribute('fill', this.options.backgroundColor);
    } else {
      rectBackground.setAttribute('fill-opacity', '0');
    }

    const gClipped = document.createElement('g');
    gClipped.setAttribute('class', 'g-clipped');
    gBase.appendChild(gClipped);
    gClipped.appendChild(rectBackground);

    const gTrack = document.createElement('g');
    gClipped.setAttribute('class', 'g-track');
    gClipped.appendChild(gTrack);

    const gLabels = document.createElement('g');
    gClipped.setAttribute('class', 'g-labels');
    gClipped.appendChild(gLabels); // labels should always appear on top of the track

    // define the clipping area as a polygon defined by the track's
    // dimensions on the canvas
    const clipPath = document.createElementNS('http://www.w3.org/2000/svg', 'clipPath');
    gBase.appendChild(clipPath);

    const clipPolygon = document.createElementNS('http://www.w3.org/2000/svg', 'polygon');
    clipPath.appendChild(clipPolygon);


    clipPolygon.setAttribute('points', `${this.position[0]},${this.position[1]} `
                + `${this.position[0] + this.dimensions[0]},${this.position[1]} `
                + `${this.position[0] + this.dimensions[0]},${this.position[1] + this.dimensions[1]} `
                + `${this.position[0]},${this.position[1] + this.dimensions[1]} `);

    // the clipping area needs to be a clipPath element
    const clipPathId = slugid.nice();
    clipPath.setAttribute('id', clipPathId);

    gClipped.setAttribute('style', `clip-path:url(#${clipPathId});`);

    const lineParts = this.labelText.text.split('\n');
    let ddy = 0;

    // SVG text alignment is wonky, just adjust the dy values of the tspans
    // instead

    const paddingBottom = 3;
    const labelTextHeight = (this.labelTextFontSize + 2) * (lineParts.length) + paddingBottom;

    if (this.labelText.anchor.y === 0.5) {
      ddy = labelTextHeight / 2;
    } else if (this.labelText.anchor.y === 1) {
      ddy = -labelTextHeight;
    }


    for (let i = 0; i < lineParts.length; i++) {
      const text = document.createElement('text');

      text.setAttribute('font-family', this.labelTextFontFamily);
      text.setAttribute('font-size', `${this.labelTextFontSize}px`);

      // break up newlines into separate tspan elements because SVG text
      // doesn't support line breaks:
      // http://stackoverflow.com/a/16701952/899470

      text.innerText = lineParts[i];
      if (this.options.labelPosition === 'topLeft'
        || this.options.labelPosition === 'topRight') {
        const dy = ddy + ((i + 1) * (this.labelTextFontSize + 2));
        text.setAttribute('dy', dy);
      } else if (
        this.options.labelPosition === 'bottomLeft'
        || this.options.labelPosition === 'bottomRight'
      ) {
        text.setAttribute('dy', ddy + (i * (this.labelTextFontSize + 2)));
      }

      text.setAttribute('fill', this.options.labelColor);

      if (this.labelText.anchor.x === 0.5) {
        text.setAttribute('text-anchor', 'middle');
      } else if (this.labelText.anchor.x === 1) {
        text.setAttribute('text-anchor', 'end');
      }

      gLabels.appendChild(text);
    }

    gLabels.setAttribute('transform', `translate(${this.labelText.x},${this.labelText.y})scale(${this.labelText.scale.x},1)`);

    // return the whole SVG and where the specific track should draw its
    // contents
    return [gBase, gTrack];
  }
}

export default PixiTrack;<|MERGE_RESOLUTION|>--- conflicted
+++ resolved
@@ -330,11 +330,7 @@
       +this.options.labelBackgroundOpacity || 0.5
     );
 
-<<<<<<< HEAD
-    const fontColor = colorToHex(this.options.labelColor || 'black');
-=======
-    const stroke = colorToHex(this.getLabelColor());
->>>>>>> 6cf39429
+    const fontColor = colorToHex(this.getLabelColor());
     const labelBackgroundMargin = 2;
 
     // we can't draw a label if there's no space
@@ -428,7 +424,6 @@
         this.position[0] + labelLeftMargin,
         this.position[1] + labelTopMargin,
         this.labelText.width + labelBackgroundMargin,
-<<<<<<< HEAD
         this.labelText.height + labelBackgroundMargin
       );
     } else if (
@@ -436,51 +431,47 @@
       || (this.options.labelPosition === 'topRight' && this.flipText)
     ) {
       this.labelText.x = this.position[0] + (labelLeftMargin || labelTopMargin);
-      this.labelText.y = this.position[1] + this.dimensions[1] - (labelBottomMargin || labelRightMargin);
-=======
-        this.labelText.height + labelBackgroundMargin);
-    } else if ((this.options.labelPosition === 'bottomLeft' && !this.flipText)
-                   || (this.options.labelPosition === 'topRight' && this.flipText)) {
-      this.labelText.x = this.position[0];
-      this.labelText.y = this.position[1] + this.dimensions[1];
->>>>>>> 6cf39429
+      this.labelText.y = (
+        this.position[1] + this.dimensions[1] - (labelBottomMargin || labelRightMargin)
+      );
       this.labelText.anchor.x = 0.5;
       this.labelText.anchor.y = 1;
 
       this.labelText.x += this.labelText.width / 2;
       graphics.drawRect(
         this.position[0] + (labelLeftMargin || labelTopMargin),
-        this.position[1] + this.dimensions[1] - this.labelText.height - labelBackgroundMargin - (labelBottomMargin || labelRightMargin),
+        (
+          this.position[1]
+          + this.dimensions[1]
+          - this.labelText.height
+          - labelBackgroundMargin
+          - (labelBottomMargin || labelRightMargin)
+        ),
         this.labelText.width + labelBackgroundMargin,
-<<<<<<< HEAD
         this.labelText.height + labelBackgroundMargin
       );
     } else if (
       (this.options.labelPosition === 'topRight' && !this.flipText)
       || (this.options.labelPosition === 'bottomLeft' && this.flipText)
     ) {
-      this.labelText.x = this.position[0] + this.dimensions[0] - (labelRightMargin || labelBottomMargin);
+      this.labelText.x = (
+        this.position[0] + this.dimensions[0] - (labelRightMargin || labelBottomMargin)
+      );
       this.labelText.y = this.position[1] + (labelTopMargin || labelLeftMargin);
-=======
-        this.labelText.height + labelBackgroundMargin);
-    } else if ((this.options.labelPosition === 'topRight' && !this.flipText)
-                   || (this.options.labelPosition === 'bottomLeft' && this.flipText)) {
-      this.labelText.x = this.position[0] + this.dimensions[0];
-      this.labelText.y = this.position[1];
->>>>>>> 6cf39429
       this.labelText.anchor.x = 0.5;
       this.labelText.anchor.y = 0;
 
       this.labelText.x -= this.labelText.width / 2;
 
       graphics.drawRect(
-<<<<<<< HEAD
-        this.position[0] + this.dimensions[0] - this.labelText.width - labelBackgroundMargin - (labelRightMargin || labelBottomMargin),
+        (
+          this.position[0]
+          + this.dimensions[0]
+          - this.labelText.width
+          - labelBackgroundMargin
+          - (labelRightMargin || labelBottomMargin)
+        ),
         this.position[1] + (labelTopMargin || labelLeftMargin),
-=======
-        this.position[0] + this.dimensions[0] - this.labelText.width - labelBackgroundMargin,
-        this.position[1],
->>>>>>> 6cf39429
         this.labelText.width + labelBackgroundMargin,
         this.labelText.height + labelBackgroundMargin
       );
@@ -495,20 +486,27 @@
       this.labelText.x -= this.labelText.width / 2;
 
       graphics.drawRect(
-        this.position[0] + this.dimensions[0] - this.labelText.width - labelBackgroundMargin - labelRightMargin,
-        this.position[1] + this.dimensions[1] - this.labelText.height - labelBackgroundMargin - labelBottomMargin,
+        (
+          this.position[0]
+          + this.dimensions[0]
+          - this.labelText.width
+          - labelBackgroundMargin
+          - labelRightMargin
+        ),
+        (
+          this.position[1]
+          + this.dimensions[1]
+          - this.labelText.height
+          - labelBackgroundMargin
+          - labelBottomMargin
+        ),
         this.labelText.width + labelBackgroundMargin,
         this.labelText.height + labelBackgroundMargin,
       );
-<<<<<<< HEAD
     } else if (
       (this.options.labelPosition === 'outerLeft' && !this.flipText)
       || (this.options.labelPosition === 'outerTop' && this.flipText)
     ) {
-=======
-    } else if ((this.options.labelPosition === 'outerLeft' && !this.flipText)
-                   || (this.options.labelPosition === 'outerTop' && this.flipText)) {
->>>>>>> 6cf39429
       this.labelText.x = this.position[0];
       this.labelText.y = this.position[1] + this.dimensions[1] / 2;
 
@@ -516,15 +514,10 @@
       this.labelText.anchor.y = 0.5;
 
       this.labelText.x -= this.labelText.width / 2 + 3;
-<<<<<<< HEAD
     } else if (
       (this.options.labelPosition === 'outerTop' && !this.flipText)
       || (this.options.labelPosition === 'outerLeft' && this.flipText)
     ) {
-=======
-    } else if ((this.options.labelPosition === 'outerTop' && !this.flipText)
-                   || (this.options.labelPosition === 'outerLeft' && this.flipText)) {
->>>>>>> 6cf39429
       this.labelText.x = this.position[0] + this.dimensions[0] / 2;
       this.labelText.y = this.position[1];
 
@@ -532,15 +525,10 @@
       this.labelText.anchor.y = 0.5;
 
       this.labelText.y -= this.labelText.height / 2 + 3;
-<<<<<<< HEAD
     } else if (
       (this.options.labelPosition === 'outerBottom' && !this.flipText)
       || (this.options.labelPosition === 'outerRight' && this.flipText)
     ) {
-=======
-    } else if ((this.options.labelPosition === 'outerBottom' && !this.flipText)
-                   || (this.options.labelPosition === 'outerRight' && this.flipText)) {
->>>>>>> 6cf39429
       this.labelText.x = this.position[0] + this.dimensions[0] / 2;
       this.labelText.y = this.position[1] + this.dimensions[1];
 
@@ -548,15 +536,10 @@
       this.labelText.anchor.y = 0.5;
 
       this.labelText.y += this.labelText.height / 2 + 3;
-<<<<<<< HEAD
     } else if (
-      (this.options.labelPosition == 'outerRight' && !this.flipText)
-      || (this.options.labelPosition == 'outerBottom' && this.flipText)
-    ) {
-=======
-    } else if ((this.options.labelPosition === 'outerRight' && !this.flipText)
-                   || (this.options.labelPosition === 'outerBottom' && this.flipText)) {
->>>>>>> 6cf39429
+      (this.options.labelPosition === 'outerRight' && !this.flipText)
+      || (this.options.labelPosition === 'outerBottom' && this.flipText)
+    ) {
       this.labelText.x = this.position[0] + this.dimensions[0];
       this.labelText.y = this.position[1] + this.dimensions[1] / 2;
 
@@ -568,19 +551,12 @@
       this.labelText.visible = false;
     }
 
-<<<<<<< HEAD
     if (
-      this.options.labelPosition == 'outerLeft'
-      || this.options.labelPosition == 'outerRight'
-      || this.options.labelPosition == 'outerTop'
-      || this.options.labelPosition == 'outerBottom'
-    ) {
-=======
-    if (this.options.labelPosition === 'outerLeft'
-            || this.options.labelPosition === 'outerRight'
-            || this.options.labelPosition === 'outerTop'
-            || this.options.labelPosition === 'outerBottom') {
->>>>>>> 6cf39429
+      this.options.labelPosition === 'outerLeft'
+      || this.options.labelPosition === 'outerRight'
+      || this.options.labelPosition === 'outerTop'
+      || this.options.labelPosition === 'outerBottom'
+    ) {
       this.pLabel.setParent(this.pBase);
     } else {
       this.pLabel.setParent(this.pMasked);
