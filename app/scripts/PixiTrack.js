import { formatPrefix, precisionPrefix } from 'd3-format';
import * as PIXI from 'pixi.js';
import slugid from 'slugid';

import { Track } from './Track.js';

import { colorToHex } from './utils';


export class PixiTrack extends Track {
  /**
   * @param scene: A PIXI.js scene to draw everything to.
   * @param options: A set of options that describe how this track is rendered.
   *          - labelPosition: If the label is to be drawn, where should it be drawn?
   *          - labelText: What should be drawn in the label. If either labelPosition
   *                  or labelText are false, no label will be drawn.
   */
  constructor(scene, options) {
    super();

    // the PIXI drawing areas
    // pMain will have transforms applied to it as users scroll to and fro
    this.scene = scene;

    // this option is used to temporarily prevent drawing so that
    // updates can be batched (e.g. zoomed and options changed)
    this.delayDrawing = false;

    this.pBase = new PIXI.Graphics();

    this.pMasked = new PIXI.Graphics();
    this.pMask = new PIXI.Graphics();
    this.pMain = new PIXI.Graphics();

    // for drawing the track label (often its name)
    this.pBorder = new PIXI.Graphics();
    this.pLabel = new PIXI.Graphics();
    this.pMobile = new PIXI.Graphics();
    this.pAxis = new PIXI.Graphics();

    this.scene.addChild(this.pBase);

    this.pBase.addChild(this.pMasked);

    this.pMasked.addChild(this.pMain);
    this.pMasked.addChild(this.pMask);
    this.pMasked.addChild(this.pMobile);
    this.pMasked.addChild(this.pBorder);
    this.pMasked.addChild(this.pLabel);
    this.pBase.addChild(this.pAxis);

    this.pMasked.mask = this.pMask;

    this.prevOptions = '';

    // pMobile will be a graphics object that is moved around
    // tracks that wish to use it will replace this.pMain with it

    this.options = Object.assign(this.options, options);

    const labelTextText = this.options.name ? this.options.name :
      (this.tilesetInfo ? this.tilesetInfo.name : '');
    this.labelTextFontFamily = 'Arial';
    this.labelTextFontSize = 12;

    this.labelText = new PIXI.Text(labelTextText, { fontSize: `${this.labelTextFontSize}px`,
      fontFamily: this.labelTextFontFamily,
      fill: 'black' });

    this.pLabel.addChild(this.labelText);
  }

  setLabelText() {
    // will be drawn in draw() anyway
  }

  setPosition(newPosition) {
    this.position = newPosition;

    this.setMask(this.position, this.dimensions);
  }

  setDimensions(newDimensions) {
    super.setDimensions(newDimensions);

    this.setMask(this.position, this.dimensions);
  }

  setMask(position, dimensions) {
    this.pMask.clear();
    this.pMask.beginFill();
    this.pMask.drawRect(position[0], position[1], dimensions[0], dimensions[1]);
    this.pMask.endFill();
  }

  remove() {
    /**
         * We're going to destroy this object, so we need to detach its
         * graphics from the scene
         */
    this.pBase.clear();
    this.scene.removeChild(this.pBase);
  }

  drawBorder() {
    /**
         * Draw a border around each track.
         */
    const graphics = this.pBorder;

    graphics.clear();

    if (!this.options || !this.options.trackBorderWidth) {
      // don't display the track label
      return;
    }

    const stroke = colorToHex(this.options.trackBorderColor ? this.options.trackBorderColor : 'white');
    graphics.lineStyle(this.options.trackBorderWidth, stroke);

<<<<<<< HEAD
    graphics.drawRect(this.position[0], this.position[1], this.dimensions[0], this.dimensions[1]);
  }
=======
        //console.trace('drawLabel');
        if (!this.options || !this.options.labelPosition) {
            // don't display the track label
            this.labelText.opacity = 0;
            return;
        }
>>>>>>> d6b82af9

  drawLabel() {
    const graphics = this.pLabel;

    if (!this.options || !this.options.labelPosition) {
      // don't display the track label
      this.labelText.opacity = 0;
      return;
    }

    graphics.clear();

    if (this.options.labelBackgroundOpacity) { graphics.beginFill(0xFFFFFF, 0); } else { graphics.beginFill(0xFFFFFF, +this.options.labelBackgroundOpacity); }

    const stroke = colorToHex(this.options.labelColor ? this.options.labelColor : 'black');
    const labelBackgroundMargin = 2;

    // we can't draw a label if there's no space
    if (this.dimensions[0] < 0) { return; }

    let labelTextText = '';
    if (this.tilesetInfo) { labelTextText += this.tilesetInfo.coordSystem ? `${this.tilesetInfo.coordSystem} | ` : ''; }

    labelTextText += this.options.name ? this.options.name :
      (this.tilesetInfo ? this.tilesetInfo.name : '');

    if (this.tilesetInfo && this.tilesetInfo.max_width && this.tilesetInfo.bins_per_dimension) {
      const maxWidth = this.tilesetInfo.max_width;
      const binsPerDimension = this.tilesetInfo.bins_per_dimension;
      const maxZoom = this.tilesetInfo.max_zoom;

      const resolution = maxWidth / (2 ** this.calculateZoomLevel() * binsPerDimension);

      // we can't display a NaN resolution
      if (!isNaN(resolution)) {
        const maxResolutionSize = maxWidth / (2 ** maxZoom * binsPerDimension);
        const minResolution = maxWidth / binsPerDimension;

        const pp = precisionPrefix(maxResolutionSize, resolution);
        const f = formatPrefix(`.${pp}`, resolution);
        const formattedResolution = f(resolution);

        labelTextText += `\n[Current data resolution: ${formattedResolution}]`;
      } else {
        console.warn('NaN resolution, screen is probably too small. Dimensions:', this.dimensions);
      }
    }

    if (this.options && this.options.dataTransform) {
      let chosenTransform = null;

      if (this.tilesetInfo && this.tilesetInfo.transforms) {
        for (const transform of this.tilesetInfo.transforms) {
          if (transform.value == this.options.dataTransform) { chosenTransform = transform; }
        }
      }

      if (chosenTransform) { labelTextText += `\n[Transform: ${chosenTransform.name}]`; } else if (this.options.dataTransform == 'None') { labelTextText += '\n[Transform: None ]'; } else { labelTextText += '\n[Transform: Default ]'; }
    }

    this.labelText.text = labelTextText;
    this.labelText.style = { fontSize: `${this.labelTextFontSize}px`,
      fontFamily: this.labelTextFontFamily,
      fill: stroke };
    this.labelText.alpha = 'labelTextOpacity' in this.options ? this.options.labelTextOpacity : 1;

    this.labelText.visible = true;

    if (this.flipText) { this.labelText.scale.x = -1; }

    if (this.options.labelPosition == 'topLeft') {
      this.labelText.x = this.position[0];
      this.labelText.y = this.position[1];

      this.labelText.anchor.x = 0.5;
      this.labelText.anchor.y = 0;

      this.labelText.x += this.labelText.width / 2;

      graphics.drawRect(this.position[0],
        this.position[1],
        this.labelText.width + labelBackgroundMargin,
        this.labelText.height + labelBackgroundMargin);
    } else if ((this.options.labelPosition == 'bottomLeft' && !this.flipText) ||
                   (this.options.labelPosition == 'topRight' && this.flipText)) {
      this.labelText.x = this.position[0];
      this.labelText.y = this.position[1] + this.dimensions[1];
      this.labelText.anchor.x = 0.5;
      this.labelText.anchor.y = 1;

      this.labelText.x += this.labelText.width / 2;
      graphics.drawRect(this.position[0],
        this.position[1] + this.dimensions[1] - this.labelText.height - labelBackgroundMargin,
        this.labelText.width + labelBackgroundMargin,
        this.labelText.height + labelBackgroundMargin);
    } else if ((this.options.labelPosition == 'topRight' && !this.flipText) ||
                   (this.options.labelPosition == 'bottomLeft' && this.flipText)) {
      this.labelText.x = this.position[0] + this.dimensions[0];
      this.labelText.y = this.position[1];
      this.labelText.anchor.x = 0.5;
      this.labelText.anchor.y = 0;

      this.labelText.x -= this.labelText.width / 2;

      graphics.drawRect(this.position[0] + this.dimensions[0] - this.labelText.width - labelBackgroundMargin,
        this.position[1],
        this.labelText.width + labelBackgroundMargin,
        this.labelText.height + labelBackgroundMargin);
    } else if (this.options.labelPosition == 'bottomRight') {
      this.labelText.x = this.position[0] + this.dimensions[0];
      this.labelText.y = this.position[1] + this.dimensions[1];
      this.labelText.anchor.x = 0.5;
      this.labelText.anchor.y = 1;

      // we set the anchor to 0.5 so that we can flip the text if the track
      // is rotated but that means we have to adjust its position
      this.labelText.x -= this.labelText.width / 2;

      graphics.drawRect(this.position[0] + this.dimensions[0] - this.labelText.width - labelBackgroundMargin,
        this.position[1] + this.dimensions[1] - this.labelText.height - labelBackgroundMargin,
        this.labelText.width + labelBackgroundMargin,
        this.labelText.height + labelBackgroundMargin);
    } else if ((this.options.labelPosition == 'outerLeft' && !this.flipText) ||
                   (this.options.labelPosition == 'outerTop' && this.flipText)) {
      this.labelText.x = this.position[0];
      this.labelText.y = this.position[1] + this.dimensions[1] / 2;

      this.labelText.anchor.x = 0.5;
      this.labelText.anchor.y = 0.5;

      this.labelText.x -= this.labelText.width / 2 + 3;
    } else if ((this.options.labelPosition == 'outerTop' && !this.flipText) ||
                   (this.options.labelPosition == 'outerLeft' && this.flipText)) {
      this.labelText.x = this.position[0] + this.dimensions[0] / 2;
      this.labelText.y = this.position[1];

      this.labelText.anchor.x = 0.5;
      this.labelText.anchor.y = 0.5;

      this.labelText.y -= this.labelText.height / 2 + 3;
    } else if ((this.options.labelPosition == 'outerBottom' && !this.flipText) ||
                   (this.options.labelPosition == 'outerRight' && this.flipText)) {
      this.labelText.x = this.position[0] + this.dimensions[0] / 2;
      this.labelText.y = this.position[1] + this.dimensions[1];

      this.labelText.anchor.x = 0.5;
      this.labelText.anchor.y = 0.5;

      this.labelText.y += this.labelText.height / 2 + 3;
    } else if ((this.options.labelPosition == 'outerRight' && !this.flipText) ||
                   (this.options.labelPosition == 'outerBottom' && this.flipText)) {
      this.labelText.x = this.position[0] + this.dimensions[0];
      this.labelText.y = this.position[1] + this.dimensions[1] / 2;

      this.labelText.anchor.x = 0.5;
      this.labelText.anchor.y = 0.5;

      this.labelText.x += this.labelText.width / 2 + 3;
    } else {
      this.labelText.visible = false;
    }

    if (this.options.labelPosition == 'outerLeft' ||
            this.options.labelPosition == 'outerRight' ||
            this.options.labelPosition == 'outerTop' ||
            this.options.labelPosition == 'outerBottom') {
      this.pLabel.setParent(this.pBase);
    } else {
      this.pLabel.setParent(this.pMasked);
    }
  }

  rerender(options) {
    this.options = options;
    this.draw();
  }

  draw() {
    /**
         * Draw all the data associated with this track
         */

    // this rectangle is cleared by functions that override this draw method
    this.drawBorder();
    this.drawLabel();

    /*

        let graphics = this.pMain;

        graphics.clear();
        graphics.lineStyle(0, 0x0000FF, 1);
        graphics.beginFill(0xFF700B, 1);

        this.pMain.drawRect(this.position[0], this.position[1],
                            this.dimensions[0], this.dimensions[1]);
        */
  }

<<<<<<< HEAD
=======
    /** 
     * Export an SVG representation of this track
     *
     * @returns {[DOMNode,DOMNode]} The two returned DOM nodes are both SVG
     * elements [base,track]. Base is a parent which contains track as a
     * child. Track is clipped with a clipping rectangle contained in base.
     *  
     */
    exportSVG() {
        let gBase = document.createElement('g');
>>>>>>> d6b82af9

  exportSVG() {
    const gBase = document.createElement('g');

    const gClipped = document.createElement('g');
    gBase.appendChild(gClipped);

    const gTrack = document.createElement('g');
    gClipped.appendChild(gTrack);

    const gLabels = document.createElement('g');
    gClipped.appendChild(gLabels); // labels should always appear on top of the track

    // define the clipping area as a polygon defined by the track's
    // dimensions on the canvas
    const clipPath = document.createElementNS('http://www.w3.org/2000/svg', 'clipPath');
    gBase.appendChild(clipPath);

    const clipPolygon = document.createElementNS('http://www.w3.org/2000/svg', 'polygon');
    clipPath.appendChild(clipPolygon);


    clipPolygon.setAttribute('points', `${this.position[0]},${this.position[1]} ` +
                `${this.position[0] + this.dimensions[0]},${this.position[1]} ` +
                `${this.position[0] + this.dimensions[0]},${this.position[1] + this.dimensions[1]} ` +
                `${this.position[0]},${this.position[1] + this.dimensions[1]} `);

    // the clipping area needs to be a clipPath element
    const clipPathId = slugid.nice();
    clipPath.setAttribute('id', clipPathId);

    gClipped.setAttribute('style', `clip-path:url(#${clipPathId});`);

    const lineParts = this.labelText.text.split('\n');
    let ddy = 0;

    // SVG text alignment is wonky, just adjust the dy values of the tspans
    // instead

    const textHeight = 12;
    const labelTextHeight = textHeight + ((this.labelTextFontSize + 2) * (lineParts.length - 1));

    if (this.labelText.anchor.y == 0.5) {
      ddy = labelTextHeight / 2;
    } else if (this.labelText.anchor.y == 1) {
      ddy = -labelTextHeight;
    }


    for (let i = 0; i < lineParts.length; i++) {
      const text = document.createElement('text');

      text.setAttribute('font-family', this.labelTextFontFamily);
      text.setAttribute('font-size', `${this.labelTextFontSize}px`);

      // break up newlines into separate tspan elements because SVG text
      // doesn't support line breaks:
      // http://stackoverflow.com/a/16701952/899470

<<<<<<< HEAD
      text.innerText = lineParts[i];
      if (this.labelPosition == 'topLeft') { text.setAttribute('dy', ddy + ((i + 1) * (this.labelTextFontSize + 2))); } else if (this.labelPosition == 'bottomLeft') { text.setAttribute('dy', ddy + (i * (this.labelTextFontSize + 2))); }
=======
            text.innerText = lineParts[i];
            if (this.options.labelPosition == 'topLeft' || 
                this.options.labelPosition == 'topRight') {
                let dy = ddy + ((i + 1) * (this.labelTextFontSize + 2)) ;
                text.setAttribute('dy', dy);
            }
            else if (this.labelPosition == 'bottomLeft' || 
                     this.labelPosition == 'bottomRight') {
                text.setAttribute('dy', ddy + (i * (this.labelTextFontSize + 2)) );
            }
>>>>>>> d6b82af9

      text.setAttribute('fill', this.options.labelColor);

      /*
            // fuck SVG
            if (i == 0)
                tspan.setAttribute('dy', ddy + "px");
            else
                tspan.setAttribute('dy', (i * this.labelTextFontSize + 2) + "px");

            tspan.setAttribute('x', 0)
                */
      if (this.labelText.anchor.x == 0.5) {
        text.setAttribute('text-anchor', 'middle');
      } else if (this.labelText.anchor.x == 1) {
        text.setAttribute('text-anchor', 'end');
      }

      // text.appendChild(tspan);
      gLabels.appendChild(text);
    }

    // text.setAttribute('x', this.labelText.x);
    // text.setAttribute('y', this.labelText.y);


<<<<<<< HEAD
    gLabels.setAttribute('transform', `translate(${this.labelText.x},${this.labelText.y})scale(${this.labelText.scale.x},1)`);
    gBase.appendChild(gLabels);

    // return the whole SVG and where the specific track should draw its
    // contents
    return [gBase, gTrack];
  }
}
=======
        gLabels.setAttribute('transform', `translate(${this.labelText.x},${this.labelText.y})scale(${this.labelText.scale.x},1)`);

        // labels should be clipped so they're added to track rather than base
        gTrack.appendChild(gLabels);
>>>>>>> d6b82af9

export default PixiTrack;<|MERGE_RESOLUTION|>--- conflicted
+++ resolved
@@ -118,17 +118,8 @@
     const stroke = colorToHex(this.options.trackBorderColor ? this.options.trackBorderColor : 'white');
     graphics.lineStyle(this.options.trackBorderWidth, stroke);
 
-<<<<<<< HEAD
     graphics.drawRect(this.position[0], this.position[1], this.dimensions[0], this.dimensions[1]);
   }
-=======
-        //console.trace('drawLabel');
-        if (!this.options || !this.options.labelPosition) {
-            // don't display the track label
-            this.labelText.opacity = 0;
-            return;
-        }
->>>>>>> d6b82af9
 
   drawLabel() {
     const graphics = this.pLabel;
@@ -306,42 +297,23 @@
     this.draw();
   }
 
+  /**
+   * Draw all the data associated with this track
+   */
   draw() {
-    /**
-         * Draw all the data associated with this track
-         */
-
     // this rectangle is cleared by functions that override this draw method
     this.drawBorder();
     this.drawLabel();
-
-    /*
-
-        let graphics = this.pMain;
-
-        graphics.clear();
-        graphics.lineStyle(0, 0x0000FF, 1);
-        graphics.beginFill(0xFF700B, 1);
-
-        this.pMain.drawRect(this.position[0], this.position[1],
-                            this.dimensions[0], this.dimensions[1]);
-        */
-  }
-
-<<<<<<< HEAD
-=======
-    /** 
-     * Export an SVG representation of this track
-     *
-     * @returns {[DOMNode,DOMNode]} The two returned DOM nodes are both SVG
-     * elements [base,track]. Base is a parent which contains track as a
-     * child. Track is clipped with a clipping rectangle contained in base.
-     *  
-     */
-    exportSVG() {
-        let gBase = document.createElement('g');
->>>>>>> d6b82af9
-
+  }
+
+  /**
+   * Export an SVG representation of this track
+   *
+   * @returns {[DOMNode,DOMNode]} The two returned DOM nodes are both SVG
+   * elements [base,track]. Base is a parent which contains track as a
+   * child. Track is clipped with a clipping rectangle contained in base.
+   *
+   */
   exportSVG() {
     const gBase = document.createElement('g');
 
@@ -400,49 +372,33 @@
       // doesn't support line breaks:
       // http://stackoverflow.com/a/16701952/899470
 
-<<<<<<< HEAD
       text.innerText = lineParts[i];
-      if (this.labelPosition == 'topLeft') { text.setAttribute('dy', ddy + ((i + 1) * (this.labelTextFontSize + 2))); } else if (this.labelPosition == 'bottomLeft') { text.setAttribute('dy', ddy + (i * (this.labelTextFontSize + 2))); }
-=======
-            text.innerText = lineParts[i];
-            if (this.options.labelPosition == 'topLeft' || 
-                this.options.labelPosition == 'topRight') {
-                let dy = ddy + ((i + 1) * (this.labelTextFontSize + 2)) ;
-                text.setAttribute('dy', dy);
-            }
-            else if (this.labelPosition == 'bottomLeft' || 
-                     this.labelPosition == 'bottomRight') {
-                text.setAttribute('dy', ddy + (i * (this.labelTextFontSize + 2)) );
-            }
->>>>>>> d6b82af9
+      if (this.options.labelPosition == 'topLeft' ||
+        this.options.labelPosition == 'topRight') {
+        let dy = ddy + ((i + 1) * (this.labelTextFontSize + 2)) ;
+        text.setAttribute('dy', dy);
+      }
+      else if (
+        this.labelPosition == 'bottomLeft' ||
+        this.labelPosition == 'bottomRight'
+      ) {
+        text.setAttribute('dy', ddy + (i * (this.labelTextFontSize + 2)) );
+      }
 
       text.setAttribute('fill', this.options.labelColor);
 
-      /*
-            // fuck SVG
-            if (i == 0)
-                tspan.setAttribute('dy', ddy + "px");
-            else
-                tspan.setAttribute('dy', (i * this.labelTextFontSize + 2) + "px");
-
-            tspan.setAttribute('x', 0)
-                */
       if (this.labelText.anchor.x == 0.5) {
         text.setAttribute('text-anchor', 'middle');
       } else if (this.labelText.anchor.x == 1) {
         text.setAttribute('text-anchor', 'end');
       }
 
-      // text.appendChild(tspan);
       gLabels.appendChild(text);
     }
 
-    // text.setAttribute('x', this.labelText.x);
-    // text.setAttribute('y', this.labelText.y);
-
-
-<<<<<<< HEAD
     gLabels.setAttribute('transform', `translate(${this.labelText.x},${this.labelText.y})scale(${this.labelText.scale.x},1)`);
+
+    // labels should be clipped so they're added to track rather than base
     gBase.appendChild(gLabels);
 
     // return the whole SVG and where the specific track should draw its
@@ -450,11 +406,5 @@
     return [gBase, gTrack];
   }
 }
-=======
-        gLabels.setAttribute('transform', `translate(${this.labelText.x},${this.labelText.y})scale(${this.labelText.scale.x},1)`);
-
-        // labels should be clipped so they're added to track rather than base
-        gTrack.appendChild(gLabels);
->>>>>>> d6b82af9
 
 export default PixiTrack;