import { formatPrefix, precisionPrefix } from 'd3-format';
import * as PIXI from 'pixi.js';
import slugid from 'slugid';

import { Track } from './Track.js';

import { colorToHex } from './utils';

/**
 * Format a resolution relative to the highest possible resolution.
 *
 * The highest possible resolution determines the granularity of the
 * formatting (e.g. 20K vs 20000)
 * @param {int} resolution The resolution to format (e.g. 30000)
 * @param {int} maxResolutionSize The maximum possible resolution (e.g. 1000)
 *
 * @returns {string} A formatted resolution string (e.g. "30K")
 */
function formatResolutionText(resolution, maxResolutionSize) {
  const pp = precisionPrefix(maxResolutionSize, resolution);
  const f = formatPrefix(`.${pp}`, resolution);
  const formattedResolution = f(resolution);

  return formattedResolution;
}

/**
 * Get a text description of a resolution based on a zoom level
 * and a list of resolutions
 *
 * @param {list} resolutions: A list of resolutions (e.g. [1000,2000,3000])
 * @param {int} zoomLevel: The current zoom level (e.g. 4)
 *
 * @returns {string} A formatted string representation of the zoom level
 *   (e.g. "30K")
 */
function getResolutionBasedResolutionText(resolutions, zoomLevel) {
  const sortedResolutions = resolutions.map(x => +x).sort((a, b) => b - a);
  const resolution = sortedResolutions[zoomLevel];
  const maxResolutionSize = sortedResolutions[sortedResolutions.length - 1];

  return formatResolutionText(resolution, maxResolutionSize);
}

/**
 * Get a text description of the resolution based on the zoom level
 * max width of the dataset, the bins per dimension and the maximum
 * zoom.
 *
 * @param {int} zoomLevel The current zoomLevel (e.g. 0)
 * @param {int} max_width The max width
 *   (e.g. 2 ** maxZoom * highestResolution * binsPerDimension)
 * @param {int} bins_per_dimension The number of bins per tile dimension
 *   (e.g. 256)
 * @param {int} maxZoom The maximum zoom level for this tileset
 *
 * @returns {string} A formatted string representation of the zoom level
 *   (e.g. "30K")
 */
function getWidthBasedResolutionText(
  zoomLevel, maxWidth, binsPerDimension, maxZoom
) {
  const resolution = maxWidth / ((2 ** zoomLevel) * binsPerDimension);

  // we can't display a NaN resolution
  if (!isNaN(resolution)) {
    // what is the maximum possible resolution?
    // this will determine how we format the lower resolutions
    const maxResolutionSize = maxWidth / ((2 ** maxZoom) * binsPerDimension);

    const pp = precisionPrefix(maxResolutionSize, resolution);
    const f = formatPrefix(`.${pp}`, resolution);
    const formattedResolution = f(resolution);

    return formattedResolution;
  }
  console.warn(
    'NaN resolution, screen is probably too small. Dimensions:',
    this.dimensions,
  );

  return '';
}

export class PixiTrack extends Track {
  /**
   * @param scene: A PIXI.js scene to draw everything to.
   * @param options: A set of options that describe how this track is rendered.
    this.pMain.position.x = this.position[0];
   *          - labelPosition: If the label is to be drawn, where should it be drawn?
   *          - labelText: What should be drawn in the label. If either labelPosition
   *                  or labelText are false, no label will be drawn.
   */
  constructor(scene, options) {
    super();

    // the PIXI drawing areas
    // pMain will have transforms applied to it as users scroll to and fro
    this.scene = scene;

    // this option is used to temporarily prevent drawing so that
    // updates can be batched (e.g. zoomed and options changed)
    this.delayDrawing = false;

    this.pBase = new PIXI.Graphics();

    this.pMasked = new PIXI.Graphics();
    this.pMask = new PIXI.Graphics();
    this.pMain = new PIXI.Graphics();

    // for drawing the track label (often its name)
    this.pBorder = new PIXI.Graphics();
    this.pLabel = new PIXI.Graphics();
    this.pMobile = new PIXI.Graphics();
    this.pAxis = new PIXI.Graphics();

    this.scene.addChild(this.pBase);

    this.pBase.addChild(this.pMasked);

    this.pMasked.addChild(this.pMain);
    this.pMasked.addChild(this.pMask);
    this.pMasked.addChild(this.pMobile);
    this.pMasked.addChild(this.pBorder);
    this.pMasked.addChild(this.pLabel);
    this.pBase.addChild(this.pAxis);

    this.pMasked.mask = this.pMask;

    this.prevOptions = '';

    // pMobile will be a graphics object that is moved around
    // tracks that wish to use it will replace this.pMain with it

    this.options = Object.assign(this.options, options);

    const labelTextText = this.options.name ? this.options.name :
      (this.tilesetInfo ? this.tilesetInfo.name : '');
    this.labelTextFontFamily = 'Arial';
    this.labelTextFontSize = 12;

    this.labelText = new PIXI.Text(labelTextText, { fontSize: `${this.labelTextFontSize}px`,
      fontFamily: this.labelTextFontFamily,
      fill: 'black' });

    this.errorText = new PIXI.Text('',
      { fontSize: '12px', fontFamily: 'Arial', fill: 'red' });
    this.errorText.anchor.x = 0.5;
    this.errorText.anchor.y = 0.5;
    this.pLabel.addChild(this.errorText);

    this.pLabel.addChild(this.labelText);
  }

  setLabelText() {
    // will be drawn in draw() anyway
  }

  setPosition(newPosition) {
    this.position = newPosition;

    this.setMask(this.position, this.dimensions);
  }

  setDimensions(newDimensions) {
    super.setDimensions(newDimensions);

    this.setMask(this.position, this.dimensions);
  }

  setMask(position, dimensions) {
    this.pMask.clear();
    this.pMask.beginFill();

    this.pMask.drawRect(position[0], position[1], dimensions[0], dimensions[1]);
    this.pMask.endFill();
  }

  /**
   * We're going to destroy this object, so we need to detach its
   * graphics from the scene
   */
  remove() {
    //console.trace('removing track');
    // the entire PIXI stage was probably removed
    this.pBase.clear();
    this.scene.removeChild(this.pBase);
  }

  /**
   * Draw a border around each track.
   */
  drawBorder() {
    const graphics = this.pBorder;

    graphics.clear();

    // don't display the track label
    if (!this.options || !this.options.trackBorderWidth) return;

    const stroke = colorToHex(
      this.options.trackBorderColor ? this.options.trackBorderColor : 'white',
    );

    graphics.lineStyle(this.options.trackBorderWidth, stroke);

    graphics.drawRect(
      this.position[0],
      this.position[1],
      this.dimensions[0],
      this.dimensions[1],
    );
  }

  drawError() {
    this.errorText.x = this.position[0] + this.dimensions[0] / 2;
    this.errorText.y = this.position[1] + this.dimensions[1] / 2;

    this.errorText.text = this.errorTextText;

    if (this.errorTextText && this.errorTextText.length) {
      // draw a red border around the track to bring attention to its
      // error
      const graphics = this.pBorder;

      graphics.clear();
      graphics.lineStyle(1, colorToHex('red'));

      graphics.drawRect(
        this.position[0],
        this.position[1],
        this.dimensions[0],
        this.dimensions[1],
      );
    }
  }

  drawLabel() {
    const graphics = this.pLabel;

    if (!this.options || !this.options.labelPosition) {
      // don't display the track label
      this.labelText.opacity = 0;
      return;
    }

    graphics.clear();

    if (this.options.labelBackgroundOpacity) {
      graphics.beginFill(0xFFFFFF, +this.options.labelBackgroundOpacity);
    } else {
      graphics.beginFill(0xFFFFFF, 0);
    }

    const stroke = colorToHex(
      this.options.labelColor ? this.options.labelColor : 'black',
    );
    const labelBackgroundMargin = 2;

    // we can't draw a label if there's no space
    if (this.dimensions[0] < 0) { return; }

    let labelTextText = this.tilesetInfo && this.tilesetInfo.coordSystem
      ? `${this.tilesetInfo.coordSystem} | `
      : '';

    labelTextText += this.options.name
      ? this.options.name
      : (this.tilesetInfo ? this.tilesetInfo.name : '');

    if (
      this.tilesetInfo &&
      this.tilesetInfo.max_width &&
      this.tilesetInfo.bins_per_dimension
    ) {
      const formattedResolution = getWidthBasedResolutionText(
        this.calculateZoomLevel(),
        this.tilesetInfo.max_width,
        this.tilesetInfo.bins_per_dimension,
        this.tilesetInfo.max_zoom);


      labelTextText += `\n[Current data resolution: ${formattedResolution}]`;
    } else if (
      this.tilesetInfo &&
      this.tilesetInfo.resolutions) {

      const formattedResolution = getResolutionBasedResolutionText(
        this.tilesetInfo.resolutions,
        this.calculateZoomLevel());

      labelTextText += `\n[Current data resolution: ${formattedResolution}]`;
    }

    if (this.options && this.options.dataTransform) {
      let chosenTransform = null;

      if (this.tilesetInfo && this.tilesetInfo.transforms) {
        for (const transform of this.tilesetInfo.transforms) {
          if (transform.value === this.options.dataTransform) {
            chosenTransform = transform;
          }
        }
      }

      if (chosenTransform) {
        labelTextText += `\n[Transform: ${chosenTransform.name}]`;
      } else if (this.options.dataTransform === 'None') {
        labelTextText += '\n[Transform: None ]';
      } else {
        labelTextText += '\n[Transform: Default ]';
      }
    }

    this.labelText.text = labelTextText;
    this.labelText.style = {
      fontSize: `${this.labelTextFontSize}px`,
      fontFamily: this.labelTextFontFamily,
      fill: stroke,
    };
    this.labelText.alpha = typeof this.options.labelTextOpacity !== 'undefined'
      ? this.options.labelTextOpacity
      : 1;

    this.labelText.visible = true;

    if (this.flipText) { this.labelText.scale.x = -1; }

    if (this.options.labelPosition === 'topLeft') {
      this.labelText.x = this.position[0];
      this.labelText.y = this.position[1];

      this.labelText.anchor.x = 0.5;
      this.labelText.anchor.y = 0;

      this.labelText.x += this.labelText.width / 2;

      graphics.drawRect(this.position[0],
        this.position[1],
        this.labelText.width + labelBackgroundMargin,
        this.labelText.height + labelBackgroundMargin);
    } else if ((this.options.labelPosition === 'bottomLeft' && !this.flipText) ||
                   (this.options.labelPosition === 'topRight' && this.flipText)) {
      this.labelText.x = this.position[0];
      this.labelText.y = this.position[1] + this.dimensions[1];
      this.labelText.anchor.x = 0.5;
      this.labelText.anchor.y = 1;

      this.labelText.x += this.labelText.width / 2;
      graphics.drawRect(this.position[0],
        this.position[1] + this.dimensions[1] - this.labelText.height - labelBackgroundMargin,
        this.labelText.width + labelBackgroundMargin,
        this.labelText.height + labelBackgroundMargin);
    } else if ((this.options.labelPosition === 'topRight' && !this.flipText) ||
                   (this.options.labelPosition === 'bottomLeft' && this.flipText)) {
      this.labelText.x = this.position[0] + this.dimensions[0];
      this.labelText.y = this.position[1];
      this.labelText.anchor.x = 0.5;
      this.labelText.anchor.y = 0;

      this.labelText.x -= this.labelText.width / 2;

      graphics.drawRect(this.position[0] + this.dimensions[0] - this.labelText.width - labelBackgroundMargin,
        this.position[1],
        this.labelText.width + labelBackgroundMargin,
        this.labelText.height + labelBackgroundMargin);
    } else if (this.options.labelPosition === 'bottomRight') {
      this.labelText.x = this.position[0] + this.dimensions[0];
      this.labelText.y = this.position[1] + this.dimensions[1];
      this.labelText.anchor.x = 0.5;
      this.labelText.anchor.y = 1;

      // we set the anchor to 0.5 so that we can flip the text if the track
      // is rotated but that means we have to adjust its position
      this.labelText.x -= this.labelText.width / 2;

      graphics.drawRect(
        this.position[0] + this.dimensions[0] - this.labelText.width - labelBackgroundMargin,
        this.position[1] + this.dimensions[1] - this.labelText.height - labelBackgroundMargin,
        this.labelText.width + labelBackgroundMargin,
        this.labelText.height + labelBackgroundMargin,
      );
    } else if ((this.options.labelPosition === 'outerLeft' && !this.flipText) ||
                   (this.options.labelPosition === 'outerTop' && this.flipText)) {
      this.labelText.x = this.position[0];
      this.labelText.y = this.position[1] + this.dimensions[1] / 2;

      this.labelText.anchor.x = 0.5;
      this.labelText.anchor.y = 0.5;

      this.labelText.x -= this.labelText.width / 2 + 3;
    } else if ((this.options.labelPosition === 'outerTop' && !this.flipText) ||
                   (this.options.labelPosition === 'outerLeft' && this.flipText)) {
      this.labelText.x = this.position[0] + this.dimensions[0] / 2;
      this.labelText.y = this.position[1];

      this.labelText.anchor.x = 0.5;
      this.labelText.anchor.y = 0.5;

      this.labelText.y -= this.labelText.height / 2 + 3;
    } else if ((this.options.labelPosition === 'outerBottom' && !this.flipText) ||
                   (this.options.labelPosition === 'outerRight' && this.flipText)) {
      this.labelText.x = this.position[0] + this.dimensions[0] / 2;
      this.labelText.y = this.position[1] + this.dimensions[1];

      this.labelText.anchor.x = 0.5;
      this.labelText.anchor.y = 0.5;

      this.labelText.y += this.labelText.height / 2 + 3;
    } else if ((this.options.labelPosition == 'outerRight' && !this.flipText) ||
                   (this.options.labelPosition == 'outerBottom' && this.flipText)) {
      this.labelText.x = this.position[0] + this.dimensions[0];
      this.labelText.y = this.position[1] + this.dimensions[1] / 2;

      this.labelText.anchor.x = 0.5;
      this.labelText.anchor.y = 0.5;

      this.labelText.x += this.labelText.width / 2 + 3;
    } else {
      this.labelText.visible = false;
    }

    if (this.options.labelPosition == 'outerLeft' ||
            this.options.labelPosition == 'outerRight' ||
            this.options.labelPosition == 'outerTop' ||
            this.options.labelPosition == 'outerBottom') {
      this.pLabel.setParent(this.pBase);
    } else {
      this.pLabel.setParent(this.pMasked);
    }
  }

  rerender(options) {
    this.options = options;
    this.draw();
    this.drawLabel();
    this.drawBorder();
  }

  /**
   * Draw all the data associated with this track
   */
  draw() {
    // this rectangle is cleared by functions that override this draw method
<<<<<<< HEAD
    this.drawBorder();
    this.drawLabel();
    this.drawError();
=======
    // this.drawBorder();
    // this.drawLabel();
>>>>>>> 3bb38607
  }

  /**
   * Export an SVG representation of this track
   *
   * @returns {[DOMNode,DOMNode]} The two returned DOM nodes are both SVG
   * elements [base,track]. Base is a parent which contains track as a
   * child. Track is clipped with a clipping rectangle contained in base.
   *
   */
  exportSVG() {
    const gBase = document.createElement('g');

    const gClipped = document.createElement('g');
    gClipped.setAttribute('class', 'g-clipped');
    gBase.appendChild(gClipped);

    const gTrack = document.createElement('g');
    gClipped.setAttribute('class', 'g-track');
    gClipped.appendChild(gTrack);

    const gLabels = document.createElement('g');
    gClipped.setAttribute('class', 'g-labels');
    gClipped.appendChild(gLabels); // labels should always appear on top of the track

    // define the clipping area as a polygon defined by the track's
    // dimensions on the canvas
    const clipPath = document.createElementNS('http://www.w3.org/2000/svg', 'clipPath');
    gBase.appendChild(clipPath);

    const clipPolygon = document.createElementNS('http://www.w3.org/2000/svg', 'polygon');
    clipPath.appendChild(clipPolygon);


    clipPolygon.setAttribute('points', `${this.position[0]},${this.position[1]} ` +
                `${this.position[0] + this.dimensions[0]},${this.position[1]} ` +
                `${this.position[0] + this.dimensions[0]},${this.position[1] + this.dimensions[1]} ` +
                `${this.position[0]},${this.position[1] + this.dimensions[1]} `);

    // the clipping area needs to be a clipPath element
    const clipPathId = slugid.nice();
    clipPath.setAttribute('id', clipPathId);

    gClipped.setAttribute('style', `clip-path:url(#${clipPathId});`);

    const lineParts = this.labelText.text.split('\n');
    let ddy = 0;

    // SVG text alignment is wonky, just adjust the dy values of the tspans
    // instead

    const paddingBottom = 3;
    const labelTextHeight = (this.labelTextFontSize+2) * (lineParts.length) + paddingBottom;

    if (this.labelText.anchor.y == 0.5) {
      ddy = labelTextHeight / 2;
    } else if (this.labelText.anchor.y == 1) {
      ddy = -labelTextHeight;
    }


    for (let i = 0; i < lineParts.length; i++) {
      const text = document.createElement('text');

      text.setAttribute('font-family', this.labelTextFontFamily);
      text.setAttribute('font-size', `${this.labelTextFontSize}px`);

      // break up newlines into separate tspan elements because SVG text
      // doesn't support line breaks:
      // http://stackoverflow.com/a/16701952/899470

      text.innerText = lineParts[i];
      if (this.options.labelPosition === 'topLeft' ||
        this.options.labelPosition === 'topRight') {
        let dy = ddy + ((i + 1) * (this.labelTextFontSize + 2)) ;
        text.setAttribute('dy', dy);
      }
      else if (
        this.options.labelPosition === 'bottomLeft' ||
        this.options.labelPosition === 'bottomRight'
      ) {
        text.setAttribute('dy', ddy + (i * (this.labelTextFontSize + 2)) );
      }

      text.setAttribute('fill', this.options.labelColor);

      if (this.labelText.anchor.x == 0.5) {
        text.setAttribute('text-anchor', 'middle');
      } else if (this.labelText.anchor.x == 1) {
        text.setAttribute('text-anchor', 'end');
      }

      gLabels.appendChild(text);
    }

    gLabels.setAttribute('transform', `translate(${this.labelText.x},${this.labelText.y})scale(${this.labelText.scale.x},1)`);

    // return the whole SVG and where the specific track should draw its
    // contents
    return [gBase, gTrack];
  }
}

export default PixiTrack;<|MERGE_RESOLUTION|>--- conflicted
+++ resolved
@@ -442,14 +442,8 @@
    */
   draw() {
     // this rectangle is cleared by functions that override this draw method
-<<<<<<< HEAD
-    this.drawBorder();
-    this.drawLabel();
-    this.drawError();
-=======
     // this.drawBorder();
     // this.drawLabel();
->>>>>>> 3bb38607
   }
 
   /**
