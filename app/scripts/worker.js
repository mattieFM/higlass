import { scaleLog, scaleLinear } from 'd3-scale';

/*
function countTransform(count) {
    return Math.sqrt(Math.sqrt(count + 1));
}

function countTransform(count) {
    return Math.log(count+0.0001);
}
*/
const epsilon = 0.0000001;

const MAX_FETCH_TILES = 20;

export function minNonZero(data) {
  /**
   * Calculate the minimum non-zero value in the data
   *
   * Parameters
   * ----------
   *  data: Float32Array
   *    An array of values
   *
   * Returns
   * -------
   *  minNonZero: float
   *    The minimum non-zero value in the array
   */
   let minNonZero = Number.MAX_SAFE_INTEGER;

  for (let i = 0; i < data.length; i++) {
    const x = data[i];

    if (x < epsilon && x > -epsilon) { continue; }

    if (x < minNonZero) { minNonZero = x; }
  }

  return  minNonZero;
}

export function maxNonZero(data) {
  /**
   * Calculate the minimum non-zero value in the data
   *
   * Parameters
   * ----------
   *  data: Float32Array
   *    An array of values
   *
   * Returns
   * -------
   *  minNonZero: float
   *    The minimum non-zero value in the array
   */
  let maxNonZero = Number.MIN_SAFE_INTEGER;

  for (let i = 0; i < data.length; i++) {
    const x = data[i];

    if (x < epsilon && x > -epsilon) { continue; }

    if (x > maxNonZero) { maxNonZero = x; }
  }

  return maxNonZero;
}

export function workerSetPix(
  size, data, valueScaleType, valueScaleDomain, pseudocount, colorScale, ignoreUpperRight=false
) {
  /**
   * The pseudocount is generally the minimum non-zero value and is
   * used so that our log scaling doesn't lead to NaN values.
   */
  const epsilon = 0.000001;
  let valueScale = null;

  if (valueScaleType == 'log') {
    valueScale = scaleLog()
      .range([254,0])
      .domain(valueScaleDomain)
  } else {
    if (valueScaleType != 'linear') {
      console.warn('Unknown value scale type:', valueScaleType, ' Defaulting to linear');
    }
    valueScale = scaleLinear()
      .range([254,0])
      .domain(valueScaleDomain)
  }

  const pixData = new Uint8ClampedArray(size * 4);

  let rgbIdx = 0;
  let e = 0;
  const tileWidth = Math.sqrt(size);

  savedScaled = {};

  try {
    for (let i = 0; i < data.length; i++) {
      const d = data[i];
      e = d; // for debugging


      rgbIdx = 255;

<<<<<<< HEAD
      // ignore the upper right portion of a tile because it's on the diagonal
      // and its mirror will fill in that space
      if (ignoreUpperRight && Math.floor(i / tileWidth) < i % tileWidth) {
        rgbIdx = 255;        
      } else if (isNaN(d)) {
        rgbIdx = 255;
      } else {
=======
      //if (Math.abs(d) > epsilon) {
      //
      if (!isNaN(d)) {
>>>>>>> 84ed7b7c
        // values less than espilon are considered NaNs and made transparent (rgbIdx 255)
        rgbIdx = Math.max(0, Math.min(254, Math.floor(valueScale(d + pseudocount))));
      }
      // let rgbIdx = qScale(d); //Math.max(0, Math.min(255, Math.floor(valueScale(ct))))
      if (rgbIdx < 0 || rgbIdx > 255) {
        console.warn('out of bounds rgbIdx:', rgbIdx, ' (should be 0 <= rgbIdx <= 255)');
      }
      const rgb = colorScale[rgbIdx];

      pixData[i * 4] = rgb[0];
      pixData[i * 4 + 1] = rgb[1];
      pixData[i * 4 + 2] = rgb[2];
      pixData[i * 4 + 3] = rgb[3];
    }
  } catch (err) {
    console.warn('Odd datapoint');
    console.warn('valueScale.domain():', valueScale.domain());
    console.warn('valueScale.range():', valueScale.range());
    console.warn('value:', valueScale(e + pseudocount));
    console.warn('pseudocount:', pseudocount);
    console.warn('rgbIdx:', rgbIdx, 'd:', e, 'ct:', valueScale(e));
    console.error('ERROR:', err);
    return pixData;
  }

  return pixData;
}

function float32(h) {
  /**
   * Yanked from https://github.com/numpy/numpy/blob/master/numpy/core/src/npymath/halffloat.c#L466
   *
   * Does not support infinities or NaN. All requests with such
   * values should be encoded as float32
   */

  let h_exp, h_sig;
  let f_sgn, f_exp, f_sig;

  h_exp = (h&0x7c00);
  f_sgn = (h&0x8000) << 16;
  switch (h_exp) {
      case 0x0000: /* 0 or subnormal */
          h_sig = (h&0x03ff);
          /* Signed zero */
          if (h_sig == 0) {
              return f_sgn;
          }
          /* Subnormal */
          h_sig <<= 1;
          while ((h_sig&0x0400) == 0) {
              h_sig <<= 1;
              h_exp++;
          }
          f_exp = ((127 - 15 - h_exp)) << 23;
          f_sig = ((h_sig&0x03ff)) << 13;
          return f_sgn + f_exp + f_sig;
      case 0x7c00: /* inf or NaN */
          /* All-ones exponent and a copy of the significand */
          return f_sgn + 0x7f800000 + (((h&0x03ff)) << 13);
      default: /* normalized */
          /* Just need to adjust the exponent and shift */
          return f_sgn + (((h&0x7fff) + 0x1c000) << 13);
  }
}

function _base64ToArrayBuffer(base64) {
  const binary_string = atob(base64);
  const len = binary_string.length;

  const bytes = new Uint8Array(len);

  for (let i = 0; i < len; i++) {
    bytes[i] = binary_string.charCodeAt(i);
  }

  return bytes.buffer;
}

function _uint16ArrayToFloat32Array(uint16array) {
  const bytes = new Uint32Array(uint16array.length);

  for (let i = 0; i < uint16array.length; i++) {
    bytes[i] = float32(uint16array[i]);
  }

  const newBytes = new Float32Array(bytes.buffer);

  return newBytes;
}

/**
 * Convert a response from the tile server to
 * data that can be used by higlass
 */
export function tileResponseToData(data, server, theseTileIds) {
  if (!data)  {
    // probably an error
    data = {}
  }

  for (const thisId of theseTileIds) {
    if (!(thisId in data)) {
      // the server didn't return any data for this tile
      data[thisId] = {};
    }
    const key = thisId;
    // let's hope the payload doesn't contain a tileId field
    const keyParts = key.split('.');

    data[key].server = server;
    data[key].tileId = key;
    data[key].zoomLevel = +keyParts[1];
    data[key].tilePos = keyParts.slice(2, keyParts.length).map(x => +x);
    data[key].tilesetUid = keyParts[0];

    if ('dense' in data[key]) {
      const arrayBuffer = _base64ToArrayBuffer(data[key].dense);
      let a;


      if (data[key].dtype == 'float16') {
        // data is encoded as float16s
        /* comment out until next empty line for 32 bit arrays */
        const uint16Array = new Uint16Array(arrayBuffer);
        const newDense = _uint16ArrayToFloat32Array(uint16Array);
        a = newDense;
      } else {
        // data is encoded as float32s
        a = new Float32Array(arrayBuffer);
      }


      data[key].dense = a;
      data[key].minNonZero = minNonZero(a);
      data[key].maxNonZero = maxNonZero(a);

      /*
                      if (data[key]['minNonZero'] == Number.MAX_SAFE_INTEGER &&
                          data[key]['maxNonZero'] == Number.MIN_SAFE_INTEGER) {
                          // if there's no values except 0,
                          // then do use it as the min value

                          data[key]['minNonZero'] = 0;
                          data[key]['maxNonZero'] = 1;
                      }
                      */
    }
  }

  return data;
}

export function workerGetTiles(outUrl, server, theseTileIds, authHeader, done) {
  const headers = {
        'content-type': 'application/json'
      };

  if (authHeader)
    headers['Authorization'] = authHeader;

  fetch(outUrl, {
      headers,
    }
    )
    .then(response => {
      return response.json()
    }
    )
    .then(data =>  {
      data = tileResponseToData(data, server, theseTileIds);

      done(data);

      /*
      const denses = Object.values(data)
        .filter(x => x.dense)
        .map(x => x.dense);
      */
      //.map(x => x.dense.buffer);

      //done.transfer(data, denses);
    })
  .catch(err =>
    console.log('err:', err));
}<|MERGE_RESOLUTION|>--- conflicted
+++ resolved
@@ -106,7 +106,6 @@
 
       rgbIdx = 255;
 
-<<<<<<< HEAD
       // ignore the upper right portion of a tile because it's on the diagonal
       // and its mirror will fill in that space
       if (ignoreUpperRight && Math.floor(i / tileWidth) < i % tileWidth) {
@@ -114,11 +113,6 @@
       } else if (isNaN(d)) {
         rgbIdx = 255;
       } else {
-=======
-      //if (Math.abs(d) > epsilon) {
-      //
-      if (!isNaN(d)) {
->>>>>>> 84ed7b7c
         // values less than espilon are considered NaNs and made transparent (rgbIdx 255)
         rgbIdx = Math.max(0, Math.min(254, Math.floor(valueScale(d + pseudocount))));
       }
