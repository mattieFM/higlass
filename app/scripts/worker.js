--- conflicted
+++ resolved
@@ -254,7 +254,6 @@
   return data;
 }
 
-<<<<<<< HEAD
 export function workerGetTiles(outUrl, server, theseTileIds, authHeader, done) {
   const headers = {
         'content-type': 'application/json'
@@ -272,18 +271,7 @@
     }
     )
     .then(data =>  {
-      data = tileResponseToData(data, server, theseTileIds); 
-=======
-export function workerGetTiles(outUrl, server, theseTileIds, done) {
-  fetch(outUrl, {
-    headers: {
-      'content-type': 'application/json'
-    },
-  })
-    .then(response => response.json())
-    .then((response) => {
-      const data = tileResponseToData(response, server, theseTileIds);
->>>>>>> bdb38da9
+      data = tileResponseToData(data, server, theseTileIds);
 
       done(data);
 
