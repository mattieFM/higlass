import boxIntersect from 'box-intersect';
import * as PIXI from 'pixi.js';

// Components
import HorizontalTiled1DPixiTrack from './HorizontalTiled1DPixiTrack';

<<<<<<< HEAD
// Services
import { tileProxy } from './services';
=======
export class HorizontalGeneAnnotationsTrack extends HorizontalTiled1DPixiTrack {
    constructor(scene, server, uid, handleTilesetInfoReceived, options, animate, popupCallback) {
        /**
         * Create a new track for Gene Annotations
         *
         * Arguments:
         * ----------
         *  scene: PIXI.js scene (or graphics)
         *      Where to draw everything.
         *  server: string
         *      The server from which to retrieve data
         *  uid: string
         *      The uid of the track on the server
         *  handleTilesetInfoReceived: function 
         *      A callback to let the caller know that we've received the
         *      tileset information for this track.
         *  options: {}
         *      An object containing all of the options that describe how this track should
         *      be rendered
         *  animate: callback
         *      Function to be called when something in this track changes.
         *  popupCallback: function
         *      Callback for when this track wishes to display extra information 
         *      (e.g. gene information
         */
        super(scene, server, uid, handleTilesetInfoReceived, options, animate, popupCallback);
        this.textFontSize = '10px';
        this.textFontFamily = 'Arial';
    }

    initTile(tile) {
        //console.log('initTile...', tile.tileId);
        //create texts
        tile.texts = {};

        tile.rectGraphics = new PIXI.Graphics();
        tile.textGraphics = new PIXI.Graphics();

        tile.graphics.addChild(tile.rectGraphics);
        tile.graphics.addChild(tile.textGraphics);
>>>>>>> 6ae0ff0d

// Utils
import { colorToHex } from './utils';

const GENE_RECT_WIDTH = 1;
const GENE_RECT_HEIGHT = 6;
const MAX_TEXTS = 20;

export class HorizontalGeneAnnotationsTrack extends HorizontalTiled1DPixiTrack {
  /**
   * Create a new track for Gene Annotations
   *
   * Arguments:
   * ----------
   *  scene: PIXI.js scene (or graphics)
   *      Where to draw everything.
   *  server: string
   *      The server from which to retrieve data
   *  uid: string
   *      The uid of the track on the server
   *  handleTilesetInfoReceived: function
   *      A callback to let the caller know that we've received the
   *      tileset information for this track.
   *  options: {}
   *      An object containing all of the options that describe how this track should
   *      be rendered
   *  animate: callback
   *      Function to be called when something in this track changes.
   *  popupCallback: function
   *      Callback for when this track wishes to display extra information
   *      (e.g. gene information)
   */
  constructor(scene, server, uid, handleTilesetInfoReceived, options, animate, popupCallback) {
    super(scene, server, uid, handleTilesetInfoReceived, options, animate, popupCallback);
    this.textFontSize = '10px';
    this.textFontFamily = 'Arial';
  }

  initTile(tile) {
    // console.log('initTile...', tile.tileId);
    // create texts
    tile.texts = {};

    tile.rectGraphics = new PIXI.Graphics();
    tile.textGraphics = new PIXI.Graphics();

    tile.graphics.addChild(tile.rectGraphics);
    tile.graphics.addChild(tile.textGraphics);

    const MAX_TILE_ENTRIES = 50;

    tile.tileData.sort((a, b) => b.importance - a.importance);
    tile.tileData = tile.tileData.slice(0, MAX_TILE_ENTRIES);

    tile.tileData.forEach((td, i) => {
      const geneInfo = td.fields;
      let fill = this.options.plusStrandColor ? this.options.plusStrandColor : 'blue';

      if (geneInfo[5] == '-') {
        fill = this.options.minusStrandColor ? this.options.minusStrandColor : 'red';
      }
      tile.textWidths = {};

      // don't draw texts for the latter entries in the tile
      if (i >= MAX_TEXTS) { return; }

      // geneInfo[3] is the gene symbol
      const text = new PIXI.Text(geneInfo[3], { fontSize: this.textFontSize,
        fontFamily: this.textFontFamily,
        fill: colorToHex(fill) });
      text.interactive = true;
      text.click = function (e) {
        console.log('click');
      };

      if (this.flipText) { text.scale.x = -1; }

      text.anchor.x = 0.5;
      text.anchor.y = 1;

      tile.texts[geneInfo[3]] = text; // index by geneName

      tile.textGraphics.addChild(text);
    });

    tile.initialized = true;

    this.renderTile(tile);
    // this.draw();
  }

  destroyTile(tile) {
    // remove texts

  }

  drawTile(tile) {

  }

  renderTile(tile) {
    if (!tile.initialized) { return; }

    tile.allRects = [];

    // store the scale at while the tile was drawn at so that
    // we only resize it when redrawing
    tile.drawnAtScale = this._xScale.copy();
    const fill = {};

    fill['+'] = colorToHex(this.options.plusStrandColor ? this.options.plusStrandColor : 'blue');
    fill['-'] = colorToHex(this.options.minusStrandColor ? this.options.minusStrandColor : 'red');


    tile.tileData.forEach((td, i) => {
      const geneInfo = td.fields;
      // the returned positions are chromosome-based and they need to
      // be converted to genome-based
      const chrOffset = +td.chrOffset;

      const txStart = +geneInfo[1] + chrOffset;
      const txEnd = +geneInfo[2] + chrOffset;
      let exonStarts = geneInfo[12],
        exonEnds = geneInfo[13];

      const txMiddle = (txStart + txEnd) / 2;

      let yMiddle = this.dimensions[1] / 2;
      let textYMiddle = this.dimensions[1] / 2;
      const geneName = geneInfo[3];

      if (geneInfo[5] == '+') {
        // genes on the + strand drawn above and in a user-specified color or the default blue
        yMiddle -= 6;
        textYMiddle -= 10;
        tile.rectGraphics.lineStyle(1, fill['+'], 0.3);
        tile.rectGraphics.beginFill(fill['-'], 0.3);
      } else {
        // genes on the - strand drawn below and in a user-specified color or the default red
        yMiddle += 6;
        textYMiddle += 23;
        tile.rectGraphics.lineStyle(1, fill['-'], 0.3);
        tile.rectGraphics.beginFill(fill['-'], 0.3);
      }

      // let height = valueScale(Math.log(+geneInfo[4]));
      // let width= height;

      const rectX = this._xScale(txMiddle) - GENE_RECT_WIDTH / 2;
      const rectY = yMiddle - GENE_RECT_HEIGHT / 2;

      const xStartPos = this._xScale(txStart);
      const xEndPos = this._xScale(txEnd);

      const MIN_SIZE_FOR_EXONS = 10;

      if (xEndPos - xStartPos > MIN_SIZE_FOR_EXONS) {
        tile.allRects = tile.allRects.concat(
          this.drawExons(tile.rectGraphics, txStart, txEnd, exonStarts, exonEnds, chrOffset, yMiddle)
            .map(x => x.concat([geneInfo[5]])),
        );
        // this.drawExons(tile.textGraphics, txStart, txEnd, exonStarts, exonEnds, chrOffset, yMiddle)
      } else {
        // graphics.drawRect(rectX, rectY, width, height);
        // console.log('rectY', rectY);
        // this.allRects.push([rectX, rectY, GENE_RECT_WIDTH, GENE_RECT_HEIGHT, geneInfo[5]]);
        tile.rectGraphics.drawRect(rectX, rectY, GENE_RECT_WIDTH, GENE_RECT_HEIGHT);
      }

      if (!tile.texts) {
        // tile probably hasn't been initialized yet
        return;
      }

      // don't draw texts for the latter entries in the tile
      if (i >= MAX_TEXTS) { return; }

      const text = tile.texts[geneName];

      text.position.x = this._xScale(txMiddle);
      text.position.y = textYMiddle;
      text.style = { fontSize: this.textFontSize,
        fontFamily: this.textFontFamily,
        fill: fill[geneInfo[5]] };

      if (!(geneInfo[3] in tile.textWidths)) {
        text.updateTransform();
        const textWidth = text.getBounds().width;

        tile.textWidths[geneInfo[3]] = textWidth;
      }
    });
  }

  calculateZoomLevel() {
    // offset by 2 because 1D tiles are more dense than 2D tiles
    // 1024 points per tile vs 256 for 2D tiles
    const xZoomLevel = tileProxy.calculateZoomLevel(this._xScale,
      this.tilesetInfo.min_pos[0],
      this.tilesetInfo.max_pos[0]);

    let zoomLevel = Math.min(xZoomLevel, this.maxZoom);
    zoomLevel = Math.max(zoomLevel, 0);

    return zoomLevel;
  }

  drawExons(graphics, txStart, txEnd, exonStarts, exonEnds, chrOffset, yMiddle) {
    exonStarts = exonStarts.split(',').map(x => +x + chrOffset);
    exonEnds = exonEnds.split(',').map(x => +x + chrOffset);
    const rects = [];

    const xStartPos = this._xScale(txStart);
    const xEndPos = this._xScale(txEnd);

    const lineHeight = 1.5;
    const exonHeight = GENE_RECT_HEIGHT;
    const yPos = yMiddle - lineHeight / 2;
    // let yPos = (d.height - lineHeight) / 2 + 5 ; //-(d.height - yScale(tileData[i]));
    const width = xEndPos - xStartPos;

    const yExonPos = yMiddle - exonHeight / 2;

    graphics.drawRect(xStartPos, yPos, width, lineHeight);

    for (let j = 0; j < exonStarts.length; j++) {
      const exonStart = exonStarts[j];
      const exonEnd = exonEnds[j];

      rects.push([this._xScale(exonStart), yExonPos,
        this._xScale(exonEnd) - this._xScale(exonStart), exonHeight]);

      graphics.drawRect(this._xScale(exonStart), yExonPos,
        this._xScale(exonEnd) - this._xScale(exonStart), exonHeight);
    }

    return rects;
  }

  draw() {
    super.draw();
    // console.trace('drawing', this, this._xScale.domain(), this._xScale.range());

    // graphics.clear();

    const maxValue = 0;
    this.allTexts = [];
    this.allBoxes = [];

    for (const fetchedTileId in this.fetchedTiles) {
      const tile = this.fetchedTiles[fetchedTileId];

      // scale the rectangles

<<<<<<< HEAD
      const tileK = (tile.drawnAtScale.domain()[1] - tile.drawnAtScale.domain()[0]) / (this._xScale.domain()[1] - this._xScale.domain()[0]);
      const newRange = this._xScale.domain().map(tile.drawnAtScale);
=======
            } else {
                //graphics.drawRect(rectX, rectY, width, height);
                //console.log('rectY', rectY);
                //this.allRects.push([rectX, rectY, GENE_RECT_WIDTH, GENE_RECT_HEIGHT, geneInfo[5]]);
                tile.rectGraphics.drawRect(rectX, rectY, GENE_RECT_WIDTH, GENE_RECT_HEIGHT);
                tile.allRects.push([rectX, rectY, GENE_RECT_WIDTH, GENE_RECT_HEIGHT, geneInfo[5]]);
            }
>>>>>>> 6ae0ff0d

      const posOffset = newRange[0];
      tile.rectGraphics.scale.x = tileK;
      tile.rectGraphics.position.x = -posOffset * tileK;


      // move the texts

      const parentInFetched = this.parentInFetched(tile);

      if (!tile.initialized) { continue; }

<<<<<<< HEAD
      tile.tileData.forEach((td, i) => {
        if (!tile.texts) {
          // tile probably hasn't been initialized yet
          return;
=======
            if (!(geneInfo[3] in tile.textWidths)) {
                text.updateTransform();
                let textWidth = text.getBounds().width;

                tile.textWidths[geneInfo[3]] = textWidth;
            }
        });
    }

    calculateZoomLevel() {
        // offset by 2 because 1D tiles are more dense than 2D tiles
        // 1024 points per tile vs 256 for 2D tiles
        let xZoomLevel = tileProxy.calculateZoomLevel(this._xScale,
                                                      this.tilesetInfo.min_pos[0],
                                                      this.tilesetInfo.max_pos[0]);

        let zoomLevel = Math.min(xZoomLevel, this.maxZoom);
        zoomLevel = Math.max(zoomLevel, 0);

        return zoomLevel
    }

    drawExons(graphics, txStart, txEnd, exonStarts, exonEnds, chrOffset, yMiddle) {
        exonStarts = exonStarts.split(',').map(x => +x + chrOffset)
        exonEnds = exonEnds.split(',').map(x => +x + chrOffset)
        let rects = [];

        let xStartPos = this._xScale(txStart);
        let xEndPos = this._xScale(txEnd);

        let lineHeight = 1.5;
        let exonHeight = GENE_RECT_HEIGHT;
        let yPos = yMiddle - lineHeight / 2;
        //let yPos = (d.height - lineHeight) / 2 + 5 ; //-(d.height - yScale(tileData[i]));
        let width = xEndPos - xStartPos;

        let yExonPos = yMiddle - exonHeight / 2;

        graphics.drawRect(xStartPos, yPos, width, lineHeight);
        rects.push([xStartPos, yPos, width, lineHeight]);

        for (let j = 0; j < exonStarts.length; j++) {
            let exonStart = exonStarts[j];
            let exonEnd = exonEnds[j];

            rects.push([this._xScale(exonStart), yExonPos,
                    this._xScale(exonEnd) - this._xScale(exonStart), exonHeight]);

            graphics.drawRect(this._xScale(exonStart), yExonPos,
                    this._xScale(exonEnd) - this._xScale(exonStart), exonHeight);
>>>>>>> 6ae0ff0d
        }

        const geneInfo = td.fields;
        const geneName = geneInfo[3];
        const text = tile.texts[geneName];

        if (!text) { return; }

        const chrOffset = +td.chrOffset;
        const txStart = +geneInfo[1] + chrOffset;
        const txEnd = +geneInfo[2] + chrOffset;
        const txMiddle = (txStart + txEnd) / 2;
        let textYMiddle = this.dimensions[1] / 2;

        if (geneInfo[5] == '+') {
          // genes on the + strand drawn above and in a user-specified color or the default blue
          textYMiddle -= 10;
        } else {
          // genes on the - strand drawn below and in a user-specified color or the default red
          textYMiddle += 23;
        }

        text.position.x = this._xScale(txMiddle);
        text.position.y = textYMiddle;

        if (!parentInFetched) {
          text.visible = true;

          const TEXT_MARGIN = 3;
          this.allBoxes.push([text.position.x - TEXT_MARGIN, textYMiddle - 1, text.position.x + tile.textWidths[geneInfo[3]] + TEXT_MARGIN, textYMiddle + 1]);
          this.allTexts.push({ importance: +geneInfo[4], text, caption: geneName, strand: geneInfo[5] });
        } else {
          text.visible = false;
        }
      });
    }


    /*
        for (let fetchedTileId in this.fetchedTiles) {
            let ft = this.fetchedTiles[fetchedTileId];

            ft.tileData.forEach(td => {
                let geneInfo = td.fields;
                if (+geneInfo[4] > maxValue)
                    maxValue = geneInfo[4];
            });
        }
        */

    // console.trace('draw', allTexts.length);
    this.hideOverlaps(this.allBoxes, this.allTexts);
  }

  hideOverlaps(allBoxes, allTexts) {
    // store the bounding boxes of the text objects so we can
    // calculate overlaps
    // console.log('allTexts.length', allTexts.length);

    /*
        let allBoxes = allTexts.map(val => {
            let text = val.text;
            text.updateTransform();
            let b = text.getBounds();
            let box = [b.x, b.y, b.x + b.width, b.y + b.height];

            return box;
        });
        */

    const result = boxIntersect(allBoxes, (i, j) => {
      if (allTexts[i].importance > allTexts[j].importance) {
        // console.log('hiding:', allTexts[j].caption)
        allTexts[j].text.visible = false;
      } else {
        // console.log('hiding:', allTexts[i].caption)
        allTexts[i].text.visible = false;
      }
    });
  }

  setPosition(newPosition) {
    super.setPosition(newPosition);

    this.pMain.position.y = this.position[1];
    this.pMain.position.x = this.position[0];
  }

  setDimensions(newDimensions) {
    super.setDimensions(newDimensions);

    // redraw the contents
    for (const tile of this.visibleAndFetchedTiles()) {
      tile.rectGraphics.clear();

      this.renderTile(tile);
    }
  }

  zoomed(newXScale, newYScale) {
    this.xScale(newXScale);
    this.yScale(newYScale);

    this.refreshTiles();

    this.draw();
  }

  exportSVG() {
    let track = null,
      base = null;

    if (super.exportSVG) {
      [base, track] = super.exportSVG();
    } else {
      base = document.createElement('g');
      track = base;
    }
    const output = document.createElement('g');
    output.setAttribute('transform',
      `translate(${this.position[0]},${this.position[1]})`);

    track.appendChild(output);

    let allRects = [];
    for (const tile of this.visibleAndFetchedTiles()) {
      allRects = allRects.concat(tile.allRects);
    }

    for (const rect of allRects) {
      const r = document.createElement('rect');
      r.setAttribute('x', rect[0]);
      r.setAttribute('y', rect[1]);
      r.setAttribute('width', rect[2]);
      r.setAttribute('height', rect[3]);

      if (rect[4] == '+') {
        r.setAttribute('fill', this.options.plusStrandColor);
      } else {
        r.setAttribute('fill', this.options.minusStrandColor);
      }

      output.appendChild(r);
    }

    for (const text of this.allTexts) {
      if (!text.text.visible) { continue; }

      const g = document.createElement('g');
      const t = document.createElement('text');
      t.setAttribute('text-anchor', 'middle');
      t.setAttribute('font-family', this.textFontFamily);
      t.setAttribute('font-size', this.textFontSize);
      g.setAttribute('transform', `scale(${text.text.scale.x},1)`);

<<<<<<< HEAD
=======
        for (let text of this.allTexts) {
            if (!text.text.visible)
                continue;

            let g = document.createElement('g');
            let t = document.createElement('text');
            t.setAttribute('text-anchor', 'middle');
            t.setAttribute('font-family', this.textFontFamily);
            t.setAttribute('font-size', this.textFontSize);

            // this small adjustment of .2em is to place the text better
            // in relation to the rectangles used for the genes and exons
            t.setAttribute('dy', "-.2em");
            g.setAttribute('transform', `scale(${text.text.scale.x},1)`);

            if (text.strand == '+') {
                //t.setAttribute('stroke', this.options.plusStrandColor);
                t.setAttribute('fill', this.options.plusStrandColor);
            } else {
                //t.setAttribute('stroke', this.options.minusStrandColor);
                t.setAttribute('fill', this.options.minusStrandColor);
            }

            t.innerHTML = text.text.text;

            g.appendChild(t);
            g.setAttribute('transform', `translate(${text.text.x},${text.text.y})scale(${text.text.scale.x},1)`);
            output.appendChild(g);
        }
>>>>>>> 6ae0ff0d

      if (text.strand === '+') {
        // t.setAttribute('stroke', this.options.plusStrandColor);
        t.setAttribute('fill', this.options.plusStrandColor);
      } else {
        // t.setAttribute('stroke', this.options.minusStrandColor);
        t.setAttribute('fill', this.options.minusStrandColor);
      }

      t.innerHTML = text.text.text;

      g.appendChild(t);
      g.setAttribute('transform', `translate(${text.text.x},${text.text.y})scale(${text.text.scale.x},1)`);
      output.appendChild(g);
    }

    return [base, base];
  }
}

export default HorizontalGeneAnnotationsTrack;<|MERGE_RESOLUTION|>--- conflicted
+++ resolved
@@ -4,51 +4,8 @@
 // Components
 import HorizontalTiled1DPixiTrack from './HorizontalTiled1DPixiTrack';
 
-<<<<<<< HEAD
 // Services
 import { tileProxy } from './services';
-=======
-export class HorizontalGeneAnnotationsTrack extends HorizontalTiled1DPixiTrack {
-    constructor(scene, server, uid, handleTilesetInfoReceived, options, animate, popupCallback) {
-        /**
-         * Create a new track for Gene Annotations
-         *
-         * Arguments:
-         * ----------
-         *  scene: PIXI.js scene (or graphics)
-         *      Where to draw everything.
-         *  server: string
-         *      The server from which to retrieve data
-         *  uid: string
-         *      The uid of the track on the server
-         *  handleTilesetInfoReceived: function 
-         *      A callback to let the caller know that we've received the
-         *      tileset information for this track.
-         *  options: {}
-         *      An object containing all of the options that describe how this track should
-         *      be rendered
-         *  animate: callback
-         *      Function to be called when something in this track changes.
-         *  popupCallback: function
-         *      Callback for when this track wishes to display extra information 
-         *      (e.g. gene information
-         */
-        super(scene, server, uid, handleTilesetInfoReceived, options, animate, popupCallback);
-        this.textFontSize = '10px';
-        this.textFontFamily = 'Arial';
-    }
-
-    initTile(tile) {
-        //console.log('initTile...', tile.tileId);
-        //create texts
-        tile.texts = {};
-
-        tile.rectGraphics = new PIXI.Graphics();
-        tile.textGraphics = new PIXI.Graphics();
-
-        tile.graphics.addChild(tile.rectGraphics);
-        tile.graphics.addChild(tile.textGraphics);
->>>>>>> 6ae0ff0d
 
 // Utils
 import { colorToHex } from './utils';
@@ -216,6 +173,7 @@
         // console.log('rectY', rectY);
         // this.allRects.push([rectX, rectY, GENE_RECT_WIDTH, GENE_RECT_HEIGHT, geneInfo[5]]);
         tile.rectGraphics.drawRect(rectX, rectY, GENE_RECT_WIDTH, GENE_RECT_HEIGHT);
+        tile.allRects.push([rectX, rectY, GENE_RECT_WIDTH, GENE_RECT_HEIGHT, geneInfo[5]]);
       }
 
       if (!tile.texts) {
@@ -273,6 +231,7 @@
     const yExonPos = yMiddle - exonHeight / 2;
 
     graphics.drawRect(xStartPos, yPos, width, lineHeight);
+    rects.push([xStartPos, yPos, width, lineHeight]);
 
     for (let j = 0; j < exonStarts.length; j++) {
       const exonStart = exonStarts[j];
@@ -303,18 +262,8 @@
 
       // scale the rectangles
 
-<<<<<<< HEAD
       const tileK = (tile.drawnAtScale.domain()[1] - tile.drawnAtScale.domain()[0]) / (this._xScale.domain()[1] - this._xScale.domain()[0]);
       const newRange = this._xScale.domain().map(tile.drawnAtScale);
-=======
-            } else {
-                //graphics.drawRect(rectX, rectY, width, height);
-                //console.log('rectY', rectY);
-                //this.allRects.push([rectX, rectY, GENE_RECT_WIDTH, GENE_RECT_HEIGHT, geneInfo[5]]);
-                tile.rectGraphics.drawRect(rectX, rectY, GENE_RECT_WIDTH, GENE_RECT_HEIGHT);
-                tile.allRects.push([rectX, rectY, GENE_RECT_WIDTH, GENE_RECT_HEIGHT, geneInfo[5]]);
-            }
->>>>>>> 6ae0ff0d
 
       const posOffset = newRange[0];
       tile.rectGraphics.scale.x = tileK;
@@ -327,63 +276,10 @@
 
       if (!tile.initialized) { continue; }
 
-<<<<<<< HEAD
       tile.tileData.forEach((td, i) => {
         if (!tile.texts) {
           // tile probably hasn't been initialized yet
           return;
-=======
-            if (!(geneInfo[3] in tile.textWidths)) {
-                text.updateTransform();
-                let textWidth = text.getBounds().width;
-
-                tile.textWidths[geneInfo[3]] = textWidth;
-            }
-        });
-    }
-
-    calculateZoomLevel() {
-        // offset by 2 because 1D tiles are more dense than 2D tiles
-        // 1024 points per tile vs 256 for 2D tiles
-        let xZoomLevel = tileProxy.calculateZoomLevel(this._xScale,
-                                                      this.tilesetInfo.min_pos[0],
-                                                      this.tilesetInfo.max_pos[0]);
-
-        let zoomLevel = Math.min(xZoomLevel, this.maxZoom);
-        zoomLevel = Math.max(zoomLevel, 0);
-
-        return zoomLevel
-    }
-
-    drawExons(graphics, txStart, txEnd, exonStarts, exonEnds, chrOffset, yMiddle) {
-        exonStarts = exonStarts.split(',').map(x => +x + chrOffset)
-        exonEnds = exonEnds.split(',').map(x => +x + chrOffset)
-        let rects = [];
-
-        let xStartPos = this._xScale(txStart);
-        let xEndPos = this._xScale(txEnd);
-
-        let lineHeight = 1.5;
-        let exonHeight = GENE_RECT_HEIGHT;
-        let yPos = yMiddle - lineHeight / 2;
-        //let yPos = (d.height - lineHeight) / 2 + 5 ; //-(d.height - yScale(tileData[i]));
-        let width = xEndPos - xStartPos;
-
-        let yExonPos = yMiddle - exonHeight / 2;
-
-        graphics.drawRect(xStartPos, yPos, width, lineHeight);
-        rects.push([xStartPos, yPos, width, lineHeight]);
-
-        for (let j = 0; j < exonStarts.length; j++) {
-            let exonStart = exonStarts[j];
-            let exonEnd = exonEnds[j];
-
-            rects.push([this._xScale(exonStart), yExonPos,
-                    this._xScale(exonEnd) - this._xScale(exonStart), exonHeight]);
-
-            graphics.drawRect(this._xScale(exonStart), yExonPos,
-                    this._xScale(exonEnd) - this._xScale(exonStart), exonHeight);
->>>>>>> 6ae0ff0d
         }
 
         const geneInfo = td.fields;
@@ -537,40 +433,12 @@
       t.setAttribute('text-anchor', 'middle');
       t.setAttribute('font-family', this.textFontFamily);
       t.setAttribute('font-size', this.textFontSize);
+
+      // this small adjustment of .2em is to place the text better
+      // in relation to the rectangles used for the genes and exons
+      t.setAttribute('dy', '-.2em');
       g.setAttribute('transform', `scale(${text.text.scale.x},1)`);
 
-<<<<<<< HEAD
-=======
-        for (let text of this.allTexts) {
-            if (!text.text.visible)
-                continue;
-
-            let g = document.createElement('g');
-            let t = document.createElement('text');
-            t.setAttribute('text-anchor', 'middle');
-            t.setAttribute('font-family', this.textFontFamily);
-            t.setAttribute('font-size', this.textFontSize);
-
-            // this small adjustment of .2em is to place the text better
-            // in relation to the rectangles used for the genes and exons
-            t.setAttribute('dy', "-.2em");
-            g.setAttribute('transform', `scale(${text.text.scale.x},1)`);
-
-            if (text.strand == '+') {
-                //t.setAttribute('stroke', this.options.plusStrandColor);
-                t.setAttribute('fill', this.options.plusStrandColor);
-            } else {
-                //t.setAttribute('stroke', this.options.minusStrandColor);
-                t.setAttribute('fill', this.options.minusStrandColor);
-            }
-
-            t.innerHTML = text.text.text;
-
-            g.appendChild(t);
-            g.setAttribute('transform', `translate(${text.text.x},${text.text.y})scale(${text.text.scale.x},1)`);
-            output.appendChild(g);
-        }
->>>>>>> 6ae0ff0d
 
       if (text.strand === '+') {
         // t.setAttribute('stroke', this.options.plusStrandColor);
