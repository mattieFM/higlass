import { tileProxy } from './services';
import { HorizontalTiled1DPixiTrack } from './HorizontalTiled1DPixiTrack';
import { colorToHex } from './utils';
import boxIntersect from 'box-intersect';
import * as PIXI from 'pixi.js';

const GENE_RECT_WIDTH = 1;
const GENE_RECT_HEIGHT = 6;
const MAX_TEXTS = 20;

export class HorizontalGeneAnnotationsTrack extends HorizontalTiled1DPixiTrack {
  /**
   * Create a new track for Gene Annotations
   *
   * Arguments:
   * ----------
   *  scene: PIXI.js scene (or graphics)
   *      Where to draw everything.
   *  server: string
   *      The server from which to retrieve data
   *  uid: string
   *      The uid of the track on the server
   *  handleTilesetInfoReceived: function
   *      A callback to let the caller know that we've received the
   *      tileset information for this track.
   *  options: {}
   *      An object containing all of the options that describe how this track should
   *      be rendered
   *  animate: callback
   *      Function to be called when something in this track changes.
   *  popupCallback: function
   *      Callback for when this track wishes to display extra information
   *      (e.g. gene information)
   */
  constructor(scene, server, uid, handleTilesetInfoReceived, options, animate, popupCallback) {
    super(scene, server, uid, handleTilesetInfoReceived, options, animate, popupCallback);
    this.textFontSize = '10px';
    this.textFontFamily = 'Arial';
  }

  initTile(tile) {
    // console.log('initTile...', tile.tileId);
    // create texts
    tile.texts = {};

    tile.rectGraphics = new PIXI.Graphics();
    tile.textGraphics = new PIXI.Graphics();

    tile.graphics.addChild(tile.rectGraphics);
    tile.graphics.addChild(tile.textGraphics);

    const MAX_TILE_ENTRIES = 50;

    tile.tileData.sort((a, b) => b.importance - a.importance);
    tile.tileData = tile.tileData.slice(0, MAX_TILE_ENTRIES);

    tile.tileData.forEach((td, i) => {
      const geneInfo = td.fields;
      let fill = this.options.plusStrandColor ? this.options.plusStrandColor : 'blue';

      if (geneInfo[5] == '-') {
        fill = this.options.minusStrandColor ? this.options.minusStrandColor : 'red';
      }
      tile.textWidths = {};

      // don't draw texts for the latter entries in the tile
      if (i >= MAX_TEXTS) { return; }

      // geneInfo[3] is the gene symbol
      const text = new PIXI.Text(geneInfo[3], { fontSize: this.textFontSize,
        fontFamily: this.textFontFamily,
        fill: colorToHex(fill) });
      text.interactive = true;
      text.click = function (e) {
        console.log('click');
      };

      if (this.flipText) { text.scale.x = -1; }

      text.anchor.x = 0.5;
      text.anchor.y = 1;

      tile.texts[geneInfo[3]] = text; // index by geneName

      tile.textGraphics.addChild(text);
    });

    tile.initialized = true;

    this.renderTile(tile);
    // this.draw();
  }

  destroyTile(tile) {
    // remove texts

  }

  drawTile(tile) {

  }

  renderTile(tile) {
    if (!tile.initialized) { return; }

    tile.allRects = [];

    // store the scale at while the tile was drawn at so that
    // we only resize it when redrawing
    tile.drawnAtScale = this._xScale.copy();
    const fill = {};

    fill['+'] = colorToHex(this.options.plusStrandColor ? this.options.plusStrandColor : 'blue');
    fill['-'] = colorToHex(this.options.minusStrandColor ? this.options.minusStrandColor : 'red');


    tile.tileData.forEach((td, i) => {
      const geneInfo = td.fields;
      // the returned positions are chromosome-based and they need to
      // be converted to genome-based
      const chrOffset = +td.chrOffset;

      const txStart = +geneInfo[1] + chrOffset;
      const txEnd = +geneInfo[2] + chrOffset;
      let exonStarts = geneInfo[12],
        exonEnds = geneInfo[13];

      const txMiddle = (txStart + txEnd) / 2;

      let yMiddle = this.dimensions[1] / 2;
      let textYMiddle = this.dimensions[1] / 2;
      const geneName = geneInfo[3];

      if (geneInfo[5] == '+') {
        // genes on the + strand drawn above and in a user-specified color or the default blue
        yMiddle -= 6;
        textYMiddle -= 10;
        tile.rectGraphics.lineStyle(1, fill['+'], 0.3);
        tile.rectGraphics.beginFill(fill['-'], 0.3);
      } else {
        // genes on the - strand drawn below and in a user-specified color or the default red
        yMiddle += 6;
        textYMiddle += 23;
        tile.rectGraphics.lineStyle(1, fill['-'], 0.3);
        tile.rectGraphics.beginFill(fill['-'], 0.3);
      }

      // let height = valueScale(Math.log(+geneInfo[4]));
      // let width= height;

      const rectX = this._xScale(txMiddle) - GENE_RECT_WIDTH / 2;
      const rectY = yMiddle - GENE_RECT_HEIGHT / 2;

      const xStartPos = this._xScale(txStart);
      const xEndPos = this._xScale(txEnd);

      const MIN_SIZE_FOR_EXONS = 10;

      if (xEndPos - xStartPos > MIN_SIZE_FOR_EXONS) {
        tile.allRects = tile.allRects.concat(
          this.drawExons(tile.rectGraphics, txStart, txEnd, exonStarts, exonEnds, chrOffset, yMiddle)
            .map(x => x.concat([geneInfo[5]])),
        );
        // this.drawExons(tile.textGraphics, txStart, txEnd, exonStarts, exonEnds, chrOffset, yMiddle)
      } else {
        // graphics.drawRect(rectX, rectY, width, height);
        // console.log('rectY', rectY);
        // this.allRects.push([rectX, rectY, GENE_RECT_WIDTH, GENE_RECT_HEIGHT, geneInfo[5]]);
        tile.rectGraphics.drawRect(rectX, rectY, GENE_RECT_WIDTH, GENE_RECT_HEIGHT);
      }

      if (!tile.texts) {
        // tile probably hasn't been initialized yet
        return;
      }

      // don't draw texts for the latter entries in the tile
      if (i >= MAX_TEXTS) { return; }

      const text = tile.texts[geneName];

      text.position.x = this._xScale(txMiddle);
      text.position.y = textYMiddle;
      text.style = { fontSize: this.textFontSize,
        fontFamily: this.textFontFamily,
        fill: fill[geneInfo[5]] };

      if (!(geneInfo[3] in tile.textWidths)) {
        text.updateTransform();
        const textWidth = text.getBounds().width;

        tile.textWidths[geneInfo[3]] = textWidth;
      }
    });
  }

  calculateZoomLevel() {
    // offset by 2 because 1D tiles are more dense than 2D tiles
    // 1024 points per tile vs 256 for 2D tiles
    const xZoomLevel = tileProxy.calculateZoomLevel(this._xScale,
      this.tilesetInfo.min_pos[0],
      this.tilesetInfo.max_pos[0]);

    let zoomLevel = Math.min(xZoomLevel, this.maxZoom);
    zoomLevel = Math.max(zoomLevel, 0);

    return zoomLevel;
  }

  drawExons(graphics, txStart, txEnd, exonStarts, exonEnds, chrOffset, yMiddle) {
    exonStarts = exonStarts.split(',').map(x => +x + chrOffset);
    exonEnds = exonEnds.split(',').map(x => +x + chrOffset);
    const rects = [];

    const xStartPos = this._xScale(txStart);
    const xEndPos = this._xScale(txEnd);

    const lineHeight = 1.5;
    const exonHeight = GENE_RECT_HEIGHT;
    const yPos = yMiddle - lineHeight / 2;
    // let yPos = (d.height - lineHeight) / 2 + 5 ; //-(d.height - yScale(tileData[i]));
    const width = xEndPos - xStartPos;

    const yExonPos = yMiddle - exonHeight / 2;

    graphics.drawRect(xStartPos, yPos, width, lineHeight);

    for (let j = 0; j < exonStarts.length; j++) {
      const exonStart = exonStarts[j];
      const exonEnd = exonEnds[j];

      rects.push([this._xScale(exonStart), yExonPos,
        this._xScale(exonEnd) - this._xScale(exonStart), exonHeight]);

      graphics.drawRect(this._xScale(exonStart), yExonPos,
        this._xScale(exonEnd) - this._xScale(exonStart), exonHeight);
    }

    return rects;
  }

  draw() {
    super.draw();
    // console.trace('drawing', this, this._xScale.domain(), this._xScale.range());

    // graphics.clear();

    const maxValue = 0;
    this.allTexts = [];
    this.allBoxes = [];

    for (const fetchedTileId in this.fetchedTiles) {
      const tile = this.fetchedTiles[fetchedTileId];

      // scale the rectangles

      const tileK = (tile.drawnAtScale.domain()[1] - tile.drawnAtScale.domain()[0]) / (this._xScale.domain()[1] - this._xScale.domain()[0]);
      const newRange = this._xScale.domain().map(tile.drawnAtScale);

      const posOffset = newRange[0];
      tile.rectGraphics.scale.x = tileK;
      tile.rectGraphics.position.x = -posOffset * tileK;


      // move the texts

      const parentInFetched = this.parentInFetched(tile);

      if (!tile.initialized) { continue; }

      tile.tileData.forEach((td, i) => {
        if (!tile.texts) {
          // tile probably hasn't been initialized yet
          return;
        }

        const geneInfo = td.fields;
        const geneName = geneInfo[3];
        const text = tile.texts[geneName];

        if (!text) { return; }

        const chrOffset = +td.chrOffset;
        const txStart = +geneInfo[1] + chrOffset;
        const txEnd = +geneInfo[2] + chrOffset;
        const txMiddle = (txStart + txEnd) / 2;
        let textYMiddle = this.dimensions[1] / 2;

        if (geneInfo[5] == '+') {
          // genes on the + strand drawn above and in a user-specified color or the default blue
          textYMiddle -= 10;
        } else {
          // genes on the - strand drawn below and in a user-specified color or the default red
          textYMiddle += 23;
        }

        text.position.x = this._xScale(txMiddle);
        text.position.y = textYMiddle;

        if (!parentInFetched) {
          text.visible = true;

          const TEXT_MARGIN = 3;
          this.allBoxes.push([text.position.x - TEXT_MARGIN, textYMiddle - 1, text.position.x + tile.textWidths[geneInfo[3]] + TEXT_MARGIN, textYMiddle + 1]);
          this.allTexts.push({ importance: +geneInfo[4], text, caption: geneName, strand: geneInfo[5] });
        } else {
          text.visible = false;
        }
      });
    }


    /*
        for (let fetchedTileId in this.fetchedTiles) {
            let ft = this.fetchedTiles[fetchedTileId];

            ft.tileData.forEach(td => {
                let geneInfo = td.fields;
                if (+geneInfo[4] > maxValue)
                    maxValue = geneInfo[4];
            });
        }
        */

    // console.trace('draw', allTexts.length);
    this.hideOverlaps(this.allBoxes, this.allTexts);
  }

  hideOverlaps(allBoxes, allTexts) {
    // store the bounding boxes of the text objects so we can
    // calculate overlaps
    // console.log('allTexts.length', allTexts.length);

    /*
        let allBoxes = allTexts.map(val => {
            let text = val.text;
            text.updateTransform();
            let b = text.getBounds();
            let box = [b.x, b.y, b.x + b.width, b.y + b.height];

            return box;
        });
        */

    const result = boxIntersect(allBoxes, (i, j) => {
      if (allTexts[i].importance > allTexts[j].importance) {
        // console.log('hiding:', allTexts[j].caption)
        allTexts[j].text.visible = false;
      } else {
        // console.log('hiding:', allTexts[i].caption)
        allTexts[i].text.visible = false;
      }
    });
  }

  setPosition(newPosition) {
    super.setPosition(newPosition);

    this.pMain.position.y = this.position[1];
    this.pMain.position.x = this.position[0];
  }

  zoomed(newXScale, newYScale) {
    this.xScale(newXScale);
    this.yScale(newYScale);

    this.refreshTiles();

    this.draw();
  }

  exportSVG() {
    let track = null,
      base = null;

    if (super.exportSVG) {
      [base, track] = super.exportSVG();
    } else {
      base = document.createElement('g');
      track = base;
    }
    const output = document.createElement('g');
    output.setAttribute('transform',
      `translate(${this.position[0]},${this.position[1]})`);

    track.appendChild(output);

    let allRects = [];
    for (const tile of this.visibleAndFetchedTiles()) {
      allRects = allRects.concat(tile.allRects);
    }

<<<<<<< HEAD
    for (const rect of allRects) {
      const r = document.createElement('rect');
      r.setAttribute('x', rect[0]);
      r.setAttribute('y', rect[1]);
      r.setAttribute('width', rect[2]);
      r.setAttribute('height', rect[3]);
=======
    setDimensions(newDimensions) {
        super.setDimensions(newDimensions);

        // redraw the contents
        for (let tile of this.visibleAndFetchedTiles()) {
            tile.rectGraphics.clear();

            this.renderTile(tile);
        }
    }

    zoomed(newXScale, newYScale) {
        this.xScale(newXScale);
        this.yScale(newYScale);
>>>>>>> d6b82af9

      if (rect[4] == '+') {
        r.setAttribute('fill', this.options.plusStrandColor);
      } else {
        r.setAttribute('fill', this.options.minusStrandColor);
      }

      output.appendChild(r);
    }

    for (const text of this.allTexts) {
      if (!text.text.visible) { continue; }

      const g = document.createElement('g');
      const t = document.createElement('text');
      t.setAttribute('text-anchor', 'middle');
      t.setAttribute('font-family', this.textFontFamily);
      t.setAttribute('font-size', this.textFontSize);
      g.setAttribute('transform', `scale(${text.text.scale.x},1)`);


      if (text.strand == '+') {
        // t.setAttribute('stroke', this.options.plusStrandColor);
        t.setAttribute('fill', this.options.plusStrandColor);
      } else {
        // t.setAttribute('stroke', this.options.minusStrandColor);
        t.setAttribute('fill', this.options.minusStrandColor);
      }

      t.innerHTML = text.text.text;

      g.appendChild(t);
      g.setAttribute('transform', `translate(${text.text.x},${text.text.y})scale(${text.text.scale.x},1)`);
      output.appendChild(g);
    }

    return [base, base];
  }
}

export default HorizontalGeneAnnotationsTrack;<|MERGE_RESOLUTION|>--- conflicted
+++ resolved
@@ -360,6 +360,17 @@
     this.pMain.position.x = this.position[0];
   }
 
+  setDimensions(newDimensions) {
+    super.setDimensions(newDimensions);
+
+    // redraw the contents
+    for (const tile of this.visibleAndFetchedTiles()) {
+      tile.rectGraphics.clear();
+
+      this.renderTile(tile);
+    }
+  }
+
   zoomed(newXScale, newYScale) {
     this.xScale(newXScale);
     this.yScale(newYScale);
@@ -390,29 +401,12 @@
       allRects = allRects.concat(tile.allRects);
     }
 
-<<<<<<< HEAD
     for (const rect of allRects) {
       const r = document.createElement('rect');
       r.setAttribute('x', rect[0]);
       r.setAttribute('y', rect[1]);
       r.setAttribute('width', rect[2]);
       r.setAttribute('height', rect[3]);
-=======
-    setDimensions(newDimensions) {
-        super.setDimensions(newDimensions);
-
-        // redraw the contents
-        for (let tile of this.visibleAndFetchedTiles()) {
-            tile.rectGraphics.clear();
-
-            this.renderTile(tile);
-        }
-    }
-
-    zoomed(newXScale, newYScale) {
-        this.xScale(newXScale);
-        this.yScale(newYScale);
->>>>>>> d6b82af9
 
       if (rect[4] == '+') {
         r.setAttribute('fill', this.options.plusStrandColor);
@@ -434,7 +428,7 @@
       g.setAttribute('transform', `scale(${text.text.scale.x},1)`);
 
 
-      if (text.strand == '+') {
+      if (text.strand === '+') {
         // t.setAttribute('stroke', this.options.plusStrandColor);
         t.setAttribute('fill', this.options.plusStrandColor);
       } else {
