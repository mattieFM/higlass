--- conflicted
+++ resolved
@@ -170,13 +170,7 @@
     });
   }
 
-<<<<<<< HEAD
   drawTile() {}
-=======
-  drawTile(tile) {
-    // empty function to override the parent's drawTile
-  }
->>>>>>> e73d9f64
 
   renderTile(tile) {
     if (!tile.initialized) return;
@@ -195,46 +189,12 @@
     fill['+'] = colorToHex(this.options.plusStrandColor || 'blue');
     fill['-'] = colorToHex(this.options.minusStrandColor || 'red');
 
-<<<<<<< HEAD
     const furz = tile.tileData
       .filter((td) => {
         if (!this.drawnGenes[zoomLevel]) this.drawnGenes[zoomLevel] = {};
-=======
-    tile.tileData.forEach((td, i) => {
-      const geneInfo = td.fields;
-      // the returned positions are chromosome-based and they need to
-      // be converted to genome-based
-      const chrOffset = +td.chrOffset;
-
-      const txStart = +geneInfo[1] + chrOffset;
-      const txEnd = +geneInfo[2] + chrOffset;
-      const exonStarts = geneInfo[12];
-      const exonEnds = geneInfo[13];
-
-      const txMiddle = (txStart + txEnd) / 2;
-
-      let yMiddle = this.dimensions[1] / 2;
-      let textYMiddle = this.dimensions[1] / 2;
-      const geneName = geneInfo[3];
-
-      if (geneInfo[5] === '+') {
-        // genes on the + strand drawn above and in a user-specified color or the default blue
-        yMiddle -= GENE_RECT_HEIGHT - 2;
-        textYMiddle -= (FONT_SIZE / 2) + GENE_RECT_HEIGHT;
-        tile.rectGraphics.lineStyle(1, fill['+'], 0.3);
-        tile.rectGraphics.beginFill(fill['+'], 0.3);
-      } else {
-        // genes on the - strand drawn below and in a user-specified color or the default red
-        yMiddle += GENE_RECT_HEIGHT - 2;
-        textYMiddle += 23;
-        tile.rectGraphics.lineStyle(1, fill['-'], 0.3);
-        tile.rectGraphics.beginFill(fill['-'], 0.3);
-      }
->>>>>>> e73d9f64
 
         const gene = td.fields[3];
 
-<<<<<<< HEAD
         if (!this.drawnGenes[zoomLevel][gene]) {
           this.drawnGenes[zoomLevel][gene] = {
             tileId: tile.tileId,
@@ -262,10 +222,6 @@
         const txEnd = +geneInfo[2] + chrOffset;
         const exonStarts = geneInfo[12];
         const exonEnds = geneInfo[13];
-=======
-      const rectX = this._xScale(txMiddle) - (GENE_RECT_WIDTH / 2);
-      const rectY = yMiddle - (GENE_RECT_HEIGHT / 2);
->>>>>>> e73d9f64
 
         const txMiddle = (txStart + txEnd) / 2;
 
@@ -278,7 +234,6 @@
           yMiddle -= this.geneRectHeight;
           tile.rectGraphics.beginFill(fill['+'], 0.3);
         } else {
-<<<<<<< HEAD
           // genes on the - strand drawn below and in a user-specified color or the
           // default red
           yMiddle += this.geneRectHeight;
@@ -337,44 +292,8 @@
           tile.rectGraphics.drawPolygon(poly);
 
           tile.allRects.push([poly, geneInfo[5]]);
-=======
-          tile.allRects = tile.allRects.concat(
-            this.drawExons(tile.rectGraphics, txStart, txEnd, exonStarts,
-              exonEnds, chrOffset, yMiddle, geneInfo[5])
-              .map(x => [x, geneInfo[5]])
-          );
         }
-        // this.drawExons(tile.textGraphics, txStart, txEnd,
-        // exonStarts, exonEnds, chrOffset, yMiddle)
-      } else {
-        // graphics.drawRect(rectX, rectY, width, height);
-        // console.log('rectY', rectY);
-        // this.allRects.push([rectX, rectY, GENE_RECT_WIDTH, GENE_RECT_HEIGHT, geneInfo[5]]);
-        let poly = [];
-
-        if (geneInfo[5] === '+') {
-          poly = [
-            rectX, rectY,
-            rectX + (GENE_RECT_HEIGHT / 2), rectY + (GENE_RECT_HEIGHT / 2),
-            rectX, rectY + GENE_RECT_HEIGHT
-          ];
-        } else {
-          poly = [
-            rectX, rectY,
-            rectX - (GENE_RECT_HEIGHT / 2), rectY + (GENE_RECT_HEIGHT / 2),
-            rectX, rectY + GENE_RECT_HEIGHT
-          ];
->>>>>>> e73d9f64
-        }
-
-<<<<<<< HEAD
-=======
-        // tile.rectGraphics.drawRect(rectX, rectY, GENE_RECT_WIDTH, GENE_RECT_HEIGHT);
-        tile.allRects.push([poly, geneInfo[5]]);
-      }
-
-      if (!tile.texts) {
->>>>>>> e73d9f64
+
         // tile probably hasn't been initialized yet
         if (!tile.texts) return;
 
@@ -383,19 +302,7 @@
 
         const text = tile.texts[geneName];
 
-<<<<<<< HEAD
         if (!text) return;
-=======
-      text.position.x = this._xScale(txMiddle);
-
-      console.log('position', textYMiddle);
-      text.position.y = textYMiddle;
-      text.style = { 
-        fontSize: this.textFontSize,
-        fontFamily: this.textFontFamily,
-        fill: fill[geneInfo[5]]
-      };
->>>>>>> e73d9f64
 
         text.style = {
           fontSize: `${this.fontSize}px`,
@@ -427,20 +334,15 @@
     return zoomLevel;
   }
 
-<<<<<<< HEAD
-  drawExons(graphics, txStart, txEnd, exonStarts, exonEnds, chrOffset, yMiddle, strand) {
+  drawExons(
+    graphics, txStart, txEnd, exonStarts, exonEnds, chrOffset, yMiddle, strand
+  ) {
     const exonOffsetStarts = exonStarts.split(',').map(x => +x + chrOffset);
     const exonOffsetEnds = exonEnds.split(',').map(x => +x + chrOffset);
-=======
-  drawExons(graphics, txStart, txEnd, exonStartsParam, exonEndsParam, chrOffset, yMiddle, strand) {
-    const exonStarts = exonStartsParam.split(',').map(x => +x + chrOffset);
-    const exonEnds = exonEndsParam.split(',').map(x => +x + chrOffset);
->>>>>>> e73d9f64
 
     const xStartPos = this._xScale(txStart);
     const xEndPos = this._xScale(txEnd);
 
-<<<<<<< HEAD
     const lineHeight = EXON_LINE_HEIGHT;
     const lineHHeight = lineHeight / 2;
     const exonHeight = this.geneRectHeight;
@@ -451,15 +353,6 @@
       : this.halfRectHHeight + this.geneStrandHSpacing + this.geneRectHHeight - lineHHeight;
 
     const yExonPos = yPos - (exonHeight / 2) + (lineHeight / 2);
-=======
-    const lineHeight = 1.5;
-    const exonHeight = GENE_RECT_HEIGHT;
-    const yPos = yMiddle - (lineHeight / 2);
-    // let yPos = (d.height - lineHeight) / 2 + 5 ; //-(d.height - yScale(tileData[i]));
-    let width = xEndPos - xStartPos;
-
-    const yExonPos = yMiddle - (exonHeight / 2);
->>>>>>> e73d9f64
 
     const polys = [];
     let poly = [
@@ -468,12 +361,7 @@
       xStartPos + width, yPos + lineHeight,
       xStartPos, yPos + lineHeight
     ];
-<<<<<<< HEAD
-
-=======
-    console.log('yPos:', yPos);
- 
->>>>>>> e73d9f64
+
     graphics.drawPolygon(poly);
 
     // Draw the middle line
@@ -484,17 +372,12 @@
       xStartPos, yPos + lineHeight
     ]);
 
-<<<<<<< HEAD
     for (
       let j = Math.max(this.position[0], xStartPos);
-=======
-    for (let j = Math.max(this.position[0], xStartPos);
->>>>>>> e73d9f64
       j < Math.min(this.position[0] + this.dimensions[0], xStartPos + width);
       j += 2 * this.geneRectHeight
     ) {
       if (strand === '+') {
-<<<<<<< HEAD
         poly = [
           j, yExonPos + ((this.geneRectHeight - this.geneTriangleHeight) / 2),
           j + (this.geneTriangleHeight / 2), yExonPos + (this.geneRectHeight / 2),
@@ -506,15 +389,6 @@
           j - (this.geneTriangleHeight / 2), yExonPos + (this.geneRectHeight / 2),
           j, yExonPos + ((this.geneRectHeight + this.geneTriangleHeight) / 2)
         ];
-=======
-        poly = [j, yExonPos + ((GENE_RECT_HEIGHT - TRIANGLE_HEIGHT) / 2),
-          j + (TRIANGLE_HEIGHT / 2), yExonPos + (GENE_RECT_HEIGHT / 2),
-          j, yExonPos + ((GENE_RECT_HEIGHT + TRIANGLE_HEIGHT) / 2)];
-      } else {
-        poly = [j, yExonPos + ((GENE_RECT_HEIGHT - TRIANGLE_HEIGHT) / 2),
-          j - (TRIANGLE_HEIGHT / 2, yExonPos + GENE_RECT_HEIGHT / 2),
-          j, yExonPos + ((GENE_RECT_HEIGHT + TRIANGLE_HEIGHT) / 2)];
->>>>>>> e73d9f64
       }
 
       polys.push(poly);
@@ -526,7 +400,6 @@
       const exonEnd = exonOffsetEnds[j];
 
       const xStart = this._xScale(exonStart);
-<<<<<<< HEAD
       const localWidth = Math.max(1, this._xScale(exonEnd) - this._xScale(exonStart));
       const height = exonHeight;
 
@@ -541,22 +414,6 @@
       polys.push(localPoly);
 
       graphics.drawPolygon(localPoly);
-=======
-      const yStart = yExonPos;
-      width = this._xScale(exonEnd) - this._xScale(exonStart);
-      const height = exonHeight;
-
-      poly = [
-        xStart, yStart,
-        xStart + width, yStart,
-        xStart + width, yStart + height,
-        xStart, yStart + height
-      ];
-
-      polys.push(poly);
-
-      graphics.drawPolygon(poly);   
->>>>>>> e73d9f64
     }
 
     return polys;
@@ -573,10 +430,6 @@
   draw() {
     super.draw();
 
-<<<<<<< HEAD
-=======
-    // graphics.clear();
->>>>>>> e73d9f64
     this.allTexts = [];
     this.allBoxes = [];
     const allTiles = [];
@@ -585,7 +438,6 @@
 
     // go through once to make sure the tiles aren't being
     // excessively stretched
-<<<<<<< HEAD
     Object.values(this.fetchedTiles)
       // tile hasn't been drawn properly because we likely got some
       // bogus data from the server
@@ -600,22 +452,6 @@
         return tileK > 3;
       })
       .forEach((tile) => {
-=======
-    for (const fetchedTileId in this.fetchedTiles) {
-      const tile = this.fetchedTiles[fetchedTileId];
-
-      if (!tile.drawnAtScale) {
-        // tile hasn't been drawn properly because we likely got some
-        // bogus data from the server
-        // console.warn("Tile without drawnAtScale:", tile);
-        continue;
-      }
-
-      const tileK = (tile.drawnAtScale.domain()[1] - tile.drawnAtScale.domain()[0]) 
-        / (this._xScale.domain()[1] - this._xScale.domain()[0]);
-
-      if (tileK > 3) {
->>>>>>> e73d9f64
         this.renderTile(tile);
       });
 
@@ -630,19 +466,9 @@
         );
         const newRange = this._xScale.domain().map(tile.drawnAtScale);
 
-<<<<<<< HEAD
         const posOffset = newRange[0];
         tile.rectGraphics.scale.x = tileK;
         tile.rectGraphics.position.x = -posOffset * tileK;
-=======
-      const tileK = (tile.drawnAtScale.domain()[1] - tile.drawnAtScale.domain()[0]) 
-        / (this._xScale.domain()[1] - this._xScale.domain()[0]);
-      const newRange = this._xScale.domain().map(tile.drawnAtScale);
-
-      const posOffset = newRange[0];
-      tile.rectGraphics.scale.x = tileK;
-      tile.rectGraphics.position.x = -posOffset * tileK;
->>>>>>> e73d9f64
 
         tile.textBgGraphics.clear();
         tile.textBgGraphics.beginFill(WHITE_HEX);
@@ -652,7 +478,6 @@
 
         if (!tile.initialized) return;
 
-<<<<<<< HEAD
         tile.tileData.forEach((td) => {
           // tile probably hasn't been initialized yet
           if (!tile.texts) return;
@@ -716,73 +541,6 @@
               text,
               caption: geneName,
               strand: geneInfo[5]
-=======
-      tile.tileData.forEach((td) => {
-        if (!tile.texts) {
-          // tile probably hasn't been initialized yet
-          return;
-        }
-
-        const geneInfo = td.fields;
-        const geneName = geneInfo[3];
-        const text = tile.texts[geneName];
-
-        if (!text) { return; }
-
-        const chrOffset = +td.chrOffset;
-        const txStart = +geneInfo[1] + chrOffset;
-        const txEnd = +geneInfo[2] + chrOffset;
-        const txMiddle = (txStart + txEnd) / 2;
-        let textYMiddle = this.dimensions[1] / 2;
-
-        if (geneInfo[5] === '+') {
-          // genes on the + strand drawn above and in a user-specified color or the default blue
-          // textYMiddle -= 10;
-          textYMiddle -= (FONT_SIZE / 2) + GENE_RECT_HEIGHT - 2;
-        } else {
-          // genes on the - strand drawn below and in a user-specified color or the default red
-          textYMiddle += (1.5 * FONT_SIZE) + GENE_RECT_HEIGHT + 2;
-        }
-        console.log('textYMiddle', textYMiddle);
-
-        text.position.x = this._xScale(txMiddle);
-        text.position.y = textYMiddle;
-
-        if (!parentInFetched) {
-          text.visible = true;
-
-          const TEXT_MARGIN = 3;
-
-          if (this.flipText) {
-            // when flipText is set, that means that the track is being
-            // displayed vertically so we need to use
-            // the stored text height rather than width
-            this.allBoxes.push([text.position.x, textYMiddle - 1,
-              text.position.x + tile.textHeights[geneInfo[3]] + TEXT_MARGIN, textYMiddle + 1]);
-          } else {
-            this.allBoxes.push([text.position.x, textYMiddle - 1,
-              text.position.x + tile.textWidths[geneInfo[3]] + TEXT_MARGIN, textYMiddle + 1]);
-          }
-
-          this.allTexts.push({
-            importance: +geneInfo[4], text, caption: geneName, strand: geneInfo[5],
-          });
-        } else {
-          text.visible = false;
-        }
-      });
-    }
-
-
-    /*
-        for (let fetchedTileId in this.fetchedTiles) {
-            let ft = this.fetchedTiles[fetchedTileId];
-
-            ft.tileData.forEach(td => {
-                let geneInfo = td.fields;
-                if (+geneInfo[4] > maxValue)
-                    maxValue = geneInfo[4];
->>>>>>> e73d9f64
             });
             allTiles.push(tile.textBgGraphics);
           } else {
@@ -811,10 +569,7 @@
     });
   }
 
-<<<<<<< HEAD
   hideOverlaps(allBoxes, allTexts) {
-=======
->>>>>>> e73d9f64
     boxIntersect(allBoxes, (i, j) => {
       if (allTexts[i].importance > allTexts[j].importance) {
         allTexts[j].text.visible = false;
@@ -827,7 +582,7 @@
   setPosition(newPosition) {
     super.setPosition(newPosition);
 
-    ([this.pMain.position.x, this.pMain.position.y] = this.position);
+    [this.pMain.position.x, this.pMain.position.y] = this.position;
   }
 
   setDimensions(newDimensions) {
@@ -866,7 +621,6 @@
 
     track.appendChild(output);
 
-<<<<<<< HEAD
     this.visibleAndFetchedTiles()
       .filter(tile => tile.allRects)
       .forEach((tile) => {
@@ -881,35 +635,16 @@
 
         tile.allRects.forEach((rect) => {
           const r = document.createElement('path');
-=======
-    for (const tile of this.visibleAndFetchedTiles()) {
-      const gTile = document.createElement('g');
-      gTile.setAttribute('transform',
-        `translate(${tile.rectGraphics.position.x},
-        ${tile.rectGraphics.position.y})
-        scale(${tile.rectGraphics.scale.x},
-        ${tile.rectGraphics.scale.y})`);
-
-      if (!tile.allRects) continue;
->>>>>>> e73d9f64
 
           const poly = rect[0];
 
           let d = `M ${poly[0]} ${poly[1]}`;
 
-<<<<<<< HEAD
           for (let i = 2; i < poly.length; i += 2) {
             d += ` L ${poly[i]} ${poly[i + 1]}`;
           }
 
           r.setAttribute('d', d);
-=======
-        let d = `M ${poly[0]} ${poly[1]}`;
-
-        for (let i = 2; i < poly.length; i += 2) {
-          d += ` L ${poly[i]} ${poly[i + 1]}`;
-        }
->>>>>>> e73d9f64
 
           if (rect[1] === '+') {
             r.setAttribute('fill', this.options.plusStrandColor);
@@ -917,22 +652,8 @@
             r.setAttribute('fill', this.options.minusStrandColor);
           }
 
-<<<<<<< HEAD
           gTile.appendChild(r);
         });
-=======
-        if (rect[1] === '+') {
-          r.setAttribute('fill', this.options.plusStrandColor);
-        } else {
-          r.setAttribute('fill', this.options.minusStrandColor);
-        }
-
-        gTile.appendChild(r);
-      }
-
-      output.appendChild(gTile);
-    }
->>>>>>> e73d9f64
 
         output.appendChild(gTile);
       });
@@ -962,7 +683,6 @@
 
         t.innerHTML = text.text.text;
 
-<<<<<<< HEAD
         g.appendChild(t);
         g.setAttribute(
           'transform',
@@ -970,13 +690,6 @@
         );
         output.appendChild(g);
       });
-=======
-      g.appendChild(t);
-      g.setAttribute('transform', 
-        `translate(${text.text.x},${text.text.y})scale(${text.text.scale.x},1)`);
-      output.appendChild(g);
-    }
->>>>>>> e73d9f64
 
     return [base, base];
   }
