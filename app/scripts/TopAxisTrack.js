--- conflicted
+++ resolved
@@ -1,14 +1,9 @@
 import { axisTop } from 'd3-axis';
 
-<<<<<<< HEAD
-export class TopAxisTrack extends SVGTrack {
-  constructor(svgElement,options) {
-=======
 import SVGTrack from './SVGTrack';
 
 class TopAxisTrack extends SVGTrack {
   constructor(svgElement) {
->>>>>>> 150fc8ef
     super(svgElement);
 
     this.axis = axisTop(this._xScale);
