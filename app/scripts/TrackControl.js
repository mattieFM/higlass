import PropTypes from 'prop-types';
import React from 'react';
import { SortableHandle } from 'react-sortable-hoc';

import { getDarkTheme } from './services';

// Styles
import '../styles/TrackControl.module.scss';

const getClassNames = (props) => {
  let className = props.isVisible ?
    'track-control-active' : 'track-control';

  className += props.isAlignLeft ?
    ' track-control-left' : '';

  className += props.isVertical ?
    ' track-control-vertical' : '';

  className += props.paddingRight ?
    ' track-control-padding-right' : '';

<<<<<<< HEAD
  return className;
};

const getButtonClassNames = (props) => {
  let buttonClassName = 'track-control-button';
=======
    if (getDarkTheme()) {
      className += ' track-control-dark';
    }

    let buttonClassName = 'track-control-button';
>>>>>>> 58eba64b

  buttonClassName += props.isVertical ?
    ' track-control-button-vertical' : '';

  return buttonClassName;
};

let imgConfig;
let imgClose;

const TrackControl = props => (
  <div styleName={getClassNames(props)}>

    {props.isMoveable && SortableHandle(() => (
      <svg
        className="no-zoom"
        style={props.imgStyleMove}
        styleName={getButtonClassNames(props)}
      >
        <use xlinkHref="#move" />
      </svg>
    ))}

    <svg
      ref={(c) => { imgConfig = c; }}
      className="no-zoom"
      onClick={() => {
        props.onConfigTrackMenuOpened(
          props.uid,
          imgConfig.getBoundingClientRect()
        );
      }}
      style={props.imgStyleSettings}
      styleName={getButtonClassNames(props)}
    >
      <use xlinkHref="#cog" />
    </svg>

    {props.onAddSeries &&
      <svg
        className="no-zoom"
        onClick={() => props.onAddSeries(props.uid)}
        style={props.imgStyleAdd}
        styleName={getButtonClassNames(props)}
      >
        <use xlinkHref="#plus" />
      </svg>
    }

    <svg
      ref={(c) => { imgClose = c; }}
      className="no-zoom"
      onClick={() => {
        props.onCloseTrackMenuOpened(
          props.uid,
          imgClose.getBoundingClientRect()
        );
      }}
      style={props.imgStyleClose}
      styleName={getButtonClassNames(props)}
    >
      <use xlinkHref="#cross" />
    </svg>
  </div>
);

TrackControl.propTypes = {
  imgStyleAdd: PropTypes.object,
  imgStyleClose: PropTypes.object,
  imgStyleMove: PropTypes.object,
  imgStyleSettings: PropTypes.object,
  isAlignLeft: PropTypes.bool,
  isMoveable: PropTypes.bool,
  isVertical: PropTypes.bool,
  isVisible: PropTypes.bool,
  onConfigTrackMenuOpened: PropTypes.func,
  onCloseTrackMenuOpened: PropTypes.func,
  onAddSeries: PropTypes.func,
  paddingRight: PropTypes.bool,
  uid: PropTypes.string,
};

export default TrackControl;<|MERGE_RESOLUTION|>--- conflicted
+++ resolved
@@ -20,19 +20,13 @@
   className += props.paddingRight ?
     ' track-control-padding-right' : '';
 
-<<<<<<< HEAD
+  if (getDarkTheme()) className += ' track-control-dark';
+
   return className;
 };
 
 const getButtonClassNames = (props) => {
   let buttonClassName = 'track-control-button';
-=======
-    if (getDarkTheme()) {
-      className += ' track-control-dark';
-    }
-
-    let buttonClassName = 'track-control-button';
->>>>>>> 58eba64b
 
   buttonClassName += props.isVertical ?
     ' track-control-button-vertical' : '';
