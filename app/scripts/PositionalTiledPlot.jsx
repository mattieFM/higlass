import slugid from 'slugid';
import React from 'react';
import ReactDOM from 'react-dom';
import {Resizable,ResizableBox} from 'react-resizable';
import {DraggableDiv} from './DraggableDiv.js';
import {select,event,mouse} from 'd3-selection';
import {SortableContainer, SortableElement, SortableHandle, arrayMove} from 'react-sortable-hoc';
import {contextMenu} from './d3-context-menu.js';


class TrackArea extends React.Component {
    constructor(props) {
        super(props);

        this.state = {
            controlsVisible: false
        }
    }

    componentDidMount() {

    }

    shouldComponentUpdate() {
        return ! this.resizing;
    }

    componentWillUnmount() {

    }

    handleMouseEnter() {
        this.setState({
            controlsVisible: true
        });
    }

    handleMouseLeave() {
        this.setState({
            controlsVisible: false
        });
    }

    handleMouseMove() {
        this.setState({
            controlsVisible: true
        });

    }

    getControls() {
        let Handle = null;
        
        if (this.moveable) {
            Handle = SortableHandle(() =>
                <svg
                    className="no-zoom"
                    onClick={() => {}}
                    style={this.getMoveImgStyle()}
                    width="10px"
                    height="10px">
                    <use href="#move"></use>
                </svg>
            )
        } else {
            Handle = SortableHandle(() =>
                <div />
            )

        }

        let controls = (<div
                            style={{
                                'position': 'absolute',
                                'background-color': "rgba(255,255,255,0.7)",
                                "right": "3px",
                                'top': '3px',
                                'pointer-events': 'none',
<<<<<<< HEAD
                                'border-radius': 3,
                                'padding-left': 3,
                                'padding-right': 3
=======
                                'padding-left': '5px',
                                'padding-right': '5px',
                                'border-radius': '5px',
                                'border': '1px solid #dddddd'
>>>>>>> dd16b034
                            }}
                        >

                        <Handle />

                        <svg
                            ref={(c) => { this.imgConfig = c; }}
                            className="no-zoom"
                            onClick={(e) => {
                                let imgDom = ReactDOM.findDOMNode(this.imgConfig);
                                let bbox = imgDom.getBoundingClientRect();
                                this.props.onConfigTrackMenuOpened(this.props.uid, bbox);
                                ; }}
                            style={this.getSettingsImgStyle()}
                            width="10px"
                            height="10px">
                            <use href="#cog"></use>
                        </svg>

                        <svg
                            ref={(c) => { this.imgAdd = c; }}
                            className="no-zoom"
                            style={this.getAddImgStyle()}
                            onClick={() => {
                                this.props.onAddSeries(this.props.uid);
                            }}
                            width="10px"
                            height="10px">
                            <use href="#plus"></use>
                        </svg>

                        <svg
                            onClick={() => {
                                let imgDom = ReactDOM.findDOMNode(this.imgClose);
                                let bbox = imgDom.getBoundingClientRect();
                                this.props.onCloseTrackMenuOpened(this.props.uid, bbox);
                            }}
                            ref={(c) => { this.imgClose = c; }}
                            className="no-zoom"
                            style={this.getCloseImgStyle()}
                            width="10px"
                            height="10px">
                            <use href="#cross"></use>
                        </svg>

                </div>)

        return controls;
    }
}


export class FixedTrack extends TrackArea {
    constructor(props) {
        super(props);
    }

    handleClick(e, data) {
          // console.log(data);
    }


    render() {
        let controls = null;

        if (this.props.editable && this.state.controlsVisible) {
            controls = this.getControls();
        }

        return (
            <div
                className={this.props.className}
                onMouseEnter={this.handleMouseEnter.bind(this)}
                onMouseLeave={this.handleMouseLeave.bind(this)}
                style={{
                    height: this.props.height,
                    width: this.props.width,
                    position: "relative",
                    background: 'transparent'
                }}
            >

            <div
                key={this.props.uid}
                style={{
                    height: this.props.height,
                    width: this.props.width
                }}
            />
                {controls}
            </div>
        )

    }
}

class MoveableTrack extends TrackArea {
    constructor(props) {
        super(props);

        this.moveable = true;
    }

    render() {
        let controls = null;

        if (this.props.editable && this.state.controlsVisible) {
            controls = ( <div>
                        { this.getControls() }
                </div>)
        }

        return (
            <div
                className={this.props.className}
                onMouseEnter={this.handleMouseEnter.bind(this)}
                onMouseLeave={this.handleMouseLeave.bind(this)}
                style={{
                    height: this.props.height,
                    width: this.props.width,
                    position: "relative",
                    background: 'transparent'
                }}
            >
            <DraggableDiv
                height={this.props.height}
                key={this.props.uid}
                sizeChanged={(stuff) => { return this.props.handleResizeTrack(this.props.uid, stuff.width, stuff.height); }}
                style={{background: 'transparent'}}
                uid={this.props.uid}
                width={this.props.width}
                resizeHandles={this.props.resizeHandles}
            />
                {controls}
            </div>
        )

    }
}

MoveableTrack.propTypes = {
    className: React.PropTypes.string,
    uid: React.PropTypes.string,
    item: React.PropTypes.object,
    height: React.PropTypes.number,
    width: React.PropTypes.number,
}

export class CenterTrack extends FixedTrack {
    // should be the same as a vertical track
    getCloseImgStyle() {
        return { 
                         position: 'relative',
                             pointerEvents: 'all',
                         opacity: .7}
    }

    getMoveImgStyle() {
        return { position: 'relative',
                             marginRight: '5px',
                             pointerEvents: 'all',
                         opacity: .7}
    }

    getAddImgStyle() {
        return { position: 'relative',
                             marginRight: '5px',
                             pointerEvents: 'all',
                         opacity: .7}
    }

    getSettingsImgStyle() {
        return { position: 'relative',
                             marginRight: '5px',
                             pointerEvents: 'all',
                            opacity: .7}

        return moveImgStyle;
    }
}

class VerticalTrack extends MoveableTrack {
    constructor(props) {
        super(props);
    }

    // each image should be 13 pixels below the next one
    getCloseImgStyle() {
        return { 
                         marginTop: '5px',
                         position: 'relative',
                             pointerEvents: 'all',
                             display: 'block',
                         opacity: .7}

        return closeImgStyle;
    }

    getMoveImgStyle() {
        return { position: 'relative',
                             marginTop: '5px',
                             display: 'block',
                             pointerEvents: 'all',
                            opacity: .7}

        return moveImgStyle;
    }

    getAddImgStyle() {
        return { position: 'relative',
                             marginTop: '5px',
                             pointerEvents: 'all',
                             display: 'block',
                            opacity: .7}
    }

    getSettingsImgStyle() {
        return { position: 'relative',
                             marginTop: '5px',
                             pointerEvents: 'all',
                             display: 'block',
                            opacity: .7}

        return closeImgStyle;
    }

    getControls() {
        let Handle = null;
        
        if (this.moveable) {
            Handle = SortableHandle(() =>
                <svg
                    className="no-zoom"
                    onClick={() => {}}
                    style={this.getMoveImgStyle()}
                    width="10px"
                    height="10px">
                    <use href="#move"></use>
                </svg>
            )
        } else {
            Handle = SortableHandle(() =>
                <div />
            )

        }

        let controls = (<div
                            style={{
                                'position': 'absolute',
                                'background-color': "rgba(255,255,255,0.7)",
                                "left": "3px",
                                'top': '3px',
                                'pointer-events': 'none',
                                'padding-left': 5,
                                'padding-right': 5,
<<<<<<< HEAD
                                'border-radius': 3
=======
                                'padding-bottom': 5,
                                'border-radius': '5px',
                                'border': '1px solid #dddddd'
>>>>>>> dd16b034
                            }}
                        >
                        <svg
                            onClick={() => {
                                let imgDom = ReactDOM.findDOMNode(this.imgClose);
                                let bbox = imgDom.getBoundingClientRect();
                                this.props.onCloseTrackMenuOpened(this.props.uid, bbox);
                            }}
                            ref={(c) => { this.imgClose = c; }}
                            className="no-zoom"
                            style={this.getCloseImgStyle()}
                            width="10px"
                            height="10px">
                            <use href="#cross"></use>
                        </svg>

                        <svg
                            ref={(c) => { this.imgAdd = c; }}
                            className="no-zoom"
                            style={this.getAddImgStyle()}
                            onClick={() => {
                                this.props.onAddSeries(this.props.uid);
                            }}
                            width="10px"
                            height="10px">
                            <use href="#plus"></use>
                        </svg>

                        <svg
                            ref={(c) => { this.imgConfig = c; }}
                            className="no-zoom"
                            onClick={(e) => {
                                let imgDom = ReactDOM.findDOMNode(this.imgConfig);
                                let bbox = imgDom.getBoundingClientRect();
                                this.props.onConfigTrackMenuOpened(this.props.uid, bbox);
                                ; }}
                            style={this.getSettingsImgStyle()}
                            width="10px"
                            height="10px">
                            <use href="#cog"></use>
                        </svg>

                        <Handle />



                </div>)

        return controls;
    }

}


const VerticalItem = SortableElement((props) => {

    return (<VerticalTrack
                className={props.className}
                onCloseTrack={props.onCloseTrack}
                onCloseTrackMenuOpened={props.onCloseTrackMenuOpened}
                onConfigTrackMenuOpened={props.onConfigTrackMenuOpened}
                onAddSeries={props.onAddSeries}
                editable={props.editable}
                handleConfigTrack={props.handleConfigTrack}
                editable={props.editable}
                handleResizeTrack={props.handleResizeTrack}
                resizeHandles={props.resizeHandles}
                height={props.height}
                item={props.item}
                uid={props.uid}
                width={props.width}
            />)});

class HorizontalTrack extends MoveableTrack {
    constructor(props) {
        super(props);

    }

    getCloseImgStyle() {
        return { 
                         position: 'relative',
                             pointerEvents: 'all',
                         opacity: .7}
    }

    getMoveImgStyle() {
        return { position: 'relative',
                             marginRight: '5px',
                             pointerEvents: 'all',
                         opacity: .7}
    }

    getAddImgStyle() {
        return { position: 'relative',
                             marginRight: '5px',
                             pointerEvents: 'all',
                         opacity: .7}
    }

    getSettingsImgStyle() {
        return { position: 'relative',
                             marginRight: '5px',
                             pointerEvents: 'all',
                         opacity: .7}

        return moveImgStyle;
    }
}

const HorizontalItem = SortableElement((props) => {
    return (<HorizontalTrack
                className={props.className}
                onCloseTrack={props.onCloseTrack}
                onCloseTrackMenuOpened={props.onCloseTrackMenuOpened}
                onConfigTrackMenuOpened={props.onConfigTrackMenuOpened}
                onAddSeries={props.onAddSeries}
                handleConfigTrack={props.handleConfigTrack}
                editable={props.editable}
                handleResizeTrack={props.handleResizeTrack}
                resizeHandles={props.resizeHandles}
                height={props.height}
                item={props.item}
                uid={props.uid}
                width={props.width}
            />)});

const SortableList = SortableContainer(({className, items, itemClass, sortingIndex, useDragHandle,
                                         sortableHandlers,height, width, onCloseTrack,onCloseTrackMenuOpened,onConfigTrackMenuOpened,onAddSeries,handleConfigTrack,editable,itemReactClass,
                                         handleResizeTrack, resizeHandles}) => {
    let itemElements = items.map((item, index) => {
            return React.createElement(itemReactClass,
                {   key: "sci-" + item.uid,
				    className: itemClass,
					sortingIndex: sortingIndex,
					index: index,
					uid: item.uid,
					height: item.height,
                    width: item.width,
                    item: item,
					useDragHandle: useDragHandle,
                    onCloseTrack: onCloseTrack,
                    onCloseTrackMenuOpened: onCloseTrackMenuOpened,
                    onConfigTrackMenuOpened: onConfigTrackMenuOpened,
                    onAddSeries: onAddSeries,
                    handleConfigTrack: handleConfigTrack,
                    editable: editable,
                    handleResizeTrack: handleResizeTrack,
                    resizeHandles: resizeHandles
                })
            })
	return (
        <div
            className={className}
            style={{height: height,
                    width: width,
                    background: 'transparent'
            }}
            {...sortableHandlers}
        >
			{itemElements}
		</div>
	);
});

class ListWrapper extends React.Component {
	constructor({items}) {
		super();
		this.state = {
			items, isSorting: false
		};
	}

    componentWillReceiveProps(nextProps) {
        this.setState ({
            items: nextProps.items
        })
    }

	onSortStart({node, index, collection}, e) {
        e.stopImmediatePropagation();
		let {onSortStart} = this.props;
		this.setState({isSorting: true});

		if (onSortStart) {
			onSortStart(this.refs.component);
		}

        this.sortingIndex = index;

        this.sortStartTop = e.offsetTop;
        this.sortStartLeft = e.offsetLeft;
	};

    onSortMove(event) {

    }

    onSortEnd({oldIndex, newIndex}) {
		let {onSortEnd} = this.props;
        let {items} = this.state;

        this.setState({items: arrayMove(items, oldIndex, newIndex), isSorting: false});

		if (onSortEnd) {
			onSortEnd(this.state.items);
		}


        this.sortingIndex = null;
    };

	render() {

		const Component = this.props.component;
		const {items, isSorting} = this.state;
		const props = {
			isSorting, items,
			onSortEnd: this.onSortEnd.bind(this),
			onSortStart: this.onSortStart.bind(this),
            onSortMove: this.onSortMove.bind(this),
			ref: "component"
		}

		return (
                <Component
                    {...this.props}
                    {...props}
                />)
	}
}

ListWrapper.propTypes = {
    items: React.PropTypes.array,
    className: React.PropTypes.string,
    itemClass: React.PropTypes.string,
    width: React.PropTypes.number,
    height: React.PropTypes.number,
    onSortStart: React.PropTypes.func,
    onSortEnd: React.PropTypes.func,
    component: React.PropTypes.func
}

ListWrapper.defaultProps = {
    className: "list stylizedList",
    itemClass: "item stylizedItem",
    width: 400,
    height: 600
};


export class HorizontalTiledPlot extends React.Component {
    constructor(props) {
        super(props);

    }

    componentWillUnmount() {

    }


    render() {
        let thisHeight = this.props.tracks
            .map((x) => { return x.height; })
            .reduce((a,b) => { return a + b; }, 0);
        let imgStyle = { right: 5,
                         top: 5,
                         position: 'absolute',
                         opacity: .5}

        let newItems = this.props.tracks.map((d) => {
            let uid = d.uid;
            if (!uid)
                uid = slugid.nice();

            return {uid: uid, width: this.props.width,
                    height: d.height, value: d.value };
        });


        return (

                <div style={{position: "relative"}}>
                    <ListWrapper
                        className={"list stylizedList"}
                        component={SortableList}
                        onCloseTrack={this.props.onCloseTrack}
                        onCloseTrackMenuOpened={this.props.onCloseTrackMenuOpened}
                        onConfigTrackMenuOpened={this.props.onConfigTrackMenuOpened}
                        onAddSeries={this.props.onAddSeries}
                        handleConfigTrack={this.props.handleConfigTrack}
                        editable={this.props.editable}
                        handleResizeTrack={this.props.handleResizeTrack}
                        resizeHandles={this.props.resizeHandles}
                        height={thisHeight}
                        helperClass={"stylizedHelper"}
                        itemClass={"stylizedItem"}
                        itemReactClass={HorizontalItem}
                        items={newItems}
                        onSortEnd={this.props.handleSortEnd}
                        useDragHandle={true}
                        width={this.props.width}
                        referenceAncestor={this.props.referenceAncestor}
                    />
                </div>
        )

    }
}

HorizontalTiledPlot.propTypes = {
    width: React.PropTypes.number,
    height: React.PropTypes.number,
}

export class VerticalTiledPlot extends React.Component {
    constructor(props) {
        super(props);
    }


    render() {
        let thisWidth = this.props.tracks
            .map((x) => { return x.width; })
            .reduce((a,b) => { return a + b; }, 0);

        let newItems = this.props.tracks.map((d) => {
            let uid = d.uid;
            if (!uid)
                uid = slugid.nice();

            return {uid: uid, height: this.props.height, width: d.width, value: d.value };
        });

        return (
                <ListWrapper
                    axis={'x'}
                    className={"list stylizedList horizontalList"}
                    component={SortableList}
                    onCloseTrack={this.props.onCloseTrack}
                    onCloseTrackMenuOpened={this.props.onCloseTrackMenuOpened}
                    onConfigTrackMenuOpened={this.props.onConfigTrackMenuOpened}
                    onAddSeries={this.props.onAddSeries}
                    handleConfigTrack={this.props.handleConfigTrack}
                    editable={this.props.editable}
                    handleResizeTrack={this.props.handleResizeTrack}
                    resizeHandles={this.props.resizeHandles}
                    height={this.props.height}
                    helperClass={"stylizedHelper"}
                    itemClass={"stylizedItem horizontalItem"}
                    itemReactClass={VerticalItem}
                    items={newItems}
                    referenceAncestor={this.props.referenceAncestor}
                    onSortEnd={this.props.handleSortEnd}
                    useDragHandle={true}
                    width={thisWidth}
                />
        )

    }
}

HorizontalTiledPlot.propTypes = {
    tracks: React.PropTypes.array
}

export class CenterTiledPlot extends React.Component {
    constructor(props) {
        super(props);
    }

    render() {

        return(<div class="center-plot"></div>)
    }
}
<|MERGE_RESOLUTION|>--- conflicted
+++ resolved
@@ -76,16 +76,10 @@
                                 "right": "3px",
                                 'top': '3px',
                                 'pointer-events': 'none',
-<<<<<<< HEAD
-                                'border-radius': 3,
-                                'padding-left': 3,
-                                'padding-right': 3
-=======
                                 'padding-left': '5px',
                                 'padding-right': '5px',
                                 'border-radius': '5px',
                                 'border': '1px solid #dddddd'
->>>>>>> dd16b034
                             }}
                         >
 
@@ -342,13 +336,9 @@
                                 'pointer-events': 'none',
                                 'padding-left': 5,
                                 'padding-right': 5,
-<<<<<<< HEAD
-                                'border-radius': 3
-=======
                                 'padding-bottom': 5,
                                 'border-radius': '5px',
                                 'border': '1px solid #dddddd'
->>>>>>> dd16b034
                             }}
                         >
                         <svg
