--- conflicted
+++ resolved
@@ -119,13 +119,7 @@
       // if `highlightedIndex` points to an existing item
       this.state.highlightedIndex >= nextProps.items.length
     ) {
-<<<<<<< HEAD
-      this.setState({
-        highlightedIndex: null
-      });
-=======
       this.setState({ highlightedIndex: null });
->>>>>>> b13d154c
     }
   }
 
@@ -213,13 +207,7 @@
     const itemValueDoesMatch =
       itemValue.toLowerCase().indexOf(this.props.value.toLowerCase()) === 0;
     if (itemValueDoesMatch && highlightedIndex === null) {
-<<<<<<< HEAD
-      this.setState({
-        highlightedIndex: 0
-      });
-=======
       this.setState({ highlightedIndex: 0 });
->>>>>>> b13d154c
     }
   }
 
@@ -266,13 +254,7 @@
       const element = this.props.renderItem(
         item,
         this.state.highlightedIndex === index,
-<<<<<<< HEAD
-        {
-          cursor: 'default'
-        }
-=======
         { cursor: 'default' }
->>>>>>> b13d154c
       );
       return React.cloneElement(element, {
         onMouseDown: () => this.setIgnoreBlur(true),
@@ -368,16 +350,7 @@
 
     const { inputProps } = this.props;
     return (
-<<<<<<< HEAD
-      <div
-        style={{
-          ...this.props.wrapperStyle
-        }}
-        {...this.props.wrapperProps}
-      >
-=======
       <div style={{ ...this.props.wrapperStyle }} {...this.props.wrapperProps}>
->>>>>>> b13d154c
         <input
           {...inputProps}
           ref={el => {
@@ -441,18 +414,7 @@
   renderMenu(items, value, style) {
     return (
       /* eslint-disable react/no-this-in-sfc */
-<<<<<<< HEAD
-      <div
-        style={{
-          ...style,
-          ...this.menuStyle
-        }}
-      >
-        {items}
-      </div>
-=======
       <div style={{ ...style, ...this.menuStyle }}>{items}</div>
->>>>>>> b13d154c
       /* eslint-enable react/no-this-in-sfc */
     );
   },
