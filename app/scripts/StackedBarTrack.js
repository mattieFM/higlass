--- conflicted
+++ resolved
@@ -222,26 +222,14 @@
     const positiveTrackHeight = (positiveMax * trackHeight) / unscaledHeight;
     const negativeTrackHeight = (negativeMax * trackHeight) / unscaledHeight;
 
-<<<<<<< HEAD
     if(this.options.barBorder) {
       graphics.lineStyle(0.1, 'black', 1);
     }
-=======
-    const colorScale = scaleOrdinal()
-      .range(this.options.colorScale)
-      .domain(range(this.options.colorScale.length)) 
-      || scaleOrdinal(schemeCategory10);
-    const valueToPixels = scaleLinear()
-      .domain([0, positiveMax])
-      .range([0, trackHeight]);
-    let prevStackedBarHeight = 0;
->>>>>>> 6c40d96e
-
+    
     for (let j = 0; j < matrix.length; j++) { // jth vertical bar in the graph
       const x = this._xScale(tileX + (j * tileWidth / this.tilesetInfo.tile_size));
       const width = this._xScale(tileX + (tileWidth / this.tilesetInfo.tile_size)) - this._xScale(tileX);
-
-<<<<<<< HEAD
+      
       // draw positive values
       const positive = matrix[j][0];
       const valueToPixelsPositive = scaleLinear()
@@ -252,21 +240,10 @@
         const height = valueToPixelsPositive(positive[i].value);
         const y = positiveTrackHeight - (positiveStackedHeight + height);
         graphics.beginFill(positive[i].color);
-=======
-      // sorted from largest to smallest
-      // we're grouping values along with their index in the column
-      const positiveValsSorted = matrix[j].map((x,i) => [x,i]).filter((a) => a[0] >= 0).sort((a, b) => a[0] - b[0]);
-
-      for (let i = 0; i < positiveValsSorted.length; i++) {
-        const height = valueToPixels(positiveValsSorted[i][0]);
-        const y = (trackHeight - negativeTrackHeight) - (prevStackedBarHeight + height);
-        graphics.beginFill(colorToHex(colorScale(positiveValsSorted[i][1])));
->>>>>>> 6c40d96e
         graphics.drawRect(x, y, width, height);
         positiveStackedHeight = positiveStackedHeight + height;
       }
 
-<<<<<<< HEAD
       // draw negative values
       const negative = matrix[j][1];
       const valueToPixelsNegative = scaleLinear()
@@ -277,23 +254,9 @@
         const height = valueToPixelsNegative(negative[i].value);
         const y = positiveTrackHeight + negativeStackedHeight;
         graphics.beginFill(negative[i].color);
-=======
-    for (let j = 0; j < matrix.length; j++) { // jth vertical bar in the graph
-      const x = this._xScale(tileX + (j * tileWidth / this.tilesetInfo.tile_size));
-      const width = this._xScale(tileX + (tileWidth / this.tilesetInfo.tile_size)) - this._xScale(tileX);
-      // sorted from largest to smallest
-      // we're grouping values along with their index in the column
-      const negativeValsSorted = matrix[j].map((x,i) => [x,i]).filter((a) => a[0] < 0).sort((a, b) => a[0] - b[0]);
-
-      for (let i = 0; i < negativeValsSorted.length; i++) {
-        const height = valueToPixels(negativeValsSorted[i][0]);
-        const y = positiveTrackHeight - (prevStackedBarHeight + height);
-        graphics.beginFill(colorToHex(colorScale(negativeValsSorted[i][1])));
->>>>>>> 6c40d96e
         graphics.drawRect(x, y, width, height);
         negativeStackedHeight = negativeStackedHeight + height;
       }
-<<<<<<< HEAD
 
       // sets background to black if black option enabled
       const backgroundColor = this.options.backgroundColor;
@@ -311,13 +274,7 @@
     }
 
   }
-
-=======
-      prevStackedBarHeight = 0;
-    }
-  }
-
->>>>>>> 6c40d96e
+  
   /**
    * Draws graph using normalized values.
    *
