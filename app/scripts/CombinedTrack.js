--- conflicted
+++ resolved
@@ -176,19 +176,11 @@
     }
   }
 
-<<<<<<< HEAD
-  respondsToPosition(x,y) {
-    if (this.position[0] < x && x <= this.position[0] + this.dimensions[0]
-      && this.position[1] < y && y <= this.position[1] + this.dimensions[1]) {
-      return true;
-    }
-=======
   respondsToPosition(x, y) {
     return (
       (x >= this.position[0] && x <= this.dimensions[0] + this.position[0])
       && (y >= this.position[1] && y <= this.dimensions[1] + this.position[1])
     );
->>>>>>> 96308b9a
   }
 }
 
