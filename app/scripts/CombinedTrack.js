import slugid from 'slugid';

class CombinedTrack {
  constructor({ tracks, createTrackObject }) {
    this.childTracks = tracks.map(createTrackObject);
    this.createdTracks = {};
    this.uid = slugid.nice();

    this.childTracks.forEach((ct, i) => {
      this.createdTracks[tracks[i].uid] = ct;
    });

    for (let i = 0; i < this.childTracks.length; i++) {
      if (!this.childTracks[i]) {
        console.error('Empty child track in CombinedTrack:', this);
      }
    }
  }

  updateContents(newContents, trackCreator) {
    const newTracks = [];
    const currentTracks = new Set();

    // go through the new track list and create tracks which we don't
    // already have
    newContents.forEach(nc => {
      currentTracks.add(nc.uid);

      if (nc.uid in this.createdTracks) {
        newTracks.push(this.createdTracks[nc.uid]);
      } else {
        const newTrack = trackCreator(nc);
        newTrack.setPosition(this.position);
        newTrack.setDimensions(this.dimensions);
        newTracks.push(newTrack);

        newTrack.zoomed(this._xScale, this._yScale);

        this.createdTracks[nc.uid] = newTrack;
      }
    });

    this.childTracks = newTracks;

    // remove the ones that were previously, but no longer, present
    const knownTracks = new Set(Object.keys(this.createdTracks));
    const exitTracks = new Set(
      [...knownTracks].filter(x => !currentTracks.has(x))
    );
    [...exitTracks].forEach(trackUid => {
      this.createdTracks[trackUid].remove();
      delete this.createdTracks[trackUid];
    });

    return this;
  }

  setPosition(newPosition) {
    /**
     * Setting the position of this track simply means setting the positions
     * of its children.
     */
    this.position = newPosition;

    for (let i = 0; i < this.childTracks.length; i++) {
      this.childTracks[i].setPosition(newPosition);
    }
  }

  setDimensions(newDimensions) {
    this.dimensions = newDimensions;

    for (let i = 0; i < this.childTracks.length; i++) {
      this.childTracks[i].setDimensions(newDimensions);
    }
  }

  zoomed(newXScale, newYScale, k, x, y, xPositionOffset, yPositionOffset) {
    this._xScale = newXScale;
    this._yScale = newYScale;

    for (let i = 0; i < this.childTracks.length; i++) {
      // console.log('childTracks.zoomed', this.childTracks[i].zoomed);
      this.childTracks[i].zoomed(
        newXScale,
        newYScale,
        k,
        x,
        y,
        xPositionOffset,
        yPositionOffset
      );
    }
  }

  // refXScale(xScale) {
  //   for (let i = 0; i < this.childTracks.length; i++) {
  //     this.childTracks[i].refXScale(xScale);
  //   }
  // }

  // refYScale(yScale) {
  //   for (let i = 0; i < this.childTracks.length; i++) {
  //     this.childTracks[i].refYScale(yScale);
  //   }
  // }

  draw() {
    // for (let i = 0; i < this.childTracks.length; i++) {
    //   this.childTracks[i].draw();
    // }
  }

  // xScale(xScale) {
  //   this._xScale = xScale;

  //   for (let i = 0; i < this.childTracks.length; i++) {
  //     this.childTracks[i].xScale(xScale);
  //   }
  // }

  // yScale(xScale) {
  //   this._yScale = yScale;

  //   for (let i = 0; i < this.childTracks.length; i++) {
  //     this.childTracks[i].yScale(yScale);
  //   }
  // }

  refScalesChanged(refXScale, refYScale) {
    for (let i = 0; i < this.childTracks.length; i++) {
      this.childTracks[i].refScalesChanged(refXScale, refYScale);
    }
  }

  remove() {
    for (let i = 0; i < this.childTracks.length; i++) {
      this.childTracks[i].remove();
    }
  }

  exportSVG() {
    const svg = document.createElement('g');

    for (const childTrack of this.childTracks) {
      if (childTrack.exportSVG) {
        // exportSVG returns a tuple containing the base element
        // and the element onto which to draw extra features
        // in our case, we only need the complete svg
        svg.appendChild(childTrack.exportSVG()[0]);
      }
    }

    return [svg, svg];
  }

  rerender(options) {
    // console.log('COMBINED TRACK rerender...');
  }

  minValue(_) {
    if (arguments.length === 0) {
      const minValues = this.childTracks
        .filter(x => x.minValue) // filter for tracks which have the minValue function
        .map(x => x.minValue()) // get the minValue for each track
        .filter(x => x); // filter out undefineds

      return Math.min(...minValues);
    }
    for (const childTrack of this.childTracks) {
      if (childTrack.minValue) {
        childTrack.minValue(_);
      }
    }
    return undefined;
  }

  maxValue(_) {
    if (arguments.length === 0) {
      const maxValues = this.childTracks
        .filter(x => x.maxValue) // filter for tracks which have the minValue function
        .map(x => x.maxValue()) // get the minValue for each track
        .filter(x => x); // filter out undefineds

      return Math.max(...maxValues);
    }
    for (const childTrack of this.childTracks) {
      if (childTrack.maxValue) {
        childTrack.maxValue(_);
      }
    }
    return undefined;
  }

  respondsToPosition(x, y) {
    return (
      x >= this.position[0] &&
      x <= this.dimensions[0] + this.position[0] &&
<<<<<<< HEAD
      (y >= this.position[1] && y <= this.dimensions[1] + this.position[1])
=======
      y >= this.position[1] &&
      y <= this.dimensions[1] + this.position[1]
>>>>>>> b13d154c
    );
  }

  stopHover() {
    for (const childTrack of this.childTracks) {
      if (childTrack.stopHover) childTrack.stopHover();
    }
  }

  getMouseOverHtml(trackX, trackY) {
    let mouseOverHtml = '';

    for (const childTrack of this.childTracks) {
      if (childTrack.getMouseOverHtml) {
        const trackHtml = childTrack.getMouseOverHtml(trackX, trackY);

        if (trackHtml && trackHtml.length) {
          mouseOverHtml += trackHtml;
          mouseOverHtml += '<br/>';
        }
      }
    }

    return mouseOverHtml;
  }
}

export default CombinedTrack;<|MERGE_RESOLUTION|>--- conflicted
+++ resolved
@@ -196,12 +196,8 @@
     return (
       x >= this.position[0] &&
       x <= this.dimensions[0] + this.position[0] &&
-<<<<<<< HEAD
-      (y >= this.position[1] && y <= this.dimensions[1] + this.position[1])
-=======
       y >= this.position[1] &&
       y <= this.dimensions[1] + this.position[1]
->>>>>>> b13d154c
     );
   }
 
