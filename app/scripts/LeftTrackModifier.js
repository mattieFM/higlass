import * as PIXI from 'pixi.js';

export class LeftTrackModifier {
  constructor(originalTrack) {
    this.scene = originalTrack.scene;

    this.originalTrack = originalTrack;
    this.pBase = new PIXI.Graphics();

    this.scene.removeChild(originalTrack.pBase);
    this.scene.addChild(this.pBase);

    this.moveToOrigin = new PIXI.Graphics();
    this.moveToOrigin.addChild(originalTrack.pBase);

    this.pBase.addChild(this.moveToOrigin);

<<<<<<< HEAD
    this.moveToOrigin.rotation = Math.PI / 2;
=======
        // If the original track has text labels, we need to flip
        // them horizontally, otherwise they'll be mirrored.
        originalTrack.flipText = true;
        this.svgOutput = null;

        if (originalTrack.gBase && originalTrack.gMain) {
            this.originalTrack.gBase.attr('transform',
                                `translate(${this.moveToOrigin.position.x},${this.moveToOrigin.position.y})
                                 rotate(90)
                                 scale(${this.moveToOrigin.scale.x},${this.moveToOrigin.scale.y})`);
            this.originalTrack.gMain.attr('transform',
                                `translate(${this.originalTrack.pBase.position.x},${this.originalTrack.pBase.position.y})`);
        }
    }
>>>>>>> d6b82af9

    // If the original track has text labels, we need to flip
    // them horizontally, otherwise they'll be mirrored.
    originalTrack.flipText = true;
  }

  remove() {
    this.originalTrack.remove();

    this.pBase.clear();
    this.scene.removeChild(this.pBase);
  }

  setDimensions(newDimensions) {
    this.dimensions = newDimensions;

    const reversedDimensions = [newDimensions[1], newDimensions[0]];

    this.originalTrack.setDimensions(reversedDimensions);
  }

  setPosition(newPosition) {
    this.position = newPosition;

    this.originalTrack.setPosition(newPosition);

<<<<<<< HEAD
    this.originalTrack.pBase.position.x = -this.originalTrack.position[0];
    this.originalTrack.pBase.position.y = -this.originalTrack.position[1];
=======
        this.moveToOrigin.scale.y = -1;
        this.moveToOrigin.scale.x = 1;
        this.moveToOrigin.position.x = this.originalTrack.position[0];
        this.moveToOrigin.position.y = this.originalTrack.position[1];

        if (this.originalTrack.gMain) {
            this.originalTrack.gBase.attr('transform',
                                `translate(${this.moveToOrigin.position.x},${this.moveToOrigin.position.y})
                                 rotate(90)
                                 scale(${this.moveToOrigin.scale.x},${this.moveToOrigin.scale.y})`);
            this.originalTrack.gMain.attr('transform',
                                `translate(${this.originalTrack.pBase.position.x},${this.originalTrack.pBase.position.y})`);
        }
    }
>>>>>>> d6b82af9

    this.moveToOrigin.scale.y = -1;
    this.moveToOrigin.scale.x = 1;
    this.moveToOrigin.position.x = this.originalTrack.position[0];
    this.moveToOrigin.position.y = this.originalTrack.position[1];
  }

  refXScale(_) {
    /**
         * Either get or set the reference xScale
         */
    if (!arguments.length) { return this.originalTrack._refYScale; }

    this.originalTrack._refXScale = _;

    return this;
  }

  refYScale(_) {
    /**
         * Either get or set the reference yScale
         */
    if (!arguments.length) { return this.originalTrack._refXScale; }

    this.originalTrack._refYScale = _;

    return this;
  }

  xScale(_) {
    /**
         * Either get or set the xScale
         */
    if (!arguments.length) { return this.originalTrack._xScale; }

    this.originalTrack._yScale = _;

    return this;
  }

  yScale(_) {
    /**
         * Either get or set the yScale
         */
    if (!arguments.length) { return this.originalTrack._yScale; }

    this.originalTrack._xScale = _;

    return this;
  }

  draw() {
    this.originalTrack.draw();
  }

  zoomed(newXScale, newYScale, k = 1, tx = 0, ty = 0, xPositionOffset = 0, yPositionOffset = 0) {
    this.xScale(newXScale);
    this.yScale(newYScale);

    this.originalTrack.refreshTiles();

    const offset = this.originalTrack._xScale(0) - k * this.originalTrack._refXScale(0);
    this.originalTrack.pMobile.position.x = offset + this.originalTrack.position[0];
    this.originalTrack.pMobile.position.y = this.originalTrack.position[1] + this.originalTrack.dimensions[1];

    this.originalTrack.pMobile.scale.x = k;
    this.originalTrack.pMobile.scale.y = k;

    if (this.originalTrack.options.oneDHeatmapFlipped) {
      this.originalTrack.pMobile.scale.y = -k;
      this.originalTrack.pMobile.position.y = this.originalTrack.position[1];
    }

    this.originalTrack.draw();
  }

  refScalesChanged(refXScale, refYScale) {
    this.originalTrack.refScalesChanged(refYScale, refXScale);
  }

  rerender(options) {
    this.originalTrack.rerender(options);
  }

  exportSVG() {
    const output = document.createElement('g');
    output.setAttribute('transform',
      `translate(${this.moveToOrigin.position.x},${this.moveToOrigin.position.y})
                             rotate(90)
                             scale(${this.moveToOrigin.scale.x},${this.moveToOrigin.scale.y})`);

    if (this.originalTrack.exportSVG) {
      const g = document.createElement('g');
      g.setAttribute('transform',
        `translate(${this.originalTrack.pBase.position.x}, ${this.originalTrack.pBase.position.y})`);

      g.appendChild(this.originalTrack.exportSVG()[0]);
      output.appendChild(g);
    }

    return [output, output];
  }
}

export default LeftTrackModifier;<|MERGE_RESOLUTION|>--- conflicted
+++ resolved
@@ -15,28 +15,21 @@
 
     this.pBase.addChild(this.moveToOrigin);
 
-<<<<<<< HEAD
     this.moveToOrigin.rotation = Math.PI / 2;
-=======
-        // If the original track has text labels, we need to flip
-        // them horizontally, otherwise they'll be mirrored.
-        originalTrack.flipText = true;
-        this.svgOutput = null;
-
-        if (originalTrack.gBase && originalTrack.gMain) {
-            this.originalTrack.gBase.attr('transform',
-                                `translate(${this.moveToOrigin.position.x},${this.moveToOrigin.position.y})
-                                 rotate(90)
-                                 scale(${this.moveToOrigin.scale.x},${this.moveToOrigin.scale.y})`);
-            this.originalTrack.gMain.attr('transform',
-                                `translate(${this.originalTrack.pBase.position.x},${this.originalTrack.pBase.position.y})`);
-        }
-    }
->>>>>>> d6b82af9
 
     // If the original track has text labels, we need to flip
     // them horizontally, otherwise they'll be mirrored.
     originalTrack.flipText = true;
+    this.svgOutput = null;
+
+    if (originalTrack.gBase && originalTrack.gMain) {
+      this.originalTrack.gBase.attr('transform',
+        `translate(${this.moveToOrigin.position.x},${this.moveToOrigin.position.y})
+                             rotate(90)
+                             scale(${this.moveToOrigin.scale.x},${this.moveToOrigin.scale.y})`);
+      this.originalTrack.gMain.attr('transform',
+        `translate(${this.originalTrack.pBase.position.x},${this.originalTrack.pBase.position.y})`);
+    }
   }
 
   remove() {
@@ -59,30 +52,22 @@
 
     this.originalTrack.setPosition(newPosition);
 
-<<<<<<< HEAD
     this.originalTrack.pBase.position.x = -this.originalTrack.position[0];
     this.originalTrack.pBase.position.y = -this.originalTrack.position[1];
-=======
-        this.moveToOrigin.scale.y = -1;
-        this.moveToOrigin.scale.x = 1;
-        this.moveToOrigin.position.x = this.originalTrack.position[0];
-        this.moveToOrigin.position.y = this.originalTrack.position[1];
-
-        if (this.originalTrack.gMain) {
-            this.originalTrack.gBase.attr('transform',
-                                `translate(${this.moveToOrigin.position.x},${this.moveToOrigin.position.y})
-                                 rotate(90)
-                                 scale(${this.moveToOrigin.scale.x},${this.moveToOrigin.scale.y})`);
-            this.originalTrack.gMain.attr('transform',
-                                `translate(${this.originalTrack.pBase.position.x},${this.originalTrack.pBase.position.y})`);
-        }
-    }
->>>>>>> d6b82af9
 
     this.moveToOrigin.scale.y = -1;
     this.moveToOrigin.scale.x = 1;
     this.moveToOrigin.position.x = this.originalTrack.position[0];
     this.moveToOrigin.position.y = this.originalTrack.position[1];
+
+    if (this.originalTrack.gMain) {
+      this.originalTrack.gBase.attr('transform',
+        `translate(${this.moveToOrigin.position.x},${this.moveToOrigin.position.y})
+                                 rotate(90)
+                                 scale(${this.moveToOrigin.scale.x},${this.moveToOrigin.scale.y})`);
+      this.originalTrack.gMain.attr('transform',
+        `translate(${this.originalTrack.pBase.position.x},${this.originalTrack.pBase.position.y})`);
+    }
   }
 
   refXScale(_) {
