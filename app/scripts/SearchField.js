--- conflicted
+++ resolved
@@ -214,14 +214,10 @@
     const parts = offsetText.split(':');
 
     if (parts.length === 0) {
-<<<<<<< HEAD
-      return [[0, 0], [0, 0]];
-=======
       return [
         [0, 0],
         [0, 0]
       ];
->>>>>>> b13d154c
     }
 
     if (parts.length === 1) {
@@ -233,14 +229,10 @@
     }
     const sparts0 = parts[0].split(',');
     const sparts1 = parts[1].split(',');
-<<<<<<< HEAD
-    return [[+sparts0[0], +sparts0[1]], [+sparts1[0], +sparts1[1]]];
-=======
     return [
       [+sparts0[0], +sparts0[1]],
       [+sparts1[0], +sparts1[1]]
     ];
->>>>>>> b13d154c
   }
 
   searchPosition(text) {
