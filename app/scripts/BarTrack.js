import { scaleLinear, scaleLog } from 'd3-scale';

<<<<<<< HEAD
import { HorizontalLine1DPixiTrack } from './HorizontalLine1DPixiTrack';

// Utils
import { colorToHex, dictValues } from './utils';
=======
export class BarTrack extends HorizontalLine1DPixiTrack {
    constructor(scene, server, uid, handleTilesetInfoReceived, option, animate, onValueScaleChanged) {

        super(scene, server, uid, handleTilesetInfoReceived, option, animate, onValueScaleChanged );
>>>>>>> d6b82af9

export class BarTrack extends HorizontalLine1DPixiTrack {
  constructor(scene, server, uid, handleTilesetInfoReceived, option, animate) {
    super(scene, server, uid, handleTilesetInfoReceived, option, animate);
  }

  initTile(tile) {
    /**
         * Create whatever is needed to draw this tile.
         */
    super.initTile(tile);

    // console.log('initializing tile');

    // this.drawTile(tile);
    this.renderTile(tile);
  }

  drawTile(tile) {

  }

  renderTile(tile) {
    super.drawTile(tile);

    if (!tile.graphics) { return; }

    // console.log('renderTile:');

    const graphics = tile.graphics;

    const { tileX, tileWidth } = this.getTilePosAndDimensions(tile.tileData.zoomLevel, tile.tileData.tilePos);
    const tileValues = tile.tileData.dense;

    if (tileValues.length == 0) { return; }

    let pseudocount = 0; // if we use a log scale, then we'll set a pseudocount
    // equal to the smallest non-zero value
    this.valueScale = null;

    // console.log('valueScaling:', this.options.valueScaling);
    if (this.options.valueScaling == 'log') {
      let offsetValue = this.medianVisibleValue;

      if (!this.medianVisibleValue) { offsetValue = this.minVisibleValue(); }

      this.valueScale = scaleLog()
        // .base(Math.E)
        .domain([offsetValue, this.maxValue() + offsetValue])
        .range([this.dimensions[1], 0]);
      pseudocount = offsetValue;
    } else {
      // linear scale
      this.valueScale = scaleLinear()
        .domain([this.minValue(), this.maxValue()])
        .range([this.dimensions[1], 0]);
    }

    graphics.clear();

    this.drawAxis(this.valueScale);

    if (this.options.valueScaling == 'log' && this.valueScale.domain()[1] < 0) {
      console.warn('Negative values present when using a log scale', this.valueScale.domain());
      return;
    }

    const stroke = colorToHex(this.options.lineStrokeColor ? this.options.lineStrokeColor : 'blue');
    // this scale should go from an index in the data array to
    // a position in the genome coordinates
    const tileXScale = scaleLinear().domain([0, this.tilesetInfo.tile_size])
      .range([tileX, tileX + tileWidth]);

    // let strokeWidth = this.options.lineStrokeWidth ? this.options.lineStrokeWidth : 1;

    const strokeWidth = 0;
    graphics.lineStyle(strokeWidth, stroke, 1);

    const color = colorToHex(this.options.barFillColor ? this.options.barFillColor : 'grey');
    const opacity = 'barOpacity' in this.options ? this.options.barOpacity : 1;

    graphics.beginFill(color, opacity);

    const j = 0;
    tile.drawnAtScale = this._xScale.copy();

    for (let i = 0; i < tileValues.length; i++) {
      const xPos = this._xScale(tileXScale(i));
      const yPos = this.valueScale(tileValues[i] + pseudocount);

      tile.lineXValues[i] = xPos;
      tile.lineYValues[i] = yPos;

      const width = this._xScale(tileXScale(i + 1)) - xPos;
      const height = this.dimensions[1] - yPos;

      if (tileXScale(i) > this.tilesetInfo.max_pos[0])
      // this data is in the last tile and extends beyond the length
      // of the coordinate system
      { break; }


      // console.log('drawRect');
      // console.log('xPos:', xPos)

      graphics.drawRect(xPos,
        yPos,
        width,
        height);
    }
  }

  draw() {
    super.draw();

    for (const tile of dictValues(this.fetchedTiles)) {
      // scaling between tiles
      const tileK = (tile.drawnAtScale.domain()[1] - tile.drawnAtScale.domain()[0]) / (this._xScale.domain()[1] - this._xScale.domain()[0]);

      // let posOffset = newRange[0];

      const newRange = this._xScale.domain().map(tile.drawnAtScale);

      const posOffset = newRange[0];
      tile.graphics.scale.x = tileK;
      tile.graphics.position.x = -posOffset * tileK;
    }
  }

  zoomed(newXScale, newYScale, k, tx, ty) {
    super.zoomed(newXScale, newYScale);
  }
}

export default BarTrack;<|MERGE_RESOLUTION|>--- conflicted
+++ resolved
@@ -1,22 +1,11 @@
 import { scaleLinear, scaleLog } from 'd3-scale';
 
-<<<<<<< HEAD
 import { HorizontalLine1DPixiTrack } from './HorizontalLine1DPixiTrack';
 
 // Utils
 import { colorToHex, dictValues } from './utils';
-=======
-export class BarTrack extends HorizontalLine1DPixiTrack {
-    constructor(scene, server, uid, handleTilesetInfoReceived, option, animate, onValueScaleChanged) {
-
-        super(scene, server, uid, handleTilesetInfoReceived, option, animate, onValueScaleChanged );
->>>>>>> d6b82af9
 
 export class BarTrack extends HorizontalLine1DPixiTrack {
-  constructor(scene, server, uid, handleTilesetInfoReceived, option, animate) {
-    super(scene, server, uid, handleTilesetInfoReceived, option, animate);
-  }
-
   initTile(tile) {
     /**
          * Create whatever is needed to draw this tile.
