import { scaleLinear } from 'd3-scale';
<<<<<<< HEAD
=======
import * as PIXI from 'pixi.js';
>>>>>>> 62991b41

import HorizontalLine1DPixiTrack from './HorizontalLine1DPixiTrack';

// Utils
<<<<<<< HEAD
import { colorToHex } from './utils';
=======
import { colorDomainToRgbaArray, colorToHex, gradient } from './utils';

const HEX_WHITE = colorToHex('#FFFFFF');
>>>>>>> 62991b41

class BarTrack extends HorizontalLine1DPixiTrack {
  constructor(...args) {
    super(...args);

    if (this.options && this.options.colorRange) {
      if (this.options.colorRangeGradient) {
        this.setColorGradient(this.options.colorRange);
      } else {
        this.setColorScale(this.options.colorRange);
      }
    }
  }

  setColorScale(colorRange) {
    if (!colorRange) return;

    this.colorScale = colorDomainToRgbaArray(colorRange);

    // Normalize colormap upfront to save 3 divisions per data point during the
    // rendering.
    this.colorScale = this.colorScale
      .map(rgb => rgb.map(channel => channel / 255.0));
  }

  setColorGradient(colorGradient) {
    if (!colorGradient) return;

    const N = colorGradient.length - 1;

    this.colorGradientColors = this.options.align === 'bottom'
      ? colorGradient.slice().reverse().map((color, i) => ({ from: i / N, color }))
      : colorGradient.map((color, i) => ({ from: i / N, color }));
  }

  /**
   * Create whatever is needed to draw this tile.
   */
  initTile(tile) {
    super.initTile(tile);
    this.renderTile(tile);
  }

  drawTile() {
    // empty function so that the superclass's drawTile
    // doesn't do anything
  }

  updateTile(tile) {
<<<<<<< HEAD
    if (
      !tile.valueScale
      || !this.scale
      || this.scale.minValue !== tile.scale.minValue
      || this.scale.maxValue !== tile.scale.maxValue
    ) {
=======
    if (!(
      tile.valueScale &&
      this.scale &&
      this.scale.minValue === tile.scale.minValue &&
      this.scale.maxValue === tile.scale.maxValue
    )) {
>>>>>>> 62991b41
      // not rendered using the current scale, so we need to rerender
      this.renderTile(tile);
    }
  }

  renderTile(tile) {
<<<<<<< HEAD
    if (!tile.graphics) { return; }
=======
    if (!tile.graphics) return;
>>>>>>> 62991b41

    const graphics = tile.graphics;

    const { tileX, tileWidth } = this.getTilePosAndDimensions(
      tile.tileData.zoomLevel,
      tile.tileData.tilePos,
      this.tilesetInfo.bins_per_dimension || this.tilesetInfo.tile_size
    );
    const tileValues = tile.tileData.dense;

    if (tileValues.length === 0) return;

    // equal to the smallest non-zero value
<<<<<<< HEAD
    const [vs, pseudocount] = this.makeValueScale(
=======
    const [valueScale, pseudocount] = this.makeValueScale(
>>>>>>> 62991b41
      this.minVisibleValue(),
      this.medianVisibleValue,
      this.maxValue(),
      0
    );
<<<<<<< HEAD
    this.valueScale = vs;
    // console.log('pseudocount:', pseudocount, this.valueScale.domain());
=======

    this.valueScale = valueScale;

    const colorScale = valueScale.copy();
    colorScale.range([254, 0]).clamp(true);
>>>>>>> 62991b41

    graphics.clear();

    this.drawAxis(this.valueScale);

    if (
<<<<<<< HEAD
      this.options.valueScaling === 'log'
      && this.valueScale.domain()[1] < 0
=======
      this.options.valueScaling === 'log' &&
      this.valueScale.domain()[1] < 0
>>>>>>> 62991b41
    ) {
      console.warn(
        'Negative values present when using a log scale',
        this.valueScale.domain()
      );
      return;
    }

<<<<<<< HEAD
    const stroke = colorToHex(
      this.options.lineStrokeColor ? this.options.lineStrokeColor : 'blue'
    );
=======
    const stroke = colorToHex(this.options.lineStrokeColor || 'blue');
>>>>>>> 62991b41
    // this scale should go from an index in the data array to
    // a position in the genome coordinates
    const tileXScale = scaleLinear()
      .domain([
        0, this.tilesetInfo.tile_size || this.tilesetInfo.bins_per_dimension
      ])
      .range([tileX, tileX + tileWidth]);

    const strokeWidth = 0;
    graphics.lineStyle(strokeWidth, stroke, 1);

<<<<<<< HEAD
    const color = this.options.barFillColor ? this.options.barFillColor : 'grey';
=======
    const color = this.options.barFillColor || 'grey';
>>>>>>> 62991b41
    const colorHex = colorToHex(color);

    const opacity = 'barOpacity' in this.options ? this.options.barOpacity : 1;

    graphics.beginFill(colorHex, opacity);

    tile.drawnAtScale = this._xScale.copy();

    const isTopAligned = this.options.align === 'top';

    let xPos;
    let width;
    let yPos;
    let height;

    let barMask;
    let barSprite;
    if (this.colorGradientColors) {
      barMask = new PIXI.Graphics();
      barMask.beginFill(HEX_WHITE, 1);

      const canvas = gradient(
        this.colorGradientColors,
        1, this.dimensions[1],  // width, height
        0, 0, 0, this.dimensions[1]  // fromX, fromY, toX, toY
      );

      barSprite = new PIXI.Sprite(
        PIXI.Texture.fromCanvas(canvas, PIXI.SCALE_MODES.NEAREST)
      );

      barSprite.x = this._xScale(tileX);
      barSprite.width = this._xScale(tileX + tileWidth) - barSprite.x;
    }

    for (let i = 0; i < tileValues.length; i++) {
<<<<<<< HEAD
      const xPos = this._xScale(tileXScale(i));
      const yPos = this.valueScale(tileValues[i] + pseudocount);
=======
      xPos = this._xScale(tileXScale(i));
      yPos = this.valueScale(tileValues[i] + pseudocount);
      width = this._xScale(tileXScale(i + 1)) - xPos;
      height = this.dimensions[1] - yPos;
>>>>>>> 62991b41

      if (isTopAligned) yPos = 0;

      this.addSVGInfo(tile, xPos, yPos, width, height, color);

      // this data is in the last tile and extends beyond the length
      // of the coordinate system
      if (tileXScale(i) > this.tilesetInfo.max_pos[0]) break;

<<<<<<< HEAD
      graphics.drawRect(
        xPos,
        yPos,
        width,
        height
      );
=======
      if (this.colorScale && !this.options.colorRangeGradient) {
        const rgbIdx = Math.round(colorScale(tileValues[i] + pseudocount));
        const rgb = this.colorScale[rgbIdx];
        const hex = PIXI.utils.rgb2hex(rgb);
        graphics.beginFill(hex, opacity);
      }

      (barMask || graphics).drawRect(xPos, yPos, width, height);
    }

    if (this.colorGradientColors) {
      barSprite.mask = barMask;

      graphics.removeChildren();
      graphics.addChild(barSprite, barMask);
>>>>>>> 62991b41
    }
  }

  rerender(options) {
    if (options && options.colorRange) {
      if (options.colorRangeGradient) {
        this.setColorGradient(options.colorRange);
      } else {
        this.setColorScale(options.colorRange);
      }
    }

    super.rerender(options);
  }

  draw() {
    // we don't want to call HorizontalLine1DPixiTrack's draw function
    // but rather its parent's
    super.draw();

    Object.values(this.fetchedTiles).forEach((tile) => {
      // scaling between tiles
      const tileK = (
        (tile.drawnAtScale.domain()[1] - tile.drawnAtScale.domain()[0]) /
        (this._xScale.domain()[1] - this._xScale.domain()[0])
      );
<<<<<<< HEAD

      // let posOffset = newRange[0];
=======
>>>>>>> 62991b41

      const newRange = this._xScale.domain().map(tile.drawnAtScale);

      const posOffset = newRange[0];
      tile.graphics.scale.x = tileK;
      tile.graphics.position.x = -posOffset * tileK;
    });
  }

  zoomed(newXScale, newYScale) {
    super.zoomed(newXScale, newYScale);
  }

  /**
   * Adds information to recreate the track in SVG to the tile
   *
   * @param tile
   * @param x x value of bar
   * @param y y value of bar
   * @param width width of bar
   * @param height height of bar
   * @param color color of bar (not converted to hex)
   */
  addSVGInfo(tile, x, y, width, height, color) {
<<<<<<< HEAD
    if (tile['svgData']) {
=======
    if (tile.svgData) {
>>>>>>> 62991b41
      tile.svgData.barXValues.push(x);
      tile.svgData.barYValues.push(y);
      tile.svgData.barWidths.push(width);
      tile.svgData.barHeights.push(height);
      tile.svgData.barColors.push(color);
    } else {
      tile.svgData = {
        barXValues: [x],
        barYValues: [y],
        barWidths: [width],
        barHeights: [height],
        barColors: [color]
      };
    }
  }

  /**
   * Export an SVG representation of this track
   *
   * @returns {[DOMNode,DOMNode]} The two returned DOM nodes are both SVG
   * elements [base,track]. Base is a parent which contains track as a
   * child. Track is clipped with a clipping rectangle contained in base.
   *
   */
  exportSVG() {
    let track = null;
    let base = null;

    [base, track] = super.superSVG();

    base.setAttribute('class', 'exported-line-track');
    const output = document.createElement('g');

    track.appendChild(output);
    output.setAttribute('transform',
      `translate(${this.position[0]},${this.position[1]})`);

    this.visibleAndFetchedTiles()
      .filter(tile => tile.svgData && tile.svgData.barXValues)
      .forEach((tile) => {
        const data = tile.svgData;

        for (let i = 0; i < data.barXValues.length; i++) {
          const rect = document.createElement('rect');
          rect.setAttribute('fill', data.barColors[i]);
          rect.setAttribute('stroke', data.barColors[i]);

          rect.setAttribute('x', data.barXValues[i]);
          rect.setAttribute('y', data.barYValues[i]);
          rect.setAttribute('height', data.barHeights[i]);
          rect.setAttribute('width', data.barWidths[i]);
          if (tile.barBorders) {
            rect.setAttribute('stroke-width', '0.1');
            rect.setAttribute('stroke', 'black');
          }

          output.appendChild(rect);
        }
      });

    const gAxis = document.createElement('g');
    gAxis.setAttribute('id', 'axis');

    // append the axis to base so that it's not clipped
    base.appendChild(gAxis);
    gAxis.setAttribute(
      'transform',
      `translate(${this.axis.pAxis.position.x}, ${this.axis.pAxis.position.y})`
    );

    // add the axis to the export
    if (
      this.options.axisPositionHorizontal === 'left' ||
      this.options.axisPositionVertical === 'top'
    ) {
      // left axis are shown at the beginning of the plot
      const gDrawnAxis = this.axis.exportAxisLeftSVG(
        this.valueScale, this.dimensions[1]
      );
      gAxis.appendChild(gDrawnAxis);
    } else if (
      this.options.axisPositionHorizontal === 'right' ||
      this.options.axisPositionVertical === 'bottom'
    ) {
      const gDrawnAxis = this.axis.exportAxisRightSVG(
        this.valueScale, this.dimensions[1]
      );
      gAxis.appendChild(gDrawnAxis);
    }

    return [base, track];
  }
}

export default BarTrack;<|MERGE_RESOLUTION|>--- conflicted
+++ resolved
@@ -1,19 +1,13 @@
 import { scaleLinear } from 'd3-scale';
-<<<<<<< HEAD
-=======
 import * as PIXI from 'pixi.js';
->>>>>>> 62991b41
 
 import HorizontalLine1DPixiTrack from './HorizontalLine1DPixiTrack';
 
 // Utils
-<<<<<<< HEAD
-import { colorToHex } from './utils';
-=======
 import { colorDomainToRgbaArray, colorToHex, gradient } from './utils';
 
 const HEX_WHITE = colorToHex('#FFFFFF');
->>>>>>> 62991b41
+
 
 class BarTrack extends HorizontalLine1DPixiTrack {
   constructor(...args) {
@@ -63,32 +57,19 @@
   }
 
   updateTile(tile) {
-<<<<<<< HEAD
     if (
       !tile.valueScale
       || !this.scale
       || this.scale.minValue !== tile.scale.minValue
       || this.scale.maxValue !== tile.scale.maxValue
     ) {
-=======
-    if (!(
-      tile.valueScale &&
-      this.scale &&
-      this.scale.minValue === tile.scale.minValue &&
-      this.scale.maxValue === tile.scale.maxValue
-    )) {
->>>>>>> 62991b41
       // not rendered using the current scale, so we need to rerender
       this.renderTile(tile);
     }
   }
 
   renderTile(tile) {
-<<<<<<< HEAD
-    if (!tile.graphics) { return; }
-=======
     if (!tile.graphics) return;
->>>>>>> 62991b41
 
     const graphics = tile.graphics;
 
@@ -102,39 +83,25 @@
     if (tileValues.length === 0) return;
 
     // equal to the smallest non-zero value
-<<<<<<< HEAD
-    const [vs, pseudocount] = this.makeValueScale(
-=======
     const [valueScale, pseudocount] = this.makeValueScale(
->>>>>>> 62991b41
       this.minVisibleValue(),
       this.medianVisibleValue,
       this.maxValue(),
       0
     );
-<<<<<<< HEAD
-    this.valueScale = vs;
-    // console.log('pseudocount:', pseudocount, this.valueScale.domain());
-=======
 
     this.valueScale = valueScale;
 
     const colorScale = valueScale.copy();
     colorScale.range([254, 0]).clamp(true);
->>>>>>> 62991b41
 
     graphics.clear();
 
     this.drawAxis(this.valueScale);
 
     if (
-<<<<<<< HEAD
       this.options.valueScaling === 'log'
       && this.valueScale.domain()[1] < 0
-=======
-      this.options.valueScaling === 'log' &&
-      this.valueScale.domain()[1] < 0
->>>>>>> 62991b41
     ) {
       console.warn(
         'Negative values present when using a log scale',
@@ -143,13 +110,8 @@
       return;
     }
 
-<<<<<<< HEAD
-    const stroke = colorToHex(
-      this.options.lineStrokeColor ? this.options.lineStrokeColor : 'blue'
-    );
-=======
     const stroke = colorToHex(this.options.lineStrokeColor || 'blue');
->>>>>>> 62991b41
+
     // this scale should go from an index in the data array to
     // a position in the genome coordinates
     const tileXScale = scaleLinear()
@@ -161,11 +123,7 @@
     const strokeWidth = 0;
     graphics.lineStyle(strokeWidth, stroke, 1);
 
-<<<<<<< HEAD
-    const color = this.options.barFillColor ? this.options.barFillColor : 'grey';
-=======
     const color = this.options.barFillColor || 'grey';
->>>>>>> 62991b41
     const colorHex = colorToHex(color);
 
     const opacity = 'barOpacity' in this.options ? this.options.barOpacity : 1;
@@ -202,15 +160,10 @@
     }
 
     for (let i = 0; i < tileValues.length; i++) {
-<<<<<<< HEAD
-      const xPos = this._xScale(tileXScale(i));
-      const yPos = this.valueScale(tileValues[i] + pseudocount);
-=======
       xPos = this._xScale(tileXScale(i));
       yPos = this.valueScale(tileValues[i] + pseudocount);
       width = this._xScale(tileXScale(i + 1)) - xPos;
       height = this.dimensions[1] - yPos;
->>>>>>> 62991b41
 
       if (isTopAligned) yPos = 0;
 
@@ -220,14 +173,6 @@
       // of the coordinate system
       if (tileXScale(i) > this.tilesetInfo.max_pos[0]) break;
 
-<<<<<<< HEAD
-      graphics.drawRect(
-        xPos,
-        yPos,
-        width,
-        height
-      );
-=======
       if (this.colorScale && !this.options.colorRangeGradient) {
         const rgbIdx = Math.round(colorScale(tileValues[i] + pseudocount));
         const rgb = this.colorScale[rgbIdx];
@@ -243,7 +188,6 @@
 
       graphics.removeChildren();
       graphics.addChild(barSprite, barMask);
->>>>>>> 62991b41
     }
   }
 
@@ -270,11 +214,6 @@
         (tile.drawnAtScale.domain()[1] - tile.drawnAtScale.domain()[0]) /
         (this._xScale.domain()[1] - this._xScale.domain()[0])
       );
-<<<<<<< HEAD
-
-      // let posOffset = newRange[0];
-=======
->>>>>>> 62991b41
 
       const newRange = this._xScale.domain().map(tile.drawnAtScale);
 
@@ -299,11 +238,7 @@
    * @param color color of bar (not converted to hex)
    */
   addSVGInfo(tile, x, y, width, height, color) {
-<<<<<<< HEAD
-    if (tile['svgData']) {
-=======
     if (tile.svgData) {
->>>>>>> 62991b41
       tile.svgData.barXValues.push(x);
       tile.svgData.barYValues.push(y);
       tile.svgData.barWidths.push(width);
