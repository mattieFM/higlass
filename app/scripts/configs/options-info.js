--- conflicted
+++ resolved
@@ -224,25 +224,11 @@
   },
   barBorder: {
     name: 'Bar border',
-<<<<<<< HEAD
     inlineOptions: YES_NO
   },
   scaledHeight: {
     name: 'Scaled height',
     inlineOptions: YES_NO
-=======
-    inlineOptions: {
-      yes: { name: 'Yes', value: true },
-      no: { name: 'No', value: false },
-    },
-  },
-  scaledHeight: {
-    name: 'Scaled height',
-    inlineOptions: {
-      yes: { name: 'Yes', value: true },
-      no: { name: 'No', value: false },
-    },
->>>>>>> 4b4e9e7d
   },
   rectangleDomainStrokeColor: {
     name: 'Stroke color',
@@ -326,14 +312,7 @@
   },
   showMousePosition: {
     name: 'Show Mouse Position',
-<<<<<<< HEAD
     inlineOptions: YES_NO
-=======
-    inlineOptions: {
-      yes: { name: 'Yes', value: true },
-      no: { name: 'No', value: false },
-    },
->>>>>>> 4b4e9e7d
   },
   showTooltip: {
     name: 'Show Tooltip',
@@ -343,7 +322,6 @@
   fontSize: {
     name: 'Font Size',
     inlineOptions: {
-<<<<<<< HEAD
       8: { name: '8px', value: 8 },
       9: { name: '9px', value: 9 },
       10: { name: '10px', value: 10 },
@@ -353,18 +331,12 @@
       16: { name: '16px', value: 16 },
       18: { name: '18px', value: 18 },
       24: { name: '24px', value: 24 },
-=======
-      yes: { name: 'Yes', value: true },
-      no: { name: 'No', value: false },
-    },
-  },
+    },
+  },
+  
   colorEncoding: {
     name: 'Color Encode Annotations',
-    inlineOptions: {
-      yes: { name: 'Yes', value: true },
-      no: { name: 'No', value: false },
->>>>>>> 4b4e9e7d
-    },
+    inlineOptions: YES_NO
   },
 
   fontIsAligned: {
