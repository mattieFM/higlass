--- conflicted
+++ resolved
@@ -322,8 +322,6 @@
     name: 'Show Tooltip',
     inlineOptions: {
       yes: { name: 'Yes', value: true },
-<<<<<<< HEAD
-=======
       no: { name: 'No', value: false },
     },
   },
@@ -331,7 +329,6 @@
     name: 'Color Encode Annotations',
     inlineOptions: {
       yes: { name: 'Yes', value: true },
->>>>>>> 32ee433b
       no: { name: 'No', value: false },
     },
   },
