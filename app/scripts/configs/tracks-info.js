--- conflicted
+++ resolved
@@ -761,10 +761,8 @@
       rectangleDomainFillColor: 'grey',
       rectangleDomainStrokeColor: 'black',
       rectangleDomainOpacity: 0.6,
-<<<<<<< HEAD
       rectanlgeMinSize: 1,
-      polygonMinBoundingSize: 0
-=======
+      polygonMinBoundingSize: 0,
       minSquareSize: 'none',
       isClickable: false,
       hoverColor: 'orange',
@@ -773,7 +771,6 @@
       trackBorderBgWidth: 0,
       trackBorderBgColor: 'black',
       trackBorderBgAlpha: 0.33,
->>>>>>> 150fc8ef
     },
   },
   {
