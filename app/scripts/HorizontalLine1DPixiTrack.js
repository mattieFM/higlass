--- conflicted
+++ resolved
@@ -1,15 +1,10 @@
-<<<<<<< HEAD
-import { scaleLinear, scaleLog } from 'd3-scale';
-import { tileProxy } from './services';
 import { format } from 'd3-format';
-=======
 import { scaleLinear } from 'd3-scale';
->>>>>>> bdb38da9
 
 import HorizontalTiled1DPixiTrack from './HorizontalTiled1DPixiTrack';
 
 import { colorToHex } from './utils';
-import { pubSub } from './services';
+import { pubSub, tileProxy } from './services';
 
 class HorizontalLine1DPixiTrack extends HorizontalTiled1DPixiTrack {
   constructor(
@@ -31,7 +26,6 @@
         onValueScaleChanged();
       }
     );
-<<<<<<< HEAD
   }
 
   stopHover() {
@@ -61,7 +55,7 @@
       const index =  Math.floor(posInTileX);
       value = fetchedTile.tileData.dense[index];
       textValue = format(".3f")(value);
-    } else { 
+    } else {
       return '';
     }
 
@@ -74,18 +68,16 @@
     graphics.beginFill(colorHex, .5);
     graphics.lineStyle(1, colorHex, 1);
     const markerWidth = 4;
-    
+
     graphics.drawRect(
       trackX - markerWidth / 2,
-      yPos - markerWidth / 2, 
+      yPos - markerWidth / 2,
       markerWidth,
       markerWidth);
 
     this.animate();
 
     return `${textValue}`;
-=======
->>>>>>> bdb38da9
   }
 
   initTile(tile) {
