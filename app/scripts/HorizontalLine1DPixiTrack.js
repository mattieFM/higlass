--- conflicted
+++ resolved
@@ -4,18 +4,12 @@
 import { AxisPixi } from './AxisPixi';
 
 export class HorizontalLine1DPixiTrack extends HorizontalTiled1DPixiTrack {
-<<<<<<< HEAD
-  constructor(scene, server, uid, handleTilesetInfoReceived, option, animate) {
-    super(scene, server, uid, handleTilesetInfoReceived, option, animate);
+  constructor(scene, server, uid, handleTilesetInfoReceived, option, animate, onValueScaleChanged) {
+    super(scene, server, uid, handleTilesetInfoReceived, option, animate, onValueScaleChanged);
 
     this.axis = new AxisPixi(this);
     this.pBase.addChild(this.axis.pAxis);
   }
-=======
-    constructor(scene, server, uid, handleTilesetInfoReceived, option, animate, onValueScaleChanged) {
-
-        super(scene, server, uid, handleTilesetInfoReceived, option, animate, onValueScaleChanged);
->>>>>>> d6b82af9
 
   initTile(tile) {
     /**
@@ -222,6 +216,14 @@
     this.draw();
   }
 
+  /**
+   * Export an SVG representation of this track
+   *
+   * @returns {[DOMNode,DOMNode]} The two returned DOM nodes are both SVG
+   * elements [base,track]. Base is a parent which contains track as a
+   * child. Track is clipped with a clipping rectangle contained in base.
+   *
+   */
   exportSVG() {
     let track = null,
       base = null;
@@ -232,6 +234,8 @@
       base = document.createElement('g');
       track = base;
     }
+
+    base.setAttribute('class', 'exported-line-track');
     const output = document.createElement('g');
 
     track.appendChild(output);
@@ -252,7 +256,6 @@
       output.appendChild(g);
     }
 
-<<<<<<< HEAD
     const gAxis = document.createElement('g');
     gAxis.setAttribute('id', 'axis');
 
@@ -263,57 +266,6 @@
 
     // add the axis to the export
     if (this.options.axisPositionHorizontal == 'left'
-=======
-    /** 
-     * Export an SVG representation of this track
-     *
-     * @returns {[DOMNode,DOMNode]} The two returned DOM nodes are both SVG
-     * elements [base,track]. Base is a parent which contains track as a
-     * child. Track is clipped with a clipping rectangle contained in base.
-     *  
-     */
-    exportSVG() { 
-        let track=null, base=null;
-
-        if (super.exportSVG) {
-            [base, track] = super.exportSVG();
-        } else {
-            base = document.createElement('g');
-            track = base;
-        }
-
-        base.setAttribute('class', 'exported-line-track');
-        let output = document.createElement('g');
-
-        track.appendChild(output);
-        output.setAttribute('transform',
-                            `translate(${this.position[0]},${this.position[1]})`);
-
-        let stroke = this.options.lineStrokeColor ? this.options.lineStrokeColor : 'blue';
-
-        for (let tile of this.visibleAndFetchedTiles()) {
-            let g = document.createElement('path');
-            g.setAttribute('fill', 'transparent');
-            g.setAttribute('stroke', stroke);
-            let d = `M${tile.lineXValues[0]} ${tile.lineYValues[0]}`;
-            for (let i = 0; i < tile.lineXValues.length; i++) {
-                d += `L${tile.lineXValues[i]} ${tile.lineYValues[i]}`;
-            }
-            g.setAttribute('d', d);
-            output.appendChild(g);
-        }
-
-        let gAxis = document.createElement('g');
-        gAxis.setAttribute('id', 'axis');
-
-        // append the axis to base so that it's not clipped
-        base.appendChild(gAxis);
-        gAxis.setAttribute('transform',
-            `translate(${this.axis.pAxis.position.x}, ${this.axis.pAxis.position.y})`);
-
-        // add the axis to the export
-        if (this.options.axisPositionHorizontal == 'left' 
->>>>>>> d6b82af9
             || this.options.axisPositionVertical == 'top') {
       // left axis are shown at the beginning of the plot
       const gDrawnAxis = this.axis.exportAxisLeftSVG(this.valueScale, this.dimensions[1]);
