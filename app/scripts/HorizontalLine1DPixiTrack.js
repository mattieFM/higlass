--- conflicted
+++ resolved
@@ -123,14 +123,9 @@
 
     if (!tile.graphics) { return; }
 
-<<<<<<< HEAD
-    if (!tile.tileData || !tile.tileData.dense)
-      return;
-=======
     if (!tile.tileData || !tile.tileData.dense) {
       return;
     }
->>>>>>> 2370b96a
 
     const graphics = tile.graphics;
 
