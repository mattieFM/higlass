import { scaleLinear } from 'd3-scale';

import HorizontalTiled1DPixiTrack from './HorizontalTiled1DPixiTrack';

import { colorToHex } from './utils';

<<<<<<< HEAD
class HorizontalLine1DPixiTrack extends HorizontalTiled1DPixiTrack {
=======
export class HorizontalLine1DPixiTrack extends HorizontalTiled1DPixiTrack {
  constructor(
    scene,
    dataConfig,
    handleTilesetInfoReceived,
    option,
    animate,
    onValueScaleChanged,
  ) {
    super(
      scene,
      dataConfig,
      handleTilesetInfoReceived,
      option,
      animate,
      () => {
        this.drawAxis(this.valueScale);
        onValueScaleChanged();
      }
    );

  }

>>>>>>> 64dd837d
  initTile(tile) {
    /**
     * Create whatever is needed to draw this tile.
     */
    super.initTile(tile);

    if (!tile.tileData || !tile.tileData.dense) {
      console.warn('emptyTile:', tile);
      return;
    }

    tile.lineXValues = new Array(tile.tileData.dense.length);
    tile.lineYValues = new Array(tile.tileData.dense.length);

    this.drawTile(tile);
  }

  // destroyTile(tile) {

  // }

  rerender(options) {
    this.options = options;

    super.draw();

    for (const tile of this.visibleAndFetchedTiles()) {
      this.renderTile(tile);
    }
  }

  renderTile(tile) {
    // this function is just so that we follow the same pattern as
    // HeatmapTiledPixiTrack.js
    this.drawTile(tile);
  }

  drawTile(tile) {
    super.drawTile(tile);

    if (!tile.graphics) { return; }

    if (!tile.tileData || !tile.tileData.dense) {
      return;
    }

    const graphics = tile.graphics;

    const { tileX, tileWidth } = this.getTilePosAndDimensions(
      tile.tileData.zoomLevel,
      tile.tileData.tilePos,
    );
    const tileValues = tile.tileData.dense;

    if (tileValues.length === 0) { return; }

    const [vs, pseudocount] = this.makeValueScale(
      this.minValue(),
      this.medianVisibleValue,
      this.maxValue()
    );
    this.valueScale = vs;

    graphics.clear();

    if (this.options.valueScaling === 'log' && this.valueScale.domain()[1] < 0) {
      console.warn('Negative values present when using a log scale', this.valueScale.domain());
      return;
    }

    const stroke = colorToHex(this.options.lineStrokeColor ? this.options.lineStrokeColor : 'blue');
    // this scale should go from an index in the data array to
    // a position in the genome coordinates
    const tileXScale = scaleLinear().domain([0, this.tilesetInfo.tile_size])
      .range([tileX, tileX + tileWidth]);

    const strokeWidth = this.options.lineStrokeWidth ? this.options.lineStrokeWidth : 1;
    graphics.lineStyle(strokeWidth, stroke, 1);

    const logScaling = this.options.valueScaling === 'log';

    for (let i = 0; i < tileValues.length; i++) {
      const xPos = this._xScale(tileXScale(i));
      const yPos = this.valueScale(tileValues[i] + pseudocount);

      tile.lineXValues[i] = xPos;
      tile.lineYValues[i] = yPos;

      if (i === 0) {
        graphics.moveTo(xPos, yPos);
        continue;
      }

      if (tileXScale(i) > this.tilesetInfo.max_pos[0]) {
        // this data is in the last tile and extends beyond the length
        // of the coordinate system
        break;
      }


      if (logScaling && tileValues[i] === 0)
      // if we're using log scaling and there's a 0 value, we shouldn't draw it
      // because it's invalid
      { graphics.moveTo(xPos, yPos); } else { graphics.lineTo(xPos, yPos); }
    }
  }

  setPosition(newPosition) {
    super.setPosition(newPosition);

    this.pMain.position.y = this.position[1];
    this.pMain.position.x = this.position[0];
  }

  zoomed(newXScale, newYScale) {
    this.xScale(newXScale);
    this.yScale(newYScale);

    this.refreshTiles();

    this.draw();
  }

  superSVG() {
    /*
     * Bypass this track's exportSVG and call its parent's directly.
     */
    return super.exportSVG();
  }

  /**
   * Export an SVG representation of this track
   *
   * @returns {[DOMNode,DOMNode]} The two returned DOM nodes are both SVG
   * elements [base,track]. Base is a parent which contains track as a
   * child. Track is clipped with a clipping rectangle contained in base.
   *
   */
  exportSVG() {
    let track = null;
    let base = null;

    if (super.exportSVG) {
      [base, track] = super.exportSVG();
    } else {
      base = document.createElement('g');
      track = base;
    }

    base.setAttribute('class', 'exported-line-track');
    const output = document.createElement('g');

    track.appendChild(output);
    output.setAttribute('transform',
      `translate(${this.position[0]},${this.position[1]})`);

    const stroke = this.options.lineStrokeColor ? this.options.lineStrokeColor : 'blue';

    for (const tile of this.visibleAndFetchedTiles()) {
      const g = document.createElement('path');
      g.setAttribute('fill', 'transparent');
      g.setAttribute('stroke', stroke);
      let d = `M${tile.lineXValues[0]} ${tile.lineYValues[0]}`;
      for (let i = 0; i < tile.lineXValues.length; i++) {
        d += `L${tile.lineXValues[i]} ${tile.lineYValues[i]}`;
      }
      g.setAttribute('d', d);
      output.appendChild(g);
    }

    const gAxis = document.createElement('g');
    gAxis.setAttribute('id', 'axis');

    // append the axis to base so that it's not clipped
    base.appendChild(gAxis);
    gAxis.setAttribute('transform',
      `translate(${this.axis.pAxis.position.x}, ${this.axis.pAxis.position.y})`);

    // add the axis to the export
    if (
      this.options.axisPositionHorizontal === 'left' ||
      this.options.axisPositionVertical === 'top'
    ) {
      // left axis are shown at the beginning of the plot
      const gDrawnAxis = this.axis.exportAxisLeftSVG(this.valueScale, this.dimensions[1]);
      gAxis.appendChild(gDrawnAxis);
    } else if (
      this.options.axisPositionHorizontal === 'right' ||
      this.options.axisPositionVertical === 'bottom'
    ) {
      const gDrawnAxis = this.axis.exportAxisRightSVG(this.valueScale, this.dimensions[1]);
      gAxis.appendChild(gDrawnAxis);
    }

    return [base, track];
  }
}

export default HorizontalLine1DPixiTrack;<|MERGE_RESOLUTION|>--- conflicted
+++ resolved
@@ -4,10 +4,7 @@
 
 import { colorToHex } from './utils';
 
-<<<<<<< HEAD
 class HorizontalLine1DPixiTrack extends HorizontalTiled1DPixiTrack {
-=======
-export class HorizontalLine1DPixiTrack extends HorizontalTiled1DPixiTrack {
   constructor(
     scene,
     dataConfig,
@@ -27,10 +24,8 @@
         onValueScaleChanged();
       }
     );
-
-  }
-
->>>>>>> 64dd837d
+  }
+
   initTile(tile) {
     /**
      * Create whatever is needed to draw this tile.
