const STACK = {};

/**
 * Publish an event.
 *
 * @param {string} event - Event type to be published.
 * @param {any} news - The news to be published.
 */
const publish = (stack = STACK) => (event, news) => {
  if (!stack[event]) { return; }

  stack[event].forEach(listener => listener(news));
};

/**
 * Subscribe to an event.
 *
 * @param {string} event - Event name to subscribe to.
 * @param {function} callback - Function to be called when event of type `event`
 *   is published.
 * @return {object} Object with the event name and the callback. The object can
 *   be used to unsubscribe.
 */
<<<<<<< HEAD
const subscribe = (event, callback) => {
=======
const subscribe = (stack = STACK) => (event, callback) => {
>>>>>>> 62f0726c
  if (!stack[event]) { stack[event] = []; }

  stack[event].push(callback);

  return { event, callback };
};

/**
 * Unsubscribe from event.
 *
 * @param {string|object} event - Event from which to unsubscribe or the return
 *   object provided by `subscribe()`.
 * @param {function} callback - Callback function to be unsubscribed. It is
 *   ignored if `id` is provided.
 */
<<<<<<< HEAD
const unsubscribe = (event, callback) => {
=======
const unsubscribe = (stack = STACK) => (event, callback) => {
>>>>>>> 62f0726c
  if (typeof event === 'object') {
    event = event.event; // eslint-disable-line no-param-reassign
    callback = event.callback; // eslint-disable-line no-param-reassign
  }

  const id = stack[event].indexOf(callback);
<<<<<<< HEAD

  if (!stack[event]) { return; }
  if (id === -1 || id >= stack[event].length) { return; }

  stack[event].splice(id, 1);
};
=======

  if (!stack[event]) { return; }
  if (id === -1 || id >= stack[event].length) { return; }
>>>>>>> 62f0726c

  stack[event].splice(id, 1);
};

export const create = stack => ({
  publish: publish(stack),
  subscribe: subscribe(stack),
  unsubscribe: unsubscribe(stack),
});

export default create();<|MERGE_RESOLUTION|>--- conflicted
+++ resolved
@@ -21,11 +21,7 @@
  * @return {object} Object with the event name and the callback. The object can
  *   be used to unsubscribe.
  */
-<<<<<<< HEAD
-const subscribe = (event, callback) => {
-=======
 const subscribe = (stack = STACK) => (event, callback) => {
->>>>>>> 62f0726c
   if (!stack[event]) { stack[event] = []; }
 
   stack[event].push(callback);
@@ -41,29 +37,16 @@
  * @param {function} callback - Callback function to be unsubscribed. It is
  *   ignored if `id` is provided.
  */
-<<<<<<< HEAD
-const unsubscribe = (event, callback) => {
-=======
 const unsubscribe = (stack = STACK) => (event, callback) => {
->>>>>>> 62f0726c
   if (typeof event === 'object') {
     event = event.event; // eslint-disable-line no-param-reassign
     callback = event.callback; // eslint-disable-line no-param-reassign
   }
 
   const id = stack[event].indexOf(callback);
-<<<<<<< HEAD
 
   if (!stack[event]) { return; }
   if (id === -1 || id >= stack[event].length) { return; }
-
-  stack[event].splice(id, 1);
-};
-=======
-
-  if (!stack[event]) { return; }
-  if (id === -1 || id >= stack[event].length) { return; }
->>>>>>> 62f0726c
 
   stack[event].splice(id, 1);
 };
