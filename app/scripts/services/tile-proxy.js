import { range } from 'd3-array';
import {
  json as d3Json,
  text as d3Text,
  request,
} from 'd3-request';
import slugid from 'slugid';

import {
  workerFetchTiles,
  workerFetchMultiRequestTiles,
  workerSetPix,
} from '../worker';

import pubSub from './pub-sub';

import { trimTrailingSlash as tts } from '../utils';

// Config
import { TILE_FETCH_DEBOUNCE } from '../configs';

const sessionId = slugid.nice();

export let requestsInFlight = 0; // eslint-disable-line import/no-mutable-exports
export let authHeader = null;

const debounce = (func, wait) => {
  let timeout;
  let bundledRequest = [];
  let requestMapper = {};

  const bundleRequests = (request) => {
    const requestId = requestMapper[request.id];

    if (requestId && bundledRequest[requestId]) {
      bundledRequest[requestId].ids = bundledRequest[requestId].ids
        .concat(request.ids);
    } else {
      requestMapper[request.id] = bundledRequest.length;
      bundledRequest.push(request);
    }
  };

  const reset = () => {
    timeout = null;
    bundledRequest = [];
    requestMapper = {};
  };

  const debounced = (request) => {
    bundleRequests(request);

    const later = () => {
      func({
        sessionId,
        requests: bundledRequest,
      });
      reset();
    };

    clearTimeout(timeout);
    timeout = setTimeout(later, wait);
  };

  debounced.cancel = () => {
    clearTimeout(timeout);
    reset();
  };

  debounced.immediate = () => {
    func({
      sessionId,
      requests: bundledRequest,
    });
  };

  return debounced;
};

export const setTileProxyAuthHeader = (newHeader) => {
  authHeader = newHeader
}

const workerFetchTilesDebounced = debounce(
  workerFetchMultiRequestTiles, TILE_FETCH_DEBOUNCE
);

/**
 * Retrieve a set of tiles from the server
 *
 * Plenty of room for optimization and caching here.
 *
 * @param server: A string with the server's url (e.g. "http://127.0.0.1")
 * @param tileIds: The ids of the tiles to fetch (e.g. asdf-sdfs-sdfs.0.0.0)
 */
export const fetchTilesDebounced = request =>
  workerFetchTilesDebounced(request);

/**
 * Retrieve a set of tiles from the server
 *
 * Plenty of room for optimization and caching here.
 *
 * @param server: A string with the server's url (e.g. "http://127.0.0.1")
 * @param tileIds: The ids of the tiles to fetch (e.g. asdf-sdfs-sdfs.0.0.0)
 */
export const fetchTiles = (tilesetServer, tilesetIds, done) =>
  workerFetchTiles(tilesetServer, tilesetIds, this.sessionId, (results) => {
    done(results);
  });

/**
 * Calculate the zoom level from a list of available resolutions
 */
export const calculateZoomLevelFromResolutions = (resolutions, scale) => {
  const sortedResolutions = resolutions.map(x => +x).sort((a, b) => b - a);

  const trackWidth = scale.range()[1] - scale.range()[0];

  const binsDisplayed = sortedResolutions
    .map(r => (scale.domain()[1] - scale.domain()[0]) / r);
  const binsPerPixel = binsDisplayed.map(b => b / trackWidth);

  // we're going to show the highest resolution that requires more than one
  // pixel per bin
  const displayableBinsPerPixel = binsPerPixel.filter(b => b < 1);

  if (displayableBinsPerPixel.length === 0) return 0;

  return binsPerPixel.indexOf(
    displayableBinsPerPixel[displayableBinsPerPixel.length - 1]
  );
};

/**
 * Calculate the current zoom level.
 */
export const calculateZoomLevel = (scale, minX, maxX) => {
  const rangeWidth = scale.range()[1] - scale.range()[0];
  const zoomScale = Math.max(
    (maxX - minX) / (scale.domain()[1] - scale.domain()[0]),
    1,
  );

  // fun fact: the number 384 is halfway between 256 and 512
  const addedZoom = Math.max(
    0,
    Math.ceil(Math.log(rangeWidth / 384) / Math.LN2),
  );
  const zoomLevel = Math.round(Math.log(zoomScale) / Math.LN2) + addedZoom;

  return zoomLevel;
};

/**
 * Calculate the tiles that should be visible get a data domain
 * and a tileset info
 *
 * All the parameters except the first should be present in the
 * tileset_info returned by the server.
 *
 * @param zoomLevel: The zoom level at which to find the tiles (can be
 *   calculated using this.calcaulteZoomLevel, but needs to synchronized across
 *   both x and y scales so should be calculated externally)
 * @param scale: A d3 scale mapping data domain to visible values
 * @param minX: The minimum possible value in the dataset
 * @param maxX: The maximum possible value in the dataset
 * @param maxZoom: The maximum zoom value in this dataset
 * @param maxDim: The largest dimension of the tileset (e.g., width or height)
 *   (roughlty equal to 2 ** maxZoom * tileSize * tileResolution)
 */
export const calculateTiles = (
  zoomLevel, scale, minX, maxX, maxZoom, maxDim
) => {
  const zoomLevelFinal = Math.min(zoomLevel, maxZoom);

  // the ski areas are positioned according to their
  // cumulative widths, which means the tiles need to also
  // be calculated according to cumulative width

  const tileWidth = maxDim / (2 ** zoomLevelFinal);

  const epsilon = 0.0000001;

  return range(
    Math.max(0, Math.floor((scale.domain()[0] - minX) / tileWidth)),
    Math.min(
      2 ** zoomLevelFinal,
      Math.ceil(((scale.domain()[1] - minX) - epsilon) / tileWidth),
    ),
  );
};

export const calculateTileWidth = (maxWidth, zoomLevel) => (
  maxWidth / (2 ** zoomLevel)
);

/**
 * Calculate the tiles that sould be visisble given the resolution and
 * the minX and maxX values for the region
 *
 * @param resolution: The number of base pairs per bin
 * @param scale: The scale to use to calculate the currently visible tiles
 * @param minX: The minimum x position of the tileset
 * @param maxX: The maximum x position of the tileset
 */
export const calculateTilesFromResolution = (
  resolution, scale, minX, maxX, pixelsPerTile
) => {
  const epsilon = 0.0000001;
  const PIXELS_PER_TILE = pixelsPerTile || 256;
  const tileWidth = resolution * PIXELS_PER_TILE;
  const MAX_TILES = 20;

  let tileRange = range(
    Math.max(0, Math.floor((scale.domain()[0] - minX) / tileWidth)),
    Math.ceil(Math.min(
      maxX || Number.MAX_VALUE,
      ((scale.domain()[1] - minX) - epsilon)) / tileWidth),
  );

  if (tileRange.length > MAX_TILES) {
    // too many tiles visible in this range
    console.warn(`Too many visible tiles: ${tileRange.length} truncating to ${MAX_TILES}`);
    tileRange = tileRange.slice(0, MAX_TILES);
  }
  // console.log('tileRange:', tileRange);

  return tileRange;
};

<<<<<<< HEAD
export const trackInfo = (server, tilesetUid, done) => {
  const url =
=======
/**
 * Request a tilesetInfo for a track
 *
 * @param {string} server: The server where the data resides
 * @param {string} tilesetUid: The identifier for the dataset
 * @param {func} doneCb: A callback that gets called when the data is retrieved
 * @param {func} errorCb: A callback that gets called when there is an error
 */
export const trackInfo = (server, tilesetUid, doneCb, errorCb) => {
  const url = 
>>>>>>> 3d058735
    `${tts(server)}/tileset_info/?d=${tilesetUid}&s=${sessionId}`;
    pubSub.publish('requestSent', url);
    json(url, (error, data) => {
      pubSub.publish('requestReceived', url);
      if (error) {
        // console.log('error:', error);
        // don't do anything
        // no tileset info just means we can't do anything with this file...
        if (errorCb) {
          errorCb(`Error retrieving tilesetInfo from: ${server}`);
        }  else {
          console.warn("Error retrieving: ", url);
        }
      } else {
        // console.log('got data', data);
        doneCb(data);
      }
    });
};

/**
 * Render 2D tile data. Convert the raw values to an array of
 * color values
 *
 * @param finished: A callback to let the caller know that the worker thread
 *   has converted tileData to pixData
 * @param minVisibleValue: The minimum visible value (used for setting the color
 *   scale)
 * @param maxVisibleValue: The maximum visible value
 * @param colorScale: a 255 x 4 rgba array used as a color scale
 */
export const tileDataToPixData = (
  tile, valueScale, pseudocount, colorScale, finished,
) => {
  const tileData = tile.tileData;

  // if we didn't get any data from the server, don't do anything
  if (!tileData.dense) return;

  // clone the tileData so that the original array doesn't get neutered
  // when being passed to the worker script
  const newTileData = new Float32Array(tileData.dense.length);
  newTileData.set(tileData.dense);

  // comment this and uncomment the code afterwards to enable threading
  const pixData = workerSetPix(
    newTileData,
    valueScale,
    pseudocount,
    colorScale,
  );

  finished(pixData);

  /*
    this.threadPool.run(function(input, done) {
          let tileData = input.tileData;
          importScripts(input.scriptPath + '/scripts/worker.js');
          let pixData = worker.workerSetPix(tileData.length, tileData,
                            input.minVisibleValue,
                            input.maxVisibleValue);
          done.transfer({'pixData': pixData}, [pixData.buffer]);

         })
       .on('done', function(job, message) {
         //console.log('done...', job);
         finished(message.pixData);
       })
       .on('error', function(job, error) {
        //console.log('error', error);
       })
    .send({
      scriptPath: scriptPath,
      tileData: newTileData,
      minVisibleValue: minVisibleValue,
      maxVisibleValue: maxVisibleValue},
      [newTileData.buffer]
    );
    */
};

/**
 * Send a JSON request mark it so that we can tell how many are in flight
 */
function text(url, callback) {
  requestsInFlight += 1;
  pubSub.publish('requestSent', url);

  d3Text(url, (error, done) => {
    callback(error, done);
    pubSub.publish('requestReceived', url);
    requestsInFlight -= 1;
  });
}

/**
 * Send a JSON request mark it so that we can tell how many are in flight
 */
function json(url, callback) {
  requestsInFlight += 1;
  pubSub.publish('requestSent', url);

  const r = request(url)
    .header('Content-Type', 'application/json')

  if (authHeader)
    r.header('Authorization', `${authHeader}`)

    r.send('GET', (error, data) => {
      pubSub.publish('requestReceived', url);
      const j = data && JSON.parse(data.response);
      callback(error, j);
      requestsInFlight -= 1;
    });
}


const api = {
  calculateTiles,
  calculateTilesFromResolution,
  calculateTileWidth,
  calculateZoomLevel,
  calculateZoomLevelFromResolutions,
  fetchTiles,
  fetchTilesDebounced,
  json,
  text,
  tileDataToPixData,
  trackInfo,
};

export default api;<|MERGE_RESOLUTION|>--- conflicted
+++ resolved
@@ -23,6 +23,27 @@
 
 export let requestsInFlight = 0; // eslint-disable-line import/no-mutable-exports
 export let authHeader = null;
+
+
+/**
+ * Send a JSON request mark it so that we can tell how many are in flight
+ */
+function json(url, callback) {
+  requestsInFlight += 1;
+  pubSub.publish('requestSent', url);
+
+  const r = request(url).header('Content-Type', 'application/json');
+
+  if (authHeader) r.header('Authorization', `${authHeader}`);
+
+  r.send('GET', (error, data) => {
+    pubSub.publish('requestReceived', url);
+    const j = data && JSON.parse(data.response);
+    callback(error, j);
+    requestsInFlight -= 1;
+  });
+}
+
 
 const debounce = (func, wait) => {
   let timeout;
@@ -229,10 +250,6 @@
   return tileRange;
 };
 
-<<<<<<< HEAD
-export const trackInfo = (server, tilesetUid, done) => {
-  const url =
-=======
 /**
  * Request a tilesetInfo for a track
  *
@@ -242,26 +259,24 @@
  * @param {func} errorCb: A callback that gets called when there is an error
  */
 export const trackInfo = (server, tilesetUid, doneCb, errorCb) => {
-  const url = 
->>>>>>> 3d058735
-    `${tts(server)}/tileset_info/?d=${tilesetUid}&s=${sessionId}`;
-    pubSub.publish('requestSent', url);
-    json(url, (error, data) => {
-      pubSub.publish('requestReceived', url);
-      if (error) {
-        // console.log('error:', error);
-        // don't do anything
-        // no tileset info just means we can't do anything with this file...
-        if (errorCb) {
-          errorCb(`Error retrieving tilesetInfo from: ${server}`);
-        }  else {
-          console.warn("Error retrieving: ", url);
-        }
+  const url = `${tts(server)}/tileset_info/?d=${tilesetUid}&s=${sessionId}`;
+  pubSub.publish('requestSent', url);
+  json(url, (error, data) => {
+    pubSub.publish('requestReceived', url);
+    if (error) {
+      // console.log('error:', error);
+      // don't do anything
+      // no tileset info just means we can't do anything with this file...
+      if (errorCb) {
+        errorCb(`Error retrieving tilesetInfo from: ${server}`);
       } else {
-        // console.log('got data', data);
-        doneCb(data);
+        console.warn('Error retrieving: ', url);
       }
-    });
+    } else {
+      // console.log('got data', data);
+      doneCb(data);
+    }
+  });
 };
 
 /**
@@ -339,27 +354,6 @@
   });
 }
 
-/**
- * Send a JSON request mark it so that we can tell how many are in flight
- */
-function json(url, callback) {
-  requestsInFlight += 1;
-  pubSub.publish('requestSent', url);
-
-  const r = request(url)
-    .header('Content-Type', 'application/json')
-
-  if (authHeader)
-    r.header('Authorization', `${authHeader}`)
-
-    r.send('GET', (error, data) => {
-      pubSub.publish('requestReceived', url);
-      const j = data && JSON.parse(data.response);
-      callback(error, j);
-      requestsInFlight -= 1;
-    });
-}
-
 
 const api = {
   calculateTiles,
