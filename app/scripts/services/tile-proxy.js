--- conflicted
+++ resolved
@@ -22,11 +22,7 @@
 const sessionId = slugid.nice();
 
 export let requestsInFlight = 0; // eslint-disable-line import/no-mutable-exports
-<<<<<<< HEAD
-export const getRequestsInFlight = () => requestsInFlight;
-=======
 export let authHeader = null;
->>>>>>> 13290182
 
 const debounce = (func, wait) => {
   let timeout;
@@ -234,7 +230,7 @@
 };
 
 export const trackInfo = (server, tilesetUid, done) => {
-  const url = 
+  const url =
     `${tts(server)}/tileset_info/?d=${tilesetUid}&s=${sessionId}`;
     pubSub.publish('requestSent', url);
     json(url, (error, data) => {
