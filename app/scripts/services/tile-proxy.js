--- conflicted
+++ resolved
@@ -105,17 +105,9 @@
  * Calculate the zoom level from a list of available resolutions
  */
 export const calculateZoomLevelFromResolutions = (resolutions, scale) => {
-<<<<<<< HEAD
-  const sortedResolutions = resolutions.map(x => +x).sort((a, b) => b - a);
+  const sortedResolutions = resolutions.map(x => +x).sort((a,b) => b-a)
 
   const trackWidth = scale.range()[1] - scale.range()[0];
-=======
-  const sortedResolutions = resolutions.map(x => +x).sort((a,b) => b-a)
-  // console.log('sortedResolutions:', sortedResolutions);
-
-  const trackWidth = scale.range()[1] - scale.range()[0];
-  // console.log('trackWidth:', trackWidth, 'scale:', this._xScale.domain()[1] - this._xScale.domain()[0]);
->>>>>>> dfcf6202
 
   const binsDisplayed = sortedResolutions
     .map(r => (scale.domain()[1] - scale.domain()[0]) / r);
