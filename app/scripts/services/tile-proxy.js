<<<<<<< HEAD
import { scaleLog, scaleLinear } from 'd3-scale';
=======
import { Pool } from 'threads';
>>>>>>> bdb38da9
import { range } from 'd3-array';
import {
  text as d3Text,
  request,
} from 'd3-request';
import slugid from 'slugid';

import {
  workerFetchTiles,
} from '../worker';

import pubSub from './pub-sub';

import { matIdxTriangle, trimTrailingSlash as tts } from '../utils';

// Config
import { TILE_FETCH_DEBOUNCE } from '../configs';

const sessionId = slugid.nice();

export let requestsInFlight = 0; // eslint-disable-line import/no-mutable-exports
export let authHeader = null;

const MAX_FETCH_TILES = 20;

/*
const str = document.currentScript.src
const pathName = str.substring(0, str.lastIndexOf("/"));
const workerPath = `${pathName}/worker.js`;

const setPixPool = new Pool(1);

<<<<<<< HEAD
setPixPool.run(function(params, done) {
=======
setPixPool.run((params, done) => {
>>>>>>> bdb38da9
  try {
    const array = new Float32Array(params.data);
    const pixData = worker.workerSetPix(
      params.size,
      array,
      params.valueScaleType,
      params.valueScaleDomain,
      params.pseudocount,
      params.colorScale,
      params.transIdx
    );

    done.transfer({ pixData }, [pixData.buffer]);
  } catch (err) {
    console.errpr('Set PIX worker failed:', err);
  }
}, [workerPath]);


const fetchTilesPool = new Pool(10);

fetchTilesPool.run((params, done) => {
  try {
<<<<<<< HEAD
    worker.workerGetTiles(params.outUrl, params.server, params.theseTileIds, params.authHeader, done);
    // done.transfer({
    // pixData: pixData
    // }, [pixData.buffer]);
=======
    worker.workerGetTiles(params.outUrl, params.server, params.theseTileIds, done);
>>>>>>> bdb38da9
  } catch (err) {
    console.error('Fetch tiles worker failed:', err);
  }
}, [workerPath]);
*/


/**
 * Send a JSON request mark it so that we can tell how many are in flight
 */
function json(url, callback) {
  requestsInFlight += 1;
  pubSub.publish('requestSent', url);

  const r = request(url).header('Content-Type', 'application/json');

  if (authHeader) r.header('Authorization', `${authHeader}`);

  r.send('GET', (error, data) => {
    pubSub.publish('requestReceived', url);
    const j = data && JSON.parse(data.response);
    callback(error, j);
    requestsInFlight -= 1;
  });
}


const debounce = (func, wait) => {
  let timeout;
  let bundledRequest = [];
  let requestMapper = {};

  const bundleRequests = (request) => {
    const requestId = requestMapper[request.id];

    if (requestId && bundledRequest[requestId]) {
      bundledRequest[requestId].ids = bundledRequest[requestId].ids
        .concat(request.ids);
    } else {
      requestMapper[request.id] = bundledRequest.length;
      bundledRequest.push(request);
    }
  };

  const reset = () => {
    timeout = null;
    bundledRequest = [];
    requestMapper = {};
  };

  const debounced = (request) => {
    bundleRequests(request);

    const later = () => {
      func({
        sessionId,
        requests: bundledRequest,
      });
      reset();
    };

    clearTimeout(timeout);
    timeout = setTimeout(later, wait);
  };

  debounced.cancel = () => {
    clearTimeout(timeout);
    reset();
  };

  debounced.immediate = () => {
    func({
      sessionId,
      requests: bundledRequest,
    });
  };

  return debounced;
};

export const setTileProxyAuthHeader = (newHeader) => {
  authHeader = newHeader;
};

export function fetchMultiRequestTiles(req) {
  const sessionId = req.sessionId;
  const requests = req.requests;
  const fetchPromises = [];

  const requestsByServer = {};

  // We're converting the array of IDs into an object in order to filter out duplicated requests.
  // In case different instances request the same data it won't be loaded twice.
  for (const request of requests) {
    if (!requestsByServer[request.server]) {
      requestsByServer[request.server] = {};
    }
    for (const id of request.ids) {
      requestsByServer[request.server][id] = true;
    }
  }

  const servers = Object.keys(requestsByServer);

  for (const server of servers) {
    const ids = Object.keys(requestsByServer[server]);
    // console.log('ids:', ids);

    // if we request too many tiles, then the URL can get too long and fail
    // so we'll break up the requests into smaller subsets
    for (let i = 0; i < ids.length; i += MAX_FETCH_TILES) {
      const theseTileIds = ids.slice(i, i + Math.min(ids.length - i, MAX_FETCH_TILES));

      const renderParams = theseTileIds.map(x => `d=${x}`).join('&');
      const outUrl = `${server}/tiles/?${renderParams}&s=${sessionId}`;

      const p = new Promise(((resolve) => {
        pubSub.publish('requestSent', outUrl);
        const params = {};

        params.outUrl = outUrl;
        params.server = server;
        params.theseTileIds = theseTileIds;
        params.authHeader = authHeader;

        workerGetTiles(params.outUrl, params.server, params.theseTileIds, params.authHeader, resolve);

        /*
        fetchTilesPool.send(params)
          .promise()
<<<<<<< HEAD
          .then(ret => {
=======
          .then((ret) => {
            pubSub.publish('requestReceived', outUrl);
>>>>>>> bdb38da9
            resolve(ret);
          });
        */
        pubSub.publish('requestReceived', outUrl);
      }));

      fetchPromises.push(p);
    }
  }

  Promise.all(fetchPromises).then((datas) => {
    const tiles = {};

    // merge back all the tile requests
    for (const data of datas) {
      const tileIds = Object.keys(data);

      for (const tileId of tileIds) {
        tiles[`${data[tileId].server}/${tileId}`] = data[tileId];
      }
    }

    // trigger the callback for every request
    for (const request of requests) {
      const reqDate = {};
      const server = request.server;

      // pull together the data per request
      for (const id of request.ids) {
        reqDate[id] = tiles[`${server}/${id}`];
      }

      request.done(reqDate);
    }
  });
}

/**
 * Retrieve a set of tiles from the server
 *
 * Plenty of room for optimization and caching here.
 *
 * @param server: A string with the server's url (e.g. "http://127.0.0.1")
 * @param tileIds: The ids of the tiles to fetch (e.g. asdf-sdfs-sdfs.0.0.0)
 */
export const fetchTilesDebounced = debounce(fetchMultiRequestTiles, TILE_FETCH_DEBOUNCE);

/**
 * Retrieve a set of tiles from the server
 *
 * Plenty of room for optimization and caching here.
 *
 * @param server: A string with the server's url (e.g. "http://127.0.0.1")
 * @param tileIds: The ids of the tiles to fetch (e.g. asdf-sdfs-sdfs.0.0.0)
 */
export const fetchTiles = (tilesetServer, tilesetIds, done) =>
  workerFetchTiles(tilesetServer, tilesetIds, this.sessionId, (results) => {
    done(results);
  });

/**
 * Calculate the zoom level from a list of available resolutions
 */
export const calculateZoomLevelFromResolutions = (resolutions, scale) => {
  const sortedResolutions = resolutions.map(x => +x).sort((a, b) => b - a);

  const trackWidth = scale.range()[1] - scale.range()[0];

  const binsDisplayed = sortedResolutions
    .map(r => (scale.domain()[1] - scale.domain()[0]) / r);
  const binsPerPixel = binsDisplayed.map(b => b / trackWidth);

  // we're going to show the highest resolution that requires more than one
  // pixel per bin
  const displayableBinsPerPixel = binsPerPixel.filter(b => b < 1);

  if (displayableBinsPerPixel.length === 0) return 0;

  return binsPerPixel.indexOf(
    displayableBinsPerPixel[displayableBinsPerPixel.length - 1]
  );
};

/**
 * Calculate the current zoom level.
 */
export const calculateZoomLevel = (scale, minX, maxX, binsPerTile) => {
  const rangeWidth = scale.range()[1] - scale.range()[0];
  const zoomScale = Math.max(
    (maxX - minX) / (scale.domain()[1] - scale.domain()[0]),
    1,
  );

  // fun fact: the number 384 is halfway between 256 and 512
  const addedZoom = Math.max(
    0,
    Math.ceil(Math.log(rangeWidth / 384) / Math.LN2),
  );
  let zoomLevel = Math.round(Math.log(zoomScale) / Math.LN2) + addedZoom;

  let binsPerTileCorrection = 0;

  if (binsPerTile) {
    binsPerTileCorrection = Math.floor((Math.log(256) / Math.log(2) - (Math.log(binsPerTile) / Math.log(2))))
  }

  zoomLevel = zoomLevel + binsPerTileCorrection;

  return zoomLevel;
};

/**
 * Calculate the element within this tile containing the given
 * position.
 *
 * Returns the tile position and position within the tile for
 * the given element.
 *
 * @param {object} tilesetInfo: The information about this tileset
 * @param {Number} maxDim: The maximum width of the dataset (only used for tilesets without resolutions)
 * @param {Number} dataStartPos: The position where the data begins
 * @param {int} zoomLevel: The current zoomLevel
 * @param {Number} position: The position (in absolute coordinates) to caculate the tile and position in tile for
 */
export const calculateTileAndPosInTile = function(tilesetInfo, maxDim, dataStartPos, zoomLevel, position) {
  let tileWidth = null;
  const PIXELS_PER_TILE = tilesetInfo.bins_per_dimension || 256;

  if (tilesetInfo.resolutions) {
    tileWidth = tilesetInfo.resolutions[zoomLevel] * PIXELS_PER_TILE;
  } else {
    tileWidth = maxDim / (2 ** zoomLevel);
  }

  const tilePos = Math.floor((position - dataStartPos) / tileWidth);
  const posInTile = Math.floor(PIXELS_PER_TILE * (position - tilePos * tileWidth) / tileWidth);

  return [tilePos, posInTile];
}

/**
 * Calculate the tiles that should be visible get a data domain
 * and a tileset info
 *
 * All the parameters except the first should be present in the
 * tileset_info returned by the server.
 *
 * @param zoomLevel: The zoom level at which to find the tiles (can be
 *   calculated using this.calcaulteZoomLevel, but needs to synchronized across
 *   both x and y scales so should be calculated externally)
 * @param scale: A d3 scale mapping data domain to visible values
 * @param minX: The minimum possible value in the dataset
 * @param maxX: The maximum possible value in the dataset
 * @param maxZoom: The maximum zoom value in this dataset
 * @param maxDim: The largest dimension of the tileset (e.g., width or height)
 *   (roughlty equal to 2 ** maxZoom * tileSize * tileResolution)
 */
export const calculateTiles = (
  zoomLevel, scale, minX, maxX, maxZoom, maxDim
) => {
  const zoomLevelFinal = Math.min(zoomLevel, maxZoom);

  // the ski areas are positioned according to their
  // cumulative widths, which means the tiles need to also
  // be calculated according to cumulative width

  const tileWidth = maxDim / (2 ** zoomLevelFinal);

  const epsilon = 0.0000001;

  return range(
    Math.max(0, Math.floor((scale.domain()[0] - minX) / tileWidth)),
    Math.min(
      2 ** zoomLevelFinal,
      Math.ceil(((scale.domain()[1] - minX) - epsilon) / tileWidth),
    ),
  );
};

export const calculateTileWidth = (tilesetInfo, zoomLevel, binsPerTile) => {
  if (tilesetInfo.resolutions)
    return tilesetInfo.resolutions[zoomLevel] * binsPerTile;
  return tilesetInfo.max_width / (2 ** zoomLevel)
};

/**
 * Calculate the tiles that sould be visisble given the resolution and
 * the minX and maxX values for the region
 *
 * @param resolution: The number of base pairs per bin
 * @param scale: The scale to use to calculate the currently visible tiles
 * @param minX: The minimum x position of the tileset
 * @param maxX: The maximum x position of the tileset
 */
export const calculateTilesFromResolution = (
  resolution, scale, minX, maxX, pixelsPerTile
) => {
  const epsilon = 0.0000001;
  const PIXELS_PER_TILE = pixelsPerTile || 256;
  const tileWidth = resolution * PIXELS_PER_TILE;
  const MAX_TILES = 20;

  let tileRange = range(
    Math.max(0, Math.floor((scale.domain()[0] - minX) / tileWidth)),
    Math.ceil(Math.min(
      maxX || Number.MAX_VALUE,
      ((scale.domain()[1] - minX) - epsilon)) / tileWidth),
  );

  if (tileRange.length > MAX_TILES) {
    // too many tiles visible in this range
    console.warn(`Too many visible tiles: ${tileRange.length} truncating to ${MAX_TILES}`);
    tileRange = tileRange.slice(0, MAX_TILES);
  }
  // console.log('tileRange:', tileRange);

  return tileRange;
};

/**
 * Request a tilesetInfo for a track
 *
 * @param {string} server: The server where the data resides
 * @param {string} tilesetUid: The identifier for the dataset
 * @param {func} doneCb: A callback that gets called when the data is retrieved
 * @param {func} errorCb: A callback that gets called when there is an error
 */
export const trackInfo = (server, tilesetUid, doneCb, errorCb) => {
  const url = `${tts(server)}/tileset_info/?d=${tilesetUid}&s=${sessionId}`;
  pubSub.publish('requestSent', url);
  json(url, (error, data) => {
    pubSub.publish('requestReceived', url);
    if (error) {
      // console.log('error:', error);
      // don't do anything
      // no tileset info just means we can't do anything with this file...
      if (errorCb) {
        errorCb(`Error retrieving tilesetInfo from: ${server}`);
      } else {
        console.warn('Error retrieving: ', url);
      }
    } else {
      // console.log('got data', data);
      doneCb(data);
    }
  });
};

/**
 * Render 2D tile data. Convert the raw values to an array of
 * color values
 *
 * @param finished: A callback to let the caller know that the worker thread
 *   has converted tileData to pixData
 * @param minVisibleValue: The minimum visible value (used for setting the color
 *   scale)
 * @param maxVisibleValue: The maximum visible value
 * @param valueScaleType: Either 'log' or 'linear'
 * @param valueScaleDomain: The domain of the scale (the range is always [254,0])
 * @param colorScale: a 255 x 4 rgba array used as a color scale
 * @param synchronous: Render this tile synchronously or pass it on to the
 * threadpool
 */
export const tileDataToPixData = (
  tile, valueScaleType, valueScaleDomain, pseudocount, colorScale, finished,
synchronous=false) => {
  const tileData = tile.tileData;

  if (!tileData.dense) {
    // if we didn't get any data from the server, don't do anything
    finished(null);
    return;
  }

  // clone the tileData so that the original array doesn't get neutered
  // when being passed to the worker script
<<<<<<< HEAD
  //const newTileData = tileData.dense;

  // comment this and uncomment the code afterwards to enable threading


  if (true) {
    const pixData = workerSetPix(
      tileData.dense.length,
      tileData.dense,
      valueScaleType,
      valueScaleDomain,
      pseudocount,
      colorScale,
    );

    finished({pixData});
  } else {
    const newTileData = new Float32Array(tileData.dense.length);
    newTileData.set(tileData.dense);
    /*
    var params = {
      size: newTileData.length,
      data: newTileData,
      valueScaleType: valueScaleType,
      valueScaleDomain: valueScaleDomain,
      pseudocount: pseudocount,
      colorScale: colorScale
    };

    setPixPool.send(params, [ newTileData.buffer ])
      .promise()
      .then(returned => {
        finished(returned);
      })
      .catch(reason => {
        finished(null);
      });
    ;
    */
  }
=======
  const newTileData = new Float32Array(tileData.dense.length);
  newTileData.set(tileData.dense);
  // const newTileData = tileData.dense;

  // Calculate the indices of the cells of the upper right or lower left matrix
  // in order to force these to be transparent for tiles on the diagonal.
  let transIdx = [];
  if (tileData.tilePos[0] === tileData.tilePos[1]) {
    const dim = parseInt(Math.sqrt(tileData.dense.length), 10);
    transIdx = matIdxTriangle(dim);
  }

  // comment this and uncomment the code afterwards to enable threading

  /*
  const pixData = workerSetPix(
    newTileData,
    valueScaleType,
    valueScaleDomain,
    pseudocount,
    colorScale,
    transIdx
  );

  finished({pixData});
  return;
  */

  const params = {
    size: newTileData.length,
    data: newTileData,
    valueScaleType,
    valueScaleDomain,
    pseudocount,
    colorScale,
    transIdx
  };

  setPixPool
    .send(params, [newTileData.buffer])
    .promise()
    .then((returned) => {
      finished(returned);
    })
    .catch(() => {
      finished(null);
    });
>>>>>>> bdb38da9
};

/**
 * Send a JSON request mark it so that we can tell how many are in flight
 */
function text(url, callback) {
  requestsInFlight += 1;
  pubSub.publish('requestSent', url);

  d3Text(url, (error, done) => {
    callback(error, done);
    pubSub.publish('requestReceived', url);
    requestsInFlight -= 1;
  });
}


const api = {
  calculateTileAndPosInTile,
  calculateTiles,
  calculateTilesFromResolution,
  calculateTileWidth,
  calculateZoomLevel,
  calculateZoomLevelFromResolutions,
  fetchTiles,
  fetchTilesDebounced,
  json,
  text,
  tileDataToPixData,
  trackInfo,
};

export default api;<|MERGE_RESOLUTION|>--- conflicted
+++ resolved
@@ -1,8 +1,3 @@
-<<<<<<< HEAD
-import { scaleLog, scaleLinear } from 'd3-scale';
-=======
-import { Pool } from 'threads';
->>>>>>> bdb38da9
 import { range } from 'd3-array';
 import {
   text as d3Text,
@@ -35,11 +30,7 @@
 
 const setPixPool = new Pool(1);
 
-<<<<<<< HEAD
-setPixPool.run(function(params, done) {
-=======
 setPixPool.run((params, done) => {
->>>>>>> bdb38da9
   try {
     const array = new Float32Array(params.data);
     const pixData = worker.workerSetPix(
@@ -63,14 +54,10 @@
 
 fetchTilesPool.run((params, done) => {
   try {
-<<<<<<< HEAD
     worker.workerGetTiles(params.outUrl, params.server, params.theseTileIds, params.authHeader, done);
     // done.transfer({
     // pixData: pixData
     // }, [pixData.buffer]);
-=======
-    worker.workerGetTiles(params.outUrl, params.server, params.theseTileIds, done);
->>>>>>> bdb38da9
   } catch (err) {
     console.error('Fetch tiles worker failed:', err);
   }
@@ -201,12 +188,8 @@
         /*
         fetchTilesPool.send(params)
           .promise()
-<<<<<<< HEAD
-          .then(ret => {
-=======
           .then((ret) => {
             pubSub.publish('requestReceived', outUrl);
->>>>>>> bdb38da9
             resolve(ret);
           });
         */
@@ -483,7 +466,6 @@
 
   // clone the tileData so that the original array doesn't get neutered
   // when being passed to the worker script
-<<<<<<< HEAD
   //const newTileData = tileData.dense;
 
   // comment this and uncomment the code afterwards to enable threading
@@ -524,55 +506,6 @@
     ;
     */
   }
-=======
-  const newTileData = new Float32Array(tileData.dense.length);
-  newTileData.set(tileData.dense);
-  // const newTileData = tileData.dense;
-
-  // Calculate the indices of the cells of the upper right or lower left matrix
-  // in order to force these to be transparent for tiles on the diagonal.
-  let transIdx = [];
-  if (tileData.tilePos[0] === tileData.tilePos[1]) {
-    const dim = parseInt(Math.sqrt(tileData.dense.length), 10);
-    transIdx = matIdxTriangle(dim);
-  }
-
-  // comment this and uncomment the code afterwards to enable threading
-
-  /*
-  const pixData = workerSetPix(
-    newTileData,
-    valueScaleType,
-    valueScaleDomain,
-    pseudocount,
-    colorScale,
-    transIdx
-  );
-
-  finished({pixData});
-  return;
-  */
-
-  const params = {
-    size: newTileData.length,
-    data: newTileData,
-    valueScaleType,
-    valueScaleDomain,
-    pseudocount,
-    colorScale,
-    transIdx
-  };
-
-  setPixPool
-    .send(params, [newTileData.buffer])
-    .promise()
-    .then((returned) => {
-      finished(returned);
-    })
-    .catch(() => {
-      finished(null);
-    });
->>>>>>> bdb38da9
 };
 
 /**
