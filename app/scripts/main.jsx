import React from 'react';
import ReactDOM from 'react-dom';
import {HiGlassApp} from './HiGlassApp.js';
import $ from 'jquery';

let simple1 = JSON.parse(`
        { "views":
            [
            {
                "chromInfoPath": "//s3.amazonaws.com/pkerp/data/hg19/chromInfo.txt",
                "domain": [
                    0,
                    3000000000
                ],
                "viewStyle": {
                    "float": "left",
                    "padding": "5px",
                    "width": "100%"
                },
                "tracks": [
                {
                    "source": "//s3.amazonaws.com/pkerp/data/hg19/chromInfo.txt",
                    "type": "top-chromosome-axis",
                    "height": 25
                },
                {
                    "source": "//52.23.165.123:9872/hg19.1/Rao2014-GM12878-MboI-allreps-filtered.1kb.cool.reduced.genome.gz",
                    "type": "heatmap",
                    "height": 300
                },
                {
                    "source": "//s3.amazonaws.com/pkerp/data/hg19/chromInfo.txt",
                    "type": "left-chromosome-axis",
                    "width": 25
                },
                {
                    "source": "//52.23.165.123:9872/hg19/refgene-tiles-plus",
                    "type": "left-gene-labels",
                    "width": 25
                },
                {
                    "source": "//52.23.165.123:9872/hg19/refgene-tiles-plus",
                    "type": "top-gene-labels",
                    "height": 25
                },

                {
                    "source": "//52.23.165.123:9872/hg19.1/wgEncodeSydhTfbsGm12878Pol2s2IggmusSig.bigWig.bedGraph.genome.sorted.gz",
                    "type": "top-line",
                    "height": 25
                },
                {
                    "type": "top-empty",
                    "height": 5
                },
                {
                    "source": "//52.23.165.123:9872/hg19.1/wgEncodeSydhTfbsGm12878Pol2s2IggmusSig.bigWig.bedGraph.genome.sorted.gz",
                    "type": "left-bar",
                    "width": 25
                },
                {
                    "type": "left-empty",
                    "width": 5
                }

                ],
                "zoomLock" : 0,
                "searchBox": false
            }
            ],
            "editable": false
        }
`);

let rectangularOneWindow = JSON.parse(`
<<<<<<< HEAD
    [
  {
    "chromInfoPath": "//s3.amazonaws.com/pkerp/data/hg19/chromInfo.txt",
    "domain": [
      0,
      3000000000
    ],
    "viewStyle": {
      "float": "left",
      "padding": "5px",
      "width": "100%"
    },
    "tracks": [
      {
        "source": "//s3.amazonaws.com/pkerp/data/hg19/chromInfo.txt",
        "type": "top-chromosome-axis",
        "height": 25
      },
        {
        "source": "//52.23.165.123:9872/hg19.1/Rao2014-GM12878-MboI-allreps-filtered.1kb.cool.reduced.genome.gz",
        "type": "heatmap",
        "maxZoom": 9,
        "height": 300
      },
      {
        "source": "//s3.amazonaws.com/pkerp/data/hg19/chromInfo.txt",
        "type": "left-chromosome-axis",
        "width": 25
      },
      {
        "source": "//52.23.165.123:9872/hg19/refgene-tiles-plus",
        "type": "left-gene-labels",
        "width": 25
      },
      {
        "source": "//52.23.165.123:9872/hg19/refgene-tiles-plus",
        "type": "top-gene-labels",
        "height": 25
      },

      {
        "source": "//52.23.165.123:9872/hg19.1/wgEncodeSydhTfbsGm12878Pol2s2IggmusSig.bigWig.bedGraph.genome.sorted.gz",
        "type": "top-line",
        "height": 25
      },
      {
        "type": "top-empty",
        "height": 5
      },
      {
        "source": "//52.23.165.123:9872/hg19.1/wgEncodeSydhTfbsGm12878Pol2s2IggmusSig.bigWig.bedGraph.genome.sorted.gz",
        "type": "left-bar",
        "width": 25
      },
      {
        "type": "left-empty",
        "width": 5
      }

    ],
    "zoomLock" : 0
  }
]
=======
        { "views":
            [
            {
                "chromInfoPath": "//s3.amazonaws.com/pkerp/data/hg19/chromInfo.txt",
                "domain": [
                    0,
                    3000000000
                ],
                "viewStyle": {
                    "float": "left",
                    "padding": "5px",
                    "width": "100%"
                },
                "tracks": [
                {
                    "source": "//s3.amazonaws.com/pkerp/data/hg19/chromInfo.txt",
                    "type": "top-chromosome-axis",
                    "height": 25
                },
                {
                    "source": "//52.23.165.123:9872/hg19.1/Rao2014-GM12878-MboI-allreps-filtered.1kb.cool.reduced.genome.gz",
                    "type": "heatmap",
                    "height": 300
                },
                {
                    "source": "//s3.amazonaws.com/pkerp/data/hg19/chromInfo.txt",
                    "type": "left-chromosome-axis",
                    "width": 25
                },
                {
                    "source": "//52.23.165.123:9872/hg19/refgene-tiles-plus",
                    "type": "left-gene-labels",
                    "width": 25
                },
                {
                    "source": "//52.23.165.123:9872/hg19/refgene-tiles-plus",
                    "type": "top-gene-labels",
                    "height": 25
                },

                {
                    "source": "//52.23.165.123:9872/hg19.1/wgEncodeSydhTfbsGm12878Pol2s2IggmusSig.bigWig.bedGraph.genome.sorted.gz",
                    "type": "top-line",
                    "height": 25
                },
                {
                    "type": "top-empty",
                    "height": 5
                },
                {
                    "source": "//52.23.165.123:9872/hg19.1/wgEncodeSydhTfbsGm12878Pol2s2IggmusSig.bigWig.bedGraph.genome.sorted.gz",
                    "type": "left-bar",
                    "width": 25
                },
                {
                    "type": "left-empty",
                    "width": 5
                }

                ],
                "zoomLock" : 0
            }
            ],
            "editable": true
                }
>>>>>>> f1cb6369
`)

try {
    ReactDOM.render(
            <HiGlassApp viewConfigString={JSON.stringify(rectangularOneWindow)}/>
            , document.getElementById('rectangular')
            );
} catch (e) {
    console.log('error:', e);
}

let triangularOneWindow = JSON.parse(`
        { "views":
            [
            {
                "chromInfoPath": "//s3.amazonaws.com/pkerp/data/hg19/chromInfo.txt",
                "domain": [
                    0,
                    3000000000
                ],
                "viewStyle": {
                    "float": "left",
                    "padding": "5px",
                    "width": "50%"
                },
                "tracks": [
                {
                    "source": "//52.23.165.123:9872/hg19.1/Rao2014-GM12878-MboI-allreps-filtered.1kb.cool.reduced.genome.gz",
                    "type": "top-diagonal-heatmap",
                    "height": 100
                },
                {
                    "source": "//s3.amazonaws.com/pkerp/data/hg19/chromInfo.txt",
                    "type": "top-chromosome-axis"
                },
                {
                    "source": "//52.23.165.123:9872/hg19/refgene-tiles-plus",
                    "type": "top-gene-labels",
                    "height": 25
                },

                {
                    "source": "//52.23.165.123:9872/hg19.1/wgEncodeSydhTfbsGm12878Pol2s2IggmusSig.bigWig.bedGraph.genome.sorted.gz",
                    "type": "top-line",
                    "height": 25
                }
                ],
                "zoomLock" : 0
            }
            ],
            "editable": true
        }
`)
let triangularTwoWindow = JSON.stringify({
        views: triangularOneWindow.views.concat(triangularOneWindow.views),
        editable: true 
        }, null, 2);


try {
ReactDOM.render(
        <HiGlassApp viewConfigString={triangularTwoWindow}/>
    , document.getElementById('triangular-1')
    );
} catch (e) {
    console.log('Error:', e);
}

let oneDOneWindow = JSON.parse(`
        { "views":
            [
            {
                "chromInfoPath": "//s3.amazonaws.com/pkerp/data/hg19/chromInfo.txt",
                "domain": [
                    0,
                    3000000000
                ],
                "viewStyle": {
                    "float": "left",
                    "padding": "5px",
                    "width": "100%"
                },
                "tracks": [
                {
                    "source": "//s3.amazonaws.com/pkerp/data/hg19/chromInfo.txt",
                    "type": "top-chromosome-axis"
                },
                {
                    "source": "//52.23.165.123:9872/hg19/refgene-tiles-plus",
                    "type": "top-gene-labels",
                    "height": 25
                },
                {
                    "source": "//52.23.165.123:9872/hg19/refgene-tiles-minus",
                    "type": "top-gene-labels",
                    "height": 25
                },

                {
                    "source": "//52.23.165.123:9872/hg19.1/wgEncodeSydhTfbsGm12878Pol2s2IggmusSig.bigWig.bedGraph.genome.sorted.gz",
                    "type": "top-line",
                    "height": 45
                },

                {
                    "source": "//52.23.165.123:9872/hg19.1/E116-DNase.fc.signal.bigwig.bedGraph.genome.sorted.gz",
                    "type": "top-line",
                    "height": 45
                },

                {
                    "source": "//52.23.165.123:9872/hg19.1/wgEncodeSydhTfbsGm12878Ctcfsc15914c20StdSig.bigWig.bedGraph.genome.sorted.gz",
                    "type": "top-bar",
                    "height": 45
                }
                ],
                "zoomLock" : 0
            }
            ], 
            "editable": true
        }
`)

try {
ReactDOM.render(
        <HiGlassApp viewConfigString={JSON.stringify(oneDOneWindow)}/>
    , document.getElementById('one-dimensional')
    );
} catch (e) {
   console.log('error:', e); 
}

try {
ReactDOM.render(
        <HiGlassApp viewConfigString={JSON.stringify(oneDOneWindow)}/>
    , document.getElementById('empty')
    );
} catch (e) {
    console.log('error:', e);
}

try {
ReactDOM.render(
        <HiGlassApp viewConfigString={JSON.stringify(simple1)}/>
    , document.getElementById('simple1')
    );
} catch (e) {
    console.log('error:', e);
}

<|MERGE_RESOLUTION|>--- conflicted
+++ resolved
@@ -73,71 +73,6 @@
 `);
 
 let rectangularOneWindow = JSON.parse(`
-<<<<<<< HEAD
-    [
-  {
-    "chromInfoPath": "//s3.amazonaws.com/pkerp/data/hg19/chromInfo.txt",
-    "domain": [
-      0,
-      3000000000
-    ],
-    "viewStyle": {
-      "float": "left",
-      "padding": "5px",
-      "width": "100%"
-    },
-    "tracks": [
-      {
-        "source": "//s3.amazonaws.com/pkerp/data/hg19/chromInfo.txt",
-        "type": "top-chromosome-axis",
-        "height": 25
-      },
-        {
-        "source": "//52.23.165.123:9872/hg19.1/Rao2014-GM12878-MboI-allreps-filtered.1kb.cool.reduced.genome.gz",
-        "type": "heatmap",
-        "maxZoom": 9,
-        "height": 300
-      },
-      {
-        "source": "//s3.amazonaws.com/pkerp/data/hg19/chromInfo.txt",
-        "type": "left-chromosome-axis",
-        "width": 25
-      },
-      {
-        "source": "//52.23.165.123:9872/hg19/refgene-tiles-plus",
-        "type": "left-gene-labels",
-        "width": 25
-      },
-      {
-        "source": "//52.23.165.123:9872/hg19/refgene-tiles-plus",
-        "type": "top-gene-labels",
-        "height": 25
-      },
-
-      {
-        "source": "//52.23.165.123:9872/hg19.1/wgEncodeSydhTfbsGm12878Pol2s2IggmusSig.bigWig.bedGraph.genome.sorted.gz",
-        "type": "top-line",
-        "height": 25
-      },
-      {
-        "type": "top-empty",
-        "height": 5
-      },
-      {
-        "source": "//52.23.165.123:9872/hg19.1/wgEncodeSydhTfbsGm12878Pol2s2IggmusSig.bigWig.bedGraph.genome.sorted.gz",
-        "type": "left-bar",
-        "width": 25
-      },
-      {
-        "type": "left-empty",
-        "width": 5
-      }
-
-    ],
-    "zoomLock" : 0
-  }
-]
-=======
         { "views":
             [
             {
@@ -203,7 +138,6 @@
             ],
             "editable": true
                 }
->>>>>>> f1cb6369
 `)
 
 try {
