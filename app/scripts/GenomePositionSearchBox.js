--- conflicted
+++ resolved
@@ -685,9 +685,8 @@
     }
 
     return (
-<<<<<<< HEAD
       <form
-        ref={c => this.form = c}
+        ref={(c) => { this.form = c; }}
         onSubmit={this.handleSubmitBound}
         styleName={className}
       >
@@ -697,17 +696,6 @@
           classNameMenuItem={styles['genome-position-search-menu-item']}
           closeOnClick={true}
           disclosureLabel={this.state.selectedAssembly || 'none'}
-=======
-      <FormGroup
-        ref={(c) => { this.gpsbForm = c; }}
-        bsSize="small"
-        styleName={className}
-      >
-        <DropdownButton
-          ref={(c) => { this.assemblyPickButton = c; }}
-          bsSize="small"
-          className={styles['genome-position-search-bar-button']}
->>>>>>> 12e938e0
           id={this.uid}
           menuItems={this.state.availableAssemblies}
           menuLabel="Assemblies"
