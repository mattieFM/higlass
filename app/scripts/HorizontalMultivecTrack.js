--- conflicted
+++ resolved
@@ -1,15 +1,7 @@
-<<<<<<< HEAD
 import HeatmapTiledPixiTrack from './HeatmapTiledPixiTrack';
 
 import { tileProxy } from './services';
 
-
-=======
-import { HeatmapTiledPixiTrack } from './HeatmapTiledPixiTrack';
-
-import { tileProxy } from './services';
-
->>>>>>> d3347906
 export default class HorizontalMultivecTrack extends HeatmapTiledPixiTrack {
   tileDataToCanvas(pixData) {
     const canvas = document.createElement('canvas');
@@ -29,13 +21,8 @@
     return canvas;
   }
 
-<<<<<<< HEAD
-  setSpriteProperties(sprite, zoomLevel, tilePos, mirrored) {
-    const { tileX, tileY, tileWidth, tileHeight } = this.getTilePosAndDimensions(zoomLevel,
-=======
   setSpriteProperties(sprite, zoomLevel, tilePos) {
     const { tileX, tileWidth } = this.getTilePosAndDimensions(zoomLevel,
->>>>>>> d3347906
       tilePos,
       this.tilesetInfo.tile_size);
 
