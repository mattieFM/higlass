--- conflicted
+++ resolved
@@ -1,10 +1,7 @@
-<<<<<<< HEAD
-import { HeatmapTiledPixiTrack } from './HeatmapTiledPixiTrack';
 import { format } from 'd3-format';
-=======
+
 import HeatmapTiledPixiTrack from './HeatmapTiledPixiTrack';
 
->>>>>>> bdb38da9
 import { tileProxy } from './services';
 
 export default class HorizontalMultivecTrack extends HeatmapTiledPixiTrack {
@@ -108,7 +105,7 @@
     return `${tile.join('.')}`;
   }
 
-  /** 
+  /**
    * Create the remote tile identifier, which will be used to identify the
    * tile on the server
    *
@@ -120,7 +117,7 @@
 
   /**
    * Calculate the tile position at the given track position
-   * 
+   *
    * @param {Number} trackX: The track's X position
    * @param {Number} trackY: The track's Y position
    *
