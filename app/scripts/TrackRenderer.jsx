import React from 'react';
import ReactDOM from 'react-dom';

import {zoom, zoomIdentity} from 'd3-zoom';
import {select,event} from 'd3-selection';
import {scaleLinear} from 'd3-scale';

import d3 from 'd3';

import {UnknownPixiTrack} from './UnknownPixiTrack.js';
import {HeatmapTiledPixiTrack} from './HeatmapTiledPixiTrack.js';
import {Id2DTiledPixiTrack} from './Id2DTiledPixiTrack.js';
import {IdHorizontal1DTiledPixiTrack} from './IdHorizontal1DTiledPixiTrack.js';
import {IdVertical1DTiledPixiTrack} from './IdVertical1DTiledPixiTrack.js';
import {TopAxisTrack} from './TopAxisTrack.js';
import {LeftAxisTrack} from './LeftAxisTrack.js';
import {CombinedTrack} from './CombinedTrack.js';
import {HorizontalLine1DPixiTrack} from './HorizontalLine1DPixiTrack.js';
import {VerticalLine1DPixiTrack} from './VerticalLine1DPixiTrack.js';
import {CNVIntervalTrack} from './CNVIntervalTrack.js';
import {LeftTrackModifier} from './LeftTrackModifier.js';
import {ViewportTracker2D} from './ViewportTracker2D.js';
import {Track} from './Track.js';
import {HorizontalGeneAnnotationsTrack} from './HorizontalGeneAnnotationsTrack.js';
import {ArrowheadDomainsTrack} from './ArrowheadDomainsTrack.js';
import {Chromosome2DLabels} from './Chromosome2DLabels.js';
import {Chromosome2DGrid} from './Chromosome2DGrid.js';
import {HorizontalChromosomeLabels} from './HorizontalChromosomeLabels.js';

export class TrackRenderer extends React.Component {
    /**
     * Maintain a list of tracks, and re-render them whenever either
     * their size changes or the zoom level changes
     *
     * Zooming changes the domain of the scales.
     *
     * Resizing changes the range. Both trigger a rerender.
     */
    constructor(props) {
        super(props);
        this.dragging = false; //is this element being dragged?
        this.element = null;
        this.closing = false;

        this.yPositionOffset = 0;
        this.xPositionOffset = 0;

        this.zoomTransform = zoomIdentity;

        // create a zoom behavior that we'll just use to transform selections
        // without having it fire an "onZoom" event
        this.emptyZoomBehavior = zoom()

        // a lot of the updates in TrackRenderer happen in response to
        // componentWillReceiveProps so we need to perform them with the
        // newest set of props. When cWRP is called, this.props still contains
        // the old props, so we need to store them in a new variable
        this.currentProps = props;

        // catch any zooming behavior within all of the tracks in this plot
        //this.zoomTransform = zoomIdentity();
        this.zoomBehavior = zoom()
            .filter(() => {
                if (event.path[0].classList.contains("no-zoom"))
                    return false;
                if (event.path[0].classList.contains('react-resizable-handle'))
                    return false;
                return true;
            })
            .on('zoom', this.zoomed.bind(this))

                /*
        if (!this.props.zoomable)
            this.zoomBehavior.scaleExtent([1,1]);
            */

        // the center measurements, because those corresponds to the widths
        // and heights of the actual tracks
        this.initialWidth = this.currentProps.width;
        this.initialHeight = this.currentProps.height;

        this.initialXDomain = [0,1];
        this.initialYDomain = [0,1];

        this.prevCenterX = this.currentProps.marginLeft + this.currentProps.leftWidth + this.currentProps.centerWidth / 2;
        this.prevCenterY = this.currentProps.marginTop + this.currentProps.topHeight + this.currentProps.centerHeight / 2;

        // The offset of the center from the original. Used to keep the scales centered on resize events
        this.cumCenterXOffset = 0;
        this.cumCenterYOffset = 0;


        // console.log('constructor initialYDomain', this.currentProps.initialYDomain);
        this.setUpInitialScales(this.currentProps.initialXDomain,
                                this.currentProps.initialYDomain);
        this.setUpScales(this.currentProps);


        // maintain a list of trackDefObjects which correspond to the input
        // tracks
        // Each object will contain a trackDef
        // {'top': 100, 'left': 50,... 'track': {'source': 'http:...', 'type': 'heatmap'}}
        // And a trackObject which will be responsible for rendering it
        this.trackDefObjects = {}
    }

    componentDidMount() {
        this.element = ReactDOM.findDOMNode(this);
        this.divTrackAreaSelection = select(this.divTrackArea);
        this.divTrackAreaSelection.call(this.zoomBehavior);

        this.canvasDom = ReactDOM.findDOMNode(this.currentProps.canvasElement);

        // need to be mounted to make sure that all the renderers are
        // created before starting to draw tracks
        if (!this.currentProps.svgElement || !this.currentProps.canvasElement)
            return;

        this.svgElement = this.currentProps.svgElement;
        this.syncTrackObjects(this.currentProps.positionedTracks);

        this.currentProps.setCentersFunction(this.setCenter.bind(this));
        this.currentProps.registerDraggingChangedListener(this.draggingChanged.bind(this));
    }

    draggingChanged(draggingStatus) {
        this.dragging = draggingStatus;

        this.timedUpdatePositionAndDimensions();
    }

    setUpInitialScales(initialXDomain, initialYDomain) {
        if (initialXDomain == this.initialXDomain &&
            initialYDomain == this.initialYDomain)
        /*
        if (initialXDomain[0] == this.initialXDomain[0] &&
            initialXDomain[1] == this.initialXDomain[1] &&
            initialYDomain[1] == this.initialYDomain[1] &&
            initialYDomain[0] == this.initialYDomain[0])
            */
            return;

        // only update the initial domain
        this.initialXDomain = initialXDomain;
        this.initialYDomain = initialYDomain;

        this.drawableToDomainX = scaleLinear()
            .domain([this.currentProps.marginLeft + this.currentProps.leftWidth,
                    this.currentProps.marginLeft + this.currentProps.leftWidth + this.currentProps.centerWidth])
            .range([initialXDomain[0], initialXDomain[1]]);

        let midXDomain = (initialXDomain[0] + initialXDomain[0]) / 2;
        let yDomainWidth = (initialXDomain[1] - initialXDomain[0]) * (this.currentProps.centerHeight / this.currentProps.centerWidth);

        this.drawableToDomainY = scaleLinear()
            .domain([this.currentProps.marginTop + this.currentProps.topHeight + this.currentProps.centerHeight / 2 - this.currentProps.centerWidth / 2,
                    this.currentProps.marginTop + this.currentProps.topHeight + this.currentProps.centerHeight / 2 + this.currentProps.centerWidth / 2])
            .range([initialXDomain[0], initialXDomain[1]]);

    }

    componentWillReceiveProps(nextProps) {
        /**
         * The size of some tracks probably changed, so let's just
         * redraw them.
         */

        // don't initiate this component if it has nothing to draw on
        if (!nextProps.svgElement || !nextProps.canvasElement)
            return;

        this.currentProps = nextProps;
        // console.log('initialYDomain', this.currentProps.initialYDomain);
        this.setUpInitialScales(nextProps.initialXDomain,
                                nextProps.initialYDomain);

        this.setUpScales();
        this.canvasDom = ReactDOM.findDOMNode(nextProps.canvasElement);


        this.svgElement = nextProps.svgElement;

        this.syncTrackObjects(nextProps.positionedTracks);


        for (let track of nextProps.positionedTracks) {
            // tracks all the way down
            let options = track.track.options;
            let trackObject = this.trackDefObjects[track.track.uid].trackObject;
            trackObject.rerender(options);

            if (track.track.hasOwnProperty('contents')) {
                let ctDefs = {};
                for (let ct of track.track.contents) {
                    ctDefs[ct.uid] = ct;
                }

                for (let uid in trackObject.createdTracks) {
                    trackObject.createdTracks[uid].rerender(ctDefs[uid].options);
                }
            }
        }
    }

    componentWillUnmount() {
        /**
         * This view has been removed so we need to get rid of all the tracks it contains
         */
        this.removeTracks(Object.keys(this.trackDefObjects));
        this.currentProps.removeDraggingChangedListener(this.draggingChanged);
    }

    setUpScales() {
        let currentCenterX = this.currentProps.marginLeft + this.currentProps.leftWidth + this.currentProps.centerWidth / 2;
        let currentCenterY = this.currentProps.marginTop + this.currentProps.topHeight + this.currentProps.centerHeight / 2;

        // we need to maintain two scales:
        // 1. the scale that is shown
        // 2. the scale that the zooming behavior acts on
        //
        // These need to be separated because the zoom behavior acts on a larger region
        // than the visible scale shows

        // if the window is resized, we don't want to change the scale, but we do want to move the center point
        // this needs to be tempered by the zoom factor so that we keep the visible center point in the center
        let centerDomainXOffset = (this.drawableToDomainX(currentCenterX) - this.drawableToDomainX(this.prevCenterX)) / this.zoomTransform.k;
        let centerDomainYOffset = (this.drawableToDomainY(currentCenterY) - this.drawableToDomainY(this.prevCenterY)) / this.zoomTransform.k;

        this.cumCenterYOffset += centerDomainYOffset;
        this.cumCenterXOffset += centerDomainXOffset;

        this.prevCenterY = currentCenterY;
        this.prevCenterX = currentCenterX;

        // the domain of the visible (not drawable area)
        let visibleXDomain = [this.drawableToDomainX(0) - this.cumCenterXOffset, this.drawableToDomainX(this.initialWidth) - this.cumCenterXOffset]
        let visibleYDomain = [this.drawableToDomainY(0) - this.cumCenterYOffset, this.drawableToDomainY(this.initialHeight) - this.cumCenterYOffset]

        // [drawableToDomain(0), drawableToDomain(1)]: the domain of the visible area
        // if the screen has been resized, then the domain width should remain the same
        //

        //this.xScale should always span the region that the zoom behavior is being called on
        this.xScale = scaleLinear()
                        .domain(visibleXDomain)
                        .range([0, this.initialWidth]);
        this.yScale = scaleLinear()
                        .domain(visibleYDomain)
                        .range([0, this.initialHeight]);

        for (let uid in this.trackDefObjects) {
            let track = this.trackDefObjects[uid].trackObject;

            //track.refXScale(this.xScale);
            //track.refYScale(this.yScale);

            // e.g. when the track is resized... we want to redraw it
            track.refScalesChanged(this.xScale, this.yScale);
            track.draw();
        }

        this.applyZoomTransform(this.currentProps);
    }

    timedUpdatePositionAndDimensions() {
        if (this.closing)
            return;

        if (this.dragging) {
            this.yPositionOffset = this.element.getBoundingClientRect().top - this.canvasDom.getBoundingClientRect().top;
            this.xPositionOffset = this.element.getBoundingClientRect().left - this.canvasDom.getBoundingClientRect().left;

            this.updateTrackPositions();
            this.applyZoomTransform(this.currentProps);

            requestAnimationFrame(this.timedUpdatePositionAndDimensions.bind(this));
        }
    }


    syncTrackObjects(trackDefinitions) {
        /**
         * Make sure we have a track object for every passed track definition.
         *
         * If we get a track definition for which we have no Track object, we
         * create a new one.
         *
         * If we have a track object for which we have no definition, we remove
         * the object.
         *
         * All the others we ignore.
         *
         * Track definitions should be of the following form:
         *
         * { height:  100, width: 50, top: 30, left: 40, track: {...}}
         *
         * @param trackDefinitions: The definition of the track
         * @return: Nothing
         */
        let receivedTracksDict = {};
        for (let i = 0; i < trackDefinitions.length; i++)
            receivedTracksDict[trackDefinitions[i].track.uid] = trackDefinitions[i];

        let knownTracks = new Set(Object.keys(this.trackDefObjects));
        let receivedTracks = new Set(Object.keys(receivedTracksDict));

        // track definitions we don't have objects for
        let enterTrackDefs = new Set([...receivedTracks]
                                .filter(x => !knownTracks.has(x)));

        // track objects for which there is no definition
        // (i.e. they no longer need to exist)
        let exitTracks = new Set([...knownTracks]
                                .filter(x => !receivedTracks.has(x)));


        // we already have these tracks, but need to change their dimensions
        let updateTrackDefs = new Set([...receivedTracks]
                                   .filter(x => knownTracks.has(x)));


        // add new tracks and update them (setting dimensions and positions)
        this.addNewTracks([...enterTrackDefs].map(x => receivedTracksDict[x]));
        this.updateExistingTrackDefs([...enterTrackDefs].map(x => receivedTracksDict[x]));

        this.updateExistingTrackDefs([...updateTrackDefs].map(x => receivedTracksDict[x]));
        this.removeTracks([...exitTracks]);
    }

    addNewTracks(newTrackDefinitions) {
        /**
         * We need to create new track objects for the given track
         * definitions.
         */
        if (!this.currentProps.pixiStage)
            return;  // we need a pixi stage to start rendering
                     // the parent component where it lives probably
                     // hasn't been mounted yet

        for (let i = 0; i < newTrackDefinitions.length; i++) {
            let newTrackDef = newTrackDefinitions[i];
            let newTrackObj = this.createTrackObject(newTrackDef.track)

            //newTrackObj.refXScale(this.xScale);
            //newTrackObj.refYScale(this.yScale);

            newTrackObj.refScalesChanged(this.xScale, this.yScale);

            this.trackDefObjects[newTrackDef.track.uid] = {trackDef: newTrackDef,
                trackObject: newTrackObj};
        }
    }

    updateExistingTrackDefs(newTrackDefs) {
        for (let i = 0; i < newTrackDefs.length; i++) {
            this.trackDefObjects[newTrackDefs[i].track.uid].trackDef = newTrackDefs[i];

            // if it's a CombinedTrack, we have to see if its contents have changed
            // e.g. somebody may have added a new Series
            if (newTrackDefs[i].track.type == 'combined') {
                this.trackDefObjects[newTrackDefs[i].track.uid]
                .trackObject
                .updateContents(newTrackDefs[i].track.contents, this.createTrackObject.bind(this))
                .refScalesChanged(this.xScale, this.yScale);
            }
        }

        this.updateTrackPositions();
        this.applyZoomTransform();
    }

    updateTrackPositions() {
        for (let uid in this.trackDefObjects) {
            let trackDef = this.trackDefObjects[uid].trackDef;
            let trackObject = this.trackDefObjects[uid].trackObject;

            trackObject.setPosition([this.xPositionOffset + trackDef.left, this.yPositionOffset + trackDef.top]);
            trackObject.setDimensions([trackDef.width, trackDef.height]);

            let widthDifference = trackDef.width - this.initialWidth;
            let heightDifference = trackDef.height - this.initialHeight;

            trackObject.draw();
        }
    }


    removeTracks(trackUids) {
        for (let i = 0; i < trackUids.length; i++) {
            this.trackDefObjects[trackUids[i]].trackObject.remove();
            delete this.trackDefObjects[trackUids[i]];
        }
    }

    setCenter(centerX, centerY, sourceK, notify=true) {
        /*
         * Set the center of this view to a paticular X and Y coordinate
         *
         * @param notify: Notify listeners that the scales have changed. This
         *      can be turned off to prevent circular updates when scales are
         *      locked.
         */


        let refK = this.xScale.invert(1) - this.xScale.invert(0);

        let k = refK / sourceK;

        let middleViewX = this.currentProps.marginLeft + this.currentProps.leftWidth + this.currentProps.centerWidth / 2;
        let middleViewY = this.currentProps.marginTop + this.currentProps.topHeight + this.currentProps.centerHeight / 2;

        // After applying the zoom transform, the xScale of the target centerX
        // should be equal to the middle of the viewport
        // this.xScale(centerX) * k + translate[0] = middleViewX
        let translateX = middleViewX - this.xScale(centerX) * k;
        let translateY = middleViewY - this.yScale(centerY) * k;

        // the ref scale spans the width of the viewport
        let newTransform = zoomIdentity.translate(translateX, translateY).scale(k);

        this.zoomTransform = newTransform;
        this.emptyZoomBehavior.transform(this.divTrackAreaSelection, newTransform);
        return this.applyZoomTransform(notify);
    }

    zoomed() {
        /**
         * Respond to a zoom event.
         *
         * We need to update our local record of the zoom transform and apply it
         * to all the tracks.
         */

        if (!this.currentProps.zoomable)
            this.zoomTransform = zoomIdentity;
        else
            this.zoomTransform = event.transform;

        this.applyZoomTransform();
    }

    applyZoomTransform(notify=true) {
        let zoomedXScale = this.zoomTransform.rescaleX(this.xScale);
        let zoomedYScale = this.zoomTransform.rescaleY(this.yScale);

        let newXScale = scaleLinear()
            .domain([this.currentProps.marginLeft + this.currentProps.leftWidth,
                    this.currentProps.marginLeft + this.currentProps.leftWidth + this.currentProps.centerWidth].map(zoomedXScale.invert))
            .range([0, this.currentProps.centerWidth]);

        let newYScale = scaleLinear()
            .domain([this.currentProps.marginTop + this.currentProps.topHeight,
                    this.currentProps.marginTop + this.currentProps.topHeight + this.currentProps.centerHeight].map(zoomedYScale.invert))
            .range([0, this.currentProps.centerHeight]);

        for (let uid in this.trackDefObjects) {
            let track = this.trackDefObjects[uid].trackObject;

            track.zoomed(newXScale, newYScale, this.zoomTransform.k,
                        this.zoomTransform.x + this.xPositionOffset,
                        this.zoomTransform.y + this.yPositionOffset,
                        this.currentProps.marginLeft + this.currentProps.leftWidth,
                        this.currentProps.marginTop + this.currentProps.topHeight);
            track.draw();
        }

        if (notify)
            this.currentProps.onScalesChanged(newXScale, newYScale);

        return [newXScale, newYScale];
    }

    createTrackObject(track) {
        let handleTilesetInfoReceived = x => {
            this.currentProps.onTilesetInfoReceived(track.uid, x);
        }

        switch (track.type) {
            case 'left-axis':
                return new LeftAxisTrack(this.svgElement);
            case 'top-axis':
                return new TopAxisTrack(this.svgElement);
            case 'heatmap':
                return new HeatmapTiledPixiTrack(this.currentProps.pixiStage,
                                                 track.server,
                                                 track.tilesetUid,
                                                 handleTilesetInfoReceived,
                                                 track.options,
                                                 this.currentProps.onNewTilesLoaded);
            case 'horizontal-line':
                return new HorizontalLine1DPixiTrack(this.currentProps.pixiStage,
                                                     track.server,
                                                     track.tilesetUid,
                                                     handleTilesetInfoReceived,
                                                     track.options,
                                                     this.currentProps.onNewTilesLoaded);
            case 'vertical-line':
                return new LeftTrackModifier(
                    new HorizontalLine1DPixiTrack(
                        this.currentProps.pixiStage,
                        track.server,
                        track.tilesetUid,
                        handleTilesetInfoReceived,
                        track.options,
                        this.currentProps.onNewTilesLoaded
                    )
                );
            case 'horizontal-1d-tiles':
                return new IdHorizontal1DTiledPixiTrack(
                    this.currentProps.pixiStage,
                    track.server,
                    track.tilesetUid,
                    handleTilesetInfoReceived,
                    track.options,
                    this.currentProps.onNewTilesLoaded);
            case 'vertical-1d-tiles':
                return new IdVertical1DTiledPixiTrack(
                    this.currentProps.pixiStage,
                    track.server,
                    track.tilesetUid,
                    handleTilesetInfoReceived,
                    track.options,
                    this.currentProps.onNewTilesLoaded);
            case '2d-tiles':
                return new Id2DTiledPixiTrack(
                    this.currentProps.pixiStage,
                    track.server,
                    track.tilesetUid,
                    handleTilesetInfoReceived,
                    track.options,
                    this.currentProps.onNewTilesLoaded);
            case 'top-stacked-interval':
                return new CNVIntervalTrack(
                    this.currentProps.pixiStage,
                    track.server,
                    track.tilesetUid,
                    handleTilesetInfoReceived,
                    track.options,
                    this.currentProps.onNewTilesLoaded);
            case 'left-stacked-interval':
                return new LeftTrackModifier(
                    new CNVIntervalTrack(
                        this.currentProps.pixiStage,
                        track.server,
                        track.tilesetUid,
                        handleTilesetInfoReceived,
                        track.options,
                        this.currentProps.onNewTilesLoaded
                    )
                );
            case 'viewport-projection-center':
                // TODO: Fix this so that these functions are defined somewhere else
                if (track.registerViewportChanged && track.removeViewportChanged && track.setDomainsCallback)
                    return new ViewportTracker2D(
                        this.svgElement,
                        track.registerViewportChanged,
                        track.removeViewportChanged,
                        track.setDomainsCallback
                    );
                else
                    return new Track();
            case 'horizontal-gene-annotations':
                return new HorizontalGeneAnnotationsTrack(
                    this.currentProps.pixiStage,
                    track.server,
                    track.tilesetUid,
                    handleTilesetInfoReceived,
                    track.options,
                    this.currentProps.onNewTilesLoaded
                )
            case 'vertical-gene-annotations':
                return new LeftTrackModifier(
                    new HorizontalGeneAnnotationsTrack(
                        this.currentProps.pixiStage,
                        track.server,
                        track.tilesetUid,
                        handleTilesetInfoReceived,
                        track.options,
                        this.currentProps.onNewTilesLoaded
                    )
                )
            case 'arrowhead-domains':
                return new ArrowheadDomainsTrack(
                    this.currentProps.pixiStage,
                    track.server,
                    track.tilesetUid,
                    handleTilesetInfoReceived,
                    track.options,
                    this.currentProps.onNewTilesLoaded
                );
            case 'combined':
<<<<<<< HEAD
                return new CombinedTrack(
                    track.contents,
                    this.createTrackObject.bind(this),
                    handleTilesetInfoReceived,
                    track.options
                );
=======
                return new CombinedTrack(track.contents, this.createTrackObject.bind(this), handleTilesetInfoReceived,
                        track.options);
            case '2d-chromosome-labels':
                return new Chromosome2DLabels(this.currentProps.pixiStage, track.chromInfoPath );
            case '2d-chromosome-grid':
                return new Chromosome2DGrid(this.currentProps.pixiStage, track.chromInfoPath );
            case 'horizontal-chromosome-labels':
                return new HorizontalChromosomeLabels(this.currentProps.pixiStage, track.chromInfoPath);
>>>>>>> d2235913
            default:
                // console.log('WARNING: unknown track type:', track.type);
                return new UnknownPixiTrack(
                    this.currentProps.pixiStage,
                    {name: 'Unknown Track Type'}
                );
        }

    }

    render() {
        return(
            <div
                className={"track-renderer"}
                ref={(c) => this.divTrackArea = c}
                style={{
                    width: this.currentProps.width,
                    height: this.currentProps.height,
                    position: "absolute"}}
            >
                {this.currentProps.children}
            </div>
        );

    }
}

TrackRenderer.propTypes = {
    width: React.PropTypes.number,
    height: React.PropTypes.number,
    centerWidth: React.PropTypes.number,
    centerHeight: React.PropTypes.number,
    marginLeft: React.PropTypes.number,
    marginTop: React.PropTypes.number,
    leftWidth: React.PropTypes.number,
    topHeight: React.PropTypes.number,
    pixiStage: React.PropTypes.object,
    canvasElement: React.PropTypes.object,
    svgElement: React.PropTypes.object,
    children: React.PropTypes.array,
    initialXDomain: React.PropTypes.array,
    initialYDomain: React.PropTypes.array,
    positionedTracks: React.PropTypes.array
}<|MERGE_RESOLUTION|>--- conflicted
+++ resolved
@@ -589,23 +589,20 @@
                     this.currentProps.onNewTilesLoaded
                 );
             case 'combined':
-<<<<<<< HEAD
                 return new CombinedTrack(
                     track.contents,
                     this.createTrackObject.bind(this),
                     handleTilesetInfoReceived,
                     track.options
                 );
-=======
-                return new CombinedTrack(track.contents, this.createTrackObject.bind(this), handleTilesetInfoReceived,
-                        track.options);
             case '2d-chromosome-labels':
                 return new Chromosome2DLabels(this.currentProps.pixiStage, track.chromInfoPath );
             case '2d-chromosome-grid':
                 return new Chromosome2DGrid(this.currentProps.pixiStage, track.chromInfoPath );
             case 'horizontal-chromosome-labels':
                 return new HorizontalChromosomeLabels(this.currentProps.pixiStage, track.chromInfoPath);
->>>>>>> d2235913
+            case 'vertical-chromosome-labels':
+                return new LeftTrackModifier(new HorizontalChromosomeLabels(this.currentProps.pixiStage, track.chromInfoPath));
             default:
                 // console.log('WARNING: unknown track type:', track.type);
                 return new UnknownPixiTrack(
