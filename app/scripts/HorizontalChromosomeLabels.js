--- conflicted
+++ resolved
@@ -2,30 +2,18 @@
 import { scaleLinear } from 'd3-scale';
 import * as PIXI from 'pixi.js';
 
-<<<<<<< HEAD
 import { PixiTrack } from './PixiTrack';
 import { ChromosomeInfo } from './ChromosomeInfo';
 import { SearchField } from './search_field';
 
-import { absToChr, pixiTextToSvg } from './utils';
+import { absToChr, pixiTextToSvg, svgLine } from './utils';
 
 const TICK_WIDTH = 200;
 const TICK_HEIGHT = 6;
 const TICK_TEXT_SEPARATION = 2;
-=======
-import {
-    absoluteToChr,
-    SVGLine,
-    PIXITextToSvg
-} from './utils.js';
-
-let TICK_WIDTH = 200;
-let TICK_HEIGHT = 6;
-let TICK_TEXT_SEPARATION = 2;
-let TICK_COLOR = '#777777';
->>>>>>> 30181607
-
-export class HorizontalChromosomeLabels extends PixiTrack {
+const TICK_COLOR = '#777777';
+
+class HorizontalChromosomeLabels extends PixiTrack {
   constructor(scene, server, uid, handleTilesetInfoReceived, options, animate, chromInfoPath) {
     super(scene, server, uid, handleTilesetInfoReceived, options, animate);
 
@@ -133,11 +121,7 @@
 
       if (ticks[i] == 0) { tickTexts[i].text = `${cumPos.chr}:1`; } else { tickTexts[i].text = `${cumPos.chr}:${tickFormat(ticks[i])}`; }
 
-<<<<<<< HEAD
-      graphics.lineStyle(1, 0x777777, 1);
-=======
-            graphics.lineStyle(1, TICK_COLOR, 1);
->>>>>>> 30181607
+      graphics.lineStyle(1, TICK_COLOR, 1);
 
       // draw the tick lines
       graphics.moveTo(this._xScale(cumPos.pos + ticks[i]), this.dimensions[1]);
@@ -302,29 +286,28 @@
       for (const text of this.tickTexts[key]) {
         const g = pixiTextToSvg(text);
 
-        output.appendChild(g);
+        for (let key in this.tickTexts) {
+          for (let text of this.tickTexts[key]) {
+            let g = PIXITextToSvg(text);
+            output.appendChild(g);
+
+            g = svgLine(
+              text.x,
+              this.dimensions[1],
+              text.x,
+              this.dimensions[1] - TICK_HEIGHT,
+              1,
+              TICK_COLOR
+            );
+
+            output.appendChild(g);
+          }
+        }
       }
-    }
-
-<<<<<<< HEAD
-    return [base, track];
+
+      return [base, track];
+    }
   }
 }
 
-export default HorizontalChromosomeLabels;
-=======
-        for (let key in this.tickTexts) {
-            for (let text of this.tickTexts[key]) {
-                let g = PIXITextToSvg(text);
-                output.appendChild(g);
-
-                g = SVGLine(text.x, this.dimensions[1], text.x, 
-                    this.dimensions[1] - TICK_HEIGHT, 1, TICK_COLOR);
-                output.appendChild(g);
-            }
-        }
-
-        return [base, track];
-    }
-}
->>>>>>> 30181607
+export default HorizontalChromosomeLabels;