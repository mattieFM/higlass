--- conflicted
+++ resolved
@@ -1,19 +1,12 @@
 import boxIntersect from 'box-intersect';
-<<<<<<< HEAD
 import { scaleLinear } from 'd3-scale';
 import * as PIXI from 'pixi.js';
-=======
-import {scaleLinear} from 'd3-scale';
-
-import {absoluteToChr,
-PIXITextToSvg} from './utils.js';
->>>>>>> d6b82af9
 
 import { PixiTrack } from './PixiTrack';
 import { ChromosomeInfo } from './ChromosomeInfo';
 import { SearchField } from './search_field';
 
-import { absToChr } from './utils';
+import { absToChr, pixiTextToSvg } from './utils';
 
 const TICK_WIDTH = 200;
 const TICK_HEIGHT = 6;
@@ -273,7 +266,7 @@
       base = document.createElement('g');
       track = base;
     }
-    base.setAttribute('id', 'HorizontalChromosomeLabels');
+    base.setAttribute('class', 'chromosome-labels');
 
     const output = document.createElement('g');
     track.appendChild(output);
@@ -284,59 +277,20 @@
     for (const text of this.allTexts) {
       if (!text.text.visible) { continue; }
 
-      const g = document.createElement('g');
-      const t = document.createElement('text');
-      t.setAttribute('text-anchor', 'middle');
-      t.setAttribute('font-family', this.textFontFamily);
-      t.setAttribute('font-size', this.textFontSize);
-      g.setAttribute('transform', `scale(${text.text.scale.x},1)`);
-
-      t.setAttribute('fill', this.textFontColor);
-      t.innerHTML = text.text.text;
-
-      g.appendChild(t);
-      g.setAttribute('transform', `translate(${text.text.x},${text.text.y})scale(${text.text.scale.x},1)`);
+      const g = pixiTextToSvg(text.text);
       output.appendChild(g);
     }
 
-<<<<<<< HEAD
+    for (const key in this.tickTexts) {
+      for (const text of this.tickTexts[key]) {
+        const g = pixiTextToSvg(text);
+
+        output.appendChild(g);
+      }
+    }
+
     return [base, track];
   }
 }
 
-export default HorizontalChromosomeLabels;
-=======
-        if (super.exportSVG) {
-            [base, track] = super.exportSVG();
-        } else {
-            base = document.createElement('g');
-            track = base;
-        }
-        base.setAttribute('class', 'chromosome-labels');
-
-        let output = document.createElement('g');
-        track.appendChild(output);
-
-        output.setAttribute('transform',
-                            `translate(${this.position[0]},${this.position[1]})`);
-
-        for (let text of this.allTexts) {
-            if (!text.text.visible)
-                continue;
-
-            let g = PIXITextToSvg(text.text);
-            output.appendChild(g);
-        }
-
-        for (let key in this.tickTexts) {
-            for (let text of this.tickTexts[key]) {
-                let g = PIXITextToSvg(text);
-
-                output.appendChild(g);
-            }
-        }
-
-        return [base, track];
-    }
-}
->>>>>>> d6b82af9
+export default HorizontalChromosomeLabels;