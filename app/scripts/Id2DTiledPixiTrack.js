import HeatmapTiledPixiTrack from './HeatmapTiledPixiTrack';

// Configs
import { GLOBALS } from './configs';

export function drawTile(tile) {
  if (!tile.graphics) {
    return;
  }

  // console.log('Id2DTiled drawTile...', tile);
  const graphics = tile.graphics;
  const { tileX, tileY, tileWidth } = this.getTilePosAndDimensions(
    tile.tileData.zoomLevel,
    tile.tileData.tilePos,
  );

  // console.log('tileX:', tileX, 'tileY:', tileY, 'tileWidth:', tileWidth);

  // the text needs to be scaled down so that it doesn't become huge
  // when we zoom in
  tile.drawnAtScale = this._xScale.copy();

  const tSX =
    1 /
    ((this._xScale(1) - this._xScale(0)) /
      (this._refXScale(1) - this._refXScale(0)));
  const tSY =
    1 /
    ((this._yScale(1) - this._yScale(0)) /
      (this._refYScale(1) - this._refYScale(0)));

  tile.text.scale.x = tSX;
  tile.text.scale.y = tSY;

  const tilePixelWidth = this._xScale(tileWidth) - this._xScale(0);

  // make sure the text's size is always drawn at the same size
  tile.textGraphics.scale.x = tilePixelWidth / 256;
  tile.textGraphics.scale.y = tilePixelWidth / 256;

  graphics.clear();

  graphics.lineStyle(4 * tSX, 0x0000ff, 1);
  graphics.beginFill(0xff700b, 0.4);
  graphics.alpha = 0.5;

  // line needs to be scaled down so that it doesn't become huge

  // fun tile positioning when it's mirrored, except this is just a rectangle
  // that doesn't need to be rotated so it's easy
  if (tile.mirrored) {
    const tileScaledWidth =
      this._refXScale(tileY + tileWidth) - this._refXScale(tileY);
    const tileScaledHeight =
      this._refYScale(tileX + tileWidth) - this._refYScale(tileX);

    // add tileScaledHeight / 2 and tileScaledWidth / 2 to center the text on the tile
    tile.textGraphics.position.x = this._refXScale(tileY) + tileScaledWidth / 2;
    tile.textGraphics.position.y =
      this._refYScale(tileX) + tileScaledHeight / 2;

    graphics.drawRect(
      this._refXScale(tileY),
      this._refYScale(tileX),
      tileScaledWidth,
      tileScaledHeight,
    );
  } else {
    const tileScaledWidth =
      this._refXScale(tileX + tileWidth) - this._refXScale(tileX);
    const tileScaledHeight =
      this._refYScale(tileY + tileWidth) - this._refYScale(tileY);

    // add tileScaledHeight / 2 and tileScaledWidth / 2 to center the text on the tile
    tile.textGraphics.position.x = this._refXScale(tileX) + tileScaledWidth / 2;
    tile.textGraphics.position.y =
      this._refYScale(tileY) + tileScaledHeight / 2;

    graphics.drawRect(
      this._refXScale(tileX),
      this._refYScale(tileY),
      tileScaledWidth,
      tileScaledHeight,
    );
  }
}

export function initTile(tile) {
  const graphics = tile.graphics;
  tile.textGraphics = new GLOBALS.PIXI.Graphics();

  if (tile.mirrored) {
    // mirrored tiles have their x and y coordinates reversed
    tile.text = new GLOBALS.PIXI.Text(
      `${tile.tileData.zoomLevel}/${[
        tile.tileData.tilePos[1],
        tile.tileData.tilePos[0],
      ].join('/')}`,
      {
        fontFamily: 'Arial',
        fontSize: 24,
        fill: 0xff1010,
        align: 'center',
      },
    );
  } else {
    tile.text = new GLOBALS.PIXI.Text(
      `${tile.tileData.zoomLevel}/${tile.tileData.tilePos.join('/')}`,
      {
        fontFamily: 'Arial',
        fontSize: 24,
        fill: 0xff1010,
        align: 'center',
      },
    );
  }

  // tile.text.y = 100;
  tile.textGraphics.addChild(tile.text);

  tile.text.anchor.x = 0.5;
  tile.text.anchor.y = 0.5;

  graphics.addChild(tile.textGraphics);
}

class Id2DTiledPixiTrack extends HeatmapTiledPixiTrack {
  areAllVisibleTilesLoaded() {
    // we don't need to wait for any tiles to load before
    // drawing
    //
    return true;
  }

  initTile(tile) {
    /**
     * Create whatever is needed to draw this tile.
     */

    initTile.bind(this)(tile);
    this.drawTile(tile);
  }

<<<<<<< HEAD
  renderTile(tile) {
    // this is just here to override the parent's renderTile
  }

  destroyTile(tile, graphics) {

  }
=======
  destroyTile(tile, graphics) {}
>>>>>>> caf230b5

  drawTile(tile) {
    if (!this.tilesetInfo) {
      return;
    }

    drawTile.bind(this)(tile);
  }

  fetchNewTiles(toFetch) {
    // no real fetching involved... we just need to display the data
    toFetch.forEach((x) => {
      const key = x.remoteId;
      const keyParts = key.split('.');

      const data = {
        zoomLevel: keyParts[0],
        tilePos: keyParts.slice(1, keyParts.length).map((keyPart) => +keyPart),
      };

      this.fetchedTiles[x.tileId] = x;
      this.fetchedTiles[x.tileId].tileData = data;

      // since we're not actually fetching remote data, we can easily
      // remove these tiles from the fetching list
      if (this.fetching.has(x.remoteId)) {
        this.fetching.delete(x.remoteId);
      }
    });

    this.synchronizeTilesAndGraphics();
  }
}

export default Id2DTiledPixiTrack;<|MERGE_RESOLUTION|>--- conflicted
+++ resolved
@@ -142,7 +142,6 @@
     this.drawTile(tile);
   }
 
-<<<<<<< HEAD
   renderTile(tile) {
     // this is just here to override the parent's renderTile
   }
@@ -150,9 +149,6 @@
   destroyTile(tile, graphics) {
 
   }
-=======
-  destroyTile(tile, graphics) {}
->>>>>>> caf230b5
 
   drawTile(tile) {
     if (!this.tilesetInfo) {
