import * as PIXI from 'pixi.js';
import { scaleLinear, scaleLog } from 'd3-scale';
import { getValueScale } from './TiledPixiTrack.js';

import HeatmapTiledPixiTrack from './HeatmapTiledPixiTrack';

// Services
import { tileProxy } from './services';

// Utils
import { colorDomainToRgbaArray, showMousePosition } from './utils';

// Configs
import { HEATED_OBJECT_MAP } from './configs';

export class HorizontalHeatmapTrack extends HeatmapTiledPixiTrack {
  /**
   * @param scene: A PIXI.js scene to draw everything to.
   * @param dataConfig: An object defining where the data should be pulled from
   */
  constructor(
    scene,
    dataConfig,
    handleTilesetInfoReceived,
    options,
    animate,
    svgElement,
    onValueScaleChanged,
    onTrackOptionsChanged,
  ) {
    super(
      scene,
      dataConfig,
      handleTilesetInfoReceived,
      options,
      animate,
      svgElement,
      onValueScaleChanged,
      onTrackOptionsChanged,
    );

    this.pMain = this.pMobile;

    // [[255,255,255,0], [237,218,10,4] ...
    // a 256 element array mapping the values 0-255 to rgba values
    // not a d3 color scale for speed
    // this.colorScale = HEATED_OBJECT_MAP;
    this.colorScale = HEATED_OBJECT_MAP;

    if (options && options.colorRange) {
      this.colorScale = colorDomainToRgbaArray(options.colorRange);
    }

    this.animate = animate;
    this.options = options;

    this.pubSubs = [];
  }

  rerender(options, force) {
    super.rerender(options, force);

    // zoom so that if the heatmap is flipped, the scale of this.pMain changes
    this.zoomed(
      this.xScale(),
      this.yScale(),
      this.pMain.scale.x,
      this.pMain.position.x,
      this.pMain.position.y
    );
  }

  calculateZoomLevel() {
    if (this.tilesetInfo.resolutions) {
      let zoomIndexX = tileProxy.calculateZoomLevelFromResolutions(
        this.tilesetInfo.resolutions,
        this._xScale,
        this.tilesetInfo.min_pos[0],
        this.tilesetInfo.max_pos[0]);

      let zoomIndexY = tileProxy.calculateZoomLevelFromResolutions(
        this.tilesetInfo.resolutions,
        this._xScale,
        this.tilesetInfo.min_pos[1],
        this.tilesetInfo.max_pos[1]);

      return Math.min(zoomIndexX, zoomIndexY);
    }

    const xZoomLevel = tileProxy.calculateZoomLevel(
      this._xScale,
      this.tilesetInfo.min_pos[0],
      this.tilesetInfo.max_pos[0],
    );

    const yZoomLevel = tileProxy.calculateZoomLevel(
      this._xScale,
      this.tilesetInfo.min_pos[1],
      this.tilesetInfo.max_pos[1],
    );

    let zoomLevel = Math.max(xZoomLevel, yZoomLevel);
    zoomLevel = Math.min(zoomLevel, this.maxZoom);

    if (this.options && this.options.maxZoom) {
      if (this.options.maxZoom >= 0) { zoomLevel = Math.min(this.options.maxZoom, zoomLevel); } else { console.error('Invalid maxZoom on track:', this); }
    }

    return zoomLevel;
  }

  calculateVisibleTiles() {
    // if we don't know anything about this dataset, no point
    // in trying to get tiles
    if (!this.tilesetInfo) { return; }

    this.zoomLevel = this.calculateZoomLevel();


    // this.zoomLevel = 0;
    const expandedXScale = this._xScale.copy();

    const xDomainWidth = this._xScale.domain()[1] - this._xScale.domain()[0];
    const xRangeWidth = this._xScale.range()[1] - this._xScale.range()[0];

    // we need to expand the domain of the X-scale because we are showing diagonal tiles.
    // to make sure the view is covered up the entire height, we need to expand by viewHeight * sqrt(2)
    // on each side
    expandedXScale.domain([this._xScale.invert(this._xScale.range()[0] - this.dimensions[1] * Math.sqrt(2)),
      this._xScale.invert(this._xScale.range()[1] + this.dimensions[1] * Math.sqrt(2))]);

    if (this.tilesetInfo.resolutions) {
      let sortedResolutions = this.tilesetInfo.resolutions.map(x => +x).sort((a,b) => b-a)

      this.xTiles = tileProxy.calculateTilesFromResolution(
        sortedResolutions[this.zoomLevel],
        expandedXScale,
        this.tilesetInfo.min_pos[0], this.tilesetInfo.max_pos[0]);
      this.yTiles = tileProxy.calculateTilesFromResolution(
        sortedResolutions[this.zoomLevel],
        expandedXScale,
        this.tilesetInfo.min_pos[0], this.tilesetInfo.max_pos[0]);

    } else {
      this.xTiles = tileProxy.calculateTiles(this.zoomLevel, expandedXScale,
        this.tilesetInfo.min_pos[0],
        this.tilesetInfo.max_pos[0],
        this.tilesetInfo.max_zoom,
        this.tilesetInfo.max_width);

      this.yTiles = tileProxy.calculateTiles(this.zoomLevel, expandedXScale,
        this.tilesetInfo.min_pos[0],
        this.tilesetInfo.max_pos[0],
        this.tilesetInfo.max_zoom,
        this.tilesetInfo.max_width);
    }

    const rows = this.xTiles;
    const cols = this.yTiles;
    const zoomLevel = this.zoomLevel;

    const maxWidth = this.tilesetInfo.max_width;
    const tileWidth = maxWidth / Math.pow(2, zoomLevel);

    // if we're mirroring tiles, then we only need tiles along the diagonal
    const tiles = [];

    // calculate the ids of the tiles that should be visible
    for (let i = 0; i < rows.length; i++) {
      for (let j = i; j < cols.length; j++) {
        // the length between the bottom of the track and the bottom corner of the tile
        // draw it out to understand better!
        const tileBottomPosition = ((j - i) - 2) * (this._xScale(tileWidth) - this._xScale(0)) * Math.sqrt(2) / 2;

        if (tileBottomPosition > this.dimensions[1]) {
          // this tile won't be visible so we don't need to fetch it
          continue;
        }

        const newTile = [zoomLevel, rows[i], cols[j]];
        newTile.mirrored = false;
        newTile.dataTransform = this.options.dataTransform ?
          this.options.dataTransform : 'default';

        tiles.push(newTile);
      }
    }

    this.setVisibleTiles(tiles);
  }

  tileDataToCanvas(pixData) {
    const canvas = document.createElement('canvas');

    canvas.width = 256;
    canvas.height = 256;
    //

    const ctx = canvas.getContext('2d');

    ctx.fillStyle = 'transparent';
    ctx.fillRect(0, 0, canvas.width, canvas.height);

    const pix = new ImageData(pixData, canvas.width, canvas.height);

    ctx.putImageData(pix, 0, 0);

    return canvas;
  }

  setSpriteProperties(sprite, zoomLevel, tilePos, mirrored) {
    const { tileX, tileY, tileWidth, tileHeight } = this.getTilePosAndDimensions(zoomLevel, tilePos);

    const tileEndX = tileX + tileWidth;
    const tileEndY = tileY + tileHeight;

    const spriteWidth = this._refXScale(tileEndX) - this._refXScale(tileX);
    const spriteHeight = this._refYScale(tileEndY) - this._refYScale(tileY);

    sprite.width = this._refXScale(tileEndX) - this._refXScale(tileX);
    sprite.height = this._refYScale(tileEndY) - this._refYScale(tileY);

    sprite.x = this._refXScale(tileX);
    sprite.y = this._refYScale(tileY);
  }

  /**
   * Convert the raw tile data to a rendered array of values which can be represented as a sprite.
   *
   * @param tile: The data structure containing all the tile information. Relevant to
   *              this function are tile.tileData = {'dense': [...], ...}
   *              and tile.graphics
   */
  renderTile(tile) {
    const [scaleType, valueScale] = getValueScale(this.options.heatmapValueScaling,
<<<<<<< HEAD
      this.scale.minValue, this.medianVisibleValue, this.scale.maxValue, 'log');
=======
            this.scale.minValue, this.medianVisibleValue, this.scale.maxValue, 'log');
>>>>>>> 8760427d

    this.valueScale = valueScale;
    let pseudocount = 0;

    if (scaleType == 'log')
<<<<<<< HEAD
      pseudocount = this.valueScale.domain()[0];
=======
        pseudocount = this.valueScale.domain()[0];
>>>>>>> 8760427d

    this.limitedValueScale = this.valueScale.copy();

    if (this.options
            && typeof (this.options.scaleStartPercent) !== 'undefined'
            && typeof (this.options.scaleEndPercent) !== 'undefined') {
      this.limitedValueScale.domain([
        (
          this.valueScale.domain()[0] +
          (
            (this.valueScale.domain()[1] - this.valueScale.domain()[0]) *
            this.options.scaleStartPercent
          )
        ),
        (
          this.valueScale.domain()[0] +
          (
            (this.valueScale.domain()[1] - this.valueScale.domain()[0]) *
            this.options.scaleEndPercent
          )
        ),
      ]);
    }

    this.renderingTiles.add(tile.tileId);
    tileProxy.tileDataToPixData(
      tile,
<<<<<<< HEAD
      this.limitedValueScale,
=======
      scaleType,
      this.limitedValueScale.domain(),
>>>>>>> 8760427d
      pseudocount, // used as a pseudocount to prevent taking the log of 0
      this.colorScale,
      (pixData) => {
        // the tileData has been converted to pixData by the worker script and needs to be loaded
        // as a sprite
        if (pixData) {
          const graphics = tile.graphics;

          const canvas = this.tileDataToCanvas(pixData.pixData);

          let sprite = null;

          if (tile.tileData.zoomLevel === this.maxZoom) {
            sprite = new PIXI.Sprite(PIXI.Texture.fromCanvas(canvas, PIXI.SCALE_MODES.NEAREST));
          } else {
            sprite = new PIXI.Sprite(PIXI.Texture.fromCanvas(canvas));
          }

          tile.sprite = sprite;
          tile.canvas = canvas;

          this.setSpriteProperties(
            tile.sprite,
            tile.tileData.zoomLevel,
            tile.tileData.tilePos,
            tile.mirrored,
          );

          graphics.pivot.x = this._refXScale(0);
          graphics.pivot.y = this._refYScale(0);
          graphics.scale.x = -1 / Math.sqrt(2);
          graphics.rotation = -3 * Math.PI / 4;
          graphics.scale.y = 1 / Math.sqrt(2);

          graphics.position.x = this._refXScale(0);
          graphics.position.y = 0;

          graphics.removeChildren();
          graphics.addChild(tile.sprite);
        }

        this.renderingTiles.delete(tile.tileId);
        this.animate();
        this.refreshTiles();
      });
  }

  refScalesChanged(refXScale, refYScale) {
    super.refScalesChanged(refXScale, refYScale);

    for (const uid in this.fetchedTiles) {
      const tile = this.fetchedTiles[uid];

      if (tile.sprite) {
        this.setSpriteProperties(
          tile.sprite,
          tile.tileData.zoomLevel,
          tile.tileData.tilePos,
          tile.mirrored,
        );

        const graphics = tile.graphics;

        graphics.pivot.x = this._refXScale(0);
        graphics.pivot.y = this._refYScale(0);
        graphics.scale.x = -1 / Math.sqrt(2);
        graphics.rotation = -3 * Math.PI / 4;
        graphics.scale.y = 1 / Math.sqrt(2);

        graphics.position.x = this._refXScale(0);
        graphics.position.y = 0;
      } else {
        // console.log('skipping...', tile.tileId);
      }
    }
  }

  zoomed(newXScale, newYScale, k, tx, ty) {
    super.zoomed(newXScale, newYScale, k, tx, ty);
    super.draw();

    this.pMain.position.x = tx;
    this.pMain.position.y = this.position[1] + this.dimensions[1]; // translateY;

    this.pMain.scale.x = k; // scaleX;
    this.pMain.scale.y = k; // scaleY;

    if (this.options.oneDHeatmapFlipped) {
      this.pMain.scale.y = -k;
      this.pMain.position.y = this.position[1];
    }
  }


  exportSVG() {
    let track = null;
    let base = null;

    [base,track] = super.superSVG();

    const output = document.createElement('g');
    track.appendChild(output);

    output.setAttribute(
      'transform',
      `translate(${this.pMain.position.x},${this.pMain.position.y}) scale(${this.pMain.scale.x},${this.pMain.scale.y})`,
    );

    for (const tile of this.visibleAndFetchedTiles()) {
		  const gGraphics = document.createElement('g');
      let graphics = tile.graphics;
      let graphicsRotation = graphics.rotation * 180 / Math.PI;
      let transformText = `translate(${graphics.position.x},${graphics.position.y}) rotate(${graphicsRotation}) scale(${graphics.scale.x},${graphics.scale.y}) translate(${-graphics.pivot.x},${-graphics.pivot.y})`
      gGraphics.setAttribute(
        'transform',transformText);

      const rotation = tile.sprite.rotation * 180 / Math.PI;
      const g = document.createElement('g');
      g.setAttribute(
        'transform',
        `translate(${tile.sprite.x},${tile.sprite.y}) rotate(${rotation}) scale(${tile.sprite.scale.x},${tile.sprite.scale.y})`,
      );

      const image = document.createElement('image');
      image.setAttributeNS('http://www.w3.org/1999/xlink', 'xlink:href', tile.canvas.toDataURL());
      image.setAttribute('width', 256);
      image.setAttribute('height', 256);

      g.appendChild(image);
      gGraphics.appendChild(g);

      output.appendChild(gGraphics);
    }

    const gColorbar = this.exportColorBarSVG();
    track.appendChild(gColorbar);

    return [base, base];
  }
}

export default HorizontalHeatmapTrack;<|MERGE_RESOLUTION|>--- conflicted
+++ resolved
@@ -233,21 +233,13 @@
    */
   renderTile(tile) {
     const [scaleType, valueScale] = getValueScale(this.options.heatmapValueScaling,
-<<<<<<< HEAD
       this.scale.minValue, this.medianVisibleValue, this.scale.maxValue, 'log');
-=======
-            this.scale.minValue, this.medianVisibleValue, this.scale.maxValue, 'log');
->>>>>>> 8760427d
 
     this.valueScale = valueScale;
     let pseudocount = 0;
 
     if (scaleType == 'log')
-<<<<<<< HEAD
       pseudocount = this.valueScale.domain()[0];
-=======
-        pseudocount = this.valueScale.domain()[0];
->>>>>>> 8760427d
 
     this.limitedValueScale = this.valueScale.copy();
 
@@ -275,12 +267,8 @@
     this.renderingTiles.add(tile.tileId);
     tileProxy.tileDataToPixData(
       tile,
-<<<<<<< HEAD
-      this.limitedValueScale,
-=======
       scaleType,
       this.limitedValueScale.domain(),
->>>>>>> 8760427d
       pseudocount, // used as a pseudocount to prevent taking the log of 0
       this.colorScale,
       (pixData) => {
