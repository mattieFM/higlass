--- conflicted
+++ resolved
@@ -100,19 +100,7 @@
   }
 
   render() {
-<<<<<<< HEAD
-    return (
-      <div
-        id={this.id}
-        style={{
-          height: '100%',
-          width: '100%'
-        }}
-      />
-    );
-=======
     return <div id={this.id} style={{ height: '100%', width: '100%' }} />;
->>>>>>> b13d154c
   }
 }
 
