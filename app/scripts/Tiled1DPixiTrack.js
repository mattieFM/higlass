import TiledPixiTrack from './TiledPixiTrack';

<<<<<<< HEAD
import { tileProxy } from './services';
=======
export class Tiled1DPixiTrack extends TiledPixiTrack {
    constructor(scene, server, uid, handleTilesetInfoReceived, options, animate, onValueScaleChanged) {
        super(scene, server, uid, handleTilesetInfoReceived, options, animate, onValueScaleChanged);
>>>>>>> d6b82af9

export class Tiled1DPixiTrack extends TiledPixiTrack {
  constructor(scene, server, uid, handleTilesetInfoReceived, options, animate) {
    super(scene, server, uid, handleTilesetInfoReceived, options, animate);
  }

  initTile(tile) {
    /**
         * We don't need to do anything but draw the tile.
         *
         * Child classes that rely on transforming tiles when zooming
         * and panning can override this function to draw all the elements
         * that will later be transformed.
         */
    // this.drawTile(tile);
    super.initTile(tile);
  }

  tileToLocalId(tile) {
    /*
         * The local tile identifier
         */

    // tile contains [zoomLevel, xPos]
    return `${this.tilesetUid}.${tile.join('.')}`;
  }

  tileToRemoteId(tile) {
    /**
         * The tile identifier used on the server
         */

    // tile contains [zoomLevel, xPos]
    return `${this.tilesetUid}.${tile.join('.')}`;
  }


  relevantScale() {
    /**
         * Which scale should we use for calculating tile positions?
         *
         * Horizontal tracks should use the xScale and vertical tracks
         * should use the yScale
         *
         * This function should be overwritten by HorizontalTiled1DPixiTrack.js
         * and VerticalTiled1DPixiTrack.js
         */
    return null;
  }

  setVisibleTiles(tilePositions) {
    /**
         * Set which tiles are visible right now.
         *
         * @param tiles: A set of tiles which will be considered the currently visible
         * tile positions.
         */
    this.visibleTiles = tilePositions.map(x => ({
      tileId: this.tileToLocalId(x),
      remoteId: this.tileToRemoteId(x),
    }));

    this.visibleTileIds = new Set(this.visibleTiles.map(x => x.tileId));
  }

  calculateVisibleTiles() {
    // if we don't know anything about this dataset, no point
    // in trying to get tiles
    if (!this.tilesetInfo) { return; }

    // calculate the zoom level given the scales and the data bounds
    this.zoomLevel = this.calculateZoomLevel();

    // console.log('zoomLevel:', this.zoomLevel);

    // x doesn't necessary mean 'x' axis, it just refers to the relevant axis
    // (x if horizontal, y if vertical)
    const xTiles = tileProxy.calculateTiles(this.zoomLevel, this.relevantScale(),
      this.tilesetInfo.min_pos[0],
      this.tilesetInfo.max_pos[0],
      this.tilesetInfo.max_zoom,
      this.tilesetInfo.max_width);

    const tiles = xTiles.map(x => [this.zoomLevel, x]);

    this.setVisibleTiles(tiles);
  }


  getTilePosAndDimensions(zoomLevel, tilePos) {
    /**
         * Get the tile's position in its coordinate system.
         */
    const xTilePos = tilePos[0];
    const yTilePos = tilePos[0];

    const totalWidth = this.tilesetInfo.max_width;
    const totalHeight = this.tilesetInfo.max_width;

    const minX = this.tilesetInfo.min_pos[0];
    const minY = this.tilesetInfo.min_pos[1];

    const tileWidth = totalWidth / Math.pow(2, zoomLevel);
    const tileHeight = totalHeight / Math.pow(2, zoomLevel);

    const tileX = minX + xTilePos * tileWidth;
    const tileY = minY + yTilePos * tileHeight;

    return { tileX,
      tileY,
      tileWidth,
      tileHeight };
  }

  updateTile(tile) {
    // no need to redraw this tile, usually
    // unless the data scale changes or something like that


  }
}

export default Tiled1DPixiTrack;<|MERGE_RESOLUTION|>--- conflicted
+++ resolved
@@ -1,18 +1,8 @@
 import TiledPixiTrack from './TiledPixiTrack';
 
-<<<<<<< HEAD
 import { tileProxy } from './services';
-=======
-export class Tiled1DPixiTrack extends TiledPixiTrack {
-    constructor(scene, server, uid, handleTilesetInfoReceived, options, animate, onValueScaleChanged) {
-        super(scene, server, uid, handleTilesetInfoReceived, options, animate, onValueScaleChanged);
->>>>>>> d6b82af9
 
 export class Tiled1DPixiTrack extends TiledPixiTrack {
-  constructor(scene, server, uid, handleTilesetInfoReceived, options, animate) {
-    super(scene, server, uid, handleTilesetInfoReceived, options, animate);
-  }
-
   initTile(tile) {
     /**
          * We don't need to do anything but draw the tile.
