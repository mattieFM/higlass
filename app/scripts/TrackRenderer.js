import React from 'react';
import PropTypes from 'prop-types';
import * as PIXI from 'pixi.js';

import { zoom, zoomIdentity } from 'd3-zoom';
import { select, event } from 'd3-selection';
import { scaleLinear } from 'd3-scale';
import slugid from 'slugid';

import HeatmapTiledPixiTrack from './HeatmapTiledPixiTrack';
import Id2DTiledPixiTrack from './Id2DTiledPixiTrack';
import IdHorizontal1DTiledPixiTrack from './IdHorizontal1DTiledPixiTrack';
import IdVertical1DTiledPixiTrack from './IdVertical1DTiledPixiTrack';
import TopAxisTrack from './TopAxisTrack';
import LeftAxisTrack from './LeftAxisTrack';
import CombinedTrack from './CombinedTrack';
import BedLikeTrack from './BedLikeTrack';
import OverlayTrack from './OverlayTrack';

import HorizontalLine1DPixiTrack from './HorizontalLine1DPixiTrack';
import HorizontalPoint1DPixiTrack from './HorizontalPoint1DPixiTrack';
import HorizontalMultivecTrack from './HorizontalMultivecTrack';
import BarTrack from './BarTrack';
import DivergentBarTrack from './DivergentBarTrack';
import Horizontal1dHeatmapTrack from './Horizontal1dHeatmapTrack';

import CNVIntervalTrack from './CNVIntervalTrack';
import LeftTrackModifier from './LeftTrackModifier';
import Track from './Track';
import HorizontalGeneAnnotationsTrack from './HorizontalGeneAnnotationsTrack';
import ArrowheadDomainsTrack from './ArrowheadDomainsTrack';
import Annotations2dTrack from './Annotations2dTrack';
import Annotations1dTrack from './Annotations1dTrack';

import Horizontal2DDomainsTrack from './Horizontal2DDomainsTrack';

import SquareMarkersTrack from './SquareMarkersTrack';
import Chromosome2DLabels from './Chromosome2DLabels';
import ChromosomeGrid from './ChromosomeGrid';
import Chromosome2DAnnotations from './Chromosome2DAnnotations';
import HorizontalChromosomeLabels from './HorizontalChromosomeLabels';

import HorizontalHeatmapTrack from './HorizontalHeatmapTrack';
import UnknownPixiTrack from './UnknownPixiTrack';
import ValueIntervalTrack from './ValueIntervalTrack';
import ViewportTracker2D from './ViewportTracker2D';
import ViewportTrackerHorizontal from './ViewportTrackerHorizontal';
import ViewportTrackerVertical from './ViewportTrackerVertical';

import HorizontalRule from './HorizontalRule';
import VerticalRule from './VerticalRule';
import CrossRule from './CrossRule';

import OSMTilesTrack from './OSMTilesTrack';
import OSMTileIdsTrack from './OSMTileIdsTrack';
import MapboxTilesTrack from './MapboxTilesTrack';
import RasterTilesTrack from './RasterTilesTrack';

import SVGTrack from './SVGTrack';

// Higher-order components
import withPubSub from './hocs/with-pub-sub';

// Utils
import {
  colorToHex,
  dictItems,
  forwardEvent,
  scalesCenterAndK,
  trimTrailingSlash,
} from './utils';

// Services
import { getDarkTheme } from './services';

// Configs
import {
  AVAILABLE_FOR_PLUGINS
} from './configs';

// Styles
import '../styles/TrackRenderer.module.scss';

const SCROLL_TIMEOUT = 100;

class TrackRenderer extends React.Component {
  /**
   * Maintain a list of tracks, and re-render them whenever either
   * their size changes or the zoom level changes
   *
   * Zooming changes the domain of the scales.
   *
   * Resizing changes the range. Both trigger a rerender.
   */
  constructor(props) {
    super(props);
    this.dragging = false; // is this element being dragged?
    this.element = null;
    this.closing = false;

    this.yPositionOffset = 0;
    this.xPositionOffset = 0;

    this.scrollTimeout = null;
    this.activeTransitions = 0;

    this.zoomTransform = zoomIdentity;
    this.windowScrolledBound = this.windowScrolled.bind(this);
    this.zoomStartedBound = this.zoomStarted.bind(this);
    this.zoomedBound = this.zoomed.bind(this);
    this.zoomEndedBound = this.zoomEnded.bind(this);

    this.uid = slugid.nice();

    this.availableForPlugins = AVAILABLE_FOR_PLUGINS;
    this.availableForPlugins.services.pubSub = this.props.pubSub;

    this.mounted = false;

    // create a zoom behavior that we'll just use to transform selections
    // without having it fire an "onZoom" event
    this.emptyZoomBehavior = zoom();

    // a lot of the updates in TrackRenderer happen in response to
    // componentWillReceiveProps so we need to perform them with the
    // newest set of props. When cWRP is called, this.props still contains
    // the old props, so we need to store them in a new variable
    this.currentProps = props;
    this.prevPropsStr = '';

    // catch any zooming behavior within all of the tracks in this plot
    // this.zoomTransform = zoomIdentity();
    this.zoomBehavior = zoom()
      .filter(() => {
        if (event.target.classList.contains('no-zoom')) {
          return false;
        }
        if (event.target.classList.contains('react-resizable-handle')) {
          return false;
        }
        return true;
      })
      .on('start', this.zoomStartedBound)
      .on('zoom', this.zoomedBound)
      .on('end', this.zoomEndedBound);

    this.zoomTransform = zoomIdentity;
    this.prevZoomTransform = zoomIdentity;

    this.initialXDomain = [0, 1];
    this.initialYDomain = [0, 1];
    this.xDomainLimits = [-Infinity, Infinity];
    this.yDomainLimits = [-Infinity, Infinity];
    this.zoomLimits = [0, Infinity];

    this.prevCenterX = (
      this.currentProps.paddingLeft
      + this.currentProps.leftWidth
      + (this.currentProps.centerWidth / 2)
    );
    this.prevCenterY = (
      this.currentProps.paddingTop
      + this.currentProps.topHeight
      + (this.currentProps.centerHeight / 2)
    );

    // The offset of the center from the original. Used to keep the scales centered on resize events
    this.cumCenterXOffset = 0;
    this.cumCenterYOffset = 0;

    this.setUpInitialScales(
      this.currentProps.initialXDomain,
      this.currentProps.initialYDomain,
      this.currentProps.xDomainLimits,
      this.currentProps.yDomainLimits,
      this.currentProps.zoomLimits,
    );

    this.setUpScales();

    // maintain a list of trackDefObjects which correspond to the input
    // tracks
    // Each object will contain a trackDef
    // {'top': 100, 'left': 50,... 'track': {'source': 'http:...', 'type': 'heatmap'}}
    // And a trackObject which will be responsible for rendering it
    this.trackDefObjects = {};

    this.metaTracks = {};

    this.pubSubs = [];

    this.boundForwardEvent = this.forwardEvent.bind(this);
    this.boundScrollEvent = this.scrollEvent.bind(this);
    this.boundForwardContextMenu = this.forwardContextMenu.bind(this);
  }

  componentWillMount() {
    this.pubSubs = [];
    this.pubSubs.push(
      this.props.pubSub.subscribe('scroll', this.windowScrolledBound),
    );
    this.pubSubs.push(
      this.props.pubSub.subscribe('app.event', this.dispatchEvent.bind(this)),
    );
    this.pubSubs.push(
      this.props.pubSub.subscribe('zoomToDataPos', this.zoomToDataPosHandler.bind(this)),
    );
  }

  componentDidMount() {
    this.elementPos = this.element.getBoundingClientRect();
    this.elementSelection = select(this.element);
    this.svgTrackAreaSelection = select(this.svgTrackArea);

    this.pStage = new PIXI.Graphics();
    this.pMask = new PIXI.Graphics();
    this.pOutline = new PIXI.Graphics();
    this.pBackground = new PIXI.Graphics();

    this.pStage.addChild(this.pMask);
    this.pStage.addChild(this.pOutline);

    this.currentProps.pixiStage.addChild(this.pStage);

    this.pStage.mask = this.pMask;

    if (!this.props.isRangeSelection) this.addZoom();

    // need to be mounted to make sure that all the renderers are
    // created before starting to draw tracks
    if (!this.currentProps.svgElement || !this.currentProps.canvasElement) {
      return;
    }

    this.svgElement = this.currentProps.svgElement;
    this.syncTrackObjects(this.currentProps.positionedTracks);
    this.syncMetaTracks(this.currentProps.metaTracks);

    this.currentProps.setCentersFunction(this.setCenter.bind(this));
    this.currentProps.registerDraggingChangedListener(this.draggingChanged.bind(this));

    this.draggingChanged(true);
    this.addEventTracker();

    // Init zoom and scale extent
    const transExt = [
      [this.xScale(this.xDomainLimits[0]), this.yScale(this.yDomainLimits[0])],
      [this.xScale(this.xDomainLimits[1]), this.yScale(this.yDomainLimits[1])]
    ];

    const svgBBox = this.svgElement.getBoundingClientRect();

    const ext = [
      [Math.max(transExt[0][0], 0), Math.max(transExt[0][1], 0)],
      [Math.min(transExt[1][0], svgBBox.width), Math.min(transExt[1][1], svgBBox.height)],
    ];

    this.zoomBehavior
      .extent(ext)
      .translateExtent(transExt)
      .scaleExtent(this.zoomLimits);
  }

  componentWillReceiveProps(nextProps) {
    /**
     * The size of some tracks probably changed, so let's just
     * redraw them.
     */

    // don't initiate this component if it has nothing to draw on
    if (!nextProps.svgElement || !nextProps.canvasElement) {
      return;
    }

    const nextPropsStr = this.updatablePropsToString(nextProps);
    this.currentProps = nextProps;

    if (this.prevPropsStr === nextPropsStr) return;

    this.setBackground();

    for (const uid in this.trackDefObjects) {
      const track = this.trackDefObjects[uid].trackObject;

      track.delayDrawing = true;
    }

    this.prevPropsStr = nextPropsStr;

    this.setUpInitialScales(
      nextProps.initialXDomain,
      nextProps.initialYDomain,
      nextProps.xDomainLimits,
      nextProps.yDomainLimits,
      nextProps.zoomLimits,
    );

    this.setUpScales(
      nextProps.width !== this.props.width
      || nextProps.height !== this.props.height,
    );

    this.svgElement = nextProps.svgElement;

    const transExt = [
      [this.xScale(this.xDomainLimits[0]), this.yScale(this.yDomainLimits[0])],
      [this.xScale(this.xDomainLimits[1]), this.yScale(this.yDomainLimits[1])]
    ];

    const svgBBox = this.svgElement.getBoundingClientRect();

    const ext = [
      [Math.max(transExt[0][0], 0), Math.max(transExt[0][1], 0)],
      [Math.min(transExt[1][0], svgBBox.width), Math.min(transExt[1][1], svgBBox.height)],
    ];

    this.zoomBehavior
      .extent(ext)
      .translateExtent(transExt)
      .scaleExtent(this.zoomLimits);

    this.syncTrackObjects(nextProps.positionedTracks);
    this.syncMetaTracks(nextProps.metaTracks);

    for (const track of nextProps.positionedTracks) {
      // tracks all the way down
      const options = track.track.options;
      const trackObject = this.trackDefObjects[track.track.uid].trackObject;
      trackObject.rerender(options);

      if (track.track.hasOwnProperty('contents')) {
        const ctDefs = {};
        for (const ct of track.track.contents) {
          ctDefs[ct.uid] = ct;
        }

        for (const uid in trackObject.createdTracks) {
          trackObject.createdTracks[uid].rerender(ctDefs[uid].options);
        }
      }
    }
    this.props.onNewTilesLoaded();

    for (const uid in this.trackDefObjects) {
      const track = this.trackDefObjects[uid].trackObject;

      track.delayDrawing = false;
      track.draw();
    }
  }

  componentDidUpdate(prevProps) {
    if (prevProps.isRangeSelection !== this.props.isRangeSelection) {
      if (this.props.isRangeSelection) {
        this.removeZoom();
      } else {
        this.addZoom();
      }
    }

    this.addEventTracker();
  }

  componentWillUnmount() {
    /**
     * This view has been removed so we need to get rid of all the tracks it contains
     */
    this.mounted = false;
    this.removeTracks(Object.keys(this.trackDefObjects));
    this.removeMetaTracks(Object.keys(this.metaTracks));
    this.currentProps.removeDraggingChangedListener(this.draggingChanged);

    this.currentProps.pixiStage.removeChild(this.pStage);

    this.pMask.destroy(true);
    this.pStage.destroy(true);

    this.pubSubs.forEach(subscription => this.props.pubSub.unsubscribe(subscription));
    this.pubSubs = [];

    this.removeEventTracker();
  }

  /* --------------------------- Custom Methods ----------------------------- */

  /**
   * Dispatch a forwarded event on the main DOM element
   *
   * @param  {Object}  e  Event to be dispatched.
   */
  dispatchEvent(e) {
    if (e.sourceUid === this.uid && e.type !== 'contextmenu') {
      forwardEvent(e, this.element);
    }
  }

  /**
   * Check of a view position (i.e., pixel coords) is within this view
   *
   * @param  {Number}  x  X position to be tested.
   * @param  {Number}  y  Y position to be tested.
   * @return  {Boolean}   If `true` position is within this view.
   */
  isWithin(x, y) {
    if (!this.element) return false;

    const withinX = (
      x >= this.elementPos.left
      && x <= this.elementPos.width + this.elementPos.left
    );
    const withinY = (
      y >= this.elementPos.top
      && y <= this.elementPos.height + this.elementPos.top
    );

    return withinX && withinY;
  }

  zoomToDataPosHandler({ pos, animateTime, isMercator }) {
    this.zoomToDataPos(...pos, animateTime, isMercator);
  }

  addZoom() {
    if (!this.elementSelection || !this.currentProps.zoomable) return;

    // add back the previous transform
    // console.log('zoom:', this.elementSelection.node());
    this.elementSelection.call(this.zoomBehavior);
    this.zoomBehavior.transform(this.elementSelection, this.zoomTransform);
  }

  removeZoom() {
    if (this.elementSelection) {
      this.zoomEnded();
      this.elementSelection.on('.zoom', null);
    }
  }

  /*
   * Add a mask to make sure that the tracks displayed in this view
   * don't overflow its bounds.
   */
  setMask() {
    this.pMask.clear();
    this.pMask.beginFill();
    this.pMask.drawRect(
      this.xPositionOffset,
      this.yPositionOffset,
      this.currentProps.width,
      this.currentProps.height
    );
    this.pMask.endFill();

    // show the bounds of this view
    /*
    this.pOutline.clear();
    this.pOutline.lineStyle(1, '#000', 1);
    this.pOutline.drawRect(
      this.xPositionOffset, this.yPositionOffset, this.currentProps.width, this.currentProps.height
    );
    */
  }

  setBackground() {
    const defBgColor = getDarkTheme() ? 'black' : 'white';
    const bgColor = colorToHex((
      this.currentProps.viewOptions && this.currentProps.viewOptions.backgroundColor
    ) || defBgColor);

    this.pBackground.clear();
    this.pBackground.beginFill(bgColor);
    this.pBackground.drawRect(
      this.xPositionOffset,
      this.yPositionOffset,
      this.currentProps.width,
      this.currentProps.height
    );
    this.pBackground.endFill();
  }

  windowScrolled() {
    this.removeZoom();

    if (this.scrollTimeout) {
      clearTimeout(this.scrollTimeout);
    }

    this.scrollTimeout = setTimeout(() => {
      this.addZoom();
    }, SCROLL_TIMEOUT);
  }

  setUpInitialScales(
    initialXDomain = [0, 1],
    initialYDomain = [0, 1],
    xDomainLimits = [-Infinity, Infinity],
    yDomainLimits = [-Infinity, Infinity],
    zoomLimits = [0, Infinity],
  ) {
    // Make sure the initial domain is within the limits first
    zoomLimits[0] = zoomLimits[0] === null ? 0 : zoomLimits[0];
    zoomLimits[1] = zoomLimits[1] === null ? Infinity : zoomLimits[1];

    // make sure the two scales are equally wide:
    const xWidth = initialXDomain[1] - initialXDomain[0];
    const yCenter = (initialYDomain[0] + initialYDomain[1]) / 2;
    // initialYDomain = [yCenter - xWidth / 2, yCenter + xWidth / 2];

    // stretch out the y-scale so that views aren't distorted (i.e. maintain
    // a 1 to 1 ratio)
    initialYDomain[0] = yCenter - (xWidth / 2);
    initialYDomain[1] = yCenter + (xWidth / 2);

    // if the inital domains haven't changed, then we don't have to
    // worry about resetting anything
    // initial domains should only change when loading a new viewconfig
    if (
      initialXDomain[0] === this.initialXDomain[0]
      && initialXDomain[1] === this.initialXDomain[1]
      && initialYDomain[0] === this.initialYDomain[0]
      && initialYDomain[1] === this.initialYDomain[1]
      && xDomainLimits[0] === this.xDomainLimits[0]
      && xDomainLimits[1] === this.xDomainLimits[1]
      && yDomainLimits[0] === this.yDomainLimits[0]
      && yDomainLimits[1] === this.yDomainLimits[1]
      && zoomLimits[0] === this.zoomLimits[0]
      && zoomLimits[1] === this.zoomLimits[1]
    ) return;

    // only update the initial domain
    this.initialXDomain = initialXDomain;
    this.initialYDomain = initialYDomain;
    this.xDomainLimits = xDomainLimits;
    this.yDomainLimits = yDomainLimits;
    this.zoomLimits = zoomLimits;

    this.cumCenterYOffset = 0;
    this.cumCenterXOffset = 0;

    this.drawableToDomainX = scaleLinear()
      .domain([
        this.currentProps.paddingLeft + this.currentProps.leftWidth,
        this.currentProps.paddingLeft + this.currentProps.leftWidth + this.currentProps.centerWidth,
      ])
      .range([initialXDomain[0], initialXDomain[1]]);

    this.drawableToDomainY = scaleLinear()
      .domain([
        (
          this.currentProps.paddingTop
          + this.currentProps.topHeight
          + (this.currentProps.centerHeight / 2)
          - (this.currentProps.centerWidth / 2)
        ),
        (
          this.currentProps.paddingTop
          + this.currentProps.topHeight
          + (this.currentProps.centerHeight / 2)
          + (this.currentProps.centerWidth / 2)
        ),
      ])
      .range([initialYDomain[0], initialYDomain[1]]);

    this.prevCenterX = (
      this.currentProps.paddingLeft
      + this.currentProps.leftWidth
      + (this.currentProps.centerWidth / 2)
    );
    this.prevCenterY = (
      this.currentProps.paddingTop
      + this.currentProps.topHeight
      + (this.currentProps.centerHeight / 2)
    );
  }

  updatablePropsToString(props) {
    return JSON.stringify({
      positionedTracks: props.positionedTracks,
      initialXDomain: props.initialXDomain,
      initialYDomain: props.initialYDomain,
      width: props.width,
      height: props.height,
      paddingLeft: props.paddingLeft,
      paddingTop: props.paddingTop,
      leftWidth: props.leftWidth,
      topHeight: props.topHeight,
      dragging: props.dragging,
      viewOptions: props.viewOptions,
    });
  }

  draggingChanged(draggingStatus) {
    this.dragging = draggingStatus;

    this.timedUpdatePositionAndDimensions();
  }

  setUpScales(notify = false) {
    const currentCenterX = (
      this.currentProps.paddingLeft
      + this.currentProps.leftWidth
      + (this.currentProps.centerWidth / 2)
    );
    const currentCenterY = (
      this.currentProps.paddingTop
      + this.currentProps.topHeight
      + (this.currentProps.centerHeight / 2)
    );

    // we need to maintain two scales:
    // 1. the scale that is shown
    // 2. the scale that the zooming behavior acts on
    //
    // These need to be separated because the zoom behavior acts on a larger
    // region than the visible scale shows

    // if the window is resized, we don't want to change the scale, but we do
    // want to move the center point. this needs to be tempered by the zoom
    // factor so that we keep the visible center point in the center
    const centerDomainXOffset = (
      (
        this.drawableToDomainX(currentCenterX)
        - this.drawableToDomainX(this.prevCenterX)
      ) / this.zoomTransform.k
    );
    const centerDomainYOffset = (
      (
        this.drawableToDomainY(currentCenterY)
        - this.drawableToDomainY(this.prevCenterY)
      ) / this.zoomTransform.k
    );

    this.cumCenterYOffset += centerDomainYOffset;
    this.cumCenterXOffset += centerDomainXOffset;

    this.prevCenterY = currentCenterY;
    this.prevCenterX = currentCenterX;

    // the domain of the visible (not drawable area)
    const visibleXDomain = [
      this.drawableToDomainX(0) - this.cumCenterXOffset,
      this.drawableToDomainX(this.currentProps.width) - this.cumCenterXOffset
    ];
    const visibleYDomain = [
      this.drawableToDomainY(0) - this.cumCenterYOffset,
      this.drawableToDomainY(this.currentProps.height) - this.cumCenterYOffset
    ];

    // [drawableToDomain(0), drawableToDomain(1)]: the domain of the visible area
    // if the screen has been resized, then the domain width should remain the same

    // this.xScale should always span the region that the zoom behavior is being called on
    this.xScale = scaleLinear()
      .domain(visibleXDomain)
      .range([0, this.currentProps.width]);

    this.yScale = scaleLinear()
      .domain(visibleYDomain)
      .range([0, this.currentProps.height]);

    for (const uid in this.trackDefObjects) {
      const track = this.trackDefObjects[uid].trackObject;

      // track.refXScale(this.xScale);
      // track.refYScale(this.yScale);

      // e.g. when the track is resized... we want to redraw it
      track.refScalesChanged(this.xScale, this.yScale);
      // track.draw();
    }

    this.applyZoomTransform(notify);
  }

  /*
   * Fetch the trackObject for a track with a given ID
   */
  getTrackObject(trackId) {
    const trackDefItems = dictItems(this.trackDefObjects);

    for (let i = 0; i < trackDefItems.length; i++) {
      const uid = trackDefItems[i][0];
      const trackObject = trackDefItems[i][1].trackObject;

      if (uid === trackId) {
        return trackObject;
      }

      // maybe this track is in a combined track
      if (trackObject.createdTracks) {
        const createdTrackItems = dictItems(trackObject.createdTracks);

        for (let j = 0; j < createdTrackItems.length; j++) {
          const createdTrackUid = createdTrackItems[j][0];
          const createdTrackObject = createdTrackItems[j][1];

          if (createdTrackUid === trackId) {
            return createdTrackObject;
          }
        }
      }
    }

    return undefined;
  }

  timedUpdatePositionAndDimensions() {
    if (this.closing || !this.element) return;

    this.elementPos = this.element.getBoundingClientRect();

    if (this.dragging) {
      this.yPositionOffset = (
        this.element.getBoundingClientRect().top
        - this.currentProps.canvasElement.getBoundingClientRect().top
      );
      this.xPositionOffset = (
        this.element.getBoundingClientRect().left
        - this.currentProps.canvasElement.getBoundingClientRect().left
      );

      this.setMask();
      this.setBackground();

      const updated = this.updateTrackPositions();

      if (updated) {
        // only redraw if positions changed
        this.applyZoomTransform(true);
      }

      requestAnimationFrame(this.timedUpdatePositionAndDimensions.bind(this));
    }
  }

  syncMetaTracks(trackDefinitions) {
    const knownMetaTrackIds = Object.keys(this.metaTracks);
    const newMetaTracks = new Set(trackDefinitions.map(def => def.uid));

    // Add new meta tracks
    this.addMetaTracks(
      trackDefinitions.filter(def => !this.metaTracks[def.uid])
    );

    // Update existing meta tracks
    this.updateMetaTracks(
      trackDefinitions.filter(def => this.metaTracks[def.uid])
    );

    // Remove old meta tracks
    this.removeMetaTracks(
      knownMetaTrackIds.filter(def => !newMetaTracks.has(def))
    );
  }

  syncTrackObjects(trackDefinitions) {
    /**
     * Make sure we have a track object for every passed track definition.
     *
     * If we get a track definition for which we have no Track object, we
     * create a new one.
     *
     * If we have a track object for which we have no definition, we remove
     * the object.
     *
     * All the others we ignore.
     *
     * Track definitions should be of the following form:
     *
     * { height:  100, width: 50, top: 30, left: 40, track: {...}}
     *
     * @param trackDefinitions: The definition of the track
     * @return: Nothing
     */
    this.prevTrackDefinitions = JSON.stringify(trackDefinitions);

    const receivedTracksDict = {};
    for (let i = 0; i < trackDefinitions.length; i++) {
      receivedTracksDict[trackDefinitions[i].track.uid] = trackDefinitions[i];
    }

    const knownTracks = new Set(Object.keys(this.trackDefObjects));
    const receivedTracks = new Set(Object.keys(receivedTracksDict));

    // track definitions we don't have objects for
    const enterTrackDefs = new Set([...receivedTracks]
      .filter(x => !knownTracks.has(x)));

    // track objects for which there is no definition
    // (i.e. they no longer need to exist)
    const exitTracks = new Set([...knownTracks]
      .filter(x => !receivedTracks.has(x)));


    // we already have these tracks, but need to change their dimensions
    const updateTrackDefs = new Set([...receivedTracks]
      .filter(x => knownTracks.has(x)));

    // update existing tracks
    this.updateExistingTrackDefs([...updateTrackDefs].map(x => receivedTracksDict[x]));

    // add new tracks and update them (setting dimensions and positions)
    this.addNewTracks([...enterTrackDefs].map(x => receivedTracksDict[x]));
    this.updateExistingTrackDefs([...enterTrackDefs].map(x => receivedTracksDict[x]));

    this.removeTracks([...exitTracks]);
  }

  /**
   * Add new meta tracks
   *
   * @param  {Array}  metaTrackDefs  Definitions of meta tracks to be added.
   */
  addMetaTracks(metaTrackDefs) {
    metaTrackDefs
      .filter(metaTrackDef => !this.metaTracks[metaTrackDef.uid])
      .forEach((metaTrackDef) => {
        this.metaTracks[metaTrackDef.uid] = {
          trackDef: metaTrackDef,
          trackObject: this.createMetaTrack(metaTrackDef)
        };
      });
  }

  addNewTracks(newTrackDefinitions) {
    /**
     * We need to create new track objects for the given track
     * definitions.
     */
    if (!this.currentProps.pixiStage) {
      return;
    } // we need a pixi stage to start rendering
    // the parent component where it lives probably
    // hasn't been mounted yet

    for (let i = 0; i < newTrackDefinitions.length; i++) {
      const newTrackDef = newTrackDefinitions[i];
      const newTrackObj = this.createTrackObject(newTrackDef.track);

      // newTrackObj.refXScale(this.xScale);
      // newTrackObj.refYScale(this.yScale);

      newTrackObj.refScalesChanged(this.xScale, this.yScale);

      this.trackDefObjects[newTrackDef.track.uid] = {
        trackDef: newTrackDef,
        trackObject: newTrackObj
      };

      const zoomedXScale = this.zoomTransform.rescaleX(this.xScale);
      const zoomedYScale = this.zoomTransform.rescaleY(this.yScale);

      newTrackObj.setDimensions([newTrackDef.width, newTrackDef.height]);
      newTrackObj.zoomed(zoomedXScale, zoomedYScale);
    }

    // this could be replaced with a call that only applies the zoom
    // transform to the newly added tracks
    this.applyZoomTransform(false);
  }

  updateMetaTracks() {
    // Nothing
  }

  updateExistingTrackDefs(newTrackDefs) {
    for (let i = 0; i < newTrackDefs.length; i++) {
      this.trackDefObjects[newTrackDefs[i].track.uid].trackDef = newTrackDefs[i];

      // if it's a CombinedTrack, we have to see if its contents have changed
      // e.g. somebody may have added a new Series
      if (newTrackDefs[i].track.type === 'combined') {
        this.trackDefObjects[newTrackDefs[i].track.uid]
          .trackObject
          .updateContents(newTrackDefs[i].track.contents, this.createTrackObject.bind(this))
          .refScalesChanged(this.xScale, this.yScale);
      }
    }

    const updated = this.updateTrackPositions();
    // this.applyZoomTransform();
    if (updated) {
      // only redraw if positions changed
      this.applyZoomTransform(false);
    }
  }

  updateTrackPositions() {
    let updated = false;

    for (const uid in this.trackDefObjects) {
      const trackDef = this.trackDefObjects[uid].trackDef;
      const trackObject = this.trackDefObjects[uid].trackObject;

      const prevPosition = trackObject.position;
      const prevDimensions = trackObject.dimensions;

      const newPosition = [
        this.xPositionOffset + trackDef.left,
        this.yPositionOffset + trackDef.top
      ];
      const newDimensions = [trackDef.width, trackDef.height];

      // check if any of the track's positions have changed
      // before trying to update them

      if (
        !prevPosition
        || newPosition[0] !== prevPosition[0]
        || newPosition[1] !== prevPosition[1]
      ) {
        trackObject.setPosition(newPosition);
        updated = true;
      }

      if (
        !prevDimensions
        || newDimensions[0] !== prevDimensions[0]
        || newDimensions[1] !== prevDimensions[1]
      ) {
        trackObject.setDimensions(newDimensions);
        updated = true;
      }

      // const widthDifference = trackDef.width - this.currentProps.width;
      // const heightDifference = trackDef.height - this.currentProps.height;
    }

    // report on whether any track positions or dimensions have changed
    // so that downstream code can decide whether to redraw
    return updated;
  }

  removeMetaTracks(trackIds) {
    trackIds.forEach((id) => {
      this.metaTracks[id].trackObject.remove();
      this.metaTracks[id] = undefined;
      delete this.metaTracks[id];
    });
  }

  removeTracks(trackUids) {
    for (let i = 0; i < trackUids.length; i++) {
      this.trackDefObjects[trackUids[i]].trackObject.remove();
      delete this.trackDefObjects[trackUids[i]];
    }
  }

  /**
   * Set the center of this view to a paticular X and Y coordinate
   * @param  {number}  centerX  Centeral X data? position.
   * @param  {number}  centerY  Central Y data? position.
   * @param  {number}  sourceK  Source zoom level? @Pete what's the source?
   * @param  {boolean}  notify  If `true` notify listeners that the scales
   *   have changed. This can be turned off to prevent circular updates when
   *   scales are locked.
   * @param  {boolean}  animate  If `true` transition smoothly from the
   *   current to the desired location.
   * @param  {number}  animateTime  Animation time in milliseconds. Only used
   *   when `animate` is true.
   */
  setCenter(
    centerX,
    centerY,
    sourceK,
    notify = false,
    animateTime = 0,
    xScale = this.xScale,
    yScale = this.yScale,
  ) {
    const refK = this.xScale.invert(1) - this.xScale.invert(0);

    const k = refK / sourceK;

    const middleViewX = (
      this.currentProps.paddingLeft
      + this.currentProps.leftWidth
      + (this.currentProps.centerWidth / 2)
    );
    const middleViewY = (
      this.currentProps.paddingTop
      + this.currentProps.topHeight
      + (this.currentProps.centerHeight / 2)
    );

    // After applying the zoom transform, the xScale of the target centerX
    // should be equal to the middle of the viewport
    // xScale(centerX) * k + translate[0] = middleViewX
    const translateX = middleViewX - (xScale(centerX) * k);
    const translateY = middleViewY - (yScale(centerY) * k);

    let last;

    const setZoom = () => {
      const newTransform = zoomIdentity.translate(translateX, translateY).scale(k);

      this.zoomTransform = newTransform;
      this.emptyZoomBehavior.transform(this.elementSelection, newTransform);

      last = this.applyZoomTransform(notify);
    };

    if (animateTime) {
      let selection = this.elementSelection;

      this.activeTransitions += 1;

      if (!document.hidden) {
        // only transition if the window is hidden
        selection = selection
          .transition()
          .duration(animateTime);
      }

      selection.call(
        this.zoomBehavior.transform,
        zoomIdentity.translate(translateX, translateY).scale(k),
      )
        .on('end', () => {
          setZoom();
          this.activeTransitions -= 1;
        });
    } else {
      // console.log('setting zoom', notify);
      setZoom();
    }

    return last;
  }

  /**
   * Respond to a zoom event.
   *
   * We need to update our local record of the zoom transform and apply it
   * to all the tracks.
   */
  zoomed() {
    this.zoomTransform = !this.currentProps.zoomable
      ? zoomIdentity
      : event.transform;

    this.applyZoomTransform(true);

    this.props.pubSub.publish('app.zoom', event);
    if (event.sourceEvent) {
      event.sourceEvent.stopPropagation();
      event.sourceEvent.preventDefault();
    }
  }

  zoomStarted() {
    this.zooming = true;

    this.props.pubSub.publish('app.zoomStart');
  }

  zoomEnded() {
    this.zooming = false;

    this.props.pubSub.publish('app.zoomEnd');
  }

  applyZoomTransform(notify = true) {
    const props = this.currentProps;
    const paddingleft = props.paddingLeft + props.leftWidth;
    const paddingTop = props.paddingTop + props.topHeight;

    // These props are apparently used elsewhere, for example the context menu
    this.zoomedXScale = this.zoomTransform.rescaleX(this.xScale);
    this.zoomedYScale = this.zoomTransform.rescaleY(this.yScale);

    const newXScale = scaleLinear()
      .domain([
        paddingleft, paddingleft + props.centerWidth
      ].map(this.zoomedXScale.invert))
      .range([0, props.centerWidth]);

    const newYScale = scaleLinear()
      .domain([
        paddingTop, paddingTop + props.centerHeight
      ].map(this.zoomedYScale.invert))
      .range([0, props.centerHeight]);

    for (const uid in this.trackDefObjects) {
      const track = this.trackDefObjects[uid].trackObject;

      if (this.trackDefObjects[uid].trackDef.track.position === 'whole') {
        // whole tracks need different scales which go beyond the ends of
        // center track and encompass the whole view

        const trackXScale = scaleLinear()
          .domain(
            [
              props.paddingLeft,
              props.width - props.paddingLeft
            ].map(this.zoomedXScale.invert)
          )
          .range(
            [0, props.width - (2 * props.paddingLeft)]
          );

        const trackYScale = scaleLinear()
          .domain(
            [
              props.paddingTop,
              props.height - props.paddingTop
            ].map(this.zoomedYScale.invert)
          )
          .range([0, props.height - (2 * props.paddingTop)]);

        track.zoomed(
          trackXScale,
          trackYScale,
        );
        continue;
      }

      if (this.trackDefObjects[uid].trackDef.track.position === 'gallery') {
        // gallery tracks need different scales which go beyond the ends of
        // center track and encompass the center view plus the gallery's width

        const trackXScale = scaleLinear()
          .domain(
            [
              props.paddingLeft + props.leftWidthNoGallery,
              props.paddingLeft + props.leftWidth + props.centerWidth + props.galleryDim,
            ].map(this.zoomedXScale.invert)
          )
          .range(
            [0, props.centerWidth + (2 * props.galleryDim)]
          );

        const trackYScale = scaleLinear()
          .domain(
            [
              props.paddingTop + props.topHeightNoGallery,
              props.paddingTop + props.topHeight + props.centerHeight + props.galleryDim,
            ].map(this.zoomedYScale.invert)
          )
          .range([0, props.centerHeight - (2 * props.galleryDim)]);

        track.zoomed(
          trackXScale.copy(),
          trackYScale.copy(),
          this.zoomTransform.k,
        );
        continue;
      }

      track.zoomed(
        newXScale.copy(),
        newYScale.copy(),
        this.zoomTransform.k,
        this.zoomTransform.x + this.xPositionOffset,
        this.zoomTransform.y + this.yPositionOffset,
        props.paddingLeft + props.leftWidth,
        props.paddingTop + props.topHeight,
      );
    }

    this.currentXScale = newXScale;
    this.currentYScale = newYScale;

    if (notify) {
      this.currentProps.onScalesChanged(newXScale, newYScale);
    }

    return [newXScale, newYScale];
  }

  createMetaTrack(track) {
    switch (track.type) {
      default: {
        // Check if a plugin track is available
        const pluginTrack = this.props.pluginTracks[track.type];

        if (pluginTrack && pluginTrack.isMetaTrack) {
          const context = {
            getTrackObject: this.getTrackObject.bind(this),
            onNewTilesLoaded: () => {
              this.currentProps.onNewTilesLoaded(track.uid);
            },
            definition: track,
          };
          try {
            return new pluginTrack.track( // eslint-disable-line new-cap
              AVAILABLE_FOR_PLUGINS,
              context,
              track.options,
            );
          } catch (e) {
            console.error(
              'Plugin meta track', track.type, 'failed to instantiate.', e
            );
          }
        }

        console.warn(`Unknown meta track of type: ${track.type}`);
        return new UnknownPixiTrack(
          this.pStage,
          { name: 'Unknown Track Type', type: track.type },
          () => this.currentProps.onNewTilesLoaded(track.uid),
        );
      }
    }
  }

  createTrackObject(track) {
    const handleTilesetInfoReceived = (x) => {
      this.currentProps.onTilesetInfoReceived(track.uid, x);
    };

    // See if this track has a data config section.
    // If it doesn't, we assume that it has the standard
    // server / tilesetUid sections
    // if the track has no data server, then this will just
    // be blank and we can go on our merry way
    let dataConfig = track.data;
    if (!dataConfig) {
      dataConfig = {
        server: trimTrailingSlash(track.server),
        tilesetUid: track.tilesetUid
      };
    }

    if (track.fileUrl) {
      dataConfig.fileUrl = track.fileUrl;

      if (!track.filetype) {
        console.warn('fileUrl present without fileType:', track);
      } else {
        dataConfig.filetype = track.filetype;
      }
    }

    // To simplify the context creation via ES6 object shortcuts.
    const context = {
      id: track.uid,
      pubSub: this.props.pubSub,
      scene: this.pStage,
      dataConfig,
      handleTilesetInfoReceived,
      animate: () => {
        this.currentProps.onNewTilesLoaded(track.uid);
      },
      svgElement: this.svgElement,
      onValueScaleChanged: () => {
        this.currentProps.onValueScaleChanged(track.uid);
      },
      onTrackOptionsChanged: (newOptions) => {
        this.currentProps.onTrackOptionsChanged(track.uid, newOptions);
      },
      onMouseMoveZoom: this.props.onMouseMoveZoom,
      chromInfoPath: track.chromInfoPath,
      isShowGlobalMousePosition: () => this.props.isShowGlobalMousePosition
    };

    // for horizontal and vertical rules
    if (track.y) {
      context.yPosition = track.y;
    }

    if (track.x) {
      context.xPosition = track.x;
    }

    const options = track.options;

    switch (track.type) {
      case 'left-axis':
        return new LeftAxisTrack(context, options);

      case 'top-axis':
        return new TopAxisTrack(context, options);

      case 'heatmap':
        return new HeatmapTiledPixiTrack(context, options);

      case 'horizontal-multivec':
      case 'horizontal-vector-heatmap':
        return new HorizontalMultivecTrack(context, options);

      case 'vertical-multivec':
      case 'vertical-vector-heatmap':
        return new LeftTrackModifier(
          new HorizontalMultivecTrack(context, options)
        );

      case 'horizontal-1d-heatmap':
        return new Horizontal1dHeatmapTrack(context, options);

      case 'horizontal-line':
        return new HorizontalLine1DPixiTrack(context, options);

      case 'vertical-line':
        return new LeftTrackModifier(
          new HorizontalLine1DPixiTrack(context, options),
        );

      case 'vertical-1d-heatmap':
        return new LeftTrackModifier(
          new Horizontal1dHeatmapTrack(context, options)
        );

      case 'horizontal-point':
        return new HorizontalPoint1DPixiTrack(context, options);

      case 'vertical-point':
        return new LeftTrackModifier(
          new HorizontalPoint1DPixiTrack(context, options),
        );

      case 'horizontal-bar':
        return new BarTrack(context, options);

      case 'vertical-bar':
        return new LeftTrackModifier(new BarTrack(context, options));

      case 'horizontal-divergent-bar':
        return new DivergentBarTrack(context, options);

      case 'vertical-divergent-bar':
        return new LeftTrackModifier(
          new DivergentBarTrack(context, options)
        );

      case 'horizontal-1d-tiles':
        return new IdHorizontal1DTiledPixiTrack(context, options);

      case 'vertical-1d-tiles':
        return new IdVertical1DTiledPixiTrack(context, options);

      case '2d-tiles':
        return new Id2DTiledPixiTrack(context, options);

      case 'top-stacked-interval':
        return new CNVIntervalTrack(context, options);

      case 'left-stacked-interval':
        return new LeftTrackModifier(
          new CNVIntervalTrack(context, options),
        );

      case 'viewport-projection-center':
        // TODO: Fix this so that these functions are defined somewhere else
        if (
          track.registerViewportChanged
          && track.removeViewportChanged
          && track.setDomainsCallback
        ) {
          context.registerViewportChanged = track.registerViewportChanged;
          context.removeViewportChanged = track.removeViewportChanged;
          context.setDomainsCallback = track.setDomainsCallback;
          return new ViewportTracker2D(context, options);
        }
        return new Track(context, options);

      case 'viewport-projection-horizontal':
        // TODO: Fix this so that these functions are defined somewhere else
        if (
          track.registerViewportChanged
          && track.removeViewportChanged
          && track.setDomainsCallback
        ) {
          context.registerViewportChanged = track.registerViewportChanged;
          context.removeViewportChanged = track.removeViewportChanged;
          context.setDomainsCallback = track.setDomainsCallback;
          return new ViewportTrackerHorizontal(context, options);
        }
        return new Track(context, options);

      case 'viewport-projection-vertical':
        // TODO: Fix this so that these functions are defined somewhere else
        if (
          track.registerViewportChanged
          && track.removeViewportChanged
          && track.setDomainsCallback
        ) {
          context.registerViewportChanged = track.registerViewportChanged;
          context.removeViewportChanged = track.removeViewportChanged;
          context.setDomainsCallback = track.setDomainsCallback;
          return new ViewportTrackerVertical(context, options);
        }
        return new Track(context, options);

      case 'horizontal-gene-annotations':
        return new HorizontalGeneAnnotationsTrack(context, options);

      case 'vertical-gene-annotations':
        return new LeftTrackModifier(
          new HorizontalGeneAnnotationsTrack(context, options),
        );

      case '2d-rectangle-domains':
      case 'arrowhead-domains':
        return new ArrowheadDomainsTrack(context, options);

      case 'horizontal-1d-annotations':
        return new Annotations1dTrack(context, options);

      case 'vertical-1d-annotations':
        // Fix this: LeftTrackModifier is doing a whole bunch of things not
        // needed by this track but the current setup is not consistent.
        return new Annotations1dTrack(context, options, true);

      case '2d-annotations':
        return new Annotations2dTrack(context, options);

      case 'vertical-2d-rectangle-domains':
        return new LeftTrackModifier(
          new Horizontal2DDomainsTrack(context, options),
        );

      case 'horizontal-2d-rectangle-domains':
        return new Horizontal2DDomainsTrack(context, options);

      case 'square-markers':
        return new SquareMarkersTrack(context, options);

      case 'combined':
        context.tracks = track.contents;
        context.createTrackObject = this.createTrackObject.bind(this);
        return new CombinedTrack(context, options);

      case '2d-chromosome-labels':
        return new Chromosome2DLabels(context, options);

      case 'horizontal-chromosome-grid':
        context.orientation = '1d-horizontal';
        return new ChromosomeGrid(context, options);

      case 'vertical-chromosome-grid':
        context.orientation = '1d-vertical';
        return new ChromosomeGrid(context, options);

      case '2d-chromosome-grid':
        return new ChromosomeGrid(context, options);

      case 'horizontal-chromosome-labels':
        // chromInfoPath is passed in for backwards compatibility
        // it can be used to provide custom chromosome sizes
        return new HorizontalChromosomeLabels(context, options);

      case 'vertical-chromosome-labels':
        // chromInfoPath is passed in for backwards compatibility
        // it can be used to provide custom chromosome sizes
        return new LeftTrackModifier(
          new HorizontalChromosomeLabels(context, options),
        );

      case 'horizontal-heatmap':
        return new HorizontalHeatmapTrack(context, options);

      case 'vertical-heatmap':
        return new LeftTrackModifier(
          new HorizontalHeatmapTrack(context, options),
        );

      case '2d-chromosome-annotations':
        return new Chromosome2DAnnotations(context, options);

      case 'horizontal-1d-value-interval':
        return new ValueIntervalTrack(context, options);

      case 'vertical-1d-value-interval':
        return new LeftTrackModifier(
          new ValueIntervalTrack(context, options)
        );

      case 'osm-tiles':
        return new OSMTilesTrack(context, options);

      case 'osm-2d-tile-ids':
        return new OSMTileIdsTrack(context, options);

      case 'mapbox-tiles':
        return new MapboxTilesTrack(context, options);

      case 'raster-tiles':
        return new RasterTilesTrack(context, options);

      case 'bedlike':
        return new BedLikeTrack(context, options);

      case 'overlay-track':
        return new OverlayTrack(context, options);

      case 'overlay-chromosome-grid-track':
        context.isOverlay = true;
        return new ChromosomeGrid(context, options);

      case 'horizontal-rule':
        return new HorizontalRule(context, options);

      case 'vertical-rule':
        return new VerticalRule(context, options);

      case 'cross-rule':
        // This needs to be harmonized.
        context.x = track.x;
        context.y = track.y;
        return new CrossRule(context, options);

      case 'vertical-bedlike':
        return new LeftTrackModifier(
          new BedLikeTrack(context, options)
        );

      case 'simple-svg':
        return new SVGTrack(context, options);

      default: {
        // Check if a plugin track is available
        const pluginTrack = this.props.pluginTracks[track.type];

        if (pluginTrack && !pluginTrack.isMetaTrack) {
          context.AVAILABLE_FOR_PLUGINS = AVAILABLE_FOR_PLUGINS;
          context.baseEl = this.baseEl;
          context.definition = track;
          try {
            return new pluginTrack.track( // eslint-disable-line new-cap
              AVAILABLE_FOR_PLUGINS,
              context,
              options
            );
          } catch (e) {
            console.error(
              'Plugin track', track.type, 'failed to instantiate.', e
            );
          }
        }

        console.warn('Unknown track type:', track.type);

        return new UnknownPixiTrack(
          context,
          {
            name: 'Unknown Track Type',
            type: track.type
          }
        );
      }
    }
  }

  /**
   * Zoom to a location given the data coordinates
   * @param   {number}  dataXStart  Data start X coordinate.
   * @param   {number}  dataXEnd  Data end X coordinate.
   * @param   {number}  dataYStart  Data start Y coordinate.
   * @param   {number}  dataYEnd  Data end Y coordinate.
   * @param   {number}  animateTime  Animation time in milliseconds.
   * @param   {function}  projector  If not `null` a projector function that
   *   provides adjusted x and y scales.
   */
  zoomToDataPos(
    dataXStart,
    dataXEnd,
    dataYStart,
    dataYEnd,
    animateTime = 3000,
    projector = null,
  ) {
    const [centerX, centerY, k] = scalesCenterAndK(
      this.xScale.copy().domain([dataXStart, dataXEnd]),
      this.yScale.copy().domain([dataYStart, dataYEnd]),
    );

    const projectedScales = projector
      ? projector(this.xScale, this.yScale)
      : [this.xScale, this.yScale];

    this.setCenter(
      centerX,
      centerY,
      k,
      false,
      animateTime,
      projectedScales[0],
      projectedScales[1]
    );
  }

  forwardContextMenu(e) {
    // Do never forward the contextmenu event when ALT is being hold down.
    if (this.props.noTrackMenu || e.altKey) return;

    e.preventDefault();

    setTimeout(() => {
      // For right clicks only. Publish the contextmenu event
      this.props.pubSub.publish('contextmenu', e);
    }, 0);
  }

  addEventTracker() {
    if (!this.eventTracker || this.eventTracker === this.eventTrackerOld) return;
    if (!this.eventTrackerOld) this.eventTrackerOld = this.eventTracker;

    this.eventTracker = this.eventTrackerOld;

    this.eventTracker.addEventListener('click', this.boundForwardEvent);
    this.eventTracker.addEventListener('contextmenu', this.boundForwardContextMenu);
    this.eventTracker.addEventListener('dblclick', this.boundForwardEvent);
    this.eventTracker.addEventListener('wheel', this.boundForwardEvent);
    this.eventTracker.addEventListener('dragstart', this.boundForwardEvent);
    this.eventTracker.addEventListener('selectstart', this.boundForwardEvent);

    this.eventTracker.addEventListener('mouseover', this.boundForwardEvent);
    this.eventTracker.addEventListener('mouseenter', this.boundForwardEvent);
    this.eventTracker.addEventListener('mousedown', this.boundForwardEvent);
    this.eventTracker.addEventListener('mousemove', this.boundForwardEvent);
    this.eventTracker.addEventListener('mouseup', this.boundForwardEvent);
    this.eventTracker.addEventListener('mouseout', this.boundForwardEvent);
    this.eventTracker.addEventListener('mouseleave', this.boundForwardEvent);

    this.eventTracker.addEventListener('touchstart', this.boundForwardEvent);
    this.eventTracker.addEventListener('touchmove', this.boundForwardEvent);
    this.eventTracker.addEventListener('touchend', this.boundForwardEvent);
    this.eventTracker.addEventListener('touchcancel', this.boundForwardEvent);

    this.eventTracker.addEventListener('pointerover', this.boundForwardEvent);
    this.eventTracker.addEventListener('pointerenter', this.boundForwardEvent);
    this.eventTracker.addEventListener('pointerdown', this.boundForwardEvent);
    this.eventTracker.addEventListener('pointermove', this.boundForwardEvent);
    this.eventTracker.addEventListener('pointerup', this.boundForwardEvent);
    this.eventTracker.addEventListener('pointercancel', this.boundForwardEvent);
    this.eventTracker.addEventListener('pointerout', this.boundForwardEvent);
    this.eventTracker.addEventListener('pointerleave', this.boundForwardEvent);

    window.addEventListener('scroll', this.boundScrollEvent);
  }

  removeEventTracker() {
    if (!this.eventTracker) return;

    this.eventTracker.removeEventListener('click', this.boundForwardEvent);
    this.eventTracker.removeEventListener('contextmenu', this.boundForwardContextMenu);
    this.eventTracker.removeEventListener('dblclick', this.boundForwardEvent);
    this.eventTracker.removeEventListener('wheel', this.boundForwardEvent);
    this.eventTracker.removeEventListener('dragstart', this.boundForwardEvent);
    this.eventTracker.removeEventListener('selectstart', this.boundForwardEvent);

    this.eventTracker.removeEventListener('mouseover', this.boundForwardEvent);
    this.eventTracker.removeEventListener('mouseenter', this.boundForwardEvent);
    this.eventTracker.removeEventListener('mousedown', this.boundForwardEvent);
    this.eventTracker.removeEventListener('mousemove', this.boundForwardEvent);
    this.eventTracker.removeEventListener('mouseup', this.boundForwardEvent);
    this.eventTracker.removeEventListener('mouseout', this.boundForwardEvent);
    this.eventTracker.removeEventListener('mouseleave', this.boundForwardEvent);

    this.eventTracker.removeEventListener('touchstart', this.boundForwardEvent);
    this.eventTracker.removeEventListener('touchmove', this.boundForwardEvent);
    this.eventTracker.removeEventListener('touchend', this.boundForwardEvent);
    this.eventTracker.removeEventListener('touchcancel', this.boundForwardEvent);

    this.eventTracker.removeEventListener('pointerover', this.boundForwardEvent);
    this.eventTracker.removeEventListener('pointerenter', this.boundForwardEvent);
    this.eventTracker.removeEventListener('pointerdown', this.boundForwardEvent);
    this.eventTracker.removeEventListener('pointermove', this.boundForwardEvent);
    this.eventTracker.removeEventListener('pointerup', this.boundForwardEvent);
    this.eventTracker.removeEventListener('pointercancel', this.boundForwardEvent);
    this.eventTracker.removeEventListener('pointerout', this.boundForwardEvent);
    this.eventTracker.removeEventListener('pointerleave', this.boundForwardEvent);

    window.removeEventListener('scroll', this.boundScrollEvent);
  }

  scrollEvent() {
    this.elementPos = this.element.getBoundingClientRect();
  }

  forwardEvent(e) {
    e.sourceUid = this.uid;
    e.forwarded = true;
    this.props.pubSub.publish('app.event', e);
  }

  /* ------------------------------- Render ------------------------------- */

  render() {
    return (
      <div
        ref={(c) => { this.baseEl = c; }}
        className="track-renderer-div"
        style={{
          height: this.currentProps.height,
          width: this.currentProps.width,
        }}
        styleName="track-renderer"
      >
        <div
          ref={(c) => { this.element = c; }}
          className="track-renderer-element"
          styleName="track-renderer-element"
        />
        <div
          ref={(c) => { this.eventTracker = c; }}
          className="track-renderer-events"
          styleName="track-renderer-events"
        >
          {this.currentProps.children}
        </div>
      </div>
    );
  }
}

TrackRenderer.defaultProps = {
  pluginTracks: {},
  canvasElement: null,
  centerHeight: 0,
  centerWidth: 0,
  children: [],
  galleryDim: 0,
  height: 0,
  initialXDomain: [],
  initialYDomain: [],
  isShowGlobalMousePosition: false,
  isRangeSelection: false,
  leftWidth: 0,
  leftWidthNoGallery: 0,
  paddingLeft: 0,
  paddingTop: 0,
  positionedTracks: [],
  topHeight: 0,
  topHeightNoGallery: 0,
  width: 0,
  metaTracks: [],
};

TrackRenderer.propTypes = {
  canvasElement: PropTypes.object,
  centerHeight: PropTypes.number,
  centerWidth: PropTypes.number,
  children: PropTypes.array,
  galleryDim: PropTypes.number,
  height: PropTypes.number,
  initialXDomain: PropTypes.array,
  initialYDomain: PropTypes.array,
  isShowGlobalMousePosition: PropTypes.bool,
  isRangeSelection: PropTypes.bool,
  leftWidth: PropTypes.number,
  leftWidthNoGallery: PropTypes.number,
<<<<<<< HEAD
  paddingLeft: PropTypes.number,
  paddingTop: PropTypes.number,
  metaTracks: PropTypes.array,
=======
  marginLeft: PropTypes.number,
  marginTop: PropTypes.number,
  noTrackMenu: PropTypes.bool,
>>>>>>> c2c648ec
  onMouseMoveZoom: PropTypes.func,
  onScalesChanged: PropTypes.func.isRequired,
  pixiStage: PropTypes.object.isRequired,
  pluginTracks: PropTypes.object,
  positionedTracks: PropTypes.array,
  setCentersFunction: PropTypes.func,
  svgElement: PropTypes.object.isRequired,
  topHeight: PropTypes.number,
  topHeightNoGallery: PropTypes.number,
  viewOptions: PropTypes.object,
  width: PropTypes.number,
  xDomainLimits: PropTypes.array,
  yDomainLimits: PropTypes.array,
  zoomDomain: PropTypes.array,
};

export default withPubSub(TrackRenderer);<|MERGE_RESOLUTION|>--- conflicted
+++ resolved
@@ -1742,15 +1742,10 @@
   isRangeSelection: PropTypes.bool,
   leftWidth: PropTypes.number,
   leftWidthNoGallery: PropTypes.number,
-<<<<<<< HEAD
   paddingLeft: PropTypes.number,
   paddingTop: PropTypes.number,
   metaTracks: PropTypes.array,
-=======
-  marginLeft: PropTypes.number,
-  marginTop: PropTypes.number,
   noTrackMenu: PropTypes.bool,
->>>>>>> c2c648ec
   onMouseMoveZoom: PropTypes.func,
   onScalesChanged: PropTypes.func.isRequired,
   pixiStage: PropTypes.object.isRequired,
