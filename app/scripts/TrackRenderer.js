import React from 'react';
import PropTypes from 'prop-types';
import * as PIXI from 'pixi.js';

import { zoom, zoomIdentity } from 'd3-zoom';
import { select, event, clientPoint } from 'd3-selection';
import { scaleLinear } from 'd3-scale';
import slugid from 'slugid';

import HeatmapTiledPixiTrack from './HeatmapTiledPixiTrack';
import Id2DTiledPixiTrack from './Id2DTiledPixiTrack';
import IdHorizontal1DTiledPixiTrack from './IdHorizontal1DTiledPixiTrack';
import IdVertical1DTiledPixiTrack from './IdVertical1DTiledPixiTrack';
import TopAxisTrack from './TopAxisTrack';
import LeftAxisTrack from './LeftAxisTrack';
import CombinedTrack from './CombinedTrack';
import BedLikeTrack from './BedLikeTrack';
import OverlayTrack from './OverlayTrack';

import HorizontalLine1DPixiTrack from './HorizontalLine1DPixiTrack';
import HorizontalPoint1DPixiTrack from './HorizontalPoint1DPixiTrack';
import HorizontalMultivecTrack from './HorizontalMultivecTrack';
import BarTrack from './BarTrack';
import DivergentBarTrack from './DivergentBarTrack';
import Horizontal1dHeatmapTrack from './Horizontal1dHeatmapTrack';

import CNVIntervalTrack from './CNVIntervalTrack';
import LeftTrackModifier from './LeftTrackModifier';
import Track from './Track';
import HorizontalGeneAnnotationsTrack from './HorizontalGeneAnnotationsTrack';
import ArrowheadDomainsTrack from './ArrowheadDomainsTrack';
import Annotations2dTrack from './Annotations2dTrack';
import Annotations1dTrack from './Annotations1dTrack';

import Horizontal2DDomainsTrack from './Horizontal2DDomainsTrack';

import SquareMarkersTrack from './SquareMarkersTrack';
import Chromosome2DLabels from './Chromosome2DLabels';
import ChromosomeGrid from './ChromosomeGrid';
import Chromosome2DAnnotations from './Chromosome2DAnnotations';
import HorizontalChromosomeLabels from './HorizontalChromosomeLabels';

import HorizontalHeatmapTrack from './HorizontalHeatmapTrack';
import UnknownPixiTrack from './UnknownPixiTrack';
import ValueIntervalTrack from './ValueIntervalTrack';
import ViewportTracker2D from './ViewportTracker2D';
import ViewportTrackerHorizontal from './ViewportTrackerHorizontal';
import ViewportTrackerVertical from './ViewportTrackerVertical';

import HorizontalRule from './HorizontalRule';
import VerticalRule from './VerticalRule';
import CrossRule from './CrossRule';

import OSMTilesTrack from './OSMTilesTrack';
import OSMTileIdsTrack from './OSMTileIdsTrack';
import MapboxTilesTrack from './MapboxTilesTrack';
import RasterTilesTrack from './RasterTilesTrack';

import SVGTrack from './SVGTrack';

// Higher-order components
import withPubSub from './hocs/with-pub-sub';
import getDataFetcher from './data-fetchers/get-data-fetcher';
import withTheme from './hocs/with-theme';

// Utils
import {
  colorToHex,
  dictItems,
  forwardEvent,
  scalesCenterAndK,
  trimTrailingSlash,
} from './utils';

// Configs
import {
  AVAILABLE_FOR_PLUGINS,
  THEME_DARK,
  TRACKS_INFO_BY_TYPE,
} from './configs';

// Styles
import '../styles/TrackRenderer.module.scss';

const SCROLL_TIMEOUT = 100;

class TrackRenderer extends React.Component {
  /**
   * Maintain a list of tracks, and re-render them whenever either
   * their size changes or the zoom level changes
   *
   * Zooming changes the domain of the scales.
   *
   * Resizing changes the range. Both trigger a rerender.
   */
  constructor(props) {
    super(props);
    this.dragging = false; // is this element being dragged?
    this.element = null;
    this.closing = false;

    this.yPositionOffset = 0;
    this.xPositionOffset = 0;

    this.scrollTimeout = null;
    this.activeTransitions = 0;

    this.zoomTransform = zoomIdentity;
    this.windowScrolledBound = this.windowScrolled.bind(this);
    this.zoomStartedBound = this.zoomStarted.bind(this);
    this.zoomedBound = this.zoomed.bind(this);
    this.zoomEndedBound = this.zoomEnded.bind(this);

    this.uid = slugid.nice();

    this.availableForPlugins = AVAILABLE_FOR_PLUGINS;
    this.availableForPlugins.services.pubSub = this.props.pubSub;
    this.availableForPlugins.services.pixiRenderer = this.props.pixiRenderer;

    this.mounted = false;

    // create a zoom behavior that we'll just use to transform selections
    // without having it fire an "onZoom" event
    this.emptyZoomBehavior = zoom();

    // a lot of the updates in TrackRenderer happen in response to
    // componentWillReceiveProps so we need to perform them with the
    // newest set of props. When cWRP is called, this.props still contains
    // the old props, so we need to store them in a new variable
    this.currentProps = props;
    this.prevPropsStr = '';

    // catch any zooming behavior within all of the tracks in this plot
    // this.zoomTransform = zoomIdentity();
    this.zoomBehavior = zoom()
      .filter(() => {
        if (event.target.classList.contains('no-zoom')) {
          return false;
        }
        if (event.target.classList.contains('react-resizable-handle')) {
          return false;
        }
        return true;
      })
      .on('start', this.zoomStartedBound)
      .on('zoom', this.zoomedBound)
      .on('end', this.zoomEndedBound);

    this.zoomTransform = zoomIdentity;
    this.prevZoomTransform = zoomIdentity;

    this.initialXDomain = [0, 1];
    this.initialYDomain = [0, 1];
    this.xDomainLimits = [-Infinity, Infinity];
    this.yDomainLimits = [-Infinity, Infinity];
    this.zoomLimits = [0, Infinity];

    this.prevCenterX = (
      this.currentProps.paddingLeft
      + this.currentProps.leftWidth
      + (this.currentProps.centerWidth / 2)
    );
    this.prevCenterY = (
      this.currentProps.paddingTop
      + this.currentProps.topHeight
      + (this.currentProps.centerHeight / 2)
    );

    // The offset of the center from the original. Used to keep the scales centered on resize events
    this.cumCenterXOffset = 0;
    this.cumCenterYOffset = 0;

    this.setUpInitialScales(
      this.currentProps.initialXDomain,
      this.currentProps.initialYDomain,
      this.currentProps.xDomainLimits,
      this.currentProps.yDomainLimits,
      this.currentProps.zoomLimits,
    );

    this.setUpScales();

    // maintain a list of trackDefObjects which correspond to the input
    // tracks
    // Each object will contain a trackDef
    // {'top': 100, 'left': 50,... 'track': {'source': 'http:...', 'type': 'heatmap'}}
    // And a trackObject which will be responsible for rendering it
    this.trackDefObjects = {};

    this.metaTracks = {};

    this.pubSubs = [];

    // if there's plugin tracks, they'll define new track
    // types and we'll want to use their information when
    // we look up the orientation of a track
    if (window.higlassTracksByType) {
      // Extend `TRACKS_INFO_BY_TYPE` with the configs of plugin tracks.
      Object.keys(window.higlassTracksByType).forEach((pluginTrackType) => {
        TRACKS_INFO_BY_TYPE[pluginTrackType] = window.higlassTracksByType[pluginTrackType].config;
      });
    }

    this.boundForwardEvent = this.forwardEvent.bind(this);
    this.boundScrollEvent = this.scrollEvent.bind(this);
    this.boundForwardContextMenu = this.forwardContextMenu.bind(this);
  }

  // eslint-disable-next-line camelcase
  UNSAFE_componentWillMount() {
    this.pubSubs = [];
    this.pubSubs.push(
      this.props.pubSub.subscribe('scroll', this.windowScrolledBound),
    );
    this.pubSubs.push(
      this.props.pubSub.subscribe('app.event', this.dispatchEvent.bind(this)),
    );
    this.pubSubs.push(
      this.props.pubSub.subscribe('zoomToDataPos', this.zoomToDataPosHandler.bind(this)),
    );
  }

  componentDidMount() {
    this.elementPos = this.element.getBoundingClientRect();
    this.elementSelection = select(this.element);
    this.svgTrackAreaSelection = select(this.svgTrackArea);

    this.pStage = new PIXI.Graphics();
    this.pMask = new PIXI.Graphics();
    this.pOutline = new PIXI.Graphics();
    this.pBackground = new PIXI.Graphics();

    this.pStage.addChild(this.pMask);
    this.pStage.addChild(this.pOutline);

    this.currentProps.pixiStage.addChild(this.pStage);

    this.pStage.mask = this.pMask;

    if (!this.props.isRangeSelection) this.addZoom();

    // need to be mounted to make sure that all the renderers are
    // created before starting to draw tracks
    if (!this.currentProps.svgElement || !this.currentProps.canvasElement) {
      return;
    }

    this.svgElement = this.currentProps.svgElement;
    this.syncTrackObjects(this.currentProps.positionedTracks);
    this.syncMetaTracks(this.currentProps.metaTracks);

    this.currentProps.setCentersFunction(this.setCenter.bind(this));
    this.currentProps.registerDraggingChangedListener(this.draggingChanged.bind(this));

    this.draggingChanged(true);
    this.addEventTracker();

    // Init zoom and scale extent
    const transExt = [
      [this.xScale(this.xDomainLimits[0]), this.yScale(this.yDomainLimits[0])],
      [this.xScale(this.xDomainLimits[1]), this.yScale(this.yDomainLimits[1])]
    ];

    const svgBBox = this.svgElement.getBoundingClientRect();

    const ext = [
      [Math.max(transExt[0][0], 0), Math.max(transExt[0][1], 0)],
      [Math.min(transExt[1][0], svgBBox.width), Math.min(transExt[1][1], svgBBox.height)],
    ];

    this.zoomBehavior
      .extent(ext)
      .translateExtent(transExt)
      .scaleExtent(this.zoomLimits);
  }

  // eslint-disable-next-line camelcase
  UNSAFE_componentWillReceiveProps(nextProps) {
    /**
     * The size of some tracks probably changed, so let's just
     * redraw them.
     */
    // don't initiate this component if it has nothing to draw on
    if (!nextProps.svgElement || !nextProps.canvasElement) {
      return;
    }

    const nextPropsStr = this.updatablePropsToString(nextProps);
    this.currentProps = nextProps;

    if (this.prevPropsStr === nextPropsStr) return;

    this.setBackground();

    for (const uid in this.trackDefObjects) {
      const track = this.trackDefObjects[uid].trackObject;

      track.delayDrawing = true;
    }

    this.prevPropsStr = nextPropsStr;

    this.setUpInitialScales(
      nextProps.initialXDomain,
      nextProps.initialYDomain,
      nextProps.xDomainLimits,
      nextProps.yDomainLimits,
      nextProps.zoomLimits,
    );

    this.setUpScales(
      nextProps.width !== this.props.width
      || nextProps.height !== this.props.height,
    );

    this.svgElement = nextProps.svgElement;

    const transExt = [
      [this.xScale(this.xDomainLimits[0]), this.yScale(this.yDomainLimits[0])],
      [this.xScale(this.xDomainLimits[1]), this.yScale(this.yDomainLimits[1])]
    ];

    const svgBBox = this.svgElement.getBoundingClientRect();

    const ext = [
      [Math.max(transExt[0][0], 0), Math.max(transExt[0][1], 0)],
      [Math.min(transExt[1][0], svgBBox.width), Math.min(transExt[1][1], svgBBox.height)],
    ];

    this.zoomBehavior
      .extent(ext)
      .translateExtent(transExt)
      .scaleExtent(this.zoomLimits);

    this.syncTrackObjects(nextProps.positionedTracks);
    this.syncMetaTracks(nextProps.metaTracks);

    for (const track of nextProps.positionedTracks) {
      // tracks all the way down
      const options = track.track.options;
      const trackObject = this.trackDefObjects[track.track.uid].trackObject;
      trackObject.rerender(options);

      if (track.track.hasOwnProperty('contents')) {
        const ctDefs = {};
        for (const ct of track.track.contents) {
          ctDefs[ct.uid] = ct;
        }

        for (const uid in trackObject.createdTracks) {
          trackObject.createdTracks[uid].rerender(ctDefs[uid].options);
        }
      }
    }
    this.props.onNewTilesLoaded();

    for (const uid in this.trackDefObjects) {
      const track = this.trackDefObjects[uid].trackObject;

      track.delayDrawing = false;
      track.draw();
    }
  }

  componentDidUpdate(prevProps) {
    if (prevProps.isRangeSelection !== this.props.isRangeSelection) {
      if (this.props.isRangeSelection) {
        this.removeZoom();
      } else {
        this.addZoom();
      }
    }

    this.addEventTracker();
  }

  componentWillUnmount() {
    /**
     * This view has been removed so we need to get rid of all the tracks it contains
     */
    this.mounted = false;
    this.removeTracks(Object.keys(this.trackDefObjects));
    this.removeMetaTracks(Object.keys(this.metaTracks));
    this.currentProps.removeDraggingChangedListener(this.draggingChanged);

    this.currentProps.pixiStage.removeChild(this.pStage);

    this.pMask.destroy(true);
    this.pStage.destroy(true);

    this.pubSubs.forEach(subscription => this.props.pubSub.unsubscribe(subscription));
    this.pubSubs = [];

    this.removeEventTracker();
  }

  /* --------------------------- Custom Methods ----------------------------- */

  /**
   * Dispatch a forwarded event on the main DOM element
   *
   * @param  {Object}  e  Event to be dispatched.
   */
  dispatchEvent(e) {
    if (e.sourceUid === this.uid && e.type !== 'contextmenu') {
      forwardEvent(e, this.element);
    }
  }

  /**
   * Check of a view position (i.e., pixel coords) is within this view
   *
   * @param  {Number}  x  X position to be tested.
   * @param  {Number}  y  Y position to be tested.
   * @return  {Boolean}   If `true` position is within this view.
   */
  isWithin(x, y) {
    if (!this.element) return false;

    const withinX = (
      x >= this.elementPos.left
      && x <= this.elementPos.width + this.elementPos.left
    );
    const withinY = (
      y >= this.elementPos.top
      && y <= this.elementPos.height + this.elementPos.top
    );

    return withinX && withinY;
  }

  zoomToDataPosHandler({ pos, animateTime, isMercator }) {
    this.zoomToDataPos(...pos, animateTime, isMercator);
  }

  addZoom() {
    if (!this.elementSelection || !this.currentProps.zoomable) return;

    this.elementSelection.call(this.zoomBehavior);
    this.zoomBehavior.transform(this.elementSelection, this.zoomTransform);
  }

  removeZoom() {
    if (this.elementSelection) {
      this.zoomEnded();
      this.elementSelection.on('.zoom', null);
    }
  }

  /*
   * Add a mask to make sure that the tracks displayed in this view
   * don't overflow its bounds.
   */
  setMask() {
    this.pMask.clear();
    this.pMask.beginFill();
    this.pMask.drawRect(
      this.xPositionOffset,
      this.yPositionOffset,
      this.currentProps.width,
      this.currentProps.height
    );
    this.pMask.endFill();

    // show the bounds of this view
    /*
    this.pOutline.clear();
    this.pOutline.lineStyle(1, '#000', 1);
    this.pOutline.drawRect(
      this.xPositionOffset, this.yPositionOffset, this.currentProps.width, this.currentProps.height
    );
    */
  }

  setBackground() {
    const defBgColor = this.props.theme === THEME_DARK ? 'black' : 'white';
    const bgColor = colorToHex((
      this.currentProps.viewOptions && this.currentProps.viewOptions.backgroundColor
    ) || defBgColor);

    this.pBackground.clear();
    this.pBackground.beginFill(bgColor);
    this.pBackground.drawRect(
      this.xPositionOffset,
      this.yPositionOffset,
      this.currentProps.width,
      this.currentProps.height
    );
    this.pBackground.endFill();
  }

  windowScrolled() {
    this.removeZoom();

    if (this.scrollTimeout) {
      clearTimeout(this.scrollTimeout);
    }

    this.scrollTimeout = setTimeout(() => {
      this.addZoom();
    }, SCROLL_TIMEOUT);
  }

  setUpInitialScales(
    initialXDomain = [0, 1],
    initialYDomain = [0, 1],
    xDomainLimits = [-Infinity, Infinity],
    yDomainLimits = [-Infinity, Infinity],
    zoomLimits = [0, Infinity],
  ) {
    // Make sure the initial domain is within the limits first
    zoomLimits[0] = zoomLimits[0] === null ? 0 : zoomLimits[0];
    zoomLimits[1] = zoomLimits[1] === null ? Infinity : zoomLimits[1];

    // make sure the two scales are equally wide:
    const xWidth = initialXDomain[1] - initialXDomain[0];
    const yCenter = (initialYDomain[0] + initialYDomain[1]) / 2;
    // initialYDomain = [yCenter - xWidth / 2, yCenter + xWidth / 2];

    // stretch out the y-scale so that views aren't distorted (i.e. maintain
    // a 1 to 1 ratio)
    initialYDomain[0] = yCenter - (xWidth / 2);
    initialYDomain[1] = yCenter + (xWidth / 2);

    // if the inital domains haven't changed, then we don't have to
    // worry about resetting anything
    // initial domains should only change when loading a new viewconfig
    if (
      initialXDomain[0] === this.initialXDomain[0]
      && initialXDomain[1] === this.initialXDomain[1]
      && initialYDomain[0] === this.initialYDomain[0]
      && initialYDomain[1] === this.initialYDomain[1]
      && xDomainLimits[0] === this.xDomainLimits[0]
      && xDomainLimits[1] === this.xDomainLimits[1]
      && yDomainLimits[0] === this.yDomainLimits[0]
      && yDomainLimits[1] === this.yDomainLimits[1]
      && zoomLimits[0] === this.zoomLimits[0]
      && zoomLimits[1] === this.zoomLimits[1]
    ) return;

    // only update the initial domain
    this.initialXDomain = initialXDomain;
    this.initialYDomain = initialYDomain;
    this.xDomainLimits = xDomainLimits;
    this.yDomainLimits = yDomainLimits;
    this.zoomLimits = zoomLimits;

    this.cumCenterYOffset = 0;
    this.cumCenterXOffset = 0;

    this.drawableToDomainX = scaleLinear()
      .domain([
        this.currentProps.paddingLeft + this.currentProps.leftWidth,
        this.currentProps.paddingLeft + this.currentProps.leftWidth + this.currentProps.centerWidth,
      ])
      .range([initialXDomain[0], initialXDomain[1]]);

    this.drawableToDomainY = scaleLinear()
      .domain([
        (
          this.currentProps.paddingTop
          + this.currentProps.topHeight
          + (this.currentProps.centerHeight / 2)
          - (this.currentProps.centerWidth / 2)
        ),
        (
          this.currentProps.paddingTop
          + this.currentProps.topHeight
          + (this.currentProps.centerHeight / 2)
          + (this.currentProps.centerWidth / 2)
        ),
      ])
      .range([initialYDomain[0], initialYDomain[1]]);

    this.prevCenterX = (
      this.currentProps.paddingLeft
      + this.currentProps.leftWidth
      + (this.currentProps.centerWidth / 2)
    );
    this.prevCenterY = (
      this.currentProps.paddingTop
      + this.currentProps.topHeight
      + (this.currentProps.centerHeight / 2)
    );
  }

  updatablePropsToString(props) {
    return JSON.stringify({
      positionedTracks: props.positionedTracks,
      initialXDomain: props.initialXDomain,
      initialYDomain: props.initialYDomain,
      width: props.width,
      height: props.height,
      paddingLeft: props.paddingLeft,
      paddingTop: props.paddingTop,
      leftWidth: props.leftWidth,
      topHeight: props.topHeight,
      dragging: props.dragging,
      viewOptions: props.viewOptions,
    });
  }

  draggingChanged(draggingStatus) {
    this.dragging = draggingStatus;

    this.timedUpdatePositionAndDimensions();
  }

  setUpScales(notify = false) {
    const currentCenterX = (
      this.currentProps.paddingLeft
      + this.currentProps.leftWidth
      + (this.currentProps.centerWidth / 2)
    );
    const currentCenterY = (
      this.currentProps.paddingTop
      + this.currentProps.topHeight
      + (this.currentProps.centerHeight / 2)
    );

    // we need to maintain two scales:
    // 1. the scale that is shown
    // 2. the scale that the zooming behavior acts on
    //
    // These need to be separated because the zoom behavior acts on a larger
    // region than the visible scale shows

    // if the window is resized, we don't want to change the scale, but we do
    // want to move the center point. this needs to be tempered by the zoom
    // factor so that we keep the visible center point in the center
    const centerDomainXOffset = (
      (
        this.drawableToDomainX(currentCenterX)
        - this.drawableToDomainX(this.prevCenterX)
      ) / this.zoomTransform.k
    );
    const centerDomainYOffset = (
      (
        this.drawableToDomainY(currentCenterY)
        - this.drawableToDomainY(this.prevCenterY)
      ) / this.zoomTransform.k
    );

    this.cumCenterYOffset += centerDomainYOffset;
    this.cumCenterXOffset += centerDomainXOffset;

    this.prevCenterY = currentCenterY;
    this.prevCenterX = currentCenterX;

    // the domain of the visible (not drawable area)
    const visibleXDomain = [
      this.drawableToDomainX(0) - this.cumCenterXOffset,
      this.drawableToDomainX(this.currentProps.width) - this.cumCenterXOffset
    ];
    const visibleYDomain = [
      this.drawableToDomainY(0) - this.cumCenterYOffset,
      this.drawableToDomainY(this.currentProps.height) - this.cumCenterYOffset
    ];

    // [drawableToDomain(0), drawableToDomain(1)]: the domain of the visible area
    // if the screen has been resized, then the domain width should remain the same

    // this.xScale should always span the region that the zoom behavior is being called on
    this.xScale = scaleLinear()
      .domain(visibleXDomain)
      .range([0, this.currentProps.width]);

    this.yScale = scaleLinear()
      .domain(visibleYDomain)
      .range([0, this.currentProps.height]);

    for (const uid in this.trackDefObjects) {
      const track = this.trackDefObjects[uid].trackObject;

      // e.g. when the track is resized... we want to redraw it
      track.refScalesChanged(this.xScale, this.yScale);
      // track.draw();
    }

    this.applyZoomTransform(notify);
  }

  /**
   * Get a track's viewconf definition by its object
   */
  getTrackDef(trackObjectIn) {
    const trackDefItems = dictItems(this.trackDefObjects);

    for (const [, { trackDef, trackObject }] of trackDefItems) {
      if (trackObject === trackObjectIn) {
        return trackDef.track;
      }
      if (trackDef.track.contents) {
        // this is a combined track
        for (const subTrackDef of trackDef.track.contents) {
          if (trackObject.createdTracks[subTrackDef.uid] === trackObjectIn) {
            return subTrackDef;
          }
        }
      }
    }

    return null;
  }

  /*
   * Fetch the trackObject for a track with a given ID
   */
  getTrackObject(trackId) {
    const trackDefItems = dictItems(this.trackDefObjects);

    for (let i = 0; i < trackDefItems.length; i++) {
      const uid = trackDefItems[i][0];
      const trackObject = trackDefItems[i][1].trackObject;

      if (uid === trackId) {
        return trackObject;
      }

      // maybe this track is in a combined track
      if (trackObject.createdTracks) {
        const createdTrackItems = dictItems(trackObject.createdTracks);

        for (let j = 0; j < createdTrackItems.length; j++) {
          const createdTrackUid = createdTrackItems[j][0];
          const createdTrackObject = createdTrackItems[j][1];

          if (createdTrackUid === trackId) {
            return createdTrackObject;
          }
        }
      }
    }

    return undefined;
  }

  timedUpdatePositionAndDimensions() {
    if (this.closing || !this.element) return;

    this.elementPos = this.element.getBoundingClientRect();

    if (this.dragging) {
      this.yPositionOffset = (
        this.element.getBoundingClientRect().top
        - this.currentProps.canvasElement.getBoundingClientRect().top
      );
      this.xPositionOffset = (
        this.element.getBoundingClientRect().left
        - this.currentProps.canvasElement.getBoundingClientRect().left
      );

      this.setMask();
      this.setBackground();

      const updated = this.updateTrackPositions();

      if (updated) {
        // only redraw if positions changed
        this.applyZoomTransform(true);
      }

      requestAnimationFrame(this.timedUpdatePositionAndDimensions.bind(this));
    }
  }

  syncMetaTracks(trackDefinitions) {
    const knownMetaTrackIds = Object.keys(this.metaTracks);
    const newMetaTracks = new Set(trackDefinitions.map(def => def.uid));

    // Add new meta tracks
    this.addMetaTracks(
      trackDefinitions.filter(def => !this.metaTracks[def.uid])
    );

    // Update existing meta tracks
    this.updateMetaTracks(
      trackDefinitions.filter(def => this.metaTracks[def.uid])
    );

    // Remove old meta tracks
    this.removeMetaTracks(
      knownMetaTrackIds.filter(def => !newMetaTracks.has(def))
    );
  }

  syncTrackObjects(trackDefinitions) {
    /**
     * Make sure we have a track object for every passed track definition.
     *
     * If we get a track definition for which we have no Track object, we
     * create a new one.
     *
     * If we have a track object for which we have no definition, we remove
     * the object.
     *
     * All the others we ignore.
     *
     * Track definitions should be of the following form:
     *
     * { height:  100, width: 50, top: 30, left: 40, track: {...}}
     *
     * @param trackDefinitions: The definition of the track
     * @return: Nothing
     */
    this.prevTrackDefinitions = JSON.stringify(trackDefinitions);

    const receivedTracksDict = {};
    for (let i = 0; i < trackDefinitions.length; i++) {
      receivedTracksDict[trackDefinitions[i].track.uid] = trackDefinitions[i];
    }

    const knownTracks = new Set(Object.keys(this.trackDefObjects));
    const receivedTracks = new Set(Object.keys(receivedTracksDict));

    // track definitions we don't have objects for
    const enterTrackDefs = new Set([...receivedTracks]
      .filter(x => !knownTracks.has(x)));

    // track objects for which there is no definition
    // (i.e. they no longer need to exist)
    const exitTracks = new Set([...knownTracks]
      .filter(x => !receivedTracks.has(x)));


    // we already have these tracks, but need to change their dimensions
    const updateTrackDefs = new Set([...receivedTracks]
      .filter(x => knownTracks.has(x)));

    // update existing tracks
    this.updateExistingTrackDefs([...updateTrackDefs].map(x => receivedTracksDict[x]));

    // add new tracks and update them (setting dimensions and positions)
    this.addNewTracks([...enterTrackDefs].map(x => receivedTracksDict[x]));
    this.updateExistingTrackDefs([...enterTrackDefs].map(x => receivedTracksDict[x]));

    this.removeTracks([...exitTracks]);
  }

  /**
   * Add new meta tracks
   *
   * @param  {Array}  metaTrackDefs  Definitions of meta tracks to be added.
   */
  addMetaTracks(metaTrackDefs) {
    metaTrackDefs
      .filter(metaTrackDef => !this.metaTracks[metaTrackDef.uid])
      .forEach((metaTrackDef) => {
        this.metaTracks[metaTrackDef.uid] = {
          trackDef: metaTrackDef,
          trackObject: this.createMetaTrack(metaTrackDef)
        };
      });
  }

  addNewTracks(newTrackDefinitions) {
    /**
     * We need to create new track objects for the given track
     * definitions.
     */
    if (!this.currentProps.pixiStage) {
      return;
    } // we need a pixi stage to start rendering
    // the parent component where it lives probably
    // hasn't been mounted yet

    for (let i = 0; i < newTrackDefinitions.length; i++) {
      const newTrackDef = newTrackDefinitions[i];
      const newTrackObj = this.createTrackObject(newTrackDef.track);

      // newTrackObj.refXScale(this.xScale);
      // newTrackObj.refYScale(this.yScale);

      newTrackObj.refScalesChanged(this.xScale, this.yScale);

      this.trackDefObjects[newTrackDef.track.uid] = {
        trackDef: newTrackDef,
        trackObject: newTrackObj
      };

      const zoomedXScale = this.zoomTransform.rescaleX(this.xScale);
      const zoomedYScale = this.zoomTransform.rescaleY(this.yScale);

      newTrackObj.setDimensions([newTrackDef.width, newTrackDef.height]);
      newTrackObj.zoomed(zoomedXScale, zoomedYScale);
    }

    // this could be replaced with a call that only applies the zoom
    // transform to the newly added tracks
    this.applyZoomTransform(false);
  }

  updateMetaTracks() {
    // Nothing
  }

  updateExistingTrackDefs(newTrackDefs) {
    for (let i = 0; i < newTrackDefs.length; i++) {
      this.trackDefObjects[newTrackDefs[i].track.uid].trackDef = newTrackDefs[i];

      // if it's a CombinedTrack, we have to see if its contents have changed
      // e.g. somebody may have added a new Series
      if (newTrackDefs[i].track.type === 'combined') {
        this.trackDefObjects[newTrackDefs[i].track.uid]
          .trackObject
          .updateContents(newTrackDefs[i].track.contents, this.createTrackObject.bind(this))
          .refScalesChanged(this.xScale, this.yScale);
      }
    }

    const updated = this.updateTrackPositions();
    // this.applyZoomTransform();
    if (updated) {
      // only redraw if positions changed
      this.applyZoomTransform(false);
    }
  }

  updateTrackPositions() {
    let updated = false;

    for (const uid in this.trackDefObjects) {
      const trackDef = this.trackDefObjects[uid].trackDef;
      const trackObject = this.trackDefObjects[uid].trackObject;

      const prevPosition = trackObject.position;
      const prevDimensions = trackObject.dimensions;

      const newPosition = [
        this.xPositionOffset + trackDef.left,
        this.yPositionOffset + trackDef.top
      ];
      const newDimensions = [trackDef.width, trackDef.height];

      // check if any of the track's positions have changed
      // before trying to update them

      if (
        !prevPosition
        || newPosition[0] !== prevPosition[0]
        || newPosition[1] !== prevPosition[1]
      ) {
        trackObject.setPosition(newPosition);
        updated = true;
      }

      if (
        !prevDimensions
        || newDimensions[0] !== prevDimensions[0]
        || newDimensions[1] !== prevDimensions[1]
      ) {
        trackObject.setDimensions(newDimensions);
        updated = true;
      }

      // const widthDifference = trackDef.width - this.currentProps.width;
      // const heightDifference = trackDef.height - this.currentProps.height;
    }

    // report on whether any track positions or dimensions have changed
    // so that downstream code can decide whether to redraw
    return updated;
  }

  removeMetaTracks(trackIds) {
    trackIds.forEach((id) => {
      this.metaTracks[id].trackObject.remove();
      this.metaTracks[id] = undefined;
      delete this.metaTracks[id];
    });
  }

  removeTracks(trackUids) {
    for (let i = 0; i < trackUids.length; i++) {
      this.trackDefObjects[trackUids[i]].trackObject.remove();
      delete this.trackDefObjects[trackUids[i]];
    }
  }

  /**
   * Set the center of this view to a paticular X and Y coordinate
   * @param  {number}  centerX  Centeral X data? position.
   * @param  {number}  centerY  Central Y data? position.
   * @param  {number}  sourceK  Source zoom level? @Pete what's the source?
   * @param  {boolean}  notify  If `true` notify listeners that the scales
   *   have changed. This can be turned off to prevent circular updates when
   *   scales are locked.
   * @param  {boolean}  animate  If `true` transition smoothly from the
   *   current to the desired location.
   * @param  {number}  animateTime  Animation time in milliseconds. Only used
   *   when `animate` is true.
   */
  setCenter(
    centerX,
    centerY,
    sourceK,
    notify = false,
    animateTime = 0,
    xScale = this.xScale,
    yScale = this.yScale,
  ) {
    const refK = this.xScale.invert(1) - this.xScale.invert(0);

    const k = refK / sourceK;

    const middleViewX = (
      this.currentProps.paddingLeft
      + this.currentProps.leftWidth
      + (this.currentProps.centerWidth / 2)
    );
    const middleViewY = (
      this.currentProps.paddingTop
      + this.currentProps.topHeight
      + (this.currentProps.centerHeight / 2)
    );

    // After applying the zoom transform, the xScale of the target centerX
    // should be equal to the middle of the viewport
    // xScale(centerX) * k + translate[0] = middleViewX
    const translateX = middleViewX - (xScale(centerX) * k);
    const translateY = middleViewY - (yScale(centerY) * k);

    let last;

    const setZoom = () => {
      const newTransform = zoomIdentity.translate(translateX, translateY).scale(k);

      this.zoomTransform = newTransform;
      this.emptyZoomBehavior.transform(this.elementSelection, newTransform);

      last = this.applyZoomTransform(notify);
    };

    if (animateTime) {
      let selection = this.elementSelection;

      this.activeTransitions += 1;

      if (!document.hidden) {
        // only transition if the window is hidden
        selection = selection
          .transition()
          .duration(animateTime);
      }

      selection.call(
        this.zoomBehavior.transform,
        zoomIdentity.translate(translateX, translateY).scale(k),
      )
        .on('end', () => {
          setZoom();
          this.activeTransitions -= 1;
        });
    } else {
      setZoom();
    }

    return last;
  }

  valueScaleMove(movement) {
    // mouse wheel from zoom event
    // const cp = clientPoint(this.props.canvasElement, event.sourceEvent);
    for (const track of this.getTracksAtPosition(...this.zoomStartPos)) {
      track.movedY(movement);
    }

    this.zoomTransform = this.zoomStartTransform;
  }

  valueScaleZoom(orientation) {
    // mouse move probably from a drag event
    const mdy = event.sourceEvent.deltaY;
    const mdm = event.sourceEvent.deltaMode;

    const myWheelDelta = (dy, dm) => dy * (dm ? 120 : 1) / 500;
    const mwd = myWheelDelta(mdy, mdm);

    const cp = clientPoint(this.props.canvasElement, event.sourceEvent);

    for (const track of this.getTracksAtPosition(...cp)) {
      const yPos = orientation === '1d-horizontal'
        ? cp[1] - track.position[1] : cp[0] - track.position[0];
      track.zoomedY(yPos, 2 ** mwd);
    }


    // reset the zoom transform
    this.zoomTransform = this.zoomStartTransform;
  }

  /**
   * Respond to a zoom event.
   *
   * We need to update our local record of the zoom transform and apply it
   * to all the tracks.
   */
  zoomed() {
    // the orientation of the track where we started zooming
    // if it's a 1d-horizontal, then mousemove events shouldn't
    // move the center track vertically
    let trackOrientation = null;

    // see what orientation of track we're over so that we decide
    // whether to move the value scale or the position scale
    if (this.zoomStartPos) {
      const tracksAtZoomStart = this.getTracksAtPosition(...this.zoomStartPos);
      if (tracksAtZoomStart.length) {
        const trackAtZoomStart = tracksAtZoomStart[0];
        const trackDef = this.getTrackDef(trackAtZoomStart);

        if (TRACKS_INFO_BY_TYPE[trackDef.type]) {
          // some track types (like overlay-track don't have a track info)
          trackOrientation = TRACKS_INFO_BY_TYPE[trackDef.type].orientation;
        }
      }
    }

    if (trackOrientation && event.sourceEvent) {
      // if somebody is holding down the shift key and is zooming over
      // a 1d track, try to apply value scale zooming
      if (event.shiftKey || this.valueScaleZooming) {
        if (event.sourceEvent.deltaY) {
          this.valueScaleZoom(trackOrientation);
          return;
        }

        if (trackOrientation === '1d-horizontal') {
          this.valueScaleMove(event.sourceEvent.movementY);
        } else if (trackOrientation === '1d-vertical') {
          this.valueScaleMove(event.sourceEvent.movementX);
        }
      }

      // if somebody is dragging along a 1d track, do value scale moving
      if (trackOrientation === '1d-horizontal'
        && event.sourceEvent.movementY) {
        this.valueScaleMove(event.sourceEvent.movementY);
      } else if (trackOrientation === '1d-vertical'
        && event.sourceEvent.movementX) {
        this.valueScaleMove(event.sourceEvent.movementX);
      }
    }

    this.zoomTransform = !this.currentProps.zoomable
      ? zoomIdentity
      : event.transform;

    const zooming = this.prevZoomTransform.k !== this.zoomTransform.k;

    // if there is dragging along a 1d track, only allow panning
    // along the axis of the track
    if (!zooming) {
      if (trackOrientation === '1d-horizontal') {
        // horizontal tracks shouldn't allow movement in the y direction
        // don't move along y axis
        this.zoomTransform = zoomIdentity.translate(
          this.zoomTransform.x, this.prevZoomTransform.y
        ).scale(this.zoomTransform.k);
      } else if (trackOrientation === '1d-vertical') {
        // vertical tracks shouldn't allow movement in the x axis
        this.zoomTransform = zoomIdentity.translate(
          this.prevZoomTransform.x, this.zoomTransform.y
        ).scale(this.zoomTransform.k);
      }

      this.element.__zoom = this.zoomTransform;
    }

    this.applyZoomTransform(true);

    this.prevZoomTransform = this.zoomTransform;
    this.props.pubSub.publish('app.zoom', event);
    if (event.sourceEvent) {
      event.sourceEvent.stopPropagation();
      event.sourceEvent.preventDefault();
    }
  }

  /**
   * Return a list of tracks under this position.
   *
   * The position should be relative to this.props.canvasElement.
   *
   * @param  {Number} x The query x position
   * @param  {Number} y The query y position
   * @return {Array}   An array of tracks at this position
   */
  getTracksAtPosition(x, y) {
    const foundTracks = [];

    let tracksToVisit = [];

    for (const uid in this.trackDefObjects) {
      const track = this.trackDefObjects[uid].trackObject;

      if (track.childTracks) {
        tracksToVisit = tracksToVisit.concat(track.childTracks);
      } else {
        tracksToVisit.push(track);
      }
    }

    for (const track of tracksToVisit) {
      const withinX = track.position[0] <= x && x <= track.position[0] + track.dimensions[0];
      const withinY = track.position[1] <= y && y <= track.position[1] + track.dimensions[1];

      if (withinX && withinY) {
        foundTracks.push(track);
      }
    }

    return foundTracks;
  }

  zoomStarted() {
    this.zooming = true;

    if (event.sourceEvent) {
      this.zoomStartPos = clientPoint(this.props.canvasElement, event.sourceEvent);

      if (event.sourceEvent.shiftKey) {
        this.valueScaleZooming = true;
      }
    }

    // store the current transform because we'll need to
    // revert it if this turns out to be a value scale zoom
    this.zoomStartTransform = this.zoomTransform;
    this.props.pubSub.publish('app.zoomStart');
  }

  zoomEnded() {
    this.zooming = false;

    this.zoomStartPos = null;

    if (this.valueScaleZooming) {
      this.valueScaleZooming = false;
      this.element.__zoom = this.zoomStartTransform;
    }
    this.props.pubSub.publish('app.zoomEnd');
  }

  applyZoomTransform(notify = true) {
    const props = this.currentProps;
    const paddingleft = props.paddingLeft + props.leftWidth;
    const paddingTop = props.paddingTop + props.topHeight;

    // These props are apparently used elsewhere, for example the context menu
    this.zoomedXScale = this.zoomTransform.rescaleX(this.xScale);
    this.zoomedYScale = this.zoomTransform.rescaleY(this.yScale);

    const newXScale = scaleLinear()
      .domain([
        paddingleft, paddingleft + props.centerWidth
      ].map(this.zoomedXScale.invert))
      .range([0, props.centerWidth]);

    const newYScale = scaleLinear()
      .domain([
        paddingTop, paddingTop + props.centerHeight
      ].map(this.zoomedYScale.invert))
      .range([0, props.centerHeight]);

    for (const uid in this.trackDefObjects) {
      const track = this.trackDefObjects[uid].trackObject;

      if (this.trackDefObjects[uid].trackDef.track.position === 'whole') {
        // whole tracks need different scales which go beyond the ends of
        // center track and encompass the whole view

        const trackXScale = scaleLinear()
          .domain(
            [
              props.paddingLeft,
              props.width - props.paddingLeft
            ].map(this.zoomedXScale.invert)
          )
          .range(
            [0, props.width - (2 * props.paddingLeft)]
          );

        const trackYScale = scaleLinear()
          .domain(
            [
              props.paddingTop,
              props.height - props.paddingTop
            ].map(this.zoomedYScale.invert)
          )
          .range([0, props.height - (2 * props.paddingTop)]);

        track.zoomed(
          trackXScale,
          trackYScale,
        );
        continue;
      }

      if (this.trackDefObjects[uid].trackDef.track.position === 'gallery') {
        // gallery tracks need different scales which go beyond the ends of
        // center track and encompass the center view plus the gallery's width

        const trackXScale = scaleLinear()
          .domain(
            [
              props.paddingLeft + props.leftWidthNoGallery,
              props.paddingLeft + props.leftWidth + props.centerWidth + props.galleryDim,
            ].map(this.zoomedXScale.invert)
          )
          .range(
            [0, props.centerWidth + (2 * props.galleryDim)]
          );

        const trackYScale = scaleLinear()
          .domain(
            [
              props.paddingTop + props.topHeightNoGallery,
              props.paddingTop + props.topHeight + props.centerHeight + props.galleryDim,
            ].map(this.zoomedYScale.invert)
          )
          .range([0, props.centerHeight - (2 * props.galleryDim)]);

        track.zoomed(
          trackXScale.copy(),
          trackYScale.copy(),
          this.zoomTransform.k,
        );
        continue;
      }

      track.zoomed(
        newXScale.copy(),
        newYScale.copy(),
        this.zoomTransform.k,
        this.zoomTransform.x + this.xPositionOffset,
        this.zoomTransform.y + this.yPositionOffset,
        props.paddingLeft + props.leftWidth,
        props.paddingTop + props.topHeight,
      );
    }

    this.currentXScale = newXScale;
    this.currentYScale = newYScale;

    if (notify) {
      this.currentProps.onScalesChanged(newXScale, newYScale);
    }

    return [newXScale, newYScale];
  }

  createMetaTrack(track) {
    switch (track.type) {
      default: {
        // Check if a plugin track is available
        const pluginTrack = this.props.pluginTracks[track.type];

        if (pluginTrack && pluginTrack.isMetaTrack) {
          const context = {
            getTrackObject: this.getTrackObject.bind(this),
            onNewTilesLoaded: () => {
              this.currentProps.onNewTilesLoaded(track.uid);
            },
            definition: track,
          };
          try {
            return new pluginTrack.track( // eslint-disable-line new-cap
              AVAILABLE_FOR_PLUGINS,
              context,
              track.options,
            );
          } catch (e) {
            console.error(
              'Plugin meta track', track.type, 'failed to instantiate.', e
            );
          }
        }

        console.warn(`Unknown meta track of type: ${track.type}`);
        return new UnknownPixiTrack(
          this.pStage,
          { name: 'Unknown Track Type', type: track.type },
          () => this.currentProps.onNewTilesLoaded(track.uid),
        );
      }
    }
  }

  createTrackObject(track) {
    const trackObject = this.createLocationAgnosticTrackObject(track);
    if (track.position === 'left' || track.position === 'right') {
      if (TRACKS_INFO_BY_TYPE[track.type].orientation === '1d-horizontal') {
        return new LeftTrackModifier(trackObject);
      }
    }
    return trackObject;
  }

  createLocationAgnosticTrackObject(track) {
    const handleTilesetInfoReceived = (x) => {
      this.currentProps.onTilesetInfoReceived(track.uid, x);
    };

    // See if this track has a data config section.
    // If it doesn't, we assume that it has the standard
    // server / tilesetUid sections
    // if the track has no data server, then this will just
    // be blank and we can go on our merry way
    let dataConfig = track.data;
    const chromosomeLabels = this.currentProps
      .positionedTracks
      .filter(x => x.track.type == 'horizontal-chromosome-labels')[0]

    const chromOrderSource = 
      chromosomeLabels && ( chromosomeLabels.track.server == track.server ) &&
      chromosomeLabels.track.tilesetUid;

    if (!dataConfig) {
      dataConfig = {
        server: trimTrailingSlash(track.server),
        tilesetUid: track.tilesetUid
      };
    }

<<<<<<< HEAD
    if (chromOrderSource)
      dataConfig.chromOrderSource = chromOrderSource;
=======
    if (track.fileUrl) {
      dataConfig.fileUrl = track.fileUrl;

      if (!track.filetype) {
        console.warn('fileUrl present without fileType:', track);
      } else {
        dataConfig.filetype = track.filetype;
      }
    }

    const dataFetcher = getDataFetcher(dataConfig, this.props.pubSub);

    // To simplify the context creation via ES6 object shortcuts.
    const context = {
      id: track.uid,
      pubSub: this.props.pubSub,
      scene: this.pStage,
      dataConfig,
      dataFetcher,
      handleTilesetInfoReceived,
      animate: () => {
        this.currentProps.onNewTilesLoaded(track.uid);
      },
      svgElement: this.svgElement,
      onValueScaleChanged: () => {
        this.currentProps.onValueScaleChanged(track.uid);
      },
      onTrackOptionsChanged: (newOptions) => {
        this.currentProps.onTrackOptionsChanged(track.uid, newOptions);
      },
      onMouseMoveZoom: this.props.onMouseMoveZoom,
      chromInfoPath: track.chromInfoPath,
      isShowGlobalMousePosition: () => this.props.isShowGlobalMousePosition,
      getTheme: () => this.props.theme,
    };

    // for horizontal and vertical rules
    if (track.y) {
      context.yPosition = track.y;
    }

    if (track.x) {
      context.xPosition = track.x;
    }

    const options = track.options;
>>>>>>> 6304e4e4

    switch (track.type) {
      case 'left-axis':
        return new LeftAxisTrack(context, options);

      case 'top-axis':
<<<<<<< HEAD
        return new TopAxisTrack(this.svgElement,
          track.options
        );
=======
        return new TopAxisTrack(context, options);
>>>>>>> 6304e4e4

      case 'heatmap':
        return new HeatmapTiledPixiTrack(context, options);

      case 'horizontal-multivec':
      case 'horizontal-vector-heatmap':
        return new HorizontalMultivecTrack(context, options);

      case 'vertical-multivec':
      case 'vertical-vector-heatmap':
        return new LeftTrackModifier(
          new HorizontalMultivecTrack(context, options)
        );

      case 'horizontal-1d-heatmap':
        return new Horizontal1dHeatmapTrack(context, options);

      case 'horizontal-line':
        return new HorizontalLine1DPixiTrack(context, options);

      case 'vertical-line':
        return new LeftTrackModifier(
          new HorizontalLine1DPixiTrack(context, options),
        );

      case 'vertical-1d-heatmap':
        return new LeftTrackModifier(
          new Horizontal1dHeatmapTrack(context, options)
        );

      case 'horizontal-point':
        return new HorizontalPoint1DPixiTrack(context, options);

      case 'vertical-point':
        return new LeftTrackModifier(
          new HorizontalPoint1DPixiTrack(context, options),
        );

      case 'horizontal-bar':
        return new BarTrack(context, options);

      case 'vertical-bar':
        return new LeftTrackModifier(new BarTrack(context, options));

      case 'horizontal-divergent-bar':
        return new DivergentBarTrack(context, options);

      case 'vertical-divergent-bar':
        return new LeftTrackModifier(
          new DivergentBarTrack(context, options)
        );

      case 'horizontal-1d-tiles':
        return new IdHorizontal1DTiledPixiTrack(context, options);

      case 'vertical-1d-tiles':
        return new IdVertical1DTiledPixiTrack(context, options);

      case '2d-tiles':
        return new Id2DTiledPixiTrack(context, options);

      case 'top-stacked-interval':
        return new CNVIntervalTrack(context, options);

      case 'left-stacked-interval':
        return new LeftTrackModifier(
          new CNVIntervalTrack(context, options),
        );

      case 'viewport-projection-center':
        // TODO: Fix this so that these functions are defined somewhere else
        if (
          track.registerViewportChanged
          && track.removeViewportChanged
          && track.setDomainsCallback
        ) {
          context.registerViewportChanged = track.registerViewportChanged;
          context.removeViewportChanged = track.removeViewportChanged;
          context.setDomainsCallback = track.setDomainsCallback;
          return new ViewportTracker2D(context, options);
        }
        return new Track(context, options);

      case 'viewport-projection-horizontal':
        // TODO: Fix this so that these functions are defined somewhere else
        if (
          track.registerViewportChanged
          && track.removeViewportChanged
          && track.setDomainsCallback
        ) {
          context.registerViewportChanged = track.registerViewportChanged;
          context.removeViewportChanged = track.removeViewportChanged;
          context.setDomainsCallback = track.setDomainsCallback;
          return new ViewportTrackerHorizontal(context, options);
        }
        return new Track(context, options);

      case 'viewport-projection-vertical':
        // TODO: Fix this so that these functions are defined somewhere else
        if (
          track.registerViewportChanged
          && track.removeViewportChanged
          && track.setDomainsCallback
        ) {
          context.registerViewportChanged = track.registerViewportChanged;
          context.removeViewportChanged = track.removeViewportChanged;
          context.setDomainsCallback = track.setDomainsCallback;
          return new ViewportTrackerVertical(context, options);
        }
        return new Track(context, options);

      case 'horizontal-gene-annotations':
        return new HorizontalGeneAnnotationsTrack(context, options);

      case 'vertical-gene-annotations':
        return new LeftTrackModifier(
          new HorizontalGeneAnnotationsTrack(context, options),
        );

      case '2d-rectangle-domains':
      case 'arrowhead-domains':
        return new ArrowheadDomainsTrack(context, options);

      case 'horizontal-1d-annotations':
        return new Annotations1dTrack(context, options);

      case 'vertical-1d-annotations':
        // Fix this: LeftTrackModifier is doing a whole bunch of things not
        // needed by this track but the current setup is not consistent.
        return new Annotations1dTrack(context, options, true);

      case '2d-annotations':
        return new Annotations2dTrack(context, options);

      case 'vertical-2d-rectangle-domains':
        return new LeftTrackModifier(
          new Horizontal2DDomainsTrack(context, options),
        );

      case 'horizontal-2d-rectangle-domains':
        return new Horizontal2DDomainsTrack(context, options);

      case 'square-markers':
        return new SquareMarkersTrack(context, options);

      case 'combined':
        context.tracks = track.contents;
        context.createTrackObject = this.createTrackObject.bind(this);
        return new CombinedTrack(context, options);

      case '2d-chromosome-labels':
        return new Chromosome2DLabels(context, options);

      case 'horizontal-chromosome-grid':
        context.orientation = '1d-horizontal';
        return new ChromosomeGrid(context, options);

      case 'vertical-chromosome-grid':
        context.orientation = '1d-vertical';
        return new ChromosomeGrid(context, options);

      case '2d-chromosome-grid':
        return new ChromosomeGrid(context, options);

      case 'horizontal-chromosome-labels':
        // chromInfoPath is passed in for backwards compatibility
        // it can be used to provide custom chromosome sizes
        return new HorizontalChromosomeLabels(context, options);

      case 'vertical-chromosome-labels':
        // chromInfoPath is passed in for backwards compatibility
        // it can be used to provide custom chromosome sizes
        return new LeftTrackModifier(
          new HorizontalChromosomeLabels(context, options),
        );

      case 'horizontal-heatmap':
        return new HorizontalHeatmapTrack(context, options);

      case 'vertical-heatmap':
        return new LeftTrackModifier(
          new HorizontalHeatmapTrack(context, options),
        );

      case '2d-chromosome-annotations':
        return new Chromosome2DAnnotations(context, options);

      case 'horizontal-1d-value-interval':
        return new ValueIntervalTrack(context, options);

      case 'vertical-1d-value-interval':
        return new LeftTrackModifier(
          new ValueIntervalTrack(context, options)
        );

      case 'osm':
      case 'osm-tiles':
        return new OSMTilesTrack(context, options);

      case 'osm-2d-tile-ids':
        return new OSMTileIdsTrack(context, options);

      case 'mapbox':
      case 'mapbox-tiles':
        return new MapboxTilesTrack(context, options);

      case 'raster-tiles':
        return new RasterTilesTrack(context, options);

      case 'bedlike':
        return new BedLikeTrack(context, options);

      case 'overlay-track':
        return new OverlayTrack(context, options);

      case 'overlay-chromosome-grid-track':
        context.isOverlay = true;
        return new ChromosomeGrid(context, options);

      case 'horizontal-rule':
        return new HorizontalRule(context, options);

      case 'vertical-rule':
        return new VerticalRule(context, options);

      case 'cross-rule':
        // This needs to be harmonized.
        context.x = track.x;
        context.y = track.y;
        return new CrossRule(context, options);

      case 'vertical-bedlike':
        return new LeftTrackModifier(
          new BedLikeTrack(context, options)
        );

      case 'simple-svg':
        return new SVGTrack(context, options);

      default: {
        // Check if a plugin track is available
        const pluginTrack = this.props.pluginTracks[track.type];

        if (pluginTrack && !pluginTrack.isMetaTrack) {
          context.AVAILABLE_FOR_PLUGINS = AVAILABLE_FOR_PLUGINS;
          context.baseEl = this.baseEl;
          context.definition = track;
          try {
            return new pluginTrack.track( // eslint-disable-line new-cap
              AVAILABLE_FOR_PLUGINS,
              context,
              options
            );
          } catch (e) {
            console.error(
              'Plugin track', track.type, 'failed to instantiate.', e
            );
          }
        }

        console.warn('Unknown track type:', track.type);

        return new UnknownPixiTrack(
          context,
          {
            name: 'Unknown Track Type',
            type: track.type
          }
        );
      }
    }
  }

  /**
   * Zoom to a location given the data coordinates
   * @param   {number}  dataXStart  Data start X coordinate.
   * @param   {number}  dataXEnd  Data end X coordinate.
   * @param   {number}  dataYStart  Data start Y coordinate.
   * @param   {number}  dataYEnd  Data end Y coordinate.
   * @param   {number}  animateTime  Animation time in milliseconds.
   * @param   {function}  projector  If not `null` a projector function that
   *   provides adjusted x and y scales.
   */
  zoomToDataPos(
    dataXStart,
    dataXEnd,
    dataYStart,
    dataYEnd,
    animateTime = 3000,
    projector = null,
  ) {
    const [centerX, centerY, k] = scalesCenterAndK(
      this.xScale.copy().domain([dataXStart, dataXEnd]),
      this.yScale.copy().domain([dataYStart, dataYEnd]),
    );

    const projectedScales = projector
      ? projector(this.xScale, this.yScale)
      : [this.xScale, this.yScale];

    this.setCenter(
      centerX,
      centerY,
      k,
      false,
      animateTime,
      projectedScales[0],
      projectedScales[1]
    );
  }

  forwardContextMenu(e) {
    // Do never forward the contextmenu event when ALT is being hold down.
    if (this.props.disableTrackMenu || e.altKey) return;

    e.preventDefault();

    setTimeout(() => {
      // For right clicks only. Publish the contextmenu event
      this.props.pubSub.publish('contextmenu', e);
    }, 0);
  }

  addEventTracker() {
    if (!this.eventTracker || this.eventTracker === this.eventTrackerOld) return;
    if (!this.eventTrackerOld) this.eventTrackerOld = this.eventTracker;

    this.eventTracker = this.eventTrackerOld;

    this.eventTracker.addEventListener('click', this.boundForwardEvent);
    this.eventTracker.addEventListener('contextmenu', this.boundForwardContextMenu);
    this.eventTracker.addEventListener('dblclick', this.boundForwardEvent);
    this.eventTracker.addEventListener('wheel', this.boundForwardEvent);
    this.eventTracker.addEventListener('dragstart', this.boundForwardEvent);
    this.eventTracker.addEventListener('selectstart', this.boundForwardEvent);

    this.eventTracker.addEventListener('mouseover', this.boundForwardEvent);
    this.eventTracker.addEventListener('mouseenter', this.boundForwardEvent);
    this.eventTracker.addEventListener('mousedown', this.boundForwardEvent);
    this.eventTracker.addEventListener('mouseup', this.boundForwardEvent);
    this.eventTracker.addEventListener('mouseout', this.boundForwardEvent);
    this.eventTracker.addEventListener('mouseleave', this.boundForwardEvent);

    this.eventTracker.addEventListener('touchstart', this.boundForwardEvent);
    this.eventTracker.addEventListener('touchend', this.boundForwardEvent);
    this.eventTracker.addEventListener('touchcancel', this.boundForwardEvent);

    this.eventTracker.addEventListener('pointerover', this.boundForwardEvent);
    this.eventTracker.addEventListener('pointerenter', this.boundForwardEvent);
    this.eventTracker.addEventListener('pointerdown', this.boundForwardEvent);
    this.eventTracker.addEventListener('pointerup', this.boundForwardEvent);
    this.eventTracker.addEventListener('pointercancel', this.boundForwardEvent);
    this.eventTracker.addEventListener('pointerout', this.boundForwardEvent);
    this.eventTracker.addEventListener('pointerleave', this.boundForwardEvent);

    window.addEventListener('scroll', this.boundScrollEvent);
  }

  removeEventTracker() {
    if (!this.eventTracker) return;

    this.eventTracker.removeEventListener('click', this.boundForwardEvent);
    this.eventTracker.removeEventListener('contextmenu', this.boundForwardContextMenu);
    this.eventTracker.removeEventListener('dblclick', this.boundForwardEvent);
    this.eventTracker.removeEventListener('wheel', this.boundForwardEvent);
    this.eventTracker.removeEventListener('dragstart', this.boundForwardEvent);
    this.eventTracker.removeEventListener('selectstart', this.boundForwardEvent);

    this.eventTracker.removeEventListener('mouseover', this.boundForwardEvent);
    this.eventTracker.removeEventListener('mouseenter', this.boundForwardEvent);
    this.eventTracker.removeEventListener('mousedown', this.boundForwardEvent);
    this.eventTracker.removeEventListener('mouseup', this.boundForwardEvent);
    this.eventTracker.removeEventListener('mouseout', this.boundForwardEvent);
    this.eventTracker.removeEventListener('mouseleave', this.boundForwardEvent);

    this.eventTracker.removeEventListener('touchstart', this.boundForwardEvent);
    this.eventTracker.removeEventListener('touchend', this.boundForwardEvent);
    this.eventTracker.removeEventListener('touchcancel', this.boundForwardEvent);

    this.eventTracker.removeEventListener('pointerover', this.boundForwardEvent);
    this.eventTracker.removeEventListener('pointerenter', this.boundForwardEvent);
    this.eventTracker.removeEventListener('pointerdown', this.boundForwardEvent);
    this.eventTracker.removeEventListener('pointerup', this.boundForwardEvent);
    this.eventTracker.removeEventListener('pointercancel', this.boundForwardEvent);
    this.eventTracker.removeEventListener('pointerout', this.boundForwardEvent);
    this.eventTracker.removeEventListener('pointerleave', this.boundForwardEvent);

    window.removeEventListener('scroll', this.boundScrollEvent);
  }

  scrollEvent() {
    this.elementPos = this.element.getBoundingClientRect();
  }

  forwardEvent(e) {
    e.sourceUid = this.uid;
    e.forwarded = true;
    this.props.pubSub.publish('app.event', e);
  }

  /* ------------------------------- Render ------------------------------- */

  render() {
    return (
      <div
        ref={(c) => { this.baseEl = c; }}
        className="track-renderer-div"
        style={{
          height: this.currentProps.height,
          width: this.currentProps.width,
        }}
        styleName="track-renderer"
      >
        <div
          ref={(c) => { this.element = c; }}
          className="track-renderer-element"
          styleName="track-renderer-element"
        />
        <div
          ref={(c) => { this.eventTracker = c; }}
          className="track-renderer-events"
          styleName="track-renderer-events"
        >
          {this.currentProps.children}
        </div>
      </div>
    );
  }
}

TrackRenderer.defaultProps = {
  pluginTracks: {},
  canvasElement: null,
  centerHeight: 0,
  centerWidth: 0,
  children: [],
  galleryDim: 0,
  height: 0,
  initialXDomain: [],
  initialYDomain: [],
  isShowGlobalMousePosition: false,
  isRangeSelection: false,
  leftWidth: 0,
  leftWidthNoGallery: 0,
  paddingLeft: 0,
  paddingTop: 0,
  positionedTracks: [],
  topHeight: 0,
  topHeightNoGallery: 0,
  width: 0,
  metaTracks: [],
};

TrackRenderer.propTypes = {
  canvasElement: PropTypes.object,
  centerHeight: PropTypes.number,
  centerWidth: PropTypes.number,
  children: PropTypes.array,
  disableTrackMenu: PropTypes.bool,
  galleryDim: PropTypes.number,
  height: PropTypes.number,
  initialXDomain: PropTypes.array,
  initialYDomain: PropTypes.array,
  isShowGlobalMousePosition: PropTypes.bool,
  isRangeSelection: PropTypes.bool,
  leftWidth: PropTypes.number,
  leftWidthNoGallery: PropTypes.number,
  paddingLeft: PropTypes.number,
  paddingTop: PropTypes.number,
  metaTracks: PropTypes.array,
  onMouseMoveZoom: PropTypes.func,
  onScalesChanged: PropTypes.func.isRequired,
  pixiRenderer: PropTypes.object.isRequired,
  pixiStage: PropTypes.object.isRequired,
  pluginTracks: PropTypes.object,
  positionedTracks: PropTypes.array,
  setCentersFunction: PropTypes.func,
  svgElement: PropTypes.object.isRequired,
  theme: PropTypes.symbol.isRequired,
  topHeight: PropTypes.number,
  topHeightNoGallery: PropTypes.number,
  viewOptions: PropTypes.object,
  width: PropTypes.number,
  xDomainLimits: PropTypes.array,
  yDomainLimits: PropTypes.array,
  valueScaleZoom: PropTypes.bool,
  zoomDomain: PropTypes.array,
};

export default withPubSub(withTheme(TrackRenderer));<|MERGE_RESOLUTION|>--- conflicted
+++ resolved
@@ -1412,7 +1412,7 @@
       .positionedTracks
       .filter(x => x.track.type == 'horizontal-chromosome-labels')[0]
 
-    const chromOrderSource = 
+    const chromOrderSource =
       chromosomeLabels && ( chromosomeLabels.track.server == track.server ) &&
       chromosomeLabels.track.tilesetUid;
 
@@ -1423,10 +1423,9 @@
       };
     }
 
-<<<<<<< HEAD
     if (chromOrderSource)
       dataConfig.chromOrderSource = chromOrderSource;
-=======
+
     if (track.fileUrl) {
       dataConfig.fileUrl = track.fileUrl;
 
@@ -1473,20 +1472,13 @@
     }
 
     const options = track.options;
->>>>>>> 6304e4e4
 
     switch (track.type) {
       case 'left-axis':
         return new LeftAxisTrack(context, options);
 
       case 'top-axis':
-<<<<<<< HEAD
-        return new TopAxisTrack(this.svgElement,
-          track.options
-        );
-=======
         return new TopAxisTrack(context, options);
->>>>>>> 6304e4e4
 
       case 'heatmap':
         return new HeatmapTiledPixiTrack(context, options);
