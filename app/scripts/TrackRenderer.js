import React from 'react';
import ReactDOM from 'react-dom';
import PropTypes from 'prop-types';
import * as PIXI from 'pixi.js';

import { zoom, zoomIdentity } from 'd3-zoom';
import { select, event } from 'd3-selection';
import { scaleLinear } from 'd3-scale';

import HeatmapTiledPixiTrack from './HeatmapTiledPixiTrack';
import Id2DTiledPixiTrack from './Id2DTiledPixiTrack';
import IdHorizontal1DTiledPixiTrack from './IdHorizontal1DTiledPixiTrack';
import IdVertical1DTiledPixiTrack from './IdVertical1DTiledPixiTrack';
import TopAxisTrack from './TopAxisTrack';
import LeftAxisTrack from './LeftAxisTrack';
import CombinedTrack from './CombinedTrack';
import BedLikeTrack from './BedLikeTrack';

import HorizontalLine1DPixiTrack from './HorizontalLine1DPixiTrack';
import HorizontalPoint1DPixiTrack from './HorizontalPoint1DPixiTrack';
import HorizontalMultivecTrack from './HorizontalMultivecTrack';
import BarTrack from './BarTrack';
import DivergentBarTrack from './DivergentBarTrack';

import CNVIntervalTrack from './CNVIntervalTrack';
import LeftTrackModifier from './LeftTrackModifier';
import Track from './Track';
import HorizontalGeneAnnotationsTrack from './HorizontalGeneAnnotationsTrack';
import ArrowheadDomainsTrack from './ArrowheadDomainsTrack';
import Annotations2dTrack from './Annotations2dTrack';

import Horizontal2DDomainsTrack from './Horizontal2DDomainsTrack';

import SquareMarkersTrack from './SquareMarkersTrack';
import Chromosome2DLabels from './Chromosome2DLabels';
import Chromosome2DGrid from './Chromosome2DGrid';
import Chromosome2DAnnotations from './Chromosome2DAnnotations';
import HorizontalChromosomeLabels from './HorizontalChromosomeLabels';
import HorizontalHeatmapTrack from './HorizontalHeatmapTrack';
import UnknownPixiTrack from './UnknownPixiTrack';
import ValueIntervalTrack from './ValueIntervalTrack';
import ViewportTracker2D from './ViewportTracker2D';
import ViewportTrackerHorizontal from './ViewportTrackerHorizontal';
import ViewportTrackerVertical from './ViewportTrackerVertical';

import HorizontalRule from './HorizontalRule';
import VerticalRule from './VerticalRule';
import CrossRule from './CrossRule';

import OSMTilesTrack from './OSMTilesTrack';
import MapboxTilesTrack from './MapboxTilesTrack';
import ImageTilesTrack from './ImageTilesTrack';

// Utils
import { dictItems } from './utils';

// Services
import { pubSub } from './services';

// Configs
import { ZOOM_TRANSITION_DURATION } from './configs';

// Styles
import '../styles/TrackRenderer.module.scss';


const SCROLL_TIMEOUT = 100;


export class TrackRenderer extends React.Component {
  /**
   * Maintain a list of tracks, and re-render them whenever either
   * their size changes or the zoom level changes
   *
   * Zooming changes the domain of the scales.
   *
   * Resizing changes the range. Both trigger a rerender.
   */
  constructor(props) {
    super(props);
    this.dragging = false; // is this element being dragged?
    this.element = null;
    this.closing = false;

    this.yPositionOffset = 0;
    this.xPositionOffset = 0;

    this.scrollTimeout = null;
    this.activeTransitions = 0;

    this.zoomTransform = zoomIdentity;
    this.windowScrolledBound = this.windowScrolled.bind(this);
    this.zoomStartedBound = this.zoomStarted.bind(this);
    this.zoomedBound = this.zoomed.bind(this);
    this.zoomEndedBound = this.zoomEnded.bind(this);

    this.mounted = false;

    // create a zoom behavior that we'll just use to transform selections
    // without having it fire an "onZoom" event
    this.emptyZoomBehavior = zoom();

    // a lot of the updates in TrackRenderer happen in response to
    // componentWillReceiveProps so we need to perform them with the
    // newest set of props. When cWRP is called, this.props still contains
    // the old props, so we need to store them in a new variable
    this.currentProps = props;
    this.prevPropsStr = '';

    // catch any zooming behavior within all of the tracks in this plot
    // this.zoomTransform = zoomIdentity();
    this.zoomBehavior = zoom()
      .filter(() => {
        if (event.target.classList.contains('no-zoom')) { return false; }
        if (event.target.classList.contains('react-resizable-handle')) { return false; }
        return true;
      })
      // Limit max zoomout level to 0.25
      // .scaleExtent([0.25, Infinity])
      // Define translate extend
      // .translateExtent([[-2000, -2000], [2000, 2000]])
      .on('start', this.zoomStartedBound)
      .on('zoom', this.zoomedBound)
      .on('end', this.zoomEndedBound);

    this.initialXDomain = [0, 1];
    this.initialYDomain = [0, 1];

    this.prevCenterX = this.currentProps.marginLeft + this.currentProps.leftWidth + this.currentProps.centerWidth / 2;
    this.prevCenterY = this.currentProps.marginTop + this.currentProps.topHeight + this.currentProps.centerHeight / 2;

    // The offset of the center from the original. Used to keep the scales centered on resize events
    this.cumCenterXOffset = 0;
    this.cumCenterYOffset = 0;

    this.setUpInitialScales(
      this.currentProps.initialXDomain,
      this.currentProps.initialYDomain,
    );

    this.setUpScales();

    // maintain a list of trackDefObjects which correspond to the input
    // tracks
    // Each object will contain a trackDef
    // {'top': 100, 'left': 50,... 'track': {'source': 'http:...', 'type': 'heatmap'}}
    // And a trackObject which will be responsible for rendering it
    this.trackDefObjects = {};

    this.pubSubs = [];
  }

  componentWillMount() {
    this.pubSubs = [];
    this.pubSubs.push(
      pubSub.subscribe('scroll', this.windowScrolledBound),
    );
  }

  componentDidMount() {
    this.element = ReactDOM.findDOMNode(this);
    this.divTrackAreaSelection = select(this.divTrackArea);
    this.svgTrackAreaSelection = select(this.svgTrackArea);

    this.pStage = new PIXI.Graphics();
    this.pMask = new PIXI.Graphics();

    this.pStage.addChild(this.pMask);

    this.currentProps.pixiStage.addChild(this.pStage);

    this.pStage.mask = this.pMask;

    if (!this.props.isRangeSelection) this.addZoom();

    this.canvasDom = ReactDOM.findDOMNode(this.currentProps.canvasElement);

    // used to determine whether to update the graphics of the
    // child tracks
    this.mounted = true;

    // need to be mounted to make sure that all the renderers are
    // created before starting to draw tracks
    if (!this.currentProps.svgElement || !this.currentProps.canvasElement) { return; }

    this.svgElement = this.currentProps.svgElement;
    this.syncTrackObjects(this.currentProps.positionedTracks);

    this.currentProps.setCentersFunction(this.setCenter.bind(this));
    this.currentProps.registerDraggingChangedListener(this.draggingChanged.bind(this));

    this.draggingChanged(true);
  }

  componentWillReceiveProps(nextProps) {
    /**
     * The size of some tracks probably changed, so let's just
     * redraw them.
     */

    // don't initiate this component if it has nothing to draw on
    if (!nextProps.svgElement || !nextProps.canvasElement) { return; }

    const nextPropsStr = this.updatablePropsToString(nextProps);
    this.currentProps = nextProps;

    if (this.prevPropsStr === nextPropsStr) {
      return;
    }

    for (const uid in this.trackDefObjects) {
      const track = this.trackDefObjects[uid].trackObject;

      track.delayDrawing = true;
    }

    this.prevPropsStr = nextPropsStr;

    this.setUpInitialScales(
      nextProps.initialXDomain,
      nextProps.initialYDomain,
    );

    this.setUpScales(
      nextProps.width !== this.props.width ||
      nextProps.height !== this.props.height,
    );
    this.canvasDom = ReactDOM.findDOMNode(nextProps.canvasElement);

    this.svgElement = nextProps.svgElement;

    this.syncTrackObjects(nextProps.positionedTracks);

    for (const track of nextProps.positionedTracks) {
      // tracks all the way down
      const options = track.track.options;
      const trackObject = this.trackDefObjects[track.track.uid].trackObject;
      trackObject.rerender(options);

      if (track.track.hasOwnProperty('contents')) {
        const ctDefs = {};
        for (const ct of track.track.contents) {
          ctDefs[ct.uid] = ct;
        }

        for (const uid in trackObject.createdTracks) {
          trackObject.createdTracks[uid].rerender(ctDefs[uid].options);
        }
      }
    }
    this.props.onNewTilesLoaded();

    for (const uid in this.trackDefObjects) {
      const track = this.trackDefObjects[uid].trackObject;

      track.delayDrawing = false;
      track.draw();
    }
  }

  componentDidUpdate(prevProps) {
    if (prevProps.isRangeSelection !== this.props.isRangeSelection) {
      if (this.props.isRangeSelection) {
        this.removeZoom();
      } else {
        this.addZoom();
      }
    }
  }

  componentWillUnmount() {
    /**
     * This view has been removed so we need to get rid of all the tracks it contains
     */
    this.mounted = false;
    this.removeTracks(Object.keys(this.trackDefObjects));
    this.currentProps.removeDraggingChangedListener(this.draggingChanged);

    this.currentProps.pixiStage.removeChild(this.pStage);

    this.pMask.destroy(true);
    this.pStage.destroy(true);

    this.pubSubs.forEach(subscription => pubSub.unsubscribe(subscription));
    this.pubSubs = [];
  }

  /* --------------------------- Custom Methods ----------------------------- */

  addZoom() {
    if (!this.divTrackAreaSelection) { return; }

    // add back the previous transform
    this.divTrackAreaSelection.call(this.zoomBehavior);
    this.zoomBehavior.transform(this.divTrackAreaSelection, this.zoomTransform);
  }

  removeZoom() {
    if (this.divTrackAreaSelection) {
      this.zoomEnded();
      this.divTrackAreaSelection.on('.zoom', null);
    }
  }

  setMask() {
    /*
     * Add a mask to make sure that the tracks displayed in this view
     * don't overflow its bounds.
     */
    this.pMask.clear();
    this.pMask.beginFill();
    this.pMask.drawRect(this.xPositionOffset, this.yPositionOffset, this.currentProps.width, this.currentProps.height);
    this.pMask.endFill();
  }

  windowScrolled() {
    this.removeZoom();

    if (this.scrollTimeout) { clearTimeout(this.scrollTimeout); }

    this.scrollTimeout = setTimeout(() => {
      this.addZoom();
    }, SCROLL_TIMEOUT);
  }

  setUpInitialScales(initialXDomain = [0, 1], initialYDomain = [0, 1]) {
    // make sure the two scales are equally wide:
    const xWidth = initialXDomain[1] - initialXDomain[0];
    const yCenter = (initialYDomain[0] + initialYDomain[1]) / 2;
    // initialYDomain = [yCenter - xWidth / 2, yCenter + xWidth / 2];

    // stretch out the y-scale so that views aren't distorted (i.e. maintain
    // a 1 to 1 ratio)
    initialYDomain[0] = yCenter - xWidth / 2,
    initialYDomain[1] = yCenter + xWidth / 2;


    // if the inital domains haven't changed, then we don't have to
    // worry about resetting anything
    // initial domains should only change when loading a new viewconfig
    if (
      initialXDomain[0] == this.initialXDomain[0] &&
      initialXDomain[1] == this.initialXDomain[1] &&
      initialYDomain[0] == this.initialYDomain[0] &&
      initialYDomain[1] == this.initialYDomain[1]
    ) {
      return;
    }

    // only update the initial domain
    this.initialXDomain = initialXDomain;
    this.initialYDomain = initialYDomain;

    this.cumCenterYOffset = 0;
    this.cumCenterXOffset = 0;

    this.drawableToDomainX = scaleLinear()
      .domain([
        this.currentProps.marginLeft + this.currentProps.leftWidth,
        this.currentProps.marginLeft + this.currentProps.leftWidth + this.currentProps.centerWidth,
      ])
      .range([initialXDomain[0], initialXDomain[1]]);

    this.drawableToDomainY = scaleLinear()
      .domain([
        this.currentProps.marginTop + this.currentProps.topHeight + this.currentProps.centerHeight / 2 - this.currentProps.centerWidth / 2,
        this.currentProps.marginTop + this.currentProps.topHeight + this.currentProps.centerHeight / 2 + this.currentProps.centerWidth / 2,
      ])
      .range([initialYDomain[0], initialYDomain[1]]);

    this.prevCenterX = this.currentProps.marginLeft + this.currentProps.leftWidth + this.currentProps.centerWidth / 2;
    this.prevCenterY = this.currentProps.marginTop + this.currentProps.topHeight + this.currentProps.centerHeight / 2;
  }

  updatablePropsToString(props) {
    return JSON.stringify({
      positionedTracks: props.positionedTracks,
      initialXDomain: props.initialXDomain,
      initialYDomain: props.initialYDomain,
      width: props.width,
      height: props.height,
      marginLeft: props.marginLeft,
      marginRight: props.marginRight,
      leftWidth: props.leftWidth,
      topHeight: props.topHeight,
      dragging: props.dragging,
    });
  }

  draggingChanged(draggingStatus) {
    this.dragging = draggingStatus;

    this.timedUpdatePositionAndDimensions();
  }

  setUpScales(notify = false) {
    const currentCenterX = (
      this.currentProps.marginLeft
      + this.currentProps.leftWidth
      + (this.currentProps.centerWidth / 2)
    );
    const currentCenterY = (
      this.currentProps.marginTop
      + this.currentProps.topHeight
      + (this.currentProps.centerHeight / 2)
    );

    // we need to maintain two scales:
    // 1. the scale that is shown
    // 2. the scale that the zooming behavior acts on
    //
    // These need to be separated because the zoom behavior acts on a larger
    // region than the visible scale shows

    // if the window is resized, we don't want to change the scale, but we do
    // want to move the center point. this needs to be tempered by the zoom
    // factor so that we keep the visible center point in the center
    const centerDomainXOffset = (
      (
        this.drawableToDomainX(currentCenterX)
        - this.drawableToDomainX(this.prevCenterX)
      ) / this.zoomTransform.k
    );
    const centerDomainYOffset = (
      (
        this.drawableToDomainY(currentCenterY)
        - this.drawableToDomainY(this.prevCenterY)
      ) / this.zoomTransform.k
    );

    this.cumCenterYOffset += centerDomainYOffset;
    this.cumCenterXOffset += centerDomainXOffset;

    this.prevCenterY = currentCenterY;
    this.prevCenterX = currentCenterX;

    // the domain of the visible (not drawable area)
    const visibleXDomain = [
      this.drawableToDomainX(0) - this.cumCenterXOffset,
      this.drawableToDomainX(this.currentProps.width) - this.cumCenterXOffset
    ];
    const visibleYDomain = [
      this.drawableToDomainY(0) - this.cumCenterYOffset,
      this.drawableToDomainY(this.currentProps.height) - this.cumCenterYOffset
    ];

    // [drawableToDomain(0), drawableToDomain(1)]: the domain of the visible area
    // if the screen has been resized, then the domain width should remain the same

    // this.xScale should always span the region that the zoom behavior is being called on
    this.xScale = scaleLinear()
      .domain(visibleXDomain)
      .range([0, this.currentProps.width]);

    this.yScale = scaleLinear()
      .domain(visibleYDomain)
      .range([0, this.currentProps.height]);

    for (const uid in this.trackDefObjects) {
      const track = this.trackDefObjects[uid].trackObject;

      // track.refXScale(this.xScale);
      // track.refYScale(this.yScale);

      // e.g. when the track is resized... we want to redraw it
      track.refScalesChanged(this.xScale, this.yScale);
      // track.draw();
    }

    this.applyZoomTransform(notify);
  }

  getTrackObject(trackId) {
    /*
     * Fetch the trackObject for a track with a given ID
     *
     */
    const trackDefItems = dictItems(this.trackDefObjects);

    for (let i = 0; i < trackDefItems.length; i++) {
      const uid = trackDefItems[i][0];
      const trackObject = trackDefItems[i][1].trackObject;

      if (uid == trackId) {
        return trackObject;
      }

      // maybe this track is in a combined track
      if (trackObject.createdTracks) {
        const createdTrackItems = dictItems(trackObject.createdTracks);

        for (let i = 0; i < createdTrackItems.length; i++) {
          const createdTrackUid = createdTrackItems[i][0];
          const createdTrackObject = createdTrackItems[i][1];

          if (createdTrackUid == trackId) {
            return createdTrackObject;
          }
        }
      }
    }
  }

  timedUpdatePositionAndDimensions() {
    if (this.closing) { return; }
    if (!this.mounted) { return; }

    if (this.dragging) {
      this.yPositionOffset = this.element.getBoundingClientRect().top - this.canvasDom.getBoundingClientRect().top;
      this.xPositionOffset = this.element.getBoundingClientRect().left - this.canvasDom.getBoundingClientRect().left;

      this.setMask();

      const updated = this.updateTrackPositions();

      if (updated) {
        // only redraw if positions changed
        this.applyZoomTransform(true);
      }

      requestAnimationFrame(this.timedUpdatePositionAndDimensions.bind(this));
    }
  }

  syncTrackObjects(trackDefinitions) {
    /**
     * Make sure we have a track object for every passed track definition.
     *
     * If we get a track definition for which we have no Track object, we
     * create a new one.
     *
     * If we have a track object for which we have no definition, we remove
     * the object.
     *
     * All the others we ignore.
     *
     * Track definitions should be of the following form:
     *
     * { height:  100, width: 50, top: 30, left: 40, track: {...}}
     *
     * @param trackDefinitions: The definition of the track
     * @return: Nothing
     */
    const receivedTracksDict = {};
    for (let i = 0; i < trackDefinitions.length; i++) {
      receivedTracksDict[trackDefinitions[i].track.uid] = trackDefinitions[i];
    }

    const knownTracks = new Set(Object.keys(this.trackDefObjects));
    const receivedTracks = new Set(Object.keys(receivedTracksDict));

    // track definitions we don't have objects for
    const enterTrackDefs = new Set([...receivedTracks]
      .filter(x => !knownTracks.has(x)));

    // track objects for which there is no definition
    // (i.e. they no longer need to exist)
    const exitTracks = new Set([...knownTracks]
      .filter(x => !receivedTracks.has(x)));


    // we already have these tracks, but need to change their dimensions
    const updateTrackDefs = new Set([...receivedTracks]
      .filter(x => knownTracks.has(x)));

    // update existing tracks
    this.updateExistingTrackDefs([...updateTrackDefs].map(x => receivedTracksDict[x]));

    // add new tracks and update them (setting dimensions and positions)
    this.addNewTracks([...enterTrackDefs].map(x => receivedTracksDict[x]));
    this.updateExistingTrackDefs([...enterTrackDefs].map(x => receivedTracksDict[x]));

    this.removeTracks([...exitTracks]);
  }

  addNewTracks(newTrackDefinitions) {
    /**
     * We need to create new track objects for the given track
     * definitions.
     */
    if (!this.currentProps.pixiStage) { return; } // we need a pixi stage to start rendering
    // the parent component where it lives probably
    // hasn't been mounted yet

    for (let i = 0; i < newTrackDefinitions.length; i++) {
      const newTrackDef = newTrackDefinitions[i];
      const newTrackObj = this.createTrackObject(newTrackDef.track);

      // newTrackObj.refXScale(this.xScale);
      // newTrackObj.refYScale(this.yScale);

      newTrackObj.refScalesChanged(this.xScale, this.yScale);

      this.trackDefObjects[newTrackDef.track.uid] = { trackDef: newTrackDef,
        trackObject: newTrackObj };

      const zoomedXScale = this.zoomTransform.rescaleX(this.xScale);
      const zoomedYScale = this.zoomTransform.rescaleY(this.yScale);

      newTrackObj.setDimensions([newTrackDef.width, newTrackDef.height]);
      newTrackObj.zoomed(zoomedXScale, zoomedYScale);
    }

    // this could be replaced with a call that only applies the zoom
    // transform to the newly added tracks
    this.applyZoomTransform(false);
  }

  updateExistingTrackDefs(newTrackDefs) {
    for (let i = 0; i < newTrackDefs.length; i++) {
      this.trackDefObjects[newTrackDefs[i].track.uid].trackDef = newTrackDefs[i];

      // if it's a CombinedTrack, we have to see if its contents have changed
      // e.g. somebody may have added a new Series
      if (newTrackDefs[i].track.type == 'combined') {
        this.trackDefObjects[newTrackDefs[i].track.uid]
          .trackObject
          .updateContents(newTrackDefs[i].track.contents, this.createTrackObject.bind(this))
          .refScalesChanged(this.xScale, this.yScale);
      }
    }

    const updated = this.updateTrackPositions();
    // this.applyZoomTransform();
    if (updated) {
      // only redraw if positions changed
      this.applyZoomTransform(false);
    }
  }

  updateTrackPositions() {
    let updated = false;

    for (const uid in this.trackDefObjects) {
      const trackDef = this.trackDefObjects[uid].trackDef;
      const trackObject = this.trackDefObjects[uid].trackObject;

      const prevPosition = trackObject.position;
      const prevDimensions = trackObject.dimensions;

      const newPosition = [this.xPositionOffset + trackDef.left, this.yPositionOffset + trackDef.top];
      const newDimensions = [trackDef.width, trackDef.height];

      // check if any of the track's positions have changed
      // before trying to update them

      if (!prevPosition || newPosition[0] != prevPosition[0] || newPosition[1] != prevPosition[1]) {
        trackObject.setPosition(newPosition);
        updated = true;
      }

      if (!prevDimensions || newDimensions[0] != prevDimensions[0] || newDimensions[1] != prevDimensions[1]) {
        trackObject.setDimensions(newDimensions);
        updated = true;
      }

      const widthDifference = trackDef.width - this.currentProps.width;
      const heightDifference = trackDef.height - this.currentProps.height;
    }

    // report on whether any track positions or dimensions have changed
    // so that downstream code can decide whether to redraw
    return updated;
  }


  removeTracks(trackUids) {
    for (let i = 0; i < trackUids.length; i++) {
      this.trackDefObjects[trackUids[i]].trackObject.remove();
      delete this.trackDefObjects[trackUids[i]];
    }
  }

  setCenter(centerX, centerY, sourceK, notify, animate = false, animateTime = ZOOM_TRANSITION_DURATION) {
    /*
     * Set the center of this view to a paticular X and Y coordinate
     *
     * @param notify: Notify listeners that the scales have changed. This
     *      can be turned off to prevent circular updates when scales are
     *      locked.
     */
    const refK = this.xScale.invert(1) - this.xScale.invert(0);

    const k = refK / sourceK;

    const middleViewX = this.currentProps.marginLeft + this.currentProps.leftWidth + this.currentProps.centerWidth / 2;
    const middleViewY = this.currentProps.marginTop + this.currentProps.topHeight + this.currentProps.centerHeight / 2;

    // After applying the zoom transform, the xScale of the target centerX
    // should be equal to the middle of the viewport
    // this.xScale(centerX) * k + translate[0] = middleViewX
    const translateX = middleViewX - this.xScale(centerX) * k;
    const translateY = middleViewY - this.yScale(centerY) * k;

    // the ref scale spans the width of the viewport

    let last;

    const setZoom = () => {
      const newTransform = zoomIdentity.translate(translateX, translateY).scale(k);

      this.zoomTransform = newTransform;
      this.emptyZoomBehavior.transform(this.divTrackAreaSelection, newTransform);

      last = this.applyZoomTransform(notify);
    };

    if (animate) {
      let selection = this.divTrackAreaSelection;
      this.activeTransitions += 1;

      if (!document.hidden) {
        // only transition if the window is hidden
        selection = selection
          .transition()
          .duration(animateTime);
      }

      selection.call(
        this.zoomBehavior.transform,
        zoomIdentity.translate(translateX, translateY).scale(k),
      )
        .on('end', () => {
          setZoom();
          this.activeTransitions -= 1;
        });
    } else {
      setZoom();
    }

    return last;
  }

  zoomed() {
    /**
     * Respond to a zoom event.
     *
     * We need to update our local record of the zoom transform and apply it
     * to all the tracks.
     */
    this.zoomTransform = !this.currentProps.zoomable ?
      zoomIdentity : event.transform;

    this.applyZoomTransform(true);
  }

  zoomStarted() {
    this.zooming = true;
  }

  zoomEnded() {
    this.zooming = false;
  }

  applyZoomTransform(notify = true) {
    const zoomedXScale = this.zoomTransform.rescaleX(this.xScale);
    const zoomedYScale = this.zoomTransform.rescaleY(this.yScale);

    this.zoomedXScale = zoomedXScale;
    this.zoomedYScale = zoomedYScale;

    const newXScale = scaleLinear()
      .domain(
        [
          this.currentProps.marginLeft + this.currentProps.leftWidth,
          this.currentProps.marginLeft + this.currentProps.leftWidth + this.currentProps.centerWidth,
        ].map(zoomedXScale.invert),
      )
      .range([0, this.currentProps.centerWidth]);

    const newYScale = scaleLinear()
      .domain(
        [
          this.currentProps.marginTop + this.currentProps.topHeight,
          this.currentProps.marginTop + this.currentProps.topHeight + this.currentProps.centerHeight,
        ].map(zoomedYScale.invert),
      )
      .range([0, this.currentProps.centerHeight]);

    for (const uid in this.trackDefObjects) {
      if (this.trackDefObjects[uid].trackDef.track.position == 'whole') {
        // whole tracks need different scales which go beyond the ends of
        // center track and encompass the whole view
        const track = this.trackDefObjects[uid].trackObject;

        const trackXScale = scaleLinear()
          .domain([
            this.currentProps.marginLeft,
            this.currentProps.width - this.currentProps.marginLeft]
            .map(zoomedXScale.invert))
          .range([0, this.currentProps.width - 2*this.currentProps.marginLeft]);

        const trackYScale = scaleLinear()
          .domain([
            this.currentProps.marginTop,
            this.currentProps.height - this.currentProps.marginTop]
            .map(zoomedYScale.invert))
          .range([0, this.currentProps.height - 2*this.currentProps.marginTop]);

        // console.log('track.yPosition:', track.yPosition, 'trackYScale.range():', trackYScale.range());

        track.zoomed(
          trackXScale,
          trackYScale,
        );
        continue;
      }
      const track = this.trackDefObjects[uid].trackObject;

      track.zoomed(
        newXScale.copy(),
        newYScale.copy(),
        this.zoomTransform.k,
        this.zoomTransform.x + this.xPositionOffset,
        this.zoomTransform.y + this.yPositionOffset,
        this.currentProps.marginLeft + this.currentProps.leftWidth,
        this.currentProps.marginTop + this.currentProps.topHeight,
      );
    }

    if (notify) {
      this.currentProps.onScalesChanged(newXScale, newYScale);
    }

    return [newXScale, newYScale];
  }

  createTrackObject(track) {
    const handleTilesetInfoReceived = (x) => {
      this.currentProps.onTilesetInfoReceived(track.uid, x);
    };

    // See if this track has a data config section.
    // If it doesn't, we assume that it has the standard
    // server / tilesetUid sections
    // if the track has no data server, then this will just
    // be blank and we can go on our merry way
    let dataConfig = track.data;
    if (!dataConfig) {
      dataConfig = {
        server: track.server,
        tilesetUid: track.tilesetUid
      };
    }

    // console.log('track:', track);
    // console.log('dataConfig:', dataConfig);

    switch (track.type) {
      case 'left-axis':
        return new LeftAxisTrack(this.svgElement);

      case 'top-axis':
        return new TopAxisTrack(this.svgElement);

      case 'heatmap':
        return new HeatmapTiledPixiTrack(
          this.pStage,
          dataConfig,
          handleTilesetInfoReceived,
          track.options,
          () => this.currentProps.onNewTilesLoaded(track.uid),
          this.svgElement,
          () => this.currentProps.onValueScaleChanged(track.uid),
          newOptions =>
            this.currentProps.onTrackOptionsChanged(track.uid, newOptions),
          this.props.onMouseMoveZoom
        );

      case 'horizontal-multivec':
        console.log('horizontal multivec');
        return new HorizontalMultivecTrack(
          this.pStage,
          dataConfig,
          handleTilesetInfoReceived,
          track.options,
          () => this.currentProps.onNewTilesLoaded(track.uid),
          this.svgElement,
          () => this.currentProps.onValueScaleChanged(track.uid),
          newOptions =>
            this.currentProps.onTrackOptionsChanged(track.uid, newOptions),
        );

      case 'horizontal-multivec':
        return new HorizontalMultivecTrack(
          this.pStage,
          dataConfig,
          handleTilesetInfoReceived,
          track.options,
          () => this.currentProps.onNewTilesLoaded(track.uid),
          this.svgElement,
          () => this.currentProps.onValueScaleChanged(track.uid),
          newOptions =>
            this.currentProps.onTrackOptionsChanged(track.uid, newOptions),
        );

      case 'horizontal-line':
        return new HorizontalLine1DPixiTrack(
          this.pStage,
          dataConfig,
          handleTilesetInfoReceived,
          track.options,
          () => this.currentProps.onNewTilesLoaded(track.uid),
          () => this.currentProps.onValueScaleChanged(track.uid),
        );

      case 'vertical-line':
        return new LeftTrackModifier(
          new HorizontalLine1DPixiTrack(
            this.pStage,
            dataConfig,
            handleTilesetInfoReceived,
            track.options,
            () => this.currentProps.onNewTilesLoaded(track.uid),
            () => this.currentProps.onValueScaleChanged(track.uid),
          ),
        );

      case 'horizontal-point':
        return new HorizontalPoint1DPixiTrack(
          this.pStage,
          dataConfig,
          handleTilesetInfoReceived,
          track.options,
          () => this.currentProps.onNewTilesLoaded(track.uid),
          () => this.currentProps.onValueScaleChanged(track.uid),
        );

      case 'vertical-point':
        return new LeftTrackModifier(
          new HorizontalPoint1DPixiTrack(
            this.pStage,
            dataConfig,
            handleTilesetInfoReceived,
            track.options,
            () => this.currentProps.onNewTilesLoaded(track.uid),
            () => this.currentProps.onValueScaleChanged(track.uid),
          ),
        );

      case 'horizontal-bar':
        return new BarTrack(
          this.pStage,
          dataConfig,
          handleTilesetInfoReceived,
          track.options,
          () => this.currentProps.onNewTilesLoaded(track.uid),
          () => this.currentProps.onValueScaleChanged(track.uid),
        );

      case 'horizontal-divergent-bar':
        return new DivergentBarTrack(
          this.pStage,
          dataConfig,
          handleTilesetInfoReceived,
          track.options,
          () => this.currentProps.onNewTilesLoaded(track.uid),
          () => this.currentProps.onValueScaleChanged(track.uid),
        );

      case 'vertical-bar':
        return new LeftTrackModifier(new BarTrack(
          this.pStage,
          dataConfig,
          handleTilesetInfoReceived,
          track.options,
          () => this.currentProps.onNewTilesLoaded(track.uid),
          () => this.currentProps.onValueScaleChanged(track.uid),
        ));

      case 'horizontal-1d-tiles':
        return new IdHorizontal1DTiledPixiTrack(
          this.pStage,
          dataConfig,
          handleTilesetInfoReceived,
          track.options,
          () => this.currentProps.onNewTilesLoaded(track.uid),
        );

      case 'vertical-1d-tiles':
        return new IdVertical1DTiledPixiTrack(
          this.pStage,
          dataConfig,
          handleTilesetInfoReceived,
          track.options,
          () => this.currentProps.onNewTilesLoaded(track.uid),
        );

      case '2d-tiles':
        return new Id2DTiledPixiTrack(
          this.pStage,
          dataConfig,
          handleTilesetInfoReceived,
          track.options,
          () => this.currentProps.onNewTilesLoaded(track.uid),
        );

      case 'top-stacked-interval':
        return new CNVIntervalTrack(
          this.pStage,
          dataConfig,
          handleTilesetInfoReceived,
          track.options,
          () => this.currentProps.onNewTilesLoaded(track.uid),
          () => this.currentProps.onValueScaleChanged(track.uid),
        );

      case 'left-stacked-interval':
        return new LeftTrackModifier(
          new CNVIntervalTrack(
            this.pStage,
            dataConfig,
            handleTilesetInfoReceived,
            track.options,
            () => this.currentProps.onNewTilesLoaded(track.uid),
            () => this.currentProps.onValueScaleChanged(track.uid),
          ),
        );

      case 'viewport-projection-center':
        // TODO: Fix this so that these functions are defined somewhere else
        if (
          track.registerViewportChanged &&
          track.removeViewportChanged &&
          track.setDomainsCallback
        ) {
          return new ViewportTracker2D(
            this.svgElement,
            track.registerViewportChanged,
            track.removeViewportChanged,
            track.setDomainsCallback,
            track.options,
          );
        }
        return new Track();

      case 'viewport-projection-horizontal':
        // TODO: Fix this so that these functions are defined somewhere else
        if (
          track.registerViewportChanged &&
          track.removeViewportChanged &&
          track.setDomainsCallback
        ) {
          return new ViewportTrackerHorizontal(
            this.svgElement,
            track.registerViewportChanged,
            track.removeViewportChanged,
            track.setDomainsCallback,
            track.options,
          );
        }
        return new Track();

      case 'viewport-projection-vertical':
        // TODO: Fix this so that these functions are defined somewhere else
        if (
          track.registerViewportChanged &&
          track.removeViewportChanged &&
          track.setDomainsCallback
        ) {
          return new ViewportTrackerVertical(
            this.svgElement,
            track.registerViewportChanged,
            track.removeViewportChanged,
            track.setDomainsCallback,
            track.options,
          );
        }
        return new Track();

      case 'horizontal-gene-annotations':
        return new HorizontalGeneAnnotationsTrack(
          this.pStage,
          dataConfig,
          handleTilesetInfoReceived,
          track.options,
          () => this.currentProps.onNewTilesLoaded(track.uid),
        );

      case 'vertical-gene-annotations':
        return new LeftTrackModifier(
          new HorizontalGeneAnnotationsTrack(
            this.pStage,
            dataConfig,
            handleTilesetInfoReceived,
            track.options,
            () => this.currentProps.onNewTilesLoaded(track.uid),
          ),
        );

      case '2d-rectangle-domains':
      case 'arrowhead-domains':
        return new ArrowheadDomainsTrack(
          this.pStage,
          dataConfig,
          handleTilesetInfoReceived,
          track.options,
          () => this.currentProps.onNewTilesLoaded(track.uid),
        );

      case '2d-annotations':
        return new Annotations2dTrack(
          this.pStage,
          dataConfig,
          handleTilesetInfoReceived,
          track.options,
          () => this.currentProps.onNewTilesLoaded(track.uid),
        );

      case 'vertical-2d-rectangle-domains':
        return new LeftTrackModifier(
          new Horizontal2DDomainsTrack(
            this.pStage,
            dataConfig,
            handleTilesetInfoReceived,
            track.options,
            () => this.currentProps.onNewTilesLoaded(track.uid),
          ),
        );

      case 'horizontal-2d-rectangle-domains':
        return new Horizontal2DDomainsTrack(
          this.pStage,
          dataConfig,
          handleTilesetInfoReceived,
          track.options,
          () => this.currentProps.onNewTilesLoaded(track.uid),
        );

      case 'square-markers':
        return new SquareMarkersTrack(
          this.pStage,
          dataConfig,
          handleTilesetInfoReceived,
          track.options,
          () => this.currentProps.onNewTilesLoaded(track.uid),
        );

      case 'combined':
        return new CombinedTrack(
          track.contents,
          this.createTrackObject.bind(this),
          handleTilesetInfoReceived,
          track.options,
        );

      case '2d-chromosome-labels':
        return new Chromosome2DLabels(
          this.pStage,
          dataConfig,
          handleTilesetInfoReceived,
          track.options,
          () => this.currentProps.onNewTilesLoaded(track.uid),
        );

      case '2d-chromosome-grid':
        return new Chromosome2DGrid(
          this.pStage,
          dataConfig,
          handleTilesetInfoReceived,
          track.options,
          () => this.currentProps.onNewTilesLoaded(track.uid),
          track.chromInfoPath,
        );

      case 'horizontal-chromosome-labels':
        // chromInfoPath is passed in for backwards compatibility
        // it can be used to provide custom chromosome sizes
        return new HorizontalChromosomeLabels(
          this.pStage,
          dataConfig,
          handleTilesetInfoReceived,
          track.options,
          () => this.currentProps.onNewTilesLoaded(track.uid),
          track.chromInfoPath,
        );

      case 'vertical-chromosome-labels':
        // chromInfoPath is passed in for backwards compatibility
        // it can be used to provide custom chromosome sizes
        return new LeftTrackModifier(
          new HorizontalChromosomeLabels(
            this.pStage,
            dataConfig,
            handleTilesetInfoReceived,
            track.options,
            () => this.currentProps.onNewTilesLoaded(track.uid),
            track.chromInfoPath,
          ),
        );
      case 'horizontal-heatmap':
        return new HorizontalHeatmapTrack(
          this.pStage,
          dataConfig,
          handleTilesetInfoReceived,
          track.options,
          () => this.currentProps.onNewTilesLoaded(track.uid),
          this.svgElement,
          () => this.currentProps.onValueScaleChanged(track.uid),
          newOptions =>
            this.currentProps.onTrackOptionsChanged(track.uid, newOptions),
        );

      case 'vertical-heatmap':
        return new LeftTrackModifier(
          new HorizontalHeatmapTrack(
            this.pStage,
            dataConfig,
            handleTilesetInfoReceived,
            track.options,
            () => this.currentProps.onNewTilesLoaded(track.uid),
            this.svgElement,
            () => this.currentProps.onValueScaleChanged(track.uid),
            newOptions =>
              this.currentProps.onTrackOptionsChanged(track.uid, newOptions),
          ),
        );

      case '2d-chromosome-annotations':
        return new Chromosome2DAnnotations(
          this.pStage,
          track.chromInfoPath,
          track.options,
        );

      case 'horizontal-1d-value-interval':
        return new ValueIntervalTrack(
          this.pStage,
          dataConfig,
          handleTilesetInfoReceived,
          track.options,
          () => this.currentProps.onNewTilesLoaded(track.uid),
        );

      case 'vertical-1d-value-interval':
        return new LeftTrackModifier(new ValueIntervalTrack(
          this.pStage,
          dataConfig,
          handleTilesetInfoReceived,
          track.options,
          () => this.currentProps.onNewTilesLoaded(track.uid)),
        );

      case 'osm-tiles':
        return new OSMTilesTrack(
          this.pStage,
          track.options,
          () => this.currentProps.onNewTilesLoaded(track.uid),
        );

      case 'mapbox-tiles':
        return new MapboxTilesTrack(
          this.pStage,
          track.options,
          () => this.currentProps.onNewTilesLoaded(track.uid),
        );

      case 'image-tiles':
        return new ImageTilesTrack(
          this.pStage,
          dataConfig,
          handleTilesetInfoReceived,
          track.options,
          () => this.currentProps.onNewTilesLoaded(track.uid),
        );

      case 'bedlike':
        return new BedLikeTrack(
          this.pStage,
          dataConfig,
          handleTilesetInfoReceived,
          track.options,
          () => this.currentProps.onNewTilesLoaded(track.uid),
        );

<<<<<<< HEAD
      case 'horizontal-rule':
        return new HorizontalRule(
          this.pStage,
          track.y,
          track.options,
          () => this.currentProps.onNewTilesLoaded(track.uid),
        );

      case 'vertical-rule':
        return new VerticalRule(
          this.pStage,
          track.x,
          track.options,
          () => this.currentProps.onNewTilesLoaded(track.uid),
        );

      case 'cross-rule':
        return new CrossRule(
          this.pStage,
          track.x,
          track.y,
          track.options,
          () => this.currentProps.onNewTilesLoaded(track.uid),
=======
      case 'vertical-bedlike':
        return new LeftTrackModifier(
          new BedLikeTrack(
            this.pStage,
            dataConfig,
            handleTilesetInfoReceived,
            track.options,
            () => this.currentProps.onNewTilesLoaded(track.uid),
          )
>>>>>>> 6a9a019f
        );

      default:
        console.warn('WARNING: unknown track type:', track.type);
        return new UnknownPixiTrack(
          this.pStage,
          { name: 'Unknown Track Type', type: track.type },
          () => this.currentProps.onNewTilesLoaded(track.uid),
        );
    }
  }

  /* ------------------------------- Render ------------------------------- */

  render() {
    return (
      <div
        ref={c => this.divTrackArea = c}
        style={{
          height: this.currentProps.height,
          width: this.currentProps.width,
        }}
        styleName="track-renderer"
        className='track-renderer-div'
      >
        {this.currentProps.children}
      </div>
    );
  }
}

TrackRenderer.propTypes = {
  canvasElement: PropTypes.object,
  centerHeight: PropTypes.number,
  centerWidth: PropTypes.number,
  children: PropTypes.array,
  height: PropTypes.number,
  initialXDomain: PropTypes.array,
  initialYDomain: PropTypes.array,
  isRangeSelection: PropTypes.bool,
  leftWidth: PropTypes.number,
  marginLeft: PropTypes.number,
  marginTop: PropTypes.number,
  onMouseMoveZoom: PropTypes.func,
  onScalesChanged: PropTypes.func,
  pixiStage: PropTypes.object,
  positionedTracks: PropTypes.array,
  svgElement: PropTypes.object,
  topHeight: PropTypes.number,
  width: PropTypes.number,
};

export default TrackRenderer;<|MERGE_RESOLUTION|>--- conflicted
+++ resolved
@@ -1273,7 +1273,6 @@
           () => this.currentProps.onNewTilesLoaded(track.uid),
         );
 
-<<<<<<< HEAD
       case 'horizontal-rule':
         return new HorizontalRule(
           this.pStage,
@@ -1297,7 +1296,8 @@
           track.y,
           track.options,
           () => this.currentProps.onNewTilesLoaded(track.uid),
-=======
+        );
+
       case 'vertical-bedlike':
         return new LeftTrackModifier(
           new BedLikeTrack(
@@ -1307,7 +1307,6 @@
             track.options,
             () => this.currentProps.onNewTilesLoaded(track.uid),
           )
->>>>>>> 6a9a019f
         );
 
       default:
