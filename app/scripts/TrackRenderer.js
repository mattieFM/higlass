import React from 'react';
import ReactDOM from 'react-dom';
import PropTypes from 'prop-types';
import * as PIXI from 'pixi.js';

import { zoom, zoomIdentity } from 'd3-zoom';
import { select, event } from 'd3-selection';
import { scaleLinear } from 'd3-scale';
import slugid from 'slugid';

import HeatmapTiledPixiTrack from './HeatmapTiledPixiTrack';
import Id2DTiledPixiTrack from './Id2DTiledPixiTrack';
import IdHorizontal1DTiledPixiTrack from './IdHorizontal1DTiledPixiTrack';
import IdVertical1DTiledPixiTrack from './IdVertical1DTiledPixiTrack';
import TopAxisTrack from './TopAxisTrack';
import LeftAxisTrack from './LeftAxisTrack';
import CombinedTrack from './CombinedTrack';
import BedLikeTrack from './BedLikeTrack';
import OverlayTrack from './OverlayTrack';

import HorizontalLine1DPixiTrack from './HorizontalLine1DPixiTrack';
import HorizontalPoint1DPixiTrack from './HorizontalPoint1DPixiTrack';
import HorizontalMultivecTrack from './HorizontalMultivecTrack';
import BarTrack from './BarTrack';
import DivergentBarTrack from './DivergentBarTrack';
import Horizontal1dHeatmapTrack from './Horizontal1dHeatmapTrack';

import CNVIntervalTrack from './CNVIntervalTrack';
import LeftTrackModifier from './LeftTrackModifier';
import Track from './Track';
import HorizontalGeneAnnotationsTrack from './HorizontalGeneAnnotationsTrack';
import ArrowheadDomainsTrack from './ArrowheadDomainsTrack';
import Annotations2dTrack from './Annotations2dTrack';
import Annotations1dTrack from './Annotations1dTrack';

import Horizontal2DDomainsTrack from './Horizontal2DDomainsTrack';

import SquareMarkersTrack from './SquareMarkersTrack';
import Chromosome2DLabels from './Chromosome2DLabels';
import Chromosome2DGrid from './Chromosome2DGrid';
import Chromosome2DAnnotations from './Chromosome2DAnnotations';
import HorizontalChromosomeLabels from './HorizontalChromosomeLabels';

import HorizontalHeatmapTrack from './HorizontalHeatmapTrack';
import UnknownPixiTrack from './UnknownPixiTrack';
import ValueIntervalTrack from './ValueIntervalTrack';
import ViewportTracker2D from './ViewportTracker2D';
import ViewportTrackerHorizontal from './ViewportTrackerHorizontal';
import ViewportTrackerVertical from './ViewportTrackerVertical';

import HorizontalRule from './HorizontalRule';
import VerticalRule from './VerticalRule';
import CrossRule from './CrossRule';

import OSMTilesTrack from './OSMTilesTrack';
import OSMTileIdsTrack from './OSMTileIdsTrack';
import MapboxTilesTrack from './MapboxTilesTrack';

// Utils
import {
  colorToHex,
  dictItems,
  forwardEvent,
  scalesCenterAndK,
  trimTrailingSlash,
} from './utils';

// Services
import { getDarkTheme, pubSub } from './services';

// Configs
import {
  AVAILABLE_FOR_PLUGINS
} from './configs';

// Styles
import '../styles/TrackRenderer.module.scss';

const SCROLL_TIMEOUT = 100;

class TrackRenderer extends React.Component {
  /**
   * Maintain a list of tracks, and re-render them whenever either
   * their size changes or the zoom level changes
   *
   * Zooming changes the domain of the scales.
   *
   * Resizing changes the range. Both trigger a rerender.
   */
  constructor(props) {
    super(props);
    this.dragging = false; // is this element being dragged?
    this.element = null;
    this.closing = false;

    this.yPositionOffset = 0;
    this.xPositionOffset = 0;

    this.scrollTimeout = null;
    this.activeTransitions = 0;

    this.zoomTransform = zoomIdentity;
    this.windowScrolledBound = this.windowScrolled.bind(this);
    this.zoomStartedBound = this.zoomStarted.bind(this);
    this.zoomedBound = this.zoomed.bind(this);
    this.zoomEndedBound = this.zoomEnded.bind(this);

    this.uid = slugid.nice();

    this.mounted = false;

    // create a zoom behavior that we'll just use to transform selections
    // without having it fire an "onZoom" event
    this.emptyZoomBehavior = zoom();

    // a lot of the updates in TrackRenderer happen in response to
    // componentWillReceiveProps so we need to perform them with the
    // newest set of props. When cWRP is called, this.props still contains
    // the old props, so we need to store them in a new variable
    this.currentProps = props;
    this.prevPropsStr = '';

    // catch any zooming behavior within all of the tracks in this plot
    // this.zoomTransform = zoomIdentity();
    this.zoomBehavior = zoom()
      .filter(() => {
        if (event.target.classList.contains('no-zoom')) {
          return false;
        }
        if (event.target.classList.contains('react-resizable-handle')) {
          return false;
        }
        return true;
      })
      .on('start', this.zoomStartedBound)
      .on('zoom', this.zoomedBound)
      .on('end', this.zoomEndedBound);

    this.zoomTransform = zoomIdentity;
    this.prevZoomTransform = zoomIdentity;

    this.initialXDomain = [0, 1];
    this.initialYDomain = [0, 1];
    this.xDomainLimits = [-Infinity, Infinity];
    this.yDomainLimits = [-Infinity, Infinity];
    this.zoomLimits = [0, Infinity];

    this.prevCenterX = (
      this.currentProps.marginLeft +
      this.currentProps.leftWidth +
      (this.currentProps.centerWidth / 2)
    );
    this.prevCenterY = (
      this.currentProps.marginTop +
      this.currentProps.topHeight +
      (this.currentProps.centerHeight / 2)
    );

    // The offset of the center from the original. Used to keep the scales centered on resize events
    this.cumCenterXOffset = 0;
    this.cumCenterYOffset = 0;

    this.setUpInitialScales(
      this.currentProps.initialXDomain,
      this.currentProps.initialYDomain,
      this.currentProps.xDomainLimits,
      this.currentProps.yDomainLimits,
      this.currentProps.zoomLimits,
    );

    this.setUpScales();

    // maintain a list of trackDefObjects which correspond to the input
    // tracks
    // Each object will contain a trackDef
    // {'top': 100, 'left': 50,... 'track': {'source': 'http:...', 'type': 'heatmap'}}
    // And a trackObject which will be responsible for rendering it
    this.trackDefObjects = {};

    this.metaTracks = {};

    this.pubSubs = [];

    this.boundForwardEvent = this.forwardEvent.bind(this);
    this.boundScrollEvent = this.scrollEvent.bind(this);
    this.boundForwardContextMenu = this.forwardContextMenu.bind(this);
  }

  componentWillMount() {
    this.pubSubs = [];
    this.pubSubs.push(
      pubSub.subscribe('scroll', this.windowScrolledBound),
    );
    this.pubSubs.push(
      pubSub.subscribe('app.event', this.dispatchEvent.bind(this)),
    );
    this.pubSubs.push(
      pubSub.subscribe('zoomToDataPos', this.zoomToDataPosHandler.bind(this)),
    );
  }

  componentDidMount() {
    this.elementPos = this.element.getBoundingClientRect();
    this.elementSelection = select(this.element);
    this.svgTrackAreaSelection = select(this.svgTrackArea);

    this.pStage = new PIXI.Graphics();
    this.pMask = new PIXI.Graphics();
<<<<<<< HEAD
    this.pOutline = new PIXI.Graphics();

    this.pStage.addChild(this.pMask);
    this.pStage.addChild(this.pOutline);
=======
    this.pBackground = new PIXI.Graphics();

    this.pStage.addChild(this.pMask);
    this.pStage.addChild(this.pBackground);
>>>>>>> 8cc13501

    this.currentProps.pixiStage.addChild(this.pStage);

    this.pStage.mask = this.pMask;

    if (!this.props.isRangeSelection) this.addZoom();

    // need to be mounted to make sure that all the renderers are
    // created before starting to draw tracks
    if (!this.currentProps.svgElement || !this.currentProps.canvasElement) {
      return;
    }

    this.svgElement = this.currentProps.svgElement;
    this.syncTrackObjects(this.currentProps.positionedTracks);
    this.syncMetaTracks(this.currentProps.metaTracks);

    this.currentProps.setCentersFunction(this.setCenter.bind(this));
    this.currentProps.registerDraggingChangedListener(this.draggingChanged.bind(this));

    this.draggingChanged(true);
    this.addEventTracker();

    // Init zoom and scale extent
    const transExt = [
      [this.xScale(this.xDomainLimits[0]), this.yScale(this.yDomainLimits[0])],
      [this.xScale(this.xDomainLimits[1]), this.yScale(this.yDomainLimits[1])]
    ];

    const svgBBox = this.svgElement.getBoundingClientRect();

    const ext = [
      [Math.max(transExt[0][0], 0), Math.max(transExt[0][1], 0)],
      [Math.min(transExt[1][0], svgBBox.width), Math.min(transExt[1][1], svgBBox.height)],
    ];

    this.zoomBehavior
      .extent(ext)
      .translateExtent(transExt)
      .scaleExtent(this.zoomLimits);
  }

  componentWillReceiveProps(nextProps) {
    /**
     * The size of some tracks probably changed, so let's just
     * redraw them.
     */

    // don't initiate this component if it has nothing to draw on
    if (!nextProps.svgElement || !nextProps.canvasElement) {
      return;
    }

    const nextPropsStr = this.updatablePropsToString(nextProps);
    this.currentProps = nextProps;

    if (this.prevPropsStr === nextPropsStr) return;

    this.setBackground();

    for (const uid in this.trackDefObjects) {
      const track = this.trackDefObjects[uid].trackObject;

      track.delayDrawing = true;
    }

    this.prevPropsStr = nextPropsStr;

    this.setUpInitialScales(
      nextProps.initialXDomain,
      nextProps.initialYDomain,
      nextProps.xDomainLimits,
      nextProps.yDomainLimits,
      nextProps.zoomLimits,
    );

    this.setUpScales(
      nextProps.width !== this.props.width ||
      nextProps.height !== this.props.height,
    );

    this.svgElement = nextProps.svgElement;

    const transExt = [
      [this.xScale(this.xDomainLimits[0]), this.yScale(this.yDomainLimits[0])],
      [this.xScale(this.xDomainLimits[1]), this.yScale(this.yDomainLimits[1])]
    ];

    const svgBBox = this.svgElement.getBoundingClientRect();

    const ext = [
      [Math.max(transExt[0][0], 0), Math.max(transExt[0][1], 0)],
      [Math.min(transExt[1][0], svgBBox.width), Math.min(transExt[1][1], svgBBox.height)],
    ];

    this.zoomBehavior
      .extent(ext)
      .translateExtent(transExt)
      .scaleExtent(this.zoomLimits);

    this.syncTrackObjects(nextProps.positionedTracks);
    this.syncMetaTracks(nextProps.metaTracks);

    for (const track of nextProps.positionedTracks) {
      // tracks all the way down
      const options = track.track.options;
      const trackObject = this.trackDefObjects[track.track.uid].trackObject;
      trackObject.rerender(options);

      if (track.track.hasOwnProperty('contents')) {
        const ctDefs = {};
        for (const ct of track.track.contents) {
          ctDefs[ct.uid] = ct;
        }

        for (const uid in trackObject.createdTracks) {
          trackObject.createdTracks[uid].rerender(ctDefs[uid].options);
        }
      }
    }
    this.props.onNewTilesLoaded();

    for (const uid in this.trackDefObjects) {
      const track = this.trackDefObjects[uid].trackObject;

      track.delayDrawing = false;
      track.draw();
    }
  }

  componentDidUpdate(prevProps) {
    if (prevProps.isRangeSelection !== this.props.isRangeSelection) {
      if (this.props.isRangeSelection) {
        this.removeZoom();
      } else {
        this.addZoom();
      }
    }

    this.addEventTracker();
  }

  componentWillUnmount() {
    /**
     * This view has been removed so we need to get rid of all the tracks it contains
     */
    this.mounted = false;
    this.removeTracks(Object.keys(this.trackDefObjects));
    this.removeMetaTracks(Object.keys(this.metaTracks));
    this.currentProps.removeDraggingChangedListener(this.draggingChanged);

    this.currentProps.pixiStage.removeChild(this.pStage);

    this.pMask.destroy(true);
    this.pStage.destroy(true);

    this.pubSubs.forEach(subscription => pubSub.unsubscribe(subscription));
    this.pubSubs = [];

    this.removeEventTracker();
  }

  /* --------------------------- Custom Methods ----------------------------- */

  /**
   * Dispatch a forwarded event on the main DOM element
   *
   * @param  {Object}  e  Event to be dispatched.
   */
  dispatchEvent(e) {
    if (e.sourceUid == this.uid) {
      if (e.type !== 'contextmenu') {
        forwardEvent(e, this.element);
      }
    }
  }

  /**
   * Check of a view position (i.e., pixel coords) is within this view
   *
   * @param  {Number}  x  X position to be tested.
   * @param  {Number}  y  Y position to be tested.
   * @return  {Boolean}   If `true` position is within this view.
   */
  isWithin(x, y) {
    if (!this.element) return false;

    const withinX = (
      x >= this.elementPos.left
      && x <= this.elementPos.width + this.elementPos.left
    );
    const withinY = (
      y >= this.elementPos.top
      && y <= this.elementPos.height + this.elementPos.top
    );

    return withinX && withinY;
  }

  zoomToDataPosHandler({ pos, animateTime, isMercator }) {
    this.zoomToDataPos(...pos, animateTime, isMercator);
  }

  addZoom() {
    if (!this.elementSelection || !this.currentProps.zoomable) return;

    // add back the previous transform
    this.elementSelection.call(this.zoomBehavior);
    this.zoomBehavior.transform(this.elementSelection, this.zoomTransform);
  }

  removeZoom() {
    if (this.elementSelection) {
      this.zoomEnded();
      this.elementSelection.on('.zoom', null);
    }
  }

  /*
   * Add a mask to make sure that the tracks displayed in this view
   * don't overflow its bounds.
   */
  setMask() {
    this.pMask.clear();
    this.pMask.beginFill();
    this.pMask.drawRect(
      this.xPositionOffset,
      this.yPositionOffset,
      this.currentProps.width,
      this.currentProps.height
    );
    this.pMask.endFill();

    // show the bounds of this view
    /*
    this.pOutline.clear();
    this.pOutline.lineStyle(1, '#000', 1);
    this.pOutline.drawRect(this.xPositionOffset, this.yPositionOffset, this.currentProps.width, this.currentProps.height);
    */
  }

  setBackground() {
    const defBgColor = getDarkTheme() ? 'black' : 'white';
    const bgColor = colorToHex((
      this.currentProps.viewOptions && this.currentProps.viewOptions.backgroundColor
    ) || defBgColor);

    this.pBackground.clear();
    this.pBackground.beginFill(bgColor);
    this.pBackground.drawRect(
      this.xPositionOffset,
      this.yPositionOffset,
      this.currentProps.width,
      this.currentProps.height
    );
    this.pBackground.endFill();


  }

  windowScrolled() {
    this.removeZoom();

    if (this.scrollTimeout) {
      clearTimeout(this.scrollTimeout);
    }

    this.scrollTimeout = setTimeout(() => {
      this.addZoom();
    }, SCROLL_TIMEOUT);
  }

  setUpInitialScales(
    initialXDomain = [0, 1],
    initialYDomain = [0, 1],
    xDomainLimits = [-Infinity, Infinity],
    yDomainLimits = [-Infinity, Infinity],
    zoomLimits = [0, Infinity],
  ) {
    // Make sure the initial domain is within the limits first
    zoomLimits[0] = zoomLimits[0] === null ? 0 : zoomLimits[0];
    zoomLimits[1] = zoomLimits[1] === null ? Infinity : zoomLimits[1];

    // make sure the two scales are equally wide:
    const xWidth = initialXDomain[1] - initialXDomain[0];
    const yCenter = (initialYDomain[0] + initialYDomain[1]) / 2;
    // initialYDomain = [yCenter - xWidth / 2, yCenter + xWidth / 2];

    // stretch out the y-scale so that views aren't distorted (i.e. maintain
    // a 1 to 1 ratio)
    initialYDomain[0] = yCenter - (xWidth / 2);
    initialYDomain[1] = yCenter + (xWidth / 2);

    // if the inital domains haven't changed, then we don't have to
    // worry about resetting anything
    // initial domains should only change when loading a new viewconfig
    if (
      initialXDomain[0] === this.initialXDomain[0] &&
      initialXDomain[1] === this.initialXDomain[1] &&
      initialYDomain[0] === this.initialYDomain[0] &&
      initialYDomain[1] === this.initialYDomain[1] &&
      xDomainLimits[0] === this.xDomainLimits[0] &&
      xDomainLimits[1] === this.xDomainLimits[1] &&
      yDomainLimits[0] === this.yDomainLimits[0] &&
      yDomainLimits[1] === this.yDomainLimits[1] &&
      zoomLimits[0] === this.zoomLimits[0] &&
      zoomLimits[1] === this.zoomLimits[1]
    ) return;

    // only update the initial domain
    this.initialXDomain = initialXDomain;
    this.initialYDomain = initialYDomain;
    this.xDomainLimits = xDomainLimits;
    this.yDomainLimits = yDomainLimits;
    this.zoomLimits = zoomLimits;

    this.cumCenterYOffset = 0;
    this.cumCenterXOffset = 0;

    this.drawableToDomainX = scaleLinear()
      .domain([
        this.currentProps.marginLeft + this.currentProps.leftWidth,
        this.currentProps.marginLeft + this.currentProps.leftWidth + this.currentProps.centerWidth,
      ])
      .range([initialXDomain[0], initialXDomain[1]]);

    this.drawableToDomainY = scaleLinear()
      .domain([
        (
          this.currentProps.marginTop +
          this.currentProps.topHeight +
          (this.currentProps.centerHeight / 2) -
          (this.currentProps.centerWidth / 2)
        ),
        (
          this.currentProps.marginTop +
          this.currentProps.topHeight +
          (this.currentProps.centerHeight / 2) +
          (this.currentProps.centerWidth / 2)
        ),
      ])
      .range([initialYDomain[0], initialYDomain[1]]);

    this.prevCenterX = (
      this.currentProps.marginLeft +
      this.currentProps.leftWidth +
      (this.currentProps.centerWidth / 2)
    );
    this.prevCenterY = (
      this.currentProps.marginTop +
      this.currentProps.topHeight +
      (this.currentProps.centerHeight / 2)
    );
  }

  updatablePropsToString(props) {
    return JSON.stringify({
      positionedTracks: props.positionedTracks,
      initialXDomain: props.initialXDomain,
      initialYDomain: props.initialYDomain,
      width: props.width,
      height: props.height,
      marginLeft: props.marginLeft,
      marginRight: props.marginRight,
      leftWidth: props.leftWidth,
      topHeight: props.topHeight,
      dragging: props.dragging,
      viewOptions: props.viewOptions,
    });
  }

  draggingChanged(draggingStatus) {
    this.dragging = draggingStatus;

    this.timedUpdatePositionAndDimensions();
  }

  setUpScales(notify = false) {
    const currentCenterX = (
      this.currentProps.marginLeft
      + this.currentProps.leftWidth
      + (this.currentProps.centerWidth / 2)
    );
    const currentCenterY = (
      this.currentProps.marginTop
      + this.currentProps.topHeight
      + (this.currentProps.centerHeight / 2)
    );

    // we need to maintain two scales:
    // 1. the scale that is shown
    // 2. the scale that the zooming behavior acts on
    //
    // These need to be separated because the zoom behavior acts on a larger
    // region than the visible scale shows

    // if the window is resized, we don't want to change the scale, but we do
    // want to move the center point. this needs to be tempered by the zoom
    // factor so that we keep the visible center point in the center
    const centerDomainXOffset = (
      (
        this.drawableToDomainX(currentCenterX)
        - this.drawableToDomainX(this.prevCenterX)
      ) / this.zoomTransform.k
    );
    const centerDomainYOffset = (
      (
        this.drawableToDomainY(currentCenterY)
        - this.drawableToDomainY(this.prevCenterY)
      ) / this.zoomTransform.k
    );

    this.cumCenterYOffset += centerDomainYOffset;
    this.cumCenterXOffset += centerDomainXOffset;

    this.prevCenterY = currentCenterY;
    this.prevCenterX = currentCenterX;

    // the domain of the visible (not drawable area)
    const visibleXDomain = [
      this.drawableToDomainX(0) - this.cumCenterXOffset,
      this.drawableToDomainX(this.currentProps.width) - this.cumCenterXOffset
    ];
    const visibleYDomain = [
      this.drawableToDomainY(0) - this.cumCenterYOffset,
      this.drawableToDomainY(this.currentProps.height) - this.cumCenterYOffset
    ];

    // [drawableToDomain(0), drawableToDomain(1)]: the domain of the visible area
    // if the screen has been resized, then the domain width should remain the same

    // this.xScale should always span the region that the zoom behavior is being called on
    this.xScale = scaleLinear()
      .domain(visibleXDomain)
      .range([0, this.currentProps.width]);

    this.yScale = scaleLinear()
      .domain(visibleYDomain)
      .range([0, this.currentProps.height]);

    for (const uid in this.trackDefObjects) {
      const track = this.trackDefObjects[uid].trackObject;

      // track.refXScale(this.xScale);
      // track.refYScale(this.yScale);

      // e.g. when the track is resized... we want to redraw it
      track.refScalesChanged(this.xScale, this.yScale);
      // track.draw();
    }

    this.applyZoomTransform(notify);
  }

  /*
   * Fetch the trackObject for a track with a given ID
   */
  getTrackObject(trackId) {
    const trackDefItems = dictItems(this.trackDefObjects);

    for (let i = 0; i < trackDefItems.length; i++) {
      const uid = trackDefItems[i][0];
      const trackObject = trackDefItems[i][1].trackObject;

      if (uid === trackId) {
        return trackObject;
      }

      // maybe this track is in a combined track
      if (trackObject.createdTracks) {
        const createdTrackItems = dictItems(trackObject.createdTracks);

        for (let j = 0; j < createdTrackItems.length; j++) {
          const createdTrackUid = createdTrackItems[j][0];
          const createdTrackObject = createdTrackItems[j][1];

          if (createdTrackUid === trackId) {
            return createdTrackObject;
          }
        }
      }
    }

    return undefined;
  }

  timedUpdatePositionAndDimensions() {
    if (this.closing || !this.element) return;

    this.elementPos = this.element.getBoundingClientRect();

    if (this.dragging) {
      this.yPositionOffset = (
        this.element.getBoundingClientRect().top -
        this.currentProps.canvasElement.getBoundingClientRect().top
      );
      this.xPositionOffset = (
        this.element.getBoundingClientRect().left -
        this.currentProps.canvasElement.getBoundingClientRect().left
      );

      this.setMask();
      this.setBackground();

      const updated = this.updateTrackPositions();

      if (updated) {
        // only redraw if positions changed
        this.applyZoomTransform(true);
      }

      requestAnimationFrame(this.timedUpdatePositionAndDimensions.bind(this));
    }
  }

  syncMetaTracks(trackDefinitions) {
    const knownMetaTrackIds = Object.keys(this.metaTracks);
    const newMetaTracks = new Set(trackDefinitions.map(def => def.uid));

    // Add new meta tracks
    this.addMetaTracks(
      trackDefinitions.filter(def => !this.metaTracks[def.uid])
    );

    // Update existing meta tracks
    this.updateMetaTracks(
      trackDefinitions.filter(def => this.metaTracks[def.uid])
    );

    // Remove old meta tracks
    this.removeMetaTracks(
      knownMetaTrackIds.filter(def => !newMetaTracks.has(def))
    );
  }

  syncTrackObjects(trackDefinitions) {
    /**
     * Make sure we have a track object for every passed track definition.
     *
     * If we get a track definition for which we have no Track object, we
     * create a new one.
     *
     * If we have a track object for which we have no definition, we remove
     * the object.
     *
     * All the others we ignore.
     *
     * Track definitions should be of the following form:
     *
     * { height:  100, width: 50, top: 30, left: 40, track: {...}}
     *
     * @param trackDefinitions: The definition of the track
     * @return: Nothing
     */
    this.prevTrackDefinitions = JSON.stringify(trackDefinitions);

    const receivedTracksDict = {};
    for (let i = 0; i < trackDefinitions.length; i++) {
      receivedTracksDict[trackDefinitions[i].track.uid] = trackDefinitions[i];
    }

    const knownTracks = new Set(Object.keys(this.trackDefObjects));
    const receivedTracks = new Set(Object.keys(receivedTracksDict));

    // track definitions we don't have objects for
    const enterTrackDefs = new Set([...receivedTracks]
      .filter(x => !knownTracks.has(x)));

    // track objects for which there is no definition
    // (i.e. they no longer need to exist)
    const exitTracks = new Set([...knownTracks]
      .filter(x => !receivedTracks.has(x)));


    // we already have these tracks, but need to change their dimensions
    const updateTrackDefs = new Set([...receivedTracks]
      .filter(x => knownTracks.has(x)));

    // update existing tracks
    this.updateExistingTrackDefs([...updateTrackDefs].map(x => receivedTracksDict[x]));

    // add new tracks and update them (setting dimensions and positions)
    this.addNewTracks([...enterTrackDefs].map(x => receivedTracksDict[x]));
    this.updateExistingTrackDefs([...enterTrackDefs].map(x => receivedTracksDict[x]));

    this.removeTracks([...exitTracks]);
  }

  /**
   * Add new meta tracks
   *
   * @param  {Array}  metaTrackDefs  Definitions of meta tracks to be added.
   */
  addMetaTracks(metaTrackDefs) {
    metaTrackDefs
      .filter(metaTrackDef => !this.metaTracks[metaTrackDef.uid])
      .forEach((metaTrackDef) => {
        this.metaTracks[metaTrackDef.uid] = {
          trackDef: metaTrackDef,
          trackObject: this.createMetaTrack(metaTrackDef)
        };
      });
  }

  addNewTracks(newTrackDefinitions) {
    /**
     * We need to create new track objects for the given track
     * definitions.
     */
    if (!this.currentProps.pixiStage) {
      return;
    } // we need a pixi stage to start rendering
    // the parent component where it lives probably
    // hasn't been mounted yet

    for (let i = 0; i < newTrackDefinitions.length; i++) {
      const newTrackDef = newTrackDefinitions[i];
      const newTrackObj = this.createTrackObject(newTrackDef.track);

      // newTrackObj.refXScale(this.xScale);
      // newTrackObj.refYScale(this.yScale);

      newTrackObj.refScalesChanged(this.xScale, this.yScale);

      this.trackDefObjects[newTrackDef.track.uid] = {
        trackDef: newTrackDef,
        trackObject: newTrackObj
      };

      const zoomedXScale = this.zoomTransform.rescaleX(this.xScale);
      const zoomedYScale = this.zoomTransform.rescaleY(this.yScale);

      newTrackObj.setDimensions([newTrackDef.width, newTrackDef.height]);
      newTrackObj.zoomed(zoomedXScale, zoomedYScale);
    }

    // this could be replaced with a call that only applies the zoom
    // transform to the newly added tracks
    this.applyZoomTransform(false);
  }

  updateMetaTracks() {
    // Nothing
  }

  updateExistingTrackDefs(newTrackDefs) {
    for (let i = 0; i < newTrackDefs.length; i++) {
      this.trackDefObjects[newTrackDefs[i].track.uid].trackDef = newTrackDefs[i];

      // if it's a CombinedTrack, we have to see if its contents have changed
      // e.g. somebody may have added a new Series
      if (newTrackDefs[i].track.type === 'combined') {
        this.trackDefObjects[newTrackDefs[i].track.uid]
          .trackObject
          .updateContents(newTrackDefs[i].track.contents, this.createTrackObject.bind(this))
          .refScalesChanged(this.xScale, this.yScale);
      }
    }

    const updated = this.updateTrackPositions();
    // this.applyZoomTransform();
    if (updated) {
      // only redraw if positions changed
      this.applyZoomTransform(false);
    }
  }

  updateTrackPositions() {
    let updated = false;

    for (const uid in this.trackDefObjects) {
      const trackDef = this.trackDefObjects[uid].trackDef;
      const trackObject = this.trackDefObjects[uid].trackObject;

      const prevPosition = trackObject.position;
      const prevDimensions = trackObject.dimensions;

      const newPosition = [
        this.xPositionOffset + trackDef.left,
        this.yPositionOffset + trackDef.top
      ];
      const newDimensions = [trackDef.width, trackDef.height];

      // check if any of the track's positions have changed
      // before trying to update them

<<<<<<< HEAD
      /*
      console.log('yPositionOffset:', this.yPositionOffset);
      console.log('uid:', uid, 'newPosition', newPosition, newDimensions);
      */
      if (!prevPosition || newPosition[0] != prevPosition[0] || newPosition[1] != prevPosition[1]) {
=======
      if (
        !prevPosition
        || newPosition[0] !== prevPosition[0]
        || newPosition[1] !== prevPosition[1]
      ) {
>>>>>>> 8cc13501
        trackObject.setPosition(newPosition);
        updated = true;
      }

      if (
        !prevDimensions
        || newDimensions[0] !== prevDimensions[0]
        || newDimensions[1] !== prevDimensions[1]
      ) {
        trackObject.setDimensions(newDimensions);
        updated = true;
      }

      // const widthDifference = trackDef.width - this.currentProps.width;
      // const heightDifference = trackDef.height - this.currentProps.height;
    }

    // report on whether any track positions or dimensions have changed
    // so that downstream code can decide whether to redraw
    return updated;
  }

  removeMetaTracks(trackIds) {
    trackIds.forEach((id) => {
      this.metaTracks[id].trackObject.remove();
      this.metaTracks[id] = undefined;
      delete this.metaTracks[id];
    });
  }

  removeTracks(trackUids) {
    for (let i = 0; i < trackUids.length; i++) {
      this.trackDefObjects[trackUids[i]].trackObject.remove();
      delete this.trackDefObjects[trackUids[i]];
    }
  }

  /**
   * Set the center of this view to a paticular X and Y coordinate
   * @param  {number}  centerX  Centeral X data? position.
   * @param  {number}  centerY  Central Y data? position.
   * @param  {number}  sourceK  Source zoom level? @Pete what's the source?
   * @param  {boolean}  notify  If `true` notify listeners that the scales
   *   have changed. This can be turned off to prevent circular updates when
   *   scales are locked.
   * @param  {boolean}  animate  If `true` transition smoothly from the
   *   current to the desired location.
   * @param  {number}  animateTime  Animation time in milliseconds. Only used
   *   when `animate` is true.
   */
  setCenter(
    centerX,
    centerY,
    sourceK,
    notify = false,
    animateTime = 0,
    xScale = this.xScale,
    yScale = this.yScale,
  ) {
    const refK = this.xScale.invert(1) - this.xScale.invert(0);

    const k = refK / sourceK;

    const middleViewX = (
      this.currentProps.marginLeft +
      this.currentProps.leftWidth +
      (this.currentProps.centerWidth / 2)
    );
    const middleViewY = (
      this.currentProps.marginTop +
      this.currentProps.topHeight +
      (this.currentProps.centerHeight / 2)
    );

    // After applying the zoom transform, the xScale of the target centerX
    // should be equal to the middle of the viewport
    // xScale(centerX) * k + translate[0] = middleViewX
    const translateX = middleViewX - (xScale(centerX) * k);
    const translateY = middleViewY - (yScale(centerY) * k);

    let last;

    const setZoom = () => {
      const newTransform = zoomIdentity.translate(translateX, translateY).scale(k);

      this.zoomTransform = newTransform;
      this.emptyZoomBehavior.transform(this.elementSelection, newTransform);

      last = this.applyZoomTransform(notify);
    };

    if (animateTime) {
      let selection = this.elementSelection;

      this.activeTransitions += 1;

      if (!document.hidden) {
        // only transition if the window is hidden
        selection = selection
          .transition()
          .duration(animateTime);
      }

      selection.call(
        this.zoomBehavior.transform,
        zoomIdentity.translate(translateX, translateY).scale(k),
      )
        .on('end', () => {
          setZoom();
          this.activeTransitions -= 1;
        });
    } else {
      // console.log('setting zoom', notify);
      setZoom();
    }

    return last;
  }

  /**
   * Respond to a zoom event.
   *
   * We need to update our local record of the zoom transform and apply it
   * to all the tracks.
   */
  zoomed() {
    this.zoomTransform = !this.currentProps.zoomable
      ? zoomIdentity
      : event.transform;

    this.applyZoomTransform(true);

    pubSub.publish('app.zoom', event);
    if (event.sourceEvent) {
      event.sourceEvent.stopPropagation();
      event.sourceEvent.preventDefault();
    }
  }

  zoomStarted() {
    this.zooming = true;

    pubSub.publish('app.zoomStart');
  }

  zoomEnded() {
    this.zooming = false;

    pubSub.publish('app.zoomEnd');
  }

  applyZoomTransform(notify = true) {
    const props = this.currentProps;
    const marginleft = props.marginLeft + props.leftWidth;
    const marginTop = props.marginTop + props.topHeight;

    // These props are apparently used elsewhere, for example the context menu
    this.zoomedXScale = this.zoomTransform.rescaleX(this.xScale);
    this.zoomedYScale = this.zoomTransform.rescaleY(this.yScale);

    const newXScale = scaleLinear()
      .domain([
        marginleft, marginleft + props.centerWidth
      ].map(this.zoomedXScale.invert))
      .range([0, props.centerWidth]);

    const newYScale = scaleLinear()
      .domain([
        marginTop, marginTop + props.centerHeight
      ].map(this.zoomedYScale.invert))
      .range([0, props.centerHeight]);

    for (const uid in this.trackDefObjects) {
      const track = this.trackDefObjects[uid].trackObject;

      if (this.trackDefObjects[uid].trackDef.track.position === 'whole') {
        // whole tracks need different scales which go beyond the ends of
        // center track and encompass the whole view

        const trackXScale = scaleLinear()
          .domain(
            [
              props.marginLeft,
              props.width - props.marginLeft
            ].map(this.zoomedXScale.invert))
          .range(
            [0, props.width - (2 * props.marginLeft)]
          );

        const trackYScale = scaleLinear()
          .domain(
            [
              props.marginTop,
              props.height - props.marginTop
            ].map(this.zoomedYScale.invert))
          .range([0, props.height - (2 * props.marginTop)]);

        track.zoomed(
          trackXScale,
          trackYScale,
        );
        continue;
      }

      if (this.trackDefObjects[uid].trackDef.track.position === 'gallery') {
        // gallery tracks need different scales which go beyond the ends of
        // center track and encompass the center view plus the gallery's width

        const trackXScale = scaleLinear()
          .domain(
            [
              props.marginLeft + props.leftWidthNoGallery,
              props.marginLeft + props.leftWidth + props.centerWidth + props.galleryDim,
            ].map(this.zoomedXScale.invert))
          .range(
            [0, props.centerWidth + (2 * props.galleryDim)]
          );

        const trackYScale = scaleLinear()
          .domain(
            [
              props.marginTop + props.topHeightNoGallery,
              props.marginTop + props.topHeight + props.centerHeight + props.galleryDim,
            ].map(this.zoomedYScale.invert))
          .range([0, props.centerHeight - (2 * props.galleryDim)]);

        track.zoomed(
          trackXScale.copy(),
          trackYScale.copy(),
          this.zoomTransform.k,
        );
        continue;
      }

      track.zoomed(
        newXScale.copy(),
        newYScale.copy(),
        this.zoomTransform.k,
        this.zoomTransform.x + this.xPositionOffset,
        this.zoomTransform.y + this.yPositionOffset,
        props.marginLeft + props.leftWidth,
        props.marginTop + props.topHeight,
      );
    }

    this.currentXScale = newXScale;
    this.currentYScale = newYScale;

    if (notify) {
      this.currentProps.onScalesChanged(newXScale, newYScale);
    }

    return [newXScale, newYScale];
  }

  createMetaTrack(track) {
    switch (track.type) {
      default: {
        // Check if a plugin track is available
        const pluginTrack = this.props.pluginTracks[track.type];

        if (pluginTrack && pluginTrack.isMetaTrack) {
          try {
            return new pluginTrack.track(
              AVAILABLE_FOR_PLUGINS,
              track,
              this.getTrackObject.bind(this),
              () => this.currentProps.onNewTilesLoaded(track.uid),
            );
          } catch (e) {
            console.error(
              'Plugin meta track', track.type, 'failed to instantiate.', e
            );
          }
        }

        console.warn(`Unknown meta track of type: ${track.type}`);
        return new UnknownPixiTrack(
          this.pStage,
          { name: 'Unknown Track Type', type: track.type },
          () => this.currentProps.onNewTilesLoaded(track.uid),
        );
      }
    }
  }

  createTrackObject(track) {
    const handleTilesetInfoReceived = (x) => {
      this.currentProps.onTilesetInfoReceived(track.uid, x);
    };

    // See if this track has a data config section.
    // If it doesn't, we assume that it has the standard
    // server / tilesetUid sections
    // if the track has no data server, then this will just
    // be blank and we can go on our merry way
    let dataConfig = track.data;
    if (!dataConfig) {
      dataConfig = {
        server: trimTrailingSlash(track.server),
        tilesetUid: track.tilesetUid
      };
    }

    switch (track.type) {
      case 'left-axis':
        return new LeftAxisTrack(this.svgElement);

      case 'top-axis':
        return new TopAxisTrack(this.svgElement);

      case 'heatmap':
        return new HeatmapTiledPixiTrack(
          this.pStage,
          dataConfig,
          handleTilesetInfoReceived,
          track.options,
          () => this.currentProps.onNewTilesLoaded(track.uid),
          this.svgElement,
          () => this.currentProps.onValueScaleChanged(track.uid),
          newOptions =>
            this.currentProps.onTrackOptionsChanged(track.uid, newOptions),
          this.props.onMouseMoveZoom
        );

      case 'horizontal-multivec':
      case 'horizontal-vector-heatmap':
        return new HorizontalMultivecTrack(
          this.pStage,
          dataConfig,
          handleTilesetInfoReceived,
          track.options,
          () => this.currentProps.onNewTilesLoaded(track.uid),
          this.svgElement,
          () => this.currentProps.onValueScaleChanged(track.uid),
          newOptions =>
            this.currentProps.onTrackOptionsChanged(track.uid, newOptions),
        );

      case 'vertical-multivec':
      case 'vertical-vector-heatmap':
        return new LeftTrackModifier(
          new HorizontalMultivecTrack(
            this.pStage,
            dataConfig,
            handleTilesetInfoReceived,
            track.options,
            () => this.currentProps.onNewTilesLoaded(track.uid),
            this.svgElement,
            () => this.currentProps.onValueScaleChanged(track.uid),
            newOptions =>
              this.currentProps.onTrackOptionsChanged(track.uid, newOptions),
          )
        );

      case 'horizontal-1d-heatmap':
        return new Horizontal1dHeatmapTrack(
          this.pStage,
          dataConfig,
          handleTilesetInfoReceived,
          track.options,
          () => this.currentProps.onNewTilesLoaded(track.uid),
          () => this.currentProps.onValueScaleChanged(track.uid),
          this.props.onMouseMoveZoom,
        );

      case 'horizontal-line':
        return new HorizontalLine1DPixiTrack(
          this.pStage,
          dataConfig,
          handleTilesetInfoReceived,
          track.options,
          () => this.currentProps.onNewTilesLoaded(track.uid),
          () => this.currentProps.onValueScaleChanged(track.uid),
          this.props.onMouseMoveZoom,
        );

      case 'vertical-line':
        return new LeftTrackModifier(
          new HorizontalLine1DPixiTrack(
            this.pStage,
            dataConfig,
            handleTilesetInfoReceived,
            track.options,
            () => this.currentProps.onNewTilesLoaded(track.uid),
            () => this.currentProps.onValueScaleChanged(track.uid),
          ),
        );

      case 'vertical-1d-heatmap':
        return new LeftTrackModifier(new Horizontal1dHeatmapTrack(
          this.pStage,
          dataConfig,
          handleTilesetInfoReceived,
          track.options,
          () => this.currentProps.onNewTilesLoaded(track.uid),
          () => this.currentProps.onValueScaleChanged(track.uid),
          this.props.onMouseMoveZoom,
        ));

      case 'horizontal-point':
        return new HorizontalPoint1DPixiTrack(
          this.pStage,
          dataConfig,
          handleTilesetInfoReceived,
          track.options,
          () => this.currentProps.onNewTilesLoaded(track.uid),
          () => this.currentProps.onValueScaleChanged(track.uid),
        );

      case 'vertical-point':
        return new LeftTrackModifier(
          new HorizontalPoint1DPixiTrack(
            this.pStage,
            dataConfig,
            handleTilesetInfoReceived,
            track.options,
            () => this.currentProps.onNewTilesLoaded(track.uid),
            () => this.currentProps.onValueScaleChanged(track.uid),
          ),
        );

      case 'horizontal-bar':
        return new BarTrack(
          this.pStage,
          dataConfig,
          handleTilesetInfoReceived,
          track.options,
          () => this.currentProps.onNewTilesLoaded(track.uid),
          () => this.currentProps.onValueScaleChanged(track.uid),
        );

      case 'vertical-bar':
        return new LeftTrackModifier(new BarTrack(
          this.pStage,
          dataConfig,
          handleTilesetInfoReceived,
          track.options,
          () => this.currentProps.onNewTilesLoaded(track.uid),
          () => this.currentProps.onValueScaleChanged(track.uid),
        ));

      case 'horizontal-divergent-bar':
        return new DivergentBarTrack(
          this.pStage,
          dataConfig,
          handleTilesetInfoReceived,
          track.options,
          () => this.currentProps.onNewTilesLoaded(track.uid),
          () => this.currentProps.onValueScaleChanged(track.uid),
        );

      case 'vertical-divergent-bar':
        return new LeftTrackModifier(
          new DivergentBarTrack(
            this.pStage,
            dataConfig,
            handleTilesetInfoReceived,
            track.options,
            () => this.currentProps.onNewTilesLoaded(track.uid),
            () => this.currentProps.onValueScaleChanged(track.uid),
          )
        );

      case 'horizontal-1d-tiles':
        return new IdHorizontal1DTiledPixiTrack(
          this.pStage,
          dataConfig,
          handleTilesetInfoReceived,
          track.options,
          () => this.currentProps.onNewTilesLoaded(track.uid),
        );

      case 'vertical-1d-tiles':
        return new IdVertical1DTiledPixiTrack(
          this.pStage,
          dataConfig,
          handleTilesetInfoReceived,
          track.options,
          () => this.currentProps.onNewTilesLoaded(track.uid),
        );

      case '2d-tiles':
        return new Id2DTiledPixiTrack(
          this.pStage,
          dataConfig,
          handleTilesetInfoReceived,
          track.options,
          () => this.currentProps.onNewTilesLoaded(track.uid),
        );

      case 'top-stacked-interval':
        return new CNVIntervalTrack(
          this.pStage,
          dataConfig,
          handleTilesetInfoReceived,
          track.options,
          () => this.currentProps.onNewTilesLoaded(track.uid),
          () => this.currentProps.onValueScaleChanged(track.uid),
        );

      case 'left-stacked-interval':
        return new LeftTrackModifier(
          new CNVIntervalTrack(
            this.pStage,
            dataConfig,
            handleTilesetInfoReceived,
            track.options,
            () => this.currentProps.onNewTilesLoaded(track.uid),
            () => this.currentProps.onValueScaleChanged(track.uid),
          ),
        );

      case 'viewport-projection-center':
        // TODO: Fix this so that these functions are defined somewhere else
        if (
          track.registerViewportChanged &&
          track.removeViewportChanged &&
          track.setDomainsCallback
        ) {
          return new ViewportTracker2D(
            this.svgElement,
            track.registerViewportChanged,
            track.removeViewportChanged,
            track.setDomainsCallback,
            track.options,
          );
        }
        return new Track();

      case 'viewport-projection-horizontal':
        // TODO: Fix this so that these functions are defined somewhere else
        if (
          track.registerViewportChanged &&
          track.removeViewportChanged &&
          track.setDomainsCallback
        ) {
          return new ViewportTrackerHorizontal(
            this.svgElement,
            track.registerViewportChanged,
            track.removeViewportChanged,
            track.setDomainsCallback,
            track.options,
          );
        }
        return new Track();

      case 'viewport-projection-vertical':
        // TODO: Fix this so that these functions are defined somewhere else
        if (
          track.registerViewportChanged &&
          track.removeViewportChanged &&
          track.setDomainsCallback
        ) {
          return new ViewportTrackerVertical(
            this.svgElement,
            track.registerViewportChanged,
            track.removeViewportChanged,
            track.setDomainsCallback,
            track.options,
          );
        }
        return new Track();

      case 'horizontal-gene-annotations':
        return new HorizontalGeneAnnotationsTrack(
          this.pStage,
          dataConfig,
          handleTilesetInfoReceived,
          track.options,
          () => this.currentProps.onNewTilesLoaded(track.uid),
        );

      case 'vertical-gene-annotations':
        return new LeftTrackModifier(
          new HorizontalGeneAnnotationsTrack(
            this.pStage,
            dataConfig,
            handleTilesetInfoReceived,
            track.options,
            () => this.currentProps.onNewTilesLoaded(track.uid),
          ),
        );

      case '2d-rectangle-domains':
      case 'arrowhead-domains':
        return new ArrowheadDomainsTrack(
          this.pStage,
          dataConfig,
          handleTilesetInfoReceived,
          track.options,
          () => this.currentProps.onNewTilesLoaded(track.uid),
        );

      case 'horizontal-1d-annotations':
        return new Annotations1dTrack(
          this.pStage,
          track.options,
        );

      case 'vertical-1d-annotations':
        return new Annotations1dTrack(
          this.pStage,
          track.options,
          true,
        );

      case '2d-annotations':
        return new Annotations2dTrack(
          this.pStage,
          dataConfig,
          handleTilesetInfoReceived,
          track.options,
          () => this.currentProps.onNewTilesLoaded(track.uid)
        );

      case 'vertical-2d-rectangle-domains':
        return new LeftTrackModifier(
          new Horizontal2DDomainsTrack(
            this.pStage,
            dataConfig,
            handleTilesetInfoReceived,
            track.options,
            () => this.currentProps.onNewTilesLoaded(track.uid),
          ),
        );

      case 'horizontal-2d-rectangle-domains':
        return new Horizontal2DDomainsTrack(
          this.pStage,
          dataConfig,
          handleTilesetInfoReceived,
          track.options,
          () => this.currentProps.onNewTilesLoaded(track.uid),
        );

      case 'square-markers':
        return new SquareMarkersTrack(
          this.pStage,
          dataConfig,
          handleTilesetInfoReceived,
          track.options,
          () => this.currentProps.onNewTilesLoaded(track.uid),
        );

      case 'combined':
        return new CombinedTrack(
          track.contents,
          this.createTrackObject.bind(this),
        );

      case '2d-chromosome-labels':
        return new Chromosome2DLabels(
          this.pStage,
          dataConfig,
          handleTilesetInfoReceived,
          track.options,
          () => this.currentProps.onNewTilesLoaded(track.uid),
        );

      case '2d-chromosome-grid':
        return new Chromosome2DGrid(
          this.pStage,
          dataConfig,
          handleTilesetInfoReceived,
          track.options,
          () => this.currentProps.onNewTilesLoaded(track.uid),
          track.chromInfoPath,
        );

      case 'horizontal-chromosome-labels':
        // chromInfoPath is passed in for backwards compatibility
        // it can be used to provide custom chromosome sizes
        return new HorizontalChromosomeLabels(
          this.pStage,
          dataConfig,
          handleTilesetInfoReceived,
          track.options,
          () => this.currentProps.onNewTilesLoaded(track.uid),
          track.chromInfoPath,
        );

      case 'vertical-chromosome-labels':
        // chromInfoPath is passed in for backwards compatibility
        // it can be used to provide custom chromosome sizes
        return new LeftTrackModifier(
          new HorizontalChromosomeLabels(
            this.pStage,
            dataConfig,
            handleTilesetInfoReceived,
            track.options,
            () => this.currentProps.onNewTilesLoaded(track.uid),
            track.chromInfoPath,
          ),
        );
      case 'horizontal-heatmap':
        return new HorizontalHeatmapTrack(
          this.pStage,
          dataConfig,
          handleTilesetInfoReceived,
          track.options,
          () => this.currentProps.onNewTilesLoaded(track.uid),
          this.svgElement,
          () => this.currentProps.onValueScaleChanged(track.uid),
          newOptions =>
            this.currentProps.onTrackOptionsChanged(track.uid, newOptions),
        );

      case 'vertical-heatmap':
        return new LeftTrackModifier(
          new HorizontalHeatmapTrack(
            this.pStage,
            dataConfig,
            handleTilesetInfoReceived,
            track.options,
            () => this.currentProps.onNewTilesLoaded(track.uid),
            this.svgElement,
            () => this.currentProps.onValueScaleChanged(track.uid),
            newOptions =>
              this.currentProps.onTrackOptionsChanged(track.uid, newOptions),
          ),
        );

      case '2d-chromosome-annotations':
        return new Chromosome2DAnnotations(
          this.pStage,
          track.chromInfoPath,
          track.options,
        );

      case 'horizontal-1d-value-interval':
        return new ValueIntervalTrack(
          this.pStage,
          dataConfig,
          handleTilesetInfoReceived,
          track.options,
          () => this.currentProps.onNewTilesLoaded(track.uid),
        );

      case 'vertical-1d-value-interval':
        return new LeftTrackModifier(new ValueIntervalTrack(
          this.pStage,
          dataConfig,
          handleTilesetInfoReceived,
          track.options,
          () => this.currentProps.onNewTilesLoaded(track.uid)),
        );

      case 'osm-tiles':
        return new OSMTilesTrack(
          this.pStage,
          track.options,
          () => this.currentProps.onNewTilesLoaded(track.uid),
        );

       case 'osm-2d-tile-ids':
        return new OSMTileIdsTrack(
          this.pStage,
          track.options,
          () => this.currentProps.onNewTilesLoaded(track.uid),
        );

      case 'mapbox-tiles':
        return new MapboxTilesTrack(
          this.pStage,
          track.options,
          () => this.currentProps.onNewTilesLoaded(track.uid),
          track.accessToken
        );

      case 'bedlike':
        return new BedLikeTrack(
          this.pStage,
          dataConfig,
          handleTilesetInfoReceived,
          track.options,
          () => this.currentProps.onNewTilesLoaded(track.uid),
        );

<<<<<<< HEAD
      case 'overlay-track':
        //console.log('horizontal-overlay-track');
        return new OverlayTrack(
          this.pStage,
=======
      case 'horizontal-rule':
        return new HorizontalRule(
          this.pStage,
          track.y,
>>>>>>> 8cc13501
          track.options,
          () => this.currentProps.onNewTilesLoaded(track.uid),
        );

<<<<<<< HEAD

      default:
        console.warn('WARNING: unknown track type:', track.type);
=======
      case 'vertical-rule':
        return new VerticalRule(
          this.pStage,
          track.x,
          track.options,
          () => this.currentProps.onNewTilesLoaded(track.uid),
        );

      case 'cross-rule':
        return new CrossRule(
          this.pStage,
          track.x,
          track.y,
          track.options,
          () => this.currentProps.onNewTilesLoaded(track.uid),
        );

      case 'vertical-bedlike':
        return new LeftTrackModifier(
          new BedLikeTrack(
            this.pStage,
            dataConfig,
            handleTilesetInfoReceived,
            track.options,
            () => this.currentProps.onNewTilesLoaded(track.uid),
          )
        );

      default: {
        // Check if a plugin track is available
        const pluginTrack = this.props.pluginTracks[track.type];

        if (pluginTrack && !pluginTrack.isMetaTrack) {
          try {
            return new pluginTrack.track(
              AVAILABLE_FOR_PLUGINS,
              this.pStage,
              track,
              dataConfig,
              handleTilesetInfoReceived,
              () => this.currentProps.onNewTilesLoaded(track.uid),
              this.baseEl,
            );
          } catch (e) {
            console.error(
              'Plugin track', track.type, 'failed to instantiate.', e
            );
          }
        }

        console.warn('Unknown track type:', track.type);

>>>>>>> 8cc13501
        return new UnknownPixiTrack(
          this.pStage,
          { name: 'Unknown Track Type', type: track.type },
          () => this.currentProps.onNewTilesLoaded(track.uid),
        );
      }
    }
  }

  /**
   * Zoom to a location given the data coordinates
   * @param   {number}  dataXStart  Data start X coordinate.
   * @param   {number}  dataXEnd  Data end X coordinate.
   * @param   {number}  dataYStart  Data start Y coordinate.
   * @param   {number}  dataYEnd  Data end Y coordinate.
   * @param   {number}  animateTime  Animation time in milliseconds.
   * @param   {function}  projector  If not `null` a projector function that
   *   provides adjusted x and y scales.
   */
  zoomToDataPos(
    dataXStart,
    dataXEnd,
    dataYStart,
    dataYEnd,
    animateTime = 3000,
    projector = null,
  ) {
    const [centerX, centerY, k] = scalesCenterAndK(
      this.xScale.copy().domain([dataXStart, dataXEnd]),
      this.yScale.copy().domain([dataYStart, dataYEnd]),
    );

    const projectedScales = projector
      ? projector(this.xScale, this.yScale)
      : [this.xScale, this.yScale];

    this.setCenter(
      centerX,
      centerY,
      k,
      false,
      animateTime,
      projectedScales[0],
      projectedScales[1]
    );
  }

  forwardContextMenu(e) {
    // Do never forward the contextmenu event when ALT is being hold down.
    if (e.altKey) return;

    e.preventDefault();

    setTimeout(() => {
      // For right clicks only. Publish the contextmenu event
      pubSub.publish('contextmenu', e);
    }, 0);
  }

  addEventTracker() {
    if (!this.eventTracker || this.eventTracker === this.eventTrackerOld) return;
    if (!this.eventTrackerOld) this.eventTrackerOld = this.eventTracker;

    this.eventTracker = this.eventTrackerOld;

    this.eventTracker.addEventListener('click', this.boundForwardEvent);
    this.eventTracker.addEventListener('contextmenu', this.boundForwardContextMenu);
    this.eventTracker.addEventListener('dblclick', this.boundForwardEvent);
    this.eventTracker.addEventListener('wheel', this.boundForwardEvent);
    this.eventTracker.addEventListener('dragstart', this.boundForwardEvent);
    this.eventTracker.addEventListener('selectstart', this.boundForwardEvent);

    this.eventTracker.addEventListener('mouseover', this.boundForwardEvent);
    this.eventTracker.addEventListener('mouseenter', this.boundForwardEvent);
    this.eventTracker.addEventListener('mousedown', this.boundForwardEvent);
    this.eventTracker.addEventListener('mousemove', this.boundForwardEvent);
    this.eventTracker.addEventListener('mouseup', this.boundForwardEvent);
    this.eventTracker.addEventListener('mouseout', this.boundForwardEvent);
    this.eventTracker.addEventListener('mouseleave', this.boundForwardEvent);

    this.eventTracker.addEventListener('touchstart', this.boundForwardEvent);
    this.eventTracker.addEventListener('touchmove', this.boundForwardEvent);
    this.eventTracker.addEventListener('touchend', this.boundForwardEvent);
    this.eventTracker.addEventListener('touchcancel', this.boundForwardEvent);

    this.eventTracker.addEventListener('pointerover', this.boundForwardEvent);
    this.eventTracker.addEventListener('pointerenter', this.boundForwardEvent);
    this.eventTracker.addEventListener('pointerdown', this.boundForwardEvent);
    this.eventTracker.addEventListener('pointermove', this.boundForwardEvent);
    this.eventTracker.addEventListener('pointerup', this.boundForwardEvent);
    this.eventTracker.addEventListener('pointercancel', this.boundForwardEvent);
    this.eventTracker.addEventListener('pointerout', this.boundForwardEvent);
    this.eventTracker.addEventListener('pointerleave', this.boundForwardEvent);

    window.addEventListener('scroll', this.boundScrollEvent);
  }

  removeEventTracker() {
    if (!this.eventTracker) return;

    this.eventTracker.removeEventListener('click', this.boundForwardEvent);
    this.eventTracker.removeEventListener('contextmenu', this.boundForwardContextMenu);
    this.eventTracker.removeEventListener('dblclick', this.boundForwardEvent);
    this.eventTracker.removeEventListener('wheel', this.boundForwardEvent);
    this.eventTracker.removeEventListener('dragstart', this.boundForwardEvent);
    this.eventTracker.removeEventListener('selectstart', this.boundForwardEvent);

    this.eventTracker.removeEventListener('mouseover', this.boundForwardEvent);
    this.eventTracker.removeEventListener('mouseenter', this.boundForwardEvent);
    this.eventTracker.removeEventListener('mousedown', this.boundForwardEvent);
    this.eventTracker.removeEventListener('mousemove', this.boundForwardEvent);
    this.eventTracker.removeEventListener('mouseup', this.boundForwardEvent);
    this.eventTracker.removeEventListener('mouseout', this.boundForwardEvent);
    this.eventTracker.removeEventListener('mouseleave', this.boundForwardEvent);

    this.eventTracker.removeEventListener('touchstart', this.boundForwardEvent);
    this.eventTracker.removeEventListener('touchmove', this.boundForwardEvent);
    this.eventTracker.removeEventListener('touchend', this.boundForwardEvent);
    this.eventTracker.removeEventListener('touchcancel', this.boundForwardEvent);

    this.eventTracker.removeEventListener('pointerover', this.boundForwardEvent);
    this.eventTracker.removeEventListener('pointerenter', this.boundForwardEvent);
    this.eventTracker.removeEventListener('pointerdown', this.boundForwardEvent);
    this.eventTracker.removeEventListener('pointermove', this.boundForwardEvent);
    this.eventTracker.removeEventListener('pointerup', this.boundForwardEvent);
    this.eventTracker.removeEventListener('pointercancel', this.boundForwardEvent);
    this.eventTracker.removeEventListener('pointerout', this.boundForwardEvent);
    this.eventTracker.removeEventListener('pointerleave', this.boundForwardEvent);

    window.removeEventListener('scroll', this.boundScrollEvent);
  }

  scrollEvent(e) {
    this.elementPos = this.element.getBoundingClientRect();
  }

  forwardEvent(e) {
    e.sourceUid = this.uid;
    pubSub.publish('app.event', e);
  }

  /* ------------------------------- Render ------------------------------- */

  render() {
    return (
      <div
        ref={(c) => { this.baseEl = c; }}
        className="track-renderer-div"
        style={{
          height: this.currentProps.height,
          width: this.currentProps.width,
        }}
        styleName="track-renderer"
      >
        <div
          ref={(c) => { this.element = c; }}
          className="track-renderer-element"
          styleName="track-renderer-element"
        />
        <div
          ref={(c) => { this.eventTracker = c; }}
          className="track-renderer-events"
          styleName="track-renderer-events"
        >
          {this.currentProps.children}
        </div>
      </div>
    );
  }
}

TrackRenderer.defaultProps = {
  pluginTracks: {},
  canvasElement: null,
  centerHeight: 0,
  centerWidth: 0,
  children: [],
  galleryDim: 0,
  height: 0,
  initialXDomain: [],
  initialYDomain: [],
  isRangeSelection: false,
  leftWidth: 0,
  leftWidthNoGallery: 0,
  marginLeft: 0,
  marginTop: 0,
  positionedTracks: [],
  topHeight: 0,
  topHeightNoGallery: 0,
  width: 0,
  metaTracks: [],
};

TrackRenderer.propTypes = {
  canvasElement: PropTypes.object,
  centerHeight: PropTypes.number,
  centerWidth: PropTypes.number,
  children: PropTypes.array,
  galleryDim: PropTypes.number,
  height: PropTypes.number,
  initialXDomain: PropTypes.array,
  initialYDomain: PropTypes.array,
  xDomainLimits: PropTypes.array,
  yDomainLimits: PropTypes.array,
  zoomDomain: PropTypes.array,
  isRangeSelection: PropTypes.bool,
  leftWidth: PropTypes.number,
  leftWidthNoGallery: PropTypes.number,
  marginLeft: PropTypes.number,
  marginTop: PropTypes.number,
  onMouseMoveZoom: PropTypes.func,
  onScalesChanged: PropTypes.func.isRequired,
  pixiStage: PropTypes.object.isRequired,
  pluginTracks: PropTypes.object,
  positionedTracks: PropTypes.array,
  metaTracks: PropTypes.array,
  setCentersFunction: PropTypes.func,
  svgElement: PropTypes.object.isRequired,
  topHeight: PropTypes.number,
  topHeightNoGallery: PropTypes.number,
  viewOptions: PropTypes.object,
  width: PropTypes.number,
};

export default TrackRenderer;<|MERGE_RESOLUTION|>--- conflicted
+++ resolved
@@ -206,17 +206,11 @@
 
     this.pStage = new PIXI.Graphics();
     this.pMask = new PIXI.Graphics();
-<<<<<<< HEAD
     this.pOutline = new PIXI.Graphics();
+    this.pBackground = new PIXI.Graphics();
 
     this.pStage.addChild(this.pMask);
     this.pStage.addChild(this.pOutline);
-=======
-    this.pBackground = new PIXI.Graphics();
-
-    this.pStage.addChild(this.pMask);
-    this.pStage.addChild(this.pBackground);
->>>>>>> 8cc13501
 
     this.currentProps.pixiStage.addChild(this.pStage);
 
@@ -903,19 +897,11 @@
       // check if any of the track's positions have changed
       // before trying to update them
 
-<<<<<<< HEAD
-      /*
-      console.log('yPositionOffset:', this.yPositionOffset);
-      console.log('uid:', uid, 'newPosition', newPosition, newDimensions);
-      */
-      if (!prevPosition || newPosition[0] != prevPosition[0] || newPosition[1] != prevPosition[1]) {
-=======
       if (
         !prevPosition
         || newPosition[0] !== prevPosition[0]
         || newPosition[1] !== prevPosition[1]
       ) {
->>>>>>> 8cc13501
         trackObject.setPosition(newPosition);
         updated = true;
       }
@@ -1695,26 +1681,22 @@
           () => this.currentProps.onNewTilesLoaded(track.uid),
         );
 
-<<<<<<< HEAD
       case 'overlay-track':
         //console.log('horizontal-overlay-track');
         return new OverlayTrack(
           this.pStage,
-=======
+          track.options,
+          () => this.currentProps.onNewTilesLoaded(track.uid),
+        );
+
       case 'horizontal-rule':
         return new HorizontalRule(
           this.pStage,
           track.y,
->>>>>>> 8cc13501
-          track.options,
-          () => this.currentProps.onNewTilesLoaded(track.uid),
-        );
-
-<<<<<<< HEAD
-
-      default:
-        console.warn('WARNING: unknown track type:', track.type);
-=======
+          track.options,
+          () => this.currentProps.onNewTilesLoaded(track.uid),
+        );
+
       case 'vertical-rule':
         return new VerticalRule(
           this.pStage,
@@ -1767,7 +1749,6 @@
 
         console.warn('Unknown track type:', track.type);
 
->>>>>>> 8cc13501
         return new UnknownPixiTrack(
           this.pStage,
           { name: 'Unknown Track Type', type: track.type },
