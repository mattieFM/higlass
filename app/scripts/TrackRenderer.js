import React from 'react';
import PropTypes from 'prop-types';
import * as PIXI from 'pixi.js';

import { zoom, zoomIdentity } from 'd3-zoom';
import { select, event } from 'd3-selection';
import { scaleLinear } from 'd3-scale';
import slugid from 'slugid';

import HeatmapTiledPixiTrack from './HeatmapTiledPixiTrack';
import Id2DTiledPixiTrack from './Id2DTiledPixiTrack';
import IdHorizontal1DTiledPixiTrack from './IdHorizontal1DTiledPixiTrack';
import IdVertical1DTiledPixiTrack from './IdVertical1DTiledPixiTrack';
import TopAxisTrack from './TopAxisTrack';
import LeftAxisTrack from './LeftAxisTrack';
import CombinedTrack from './CombinedTrack';
import BedLikeTrack from './BedLikeTrack';
import OverlayTrack from './OverlayTrack';

import HorizontalLine1DPixiTrack from './HorizontalLine1DPixiTrack';
import HorizontalPoint1DPixiTrack from './HorizontalPoint1DPixiTrack';
import HorizontalMultivecTrack from './HorizontalMultivecTrack';
import BarTrack from './BarTrack';
import DivergentBarTrack from './DivergentBarTrack';
import Horizontal1dHeatmapTrack from './Horizontal1dHeatmapTrack';

import CNVIntervalTrack from './CNVIntervalTrack';
import LeftTrackModifier from './LeftTrackModifier';
import Track from './Track';
import HorizontalGeneAnnotationsTrack from './HorizontalGeneAnnotationsTrack';
import ArrowheadDomainsTrack from './ArrowheadDomainsTrack';
import Annotations2dTrack from './Annotations2dTrack';
import Annotations1dTrack from './Annotations1dTrack';

import Horizontal2DDomainsTrack from './Horizontal2DDomainsTrack';

import SquareMarkersTrack from './SquareMarkersTrack';
import Chromosome2DLabels from './Chromosome2DLabels';
import ChromosomeGrid from './ChromosomeGrid';
import Chromosome2DAnnotations from './Chromosome2DAnnotations';
import HorizontalChromosomeLabels from './HorizontalChromosomeLabels';

import HorizontalHeatmapTrack from './HorizontalHeatmapTrack';
import UnknownPixiTrack from './UnknownPixiTrack';
import ValueIntervalTrack from './ValueIntervalTrack';
import ViewportTracker2D from './ViewportTracker2D';
import ViewportTrackerHorizontal from './ViewportTrackerHorizontal';
import ViewportTrackerVertical from './ViewportTrackerVertical';

import HorizontalRule from './HorizontalRule';
import VerticalRule from './VerticalRule';
import CrossRule from './CrossRule';

import OSMTilesTrack from './OSMTilesTrack';
import OSMTileIdsTrack from './OSMTileIdsTrack';
import MapboxTilesTrack from './MapboxTilesTrack';
import RasterTilesTrack from './RasterTilesTrack';

import SVGTrack from './SVGTrack';

// Higher-order components
import withPubSub from './hocs/with-pub-sub';
<<<<<<< HEAD
import getDataFetcher from './data-fetchers/get-data-fetcher';
=======
import withTheme from './hocs/with-theme';
>>>>>>> 12e938e0

// Utils
import {
  colorToHex,
  dictItems,
  forwardEvent,
  scalesCenterAndK,
  trimTrailingSlash,
} from './utils';

// Configs
import {
  AVAILABLE_FOR_PLUGINS,
  THEME_DARK,
  TRACKS_INFO_BY_TYPE,
} from './configs';

// Styles
import '../styles/TrackRenderer.module.scss';

const SCROLL_TIMEOUT = 100;

class TrackRenderer extends React.Component {
  /**
   * Maintain a list of tracks, and re-render them whenever either
   * their size changes or the zoom level changes
   *
   * Zooming changes the domain of the scales.
   *
   * Resizing changes the range. Both trigger a rerender.
   */
  constructor(props) {
    super(props);
    this.dragging = false; // is this element being dragged?
    this.element = null;
    this.closing = false;

    this.yPositionOffset = 0;
    this.xPositionOffset = 0;

    this.scrollTimeout = null;
    this.activeTransitions = 0;

    this.zoomTransform = zoomIdentity;
    this.windowScrolledBound = this.windowScrolled.bind(this);
    this.zoomStartedBound = this.zoomStarted.bind(this);
    this.zoomedBound = this.zoomed.bind(this);
    this.zoomEndedBound = this.zoomEnded.bind(this);

    this.uid = slugid.nice();

    this.availableForPlugins = AVAILABLE_FOR_PLUGINS;
    this.availableForPlugins.services.pubSub = this.props.pubSub;
    this.availableForPlugins.services.pixiRenderer = this.props.pixiRenderer;

    this.mounted = false;

    // create a zoom behavior that we'll just use to transform selections
    // without having it fire an "onZoom" event
    this.emptyZoomBehavior = zoom();

    // a lot of the updates in TrackRenderer happen in response to
    // componentWillReceiveProps so we need to perform them with the
    // newest set of props. When cWRP is called, this.props still contains
    // the old props, so we need to store them in a new variable
    this.currentProps = props;
    this.prevPropsStr = '';

    // catch any zooming behavior within all of the tracks in this plot
    // this.zoomTransform = zoomIdentity();
    this.zoomBehavior = zoom()
      .filter(() => {
        if (event.target.classList.contains('no-zoom')) {
          return false;
        }
        if (event.target.classList.contains('react-resizable-handle')) {
          return false;
        }
        return true;
      })
      .on('start', this.zoomStartedBound)
      .on('zoom', this.zoomedBound)
      .on('end', this.zoomEndedBound);

    this.zoomTransform = zoomIdentity;
    this.prevZoomTransform = zoomIdentity;

    this.initialXDomain = [0, 1];
    this.initialYDomain = [0, 1];
    this.xDomainLimits = [-Infinity, Infinity];
    this.yDomainLimits = [-Infinity, Infinity];
    this.zoomLimits = [0, Infinity];

    this.prevCenterX = (
      this.currentProps.paddingLeft
      + this.currentProps.leftWidth
      + (this.currentProps.centerWidth / 2)
    );
    this.prevCenterY = (
      this.currentProps.paddingTop
      + this.currentProps.topHeight
      + (this.currentProps.centerHeight / 2)
    );

    // The offset of the center from the original. Used to keep the scales centered on resize events
    this.cumCenterXOffset = 0;
    this.cumCenterYOffset = 0;

    this.setUpInitialScales(
      this.currentProps.initialXDomain,
      this.currentProps.initialYDomain,
      this.currentProps.xDomainLimits,
      this.currentProps.yDomainLimits,
      this.currentProps.zoomLimits,
    );

    this.setUpScales();

    // maintain a list of trackDefObjects which correspond to the input
    // tracks
    // Each object will contain a trackDef
    // {'top': 100, 'left': 50,... 'track': {'source': 'http:...', 'type': 'heatmap'}}
    // And a trackObject which will be responsible for rendering it
    this.trackDefObjects = {};

    this.metaTracks = {};

    this.pubSubs = [];

    // if there's plugin tracks, they'll define new track
    // types and we'll want to use their information when
    // we look up the orientation of a track
    if (window.higlassTracksByType) {
      // Extend `TRACKS_INFO_BY_TYPE` with the configs of plugin tracks.
      Object.keys(window.higlassTracksByType).forEach((pluginTrackType) => {
        TRACKS_INFO_BY_TYPE[pluginTrackType] = window.higlassTracksByType[pluginTrackType].config;
      });
    }

    this.boundForwardEvent = this.forwardEvent.bind(this);
    this.boundScrollEvent = this.scrollEvent.bind(this);
    this.boundForwardContextMenu = this.forwardContextMenu.bind(this);
  }

  componentWillMount() {
    this.pubSubs = [];
    this.pubSubs.push(
      this.props.pubSub.subscribe('scroll', this.windowScrolledBound),
    );
    this.pubSubs.push(
      this.props.pubSub.subscribe('app.event', this.dispatchEvent.bind(this)),
    );
    this.pubSubs.push(
      this.props.pubSub.subscribe('zoomToDataPos', this.zoomToDataPosHandler.bind(this)),
    );
  }

  componentDidMount() {
    this.elementPos = this.element.getBoundingClientRect();
    this.elementSelection = select(this.element);
    this.svgTrackAreaSelection = select(this.svgTrackArea);

    this.pStage = new PIXI.Graphics();
    this.pMask = new PIXI.Graphics();
    this.pOutline = new PIXI.Graphics();
    this.pBackground = new PIXI.Graphics();

    this.pStage.addChild(this.pMask);
    this.pStage.addChild(this.pOutline);

    this.currentProps.pixiStage.addChild(this.pStage);

    this.pStage.mask = this.pMask;

    if (!this.props.isRangeSelection) this.addZoom();

    // need to be mounted to make sure that all the renderers are
    // created before starting to draw tracks
    if (!this.currentProps.svgElement || !this.currentProps.canvasElement) {
      return;
    }

    this.svgElement = this.currentProps.svgElement;
    this.syncTrackObjects(this.currentProps.positionedTracks);
    this.syncMetaTracks(this.currentProps.metaTracks);

    this.currentProps.setCentersFunction(this.setCenter.bind(this));
    this.currentProps.registerDraggingChangedListener(this.draggingChanged.bind(this));

    this.draggingChanged(true);
    this.addEventTracker();

    // Init zoom and scale extent
    const transExt = [
      [this.xScale(this.xDomainLimits[0]), this.yScale(this.yDomainLimits[0])],
      [this.xScale(this.xDomainLimits[1]), this.yScale(this.yDomainLimits[1])]
    ];

    const svgBBox = this.svgElement.getBoundingClientRect();

    const ext = [
      [Math.max(transExt[0][0], 0), Math.max(transExt[0][1], 0)],
      [Math.min(transExt[1][0], svgBBox.width), Math.min(transExt[1][1], svgBBox.height)],
    ];

    this.zoomBehavior
      .extent(ext)
      .translateExtent(transExt)
      .scaleExtent(this.zoomLimits);
  }

  componentWillReceiveProps(nextProps) {
    /**
     * The size of some tracks probably changed, so let's just
     * redraw them.
     */

    // don't initiate this component if it has nothing to draw on
    if (!nextProps.svgElement || !nextProps.canvasElement) {
      return;
    }

    const nextPropsStr = this.updatablePropsToString(nextProps);
    this.currentProps = nextProps;

    if (this.prevPropsStr === nextPropsStr) return;

    this.setBackground();

    for (const uid in this.trackDefObjects) {
      const track = this.trackDefObjects[uid].trackObject;

      track.delayDrawing = true;
    }

    this.prevPropsStr = nextPropsStr;

    this.setUpInitialScales(
      nextProps.initialXDomain,
      nextProps.initialYDomain,
      nextProps.xDomainLimits,
      nextProps.yDomainLimits,
      nextProps.zoomLimits,
    );

    this.setUpScales(
      nextProps.width !== this.props.width
      || nextProps.height !== this.props.height,
    );

    this.svgElement = nextProps.svgElement;

    const transExt = [
      [this.xScale(this.xDomainLimits[0]), this.yScale(this.yDomainLimits[0])],
      [this.xScale(this.xDomainLimits[1]), this.yScale(this.yDomainLimits[1])]
    ];

    const svgBBox = this.svgElement.getBoundingClientRect();

    const ext = [
      [Math.max(transExt[0][0], 0), Math.max(transExt[0][1], 0)],
      [Math.min(transExt[1][0], svgBBox.width), Math.min(transExt[1][1], svgBBox.height)],
    ];

    this.zoomBehavior
      .extent(ext)
      .translateExtent(transExt)
      .scaleExtent(this.zoomLimits);

    this.syncTrackObjects(nextProps.positionedTracks);
    this.syncMetaTracks(nextProps.metaTracks);

    for (const track of nextProps.positionedTracks) {
      // tracks all the way down
      const options = track.track.options;
      const trackObject = this.trackDefObjects[track.track.uid].trackObject;
      trackObject.rerender(options);

      if (track.track.hasOwnProperty('contents')) {
        const ctDefs = {};
        for (const ct of track.track.contents) {
          ctDefs[ct.uid] = ct;
        }

        for (const uid in trackObject.createdTracks) {
          trackObject.createdTracks[uid].rerender(ctDefs[uid].options);
        }
      }
    }
    this.props.onNewTilesLoaded();

    for (const uid in this.trackDefObjects) {
      const track = this.trackDefObjects[uid].trackObject;

      track.delayDrawing = false;
      track.draw();
    }
  }

  componentDidUpdate(prevProps) {
    if (prevProps.isRangeSelection !== this.props.isRangeSelection) {
      if (this.props.isRangeSelection) {
        this.removeZoom();
      } else {
        this.addZoom();
      }
    }

    this.addEventTracker();
  }

  componentWillUnmount() {
    /**
     * This view has been removed so we need to get rid of all the tracks it contains
     */
    this.mounted = false;
    this.removeTracks(Object.keys(this.trackDefObjects));
    this.removeMetaTracks(Object.keys(this.metaTracks));
    this.currentProps.removeDraggingChangedListener(this.draggingChanged);

    this.currentProps.pixiStage.removeChild(this.pStage);

    this.pMask.destroy(true);
    this.pStage.destroy(true);

    this.pubSubs.forEach(subscription => this.props.pubSub.unsubscribe(subscription));
    this.pubSubs = [];

    this.removeEventTracker();
  }

  /* --------------------------- Custom Methods ----------------------------- */

  /**
   * Dispatch a forwarded event on the main DOM element
   *
   * @param  {Object}  e  Event to be dispatched.
   */
  dispatchEvent(e) {
    if (e.sourceUid === this.uid && e.type !== 'contextmenu') {
      forwardEvent(e, this.element);
    }
  }

  /**
   * Check of a view position (i.e., pixel coords) is within this view
   *
   * @param  {Number}  x  X position to be tested.
   * @param  {Number}  y  Y position to be tested.
   * @return  {Boolean}   If `true` position is within this view.
   */
  isWithin(x, y) {
    if (!this.element) return false;

    const withinX = (
      x >= this.elementPos.left
      && x <= this.elementPos.width + this.elementPos.left
    );
    const withinY = (
      y >= this.elementPos.top
      && y <= this.elementPos.height + this.elementPos.top
    );

    return withinX && withinY;
  }

  zoomToDataPosHandler({ pos, animateTime, isMercator }) {
    this.zoomToDataPos(...pos, animateTime, isMercator);
  }

  addZoom() {
    if (!this.elementSelection || !this.currentProps.zoomable) return;

    this.elementSelection.call(this.zoomBehavior);
    this.zoomBehavior.transform(this.elementSelection, this.zoomTransform);
  }

  removeZoom() {
    if (this.elementSelection) {
      this.zoomEnded();
      this.elementSelection.on('.zoom', null);
    }
  }

  /*
   * Add a mask to make sure that the tracks displayed in this view
   * don't overflow its bounds.
   */
  setMask() {
    this.pMask.clear();
    this.pMask.beginFill();
    this.pMask.drawRect(
      this.xPositionOffset,
      this.yPositionOffset,
      this.currentProps.width,
      this.currentProps.height
    );
    this.pMask.endFill();

    // show the bounds of this view
    /*
    this.pOutline.clear();
    this.pOutline.lineStyle(1, '#000', 1);
    this.pOutline.drawRect(
      this.xPositionOffset, this.yPositionOffset, this.currentProps.width, this.currentProps.height
    );
    */
  }

  setBackground() {
    const defBgColor = this.props.theme === THEME_DARK ? 'black' : 'white';
    const bgColor = colorToHex((
      this.currentProps.viewOptions && this.currentProps.viewOptions.backgroundColor
    ) || defBgColor);

    this.pBackground.clear();
    this.pBackground.beginFill(bgColor);
    this.pBackground.drawRect(
      this.xPositionOffset,
      this.yPositionOffset,
      this.currentProps.width,
      this.currentProps.height
    );
    this.pBackground.endFill();
  }

  windowScrolled() {
    this.removeZoom();

    if (this.scrollTimeout) {
      clearTimeout(this.scrollTimeout);
    }

    this.scrollTimeout = setTimeout(() => {
      this.addZoom();
    }, SCROLL_TIMEOUT);
  }

  setUpInitialScales(
    initialXDomain = [0, 1],
    initialYDomain = [0, 1],
    xDomainLimits = [-Infinity, Infinity],
    yDomainLimits = [-Infinity, Infinity],
    zoomLimits = [0, Infinity],
  ) {
    // Make sure the initial domain is within the limits first
    zoomLimits[0] = zoomLimits[0] === null ? 0 : zoomLimits[0];
    zoomLimits[1] = zoomLimits[1] === null ? Infinity : zoomLimits[1];

    // make sure the two scales are equally wide:
    const xWidth = initialXDomain[1] - initialXDomain[0];
    const yCenter = (initialYDomain[0] + initialYDomain[1]) / 2;
    // initialYDomain = [yCenter - xWidth / 2, yCenter + xWidth / 2];

    // stretch out the y-scale so that views aren't distorted (i.e. maintain
    // a 1 to 1 ratio)
    initialYDomain[0] = yCenter - (xWidth / 2);
    initialYDomain[1] = yCenter + (xWidth / 2);

    // if the inital domains haven't changed, then we don't have to
    // worry about resetting anything
    // initial domains should only change when loading a new viewconfig
    if (
      initialXDomain[0] === this.initialXDomain[0]
      && initialXDomain[1] === this.initialXDomain[1]
      && initialYDomain[0] === this.initialYDomain[0]
      && initialYDomain[1] === this.initialYDomain[1]
      && xDomainLimits[0] === this.xDomainLimits[0]
      && xDomainLimits[1] === this.xDomainLimits[1]
      && yDomainLimits[0] === this.yDomainLimits[0]
      && yDomainLimits[1] === this.yDomainLimits[1]
      && zoomLimits[0] === this.zoomLimits[0]
      && zoomLimits[1] === this.zoomLimits[1]
    ) return;

    // only update the initial domain
    this.initialXDomain = initialXDomain;
    this.initialYDomain = initialYDomain;
    this.xDomainLimits = xDomainLimits;
    this.yDomainLimits = yDomainLimits;
    this.zoomLimits = zoomLimits;

    this.cumCenterYOffset = 0;
    this.cumCenterXOffset = 0;

    this.drawableToDomainX = scaleLinear()
      .domain([
        this.currentProps.paddingLeft + this.currentProps.leftWidth,
        this.currentProps.paddingLeft + this.currentProps.leftWidth + this.currentProps.centerWidth,
      ])
      .range([initialXDomain[0], initialXDomain[1]]);

    this.drawableToDomainY = scaleLinear()
      .domain([
        (
          this.currentProps.paddingTop
          + this.currentProps.topHeight
          + (this.currentProps.centerHeight / 2)
          - (this.currentProps.centerWidth / 2)
        ),
        (
          this.currentProps.paddingTop
          + this.currentProps.topHeight
          + (this.currentProps.centerHeight / 2)
          + (this.currentProps.centerWidth / 2)
        ),
      ])
      .range([initialYDomain[0], initialYDomain[1]]);

    this.prevCenterX = (
      this.currentProps.paddingLeft
      + this.currentProps.leftWidth
      + (this.currentProps.centerWidth / 2)
    );
    this.prevCenterY = (
      this.currentProps.paddingTop
      + this.currentProps.topHeight
      + (this.currentProps.centerHeight / 2)
    );
  }

  updatablePropsToString(props) {
    return JSON.stringify({
      positionedTracks: props.positionedTracks,
      initialXDomain: props.initialXDomain,
      initialYDomain: props.initialYDomain,
      width: props.width,
      height: props.height,
      paddingLeft: props.paddingLeft,
      paddingTop: props.paddingTop,
      leftWidth: props.leftWidth,
      topHeight: props.topHeight,
      dragging: props.dragging,
      viewOptions: props.viewOptions,
    });
  }

  draggingChanged(draggingStatus) {
    this.dragging = draggingStatus;

    this.timedUpdatePositionAndDimensions();
  }

  setUpScales(notify = false) {
    const currentCenterX = (
      this.currentProps.paddingLeft
      + this.currentProps.leftWidth
      + (this.currentProps.centerWidth / 2)
    );
    const currentCenterY = (
      this.currentProps.paddingTop
      + this.currentProps.topHeight
      + (this.currentProps.centerHeight / 2)
    );

    // we need to maintain two scales:
    // 1. the scale that is shown
    // 2. the scale that the zooming behavior acts on
    //
    // These need to be separated because the zoom behavior acts on a larger
    // region than the visible scale shows

    // if the window is resized, we don't want to change the scale, but we do
    // want to move the center point. this needs to be tempered by the zoom
    // factor so that we keep the visible center point in the center
    const centerDomainXOffset = (
      (
        this.drawableToDomainX(currentCenterX)
        - this.drawableToDomainX(this.prevCenterX)
      ) / this.zoomTransform.k
    );
    const centerDomainYOffset = (
      (
        this.drawableToDomainY(currentCenterY)
        - this.drawableToDomainY(this.prevCenterY)
      ) / this.zoomTransform.k
    );

    this.cumCenterYOffset += centerDomainYOffset;
    this.cumCenterXOffset += centerDomainXOffset;

    this.prevCenterY = currentCenterY;
    this.prevCenterX = currentCenterX;

    // the domain of the visible (not drawable area)
    const visibleXDomain = [
      this.drawableToDomainX(0) - this.cumCenterXOffset,
      this.drawableToDomainX(this.currentProps.width) - this.cumCenterXOffset
    ];
    const visibleYDomain = [
      this.drawableToDomainY(0) - this.cumCenterYOffset,
      this.drawableToDomainY(this.currentProps.height) - this.cumCenterYOffset
    ];

    // [drawableToDomain(0), drawableToDomain(1)]: the domain of the visible area
    // if the screen has been resized, then the domain width should remain the same

    // this.xScale should always span the region that the zoom behavior is being called on
    this.xScale = scaleLinear()
      .domain(visibleXDomain)
      .range([0, this.currentProps.width]);

    this.yScale = scaleLinear()
      .domain(visibleYDomain)
      .range([0, this.currentProps.height]);

    for (const uid in this.trackDefObjects) {
      const track = this.trackDefObjects[uid].trackObject;

      // e.g. when the track is resized... we want to redraw it
      track.refScalesChanged(this.xScale, this.yScale);
      // track.draw();
    }

    this.applyZoomTransform(notify);
  }

  /*
   * Fetch the trackObject for a track with a given ID
   */
  getTrackObject(trackId) {
    const trackDefItems = dictItems(this.trackDefObjects);

    for (let i = 0; i < trackDefItems.length; i++) {
      const uid = trackDefItems[i][0];
      const trackObject = trackDefItems[i][1].trackObject;

      if (uid === trackId) {
        return trackObject;
      }

      // maybe this track is in a combined track
      if (trackObject.createdTracks) {
        const createdTrackItems = dictItems(trackObject.createdTracks);

        for (let j = 0; j < createdTrackItems.length; j++) {
          const createdTrackUid = createdTrackItems[j][0];
          const createdTrackObject = createdTrackItems[j][1];

          if (createdTrackUid === trackId) {
            return createdTrackObject;
          }
        }
      }
    }

    return undefined;
  }

  timedUpdatePositionAndDimensions() {
    if (this.closing || !this.element) return;

    this.elementPos = this.element.getBoundingClientRect();

    if (this.dragging) {
      this.yPositionOffset = (
        this.element.getBoundingClientRect().top
        - this.currentProps.canvasElement.getBoundingClientRect().top
      );
      this.xPositionOffset = (
        this.element.getBoundingClientRect().left
        - this.currentProps.canvasElement.getBoundingClientRect().left
      );

      this.setMask();
      this.setBackground();

      const updated = this.updateTrackPositions();

      if (updated) {
        // only redraw if positions changed
        this.applyZoomTransform(true);
      }

      requestAnimationFrame(this.timedUpdatePositionAndDimensions.bind(this));
    }
  }

  syncMetaTracks(trackDefinitions) {
    const knownMetaTrackIds = Object.keys(this.metaTracks);
    const newMetaTracks = new Set(trackDefinitions.map(def => def.uid));

    // Add new meta tracks
    this.addMetaTracks(
      trackDefinitions.filter(def => !this.metaTracks[def.uid])
    );

    // Update existing meta tracks
    this.updateMetaTracks(
      trackDefinitions.filter(def => this.metaTracks[def.uid])
    );

    // Remove old meta tracks
    this.removeMetaTracks(
      knownMetaTrackIds.filter(def => !newMetaTracks.has(def))
    );
  }

  syncTrackObjects(trackDefinitions) {
    /**
     * Make sure we have a track object for every passed track definition.
     *
     * If we get a track definition for which we have no Track object, we
     * create a new one.
     *
     * If we have a track object for which we have no definition, we remove
     * the object.
     *
     * All the others we ignore.
     *
     * Track definitions should be of the following form:
     *
     * { height:  100, width: 50, top: 30, left: 40, track: {...}}
     *
     * @param trackDefinitions: The definition of the track
     * @return: Nothing
     */
    this.prevTrackDefinitions = JSON.stringify(trackDefinitions);

    const receivedTracksDict = {};
    for (let i = 0; i < trackDefinitions.length; i++) {
      receivedTracksDict[trackDefinitions[i].track.uid] = trackDefinitions[i];
    }

    const knownTracks = new Set(Object.keys(this.trackDefObjects));
    const receivedTracks = new Set(Object.keys(receivedTracksDict));

    // track definitions we don't have objects for
    const enterTrackDefs = new Set([...receivedTracks]
      .filter(x => !knownTracks.has(x)));

    // track objects for which there is no definition
    // (i.e. they no longer need to exist)
    const exitTracks = new Set([...knownTracks]
      .filter(x => !receivedTracks.has(x)));


    // we already have these tracks, but need to change their dimensions
    const updateTrackDefs = new Set([...receivedTracks]
      .filter(x => knownTracks.has(x)));

    // update existing tracks
    this.updateExistingTrackDefs([...updateTrackDefs].map(x => receivedTracksDict[x]));

    // add new tracks and update them (setting dimensions and positions)
    this.addNewTracks([...enterTrackDefs].map(x => receivedTracksDict[x]));
    this.updateExistingTrackDefs([...enterTrackDefs].map(x => receivedTracksDict[x]));

    this.removeTracks([...exitTracks]);
  }

  /**
   * Add new meta tracks
   *
   * @param  {Array}  metaTrackDefs  Definitions of meta tracks to be added.
   */
  addMetaTracks(metaTrackDefs) {
    metaTrackDefs
      .filter(metaTrackDef => !this.metaTracks[metaTrackDef.uid])
      .forEach((metaTrackDef) => {
        this.metaTracks[metaTrackDef.uid] = {
          trackDef: metaTrackDef,
          trackObject: this.createMetaTrack(metaTrackDef)
        };
      });
  }

  addNewTracks(newTrackDefinitions) {
    /**
     * We need to create new track objects for the given track
     * definitions.
     */
    if (!this.currentProps.pixiStage) {
      return;
    } // we need a pixi stage to start rendering
    // the parent component where it lives probably
    // hasn't been mounted yet

    for (let i = 0; i < newTrackDefinitions.length; i++) {
      const newTrackDef = newTrackDefinitions[i];
      const newTrackObj = this.createTrackObject(newTrackDef.track);

      // newTrackObj.refXScale(this.xScale);
      // newTrackObj.refYScale(this.yScale);

      newTrackObj.refScalesChanged(this.xScale, this.yScale);

      this.trackDefObjects[newTrackDef.track.uid] = {
        trackDef: newTrackDef,
        trackObject: newTrackObj
      };

      const zoomedXScale = this.zoomTransform.rescaleX(this.xScale);
      const zoomedYScale = this.zoomTransform.rescaleY(this.yScale);

      newTrackObj.setDimensions([newTrackDef.width, newTrackDef.height]);
      newTrackObj.zoomed(zoomedXScale, zoomedYScale);
    }

    // this could be replaced with a call that only applies the zoom
    // transform to the newly added tracks
    this.applyZoomTransform(false);
  }

  updateMetaTracks() {
    // Nothing
  }

  updateExistingTrackDefs(newTrackDefs) {
    for (let i = 0; i < newTrackDefs.length; i++) {
      this.trackDefObjects[newTrackDefs[i].track.uid].trackDef = newTrackDefs[i];

      // if it's a CombinedTrack, we have to see if its contents have changed
      // e.g. somebody may have added a new Series
      if (newTrackDefs[i].track.type === 'combined') {
        this.trackDefObjects[newTrackDefs[i].track.uid]
          .trackObject
          .updateContents(newTrackDefs[i].track.contents, this.createTrackObject.bind(this))
          .refScalesChanged(this.xScale, this.yScale);
      }
    }

    const updated = this.updateTrackPositions();
    // this.applyZoomTransform();
    if (updated) {
      // only redraw if positions changed
      this.applyZoomTransform(false);
    }
  }

  updateTrackPositions() {
    let updated = false;

    for (const uid in this.trackDefObjects) {
      const trackDef = this.trackDefObjects[uid].trackDef;
      const trackObject = this.trackDefObjects[uid].trackObject;

      const prevPosition = trackObject.position;
      const prevDimensions = trackObject.dimensions;

      const newPosition = [
        this.xPositionOffset + trackDef.left,
        this.yPositionOffset + trackDef.top
      ];
      const newDimensions = [trackDef.width, trackDef.height];

      // check if any of the track's positions have changed
      // before trying to update them

      if (
        !prevPosition
        || newPosition[0] !== prevPosition[0]
        || newPosition[1] !== prevPosition[1]
      ) {
        trackObject.setPosition(newPosition);
        updated = true;
      }

      if (
        !prevDimensions
        || newDimensions[0] !== prevDimensions[0]
        || newDimensions[1] !== prevDimensions[1]
      ) {
        trackObject.setDimensions(newDimensions);
        updated = true;
      }

      // const widthDifference = trackDef.width - this.currentProps.width;
      // const heightDifference = trackDef.height - this.currentProps.height;
    }

    // report on whether any track positions or dimensions have changed
    // so that downstream code can decide whether to redraw
    return updated;
  }

  removeMetaTracks(trackIds) {
    trackIds.forEach((id) => {
      this.metaTracks[id].trackObject.remove();
      this.metaTracks[id] = undefined;
      delete this.metaTracks[id];
    });
  }

  removeTracks(trackUids) {
    for (let i = 0; i < trackUids.length; i++) {
      this.trackDefObjects[trackUids[i]].trackObject.remove();
      delete this.trackDefObjects[trackUids[i]];
    }
  }

  /**
   * Set the center of this view to a paticular X and Y coordinate
   * @param  {number}  centerX  Centeral X data? position.
   * @param  {number}  centerY  Central Y data? position.
   * @param  {number}  sourceK  Source zoom level? @Pete what's the source?
   * @param  {boolean}  notify  If `true` notify listeners that the scales
   *   have changed. This can be turned off to prevent circular updates when
   *   scales are locked.
   * @param  {boolean}  animate  If `true` transition smoothly from the
   *   current to the desired location.
   * @param  {number}  animateTime  Animation time in milliseconds. Only used
   *   when `animate` is true.
   */
  setCenter(
    centerX,
    centerY,
    sourceK,
    notify = false,
    animateTime = 0,
    xScale = this.xScale,
    yScale = this.yScale,
  ) {
    const refK = this.xScale.invert(1) - this.xScale.invert(0);

    const k = refK / sourceK;

    const middleViewX = (
      this.currentProps.paddingLeft
      + this.currentProps.leftWidth
      + (this.currentProps.centerWidth / 2)
    );
    const middleViewY = (
      this.currentProps.paddingTop
      + this.currentProps.topHeight
      + (this.currentProps.centerHeight / 2)
    );

    // After applying the zoom transform, the xScale of the target centerX
    // should be equal to the middle of the viewport
    // xScale(centerX) * k + translate[0] = middleViewX
    const translateX = middleViewX - (xScale(centerX) * k);
    const translateY = middleViewY - (yScale(centerY) * k);

    let last;

    const setZoom = () => {
      const newTransform = zoomIdentity.translate(translateX, translateY).scale(k);

      this.zoomTransform = newTransform;
      this.emptyZoomBehavior.transform(this.elementSelection, newTransform);

      last = this.applyZoomTransform(notify);
    };

    if (animateTime) {
      let selection = this.elementSelection;

      this.activeTransitions += 1;

      if (!document.hidden) {
        // only transition if the window is hidden
        selection = selection
          .transition()
          .duration(animateTime);
      }

      selection.call(
        this.zoomBehavior.transform,
        zoomIdentity.translate(translateX, translateY).scale(k),
      )
        .on('end', () => {
          setZoom();
          this.activeTransitions -= 1;
        });
    } else {
      setZoom();
    }

    return last;
  }

  /**
   * Respond to a zoom event.
   *
   * We need to update our local record of the zoom transform and apply it
   * to all the tracks.
   */
  zoomed() {
    this.zoomTransform = !this.currentProps.zoomable
      ? zoomIdentity
      : event.transform;

    this.applyZoomTransform(true);

    this.props.pubSub.publish('app.zoom', event);
    if (event.sourceEvent) {
      event.sourceEvent.stopPropagation();
      event.sourceEvent.preventDefault();
    }
  }

  zoomStarted() {
    this.zooming = true;

    this.props.pubSub.publish('app.zoomStart');
  }

  zoomEnded() {
    this.zooming = false;

    this.props.pubSub.publish('app.zoomEnd');
  }

  applyZoomTransform(notify = true) {
    const props = this.currentProps;
    const paddingleft = props.paddingLeft + props.leftWidth;
    const paddingTop = props.paddingTop + props.topHeight;

    // These props are apparently used elsewhere, for example the context menu
    this.zoomedXScale = this.zoomTransform.rescaleX(this.xScale);
    this.zoomedYScale = this.zoomTransform.rescaleY(this.yScale);

    const newXScale = scaleLinear()
      .domain([
        paddingleft, paddingleft + props.centerWidth
      ].map(this.zoomedXScale.invert))
      .range([0, props.centerWidth]);

    const newYScale = scaleLinear()
      .domain([
        paddingTop, paddingTop + props.centerHeight
      ].map(this.zoomedYScale.invert))
      .range([0, props.centerHeight]);

    for (const uid in this.trackDefObjects) {
      const track = this.trackDefObjects[uid].trackObject;

      if (this.trackDefObjects[uid].trackDef.track.position === 'whole') {
        // whole tracks need different scales which go beyond the ends of
        // center track and encompass the whole view

        const trackXScale = scaleLinear()
          .domain(
            [
              props.paddingLeft,
              props.width - props.paddingLeft
            ].map(this.zoomedXScale.invert)
          )
          .range(
            [0, props.width - (2 * props.paddingLeft)]
          );

        const trackYScale = scaleLinear()
          .domain(
            [
              props.paddingTop,
              props.height - props.paddingTop
            ].map(this.zoomedYScale.invert)
          )
          .range([0, props.height - (2 * props.paddingTop)]);

        track.zoomed(
          trackXScale,
          trackYScale,
        );
        continue;
      }

      if (this.trackDefObjects[uid].trackDef.track.position === 'gallery') {
        // gallery tracks need different scales which go beyond the ends of
        // center track and encompass the center view plus the gallery's width

        const trackXScale = scaleLinear()
          .domain(
            [
              props.paddingLeft + props.leftWidthNoGallery,
              props.paddingLeft + props.leftWidth + props.centerWidth + props.galleryDim,
            ].map(this.zoomedXScale.invert)
          )
          .range(
            [0, props.centerWidth + (2 * props.galleryDim)]
          );

        const trackYScale = scaleLinear()
          .domain(
            [
              props.paddingTop + props.topHeightNoGallery,
              props.paddingTop + props.topHeight + props.centerHeight + props.galleryDim,
            ].map(this.zoomedYScale.invert)
          )
          .range([0, props.centerHeight - (2 * props.galleryDim)]);

        track.zoomed(
          trackXScale.copy(),
          trackYScale.copy(),
          this.zoomTransform.k,
        );
        continue;
      }

      track.zoomed(
        newXScale.copy(),
        newYScale.copy(),
        this.zoomTransform.k,
        this.zoomTransform.x + this.xPositionOffset,
        this.zoomTransform.y + this.yPositionOffset,
        props.paddingLeft + props.leftWidth,
        props.paddingTop + props.topHeight,
      );
    }

    this.currentXScale = newXScale;
    this.currentYScale = newYScale;

    if (notify) {
      this.currentProps.onScalesChanged(newXScale, newYScale);
    }

    return [newXScale, newYScale];
  }

  createMetaTrack(track) {
    switch (track.type) {
      default: {
        // Check if a plugin track is available
        const pluginTrack = this.props.pluginTracks[track.type];

        if (pluginTrack && pluginTrack.isMetaTrack) {
          const context = {
            getTrackObject: this.getTrackObject.bind(this),
            onNewTilesLoaded: () => {
              this.currentProps.onNewTilesLoaded(track.uid);
            },
            definition: track,
          };
          try {
            return new pluginTrack.track( // eslint-disable-line new-cap
              AVAILABLE_FOR_PLUGINS,
              context,
              track.options,
            );
          } catch (e) {
            console.error(
              'Plugin meta track', track.type, 'failed to instantiate.', e
            );
          }
        }

        console.warn(`Unknown meta track of type: ${track.type}`);
        return new UnknownPixiTrack(
          this.pStage,
          { name: 'Unknown Track Type', type: track.type },
          () => this.currentProps.onNewTilesLoaded(track.uid),
        );
      }
    }
  }

  createTrackObject(track) {
    const trackObject = this.createLocationAgnosticTrackObject(track);
    if (track.position === 'left' || track.position === 'right') {
      if (TRACKS_INFO_BY_TYPE[track.type].orientation === '1d-horizontal') {
        return new LeftTrackModifier(trackObject);
      }
    }
    return trackObject;
  }

  createLocationAgnosticTrackObject(track) {
    const handleTilesetInfoReceived = (x) => {
      this.currentProps.onTilesetInfoReceived(track.uid, x);
    };

    // See if this track has a data config section.
    // If it doesn't, we assume that it has the standard
    // server / tilesetUid sections
    // if the track has no data server, then this will just
    // be blank and we can go on our merry way
    let dataConfig = track.data;
    if (!dataConfig) {
      dataConfig = {
        server: trimTrailingSlash(track.server),
        tilesetUid: track.tilesetUid
      };
    }

    if (track.fileUrl) {
      dataConfig.fileUrl = track.fileUrl;

      if (!track.filetype) {
        console.warn('fileUrl present without fileType:', track);
      } else {
        dataConfig.filetype = track.filetype;
      }
    }

    const dataFetcher = getDataFetcher(dataConfig, this.props.pubSub);

    // To simplify the context creation via ES6 object shortcuts.
    const context = {
      id: track.uid,
      pubSub: this.props.pubSub,
      scene: this.pStage,
      dataConfig,
      dataFetcher,
      handleTilesetInfoReceived,
      animate: () => {
        this.currentProps.onNewTilesLoaded(track.uid);
      },
      svgElement: this.svgElement,
      onValueScaleChanged: () => {
        this.currentProps.onValueScaleChanged(track.uid);
      },
      onTrackOptionsChanged: (newOptions) => {
        this.currentProps.onTrackOptionsChanged(track.uid, newOptions);
      },
      onMouseMoveZoom: this.props.onMouseMoveZoom,
      chromInfoPath: track.chromInfoPath,
      isShowGlobalMousePosition: () => this.props.isShowGlobalMousePosition,
      getTheme: () => this.props.theme,
    };

    // for horizontal and vertical rules
    if (track.y) {
      context.yPosition = track.y;
    }

    if (track.x) {
      context.xPosition = track.x;
    }

    const options = track.options;

    switch (track.type) {
      case 'left-axis':
        return new LeftAxisTrack(context, options);

      case 'top-axis':
        return new TopAxisTrack(context, options);

      case 'heatmap':
        return new HeatmapTiledPixiTrack(context, options);

      case 'horizontal-multivec':
      case 'horizontal-vector-heatmap':
        return new HorizontalMultivecTrack(context, options);

      case 'vertical-multivec':
      case 'vertical-vector-heatmap':
        return new LeftTrackModifier(
          new HorizontalMultivecTrack(context, options)
        );

      case 'horizontal-1d-heatmap':
        return new Horizontal1dHeatmapTrack(context, options);

      case 'horizontal-line':
        return new HorizontalLine1DPixiTrack(context, options);

      case 'vertical-line':
        return new LeftTrackModifier(
          new HorizontalLine1DPixiTrack(context, options),
        );

      case 'vertical-1d-heatmap':
        return new LeftTrackModifier(
          new Horizontal1dHeatmapTrack(context, options)
        );

      case 'horizontal-point':
        return new HorizontalPoint1DPixiTrack(context, options);

      case 'vertical-point':
        return new LeftTrackModifier(
          new HorizontalPoint1DPixiTrack(context, options),
        );

      case 'horizontal-bar':
        return new BarTrack(context, options);

      case 'vertical-bar':
        return new LeftTrackModifier(new BarTrack(context, options));

      case 'horizontal-divergent-bar':
        return new DivergentBarTrack(context, options);

      case 'vertical-divergent-bar':
        return new LeftTrackModifier(
          new DivergentBarTrack(context, options)
        );

      case 'horizontal-1d-tiles':
        return new IdHorizontal1DTiledPixiTrack(context, options);

      case 'vertical-1d-tiles':
        return new IdVertical1DTiledPixiTrack(context, options);

      case '2d-tiles':
        return new Id2DTiledPixiTrack(context, options);

      case 'top-stacked-interval':
        return new CNVIntervalTrack(context, options);

      case 'left-stacked-interval':
        return new LeftTrackModifier(
          new CNVIntervalTrack(context, options),
        );

      case 'viewport-projection-center':
        // TODO: Fix this so that these functions are defined somewhere else
        if (
          track.registerViewportChanged
          && track.removeViewportChanged
          && track.setDomainsCallback
        ) {
          context.registerViewportChanged = track.registerViewportChanged;
          context.removeViewportChanged = track.removeViewportChanged;
          context.setDomainsCallback = track.setDomainsCallback;
          return new ViewportTracker2D(context, options);
        }
        return new Track(context, options);

      case 'viewport-projection-horizontal':
        // TODO: Fix this so that these functions are defined somewhere else
        if (
          track.registerViewportChanged
          && track.removeViewportChanged
          && track.setDomainsCallback
        ) {
          context.registerViewportChanged = track.registerViewportChanged;
          context.removeViewportChanged = track.removeViewportChanged;
          context.setDomainsCallback = track.setDomainsCallback;
          return new ViewportTrackerHorizontal(context, options);
        }
        return new Track(context, options);

      case 'viewport-projection-vertical':
        // TODO: Fix this so that these functions are defined somewhere else
        if (
          track.registerViewportChanged
          && track.removeViewportChanged
          && track.setDomainsCallback
        ) {
          context.registerViewportChanged = track.registerViewportChanged;
          context.removeViewportChanged = track.removeViewportChanged;
          context.setDomainsCallback = track.setDomainsCallback;
          return new ViewportTrackerVertical(context, options);
        }
        return new Track(context, options);

      case 'horizontal-gene-annotations':
        return new HorizontalGeneAnnotationsTrack(context, options);

      case 'vertical-gene-annotations':
        return new LeftTrackModifier(
          new HorizontalGeneAnnotationsTrack(context, options),
        );

      case '2d-rectangle-domains':
      case 'arrowhead-domains':
        return new ArrowheadDomainsTrack(context, options);

      case 'horizontal-1d-annotations':
        return new Annotations1dTrack(context, options);

      case 'vertical-1d-annotations':
        // Fix this: LeftTrackModifier is doing a whole bunch of things not
        // needed by this track but the current setup is not consistent.
        return new Annotations1dTrack(context, options, true);

      case '2d-annotations':
        return new Annotations2dTrack(context, options);

      case 'vertical-2d-rectangle-domains':
        return new LeftTrackModifier(
          new Horizontal2DDomainsTrack(context, options),
        );

      case 'horizontal-2d-rectangle-domains':
        return new Horizontal2DDomainsTrack(context, options);

      case 'square-markers':
        return new SquareMarkersTrack(context, options);

      case 'combined':
        context.tracks = track.contents;
        context.createTrackObject = this.createTrackObject.bind(this);
        return new CombinedTrack(context, options);

      case '2d-chromosome-labels':
        return new Chromosome2DLabels(context, options);

      case 'horizontal-chromosome-grid':
        context.orientation = '1d-horizontal';
        return new ChromosomeGrid(context, options);

      case 'vertical-chromosome-grid':
        context.orientation = '1d-vertical';
        return new ChromosomeGrid(context, options);

      case '2d-chromosome-grid':
        return new ChromosomeGrid(context, options);

      case 'horizontal-chromosome-labels':
        // chromInfoPath is passed in for backwards compatibility
        // it can be used to provide custom chromosome sizes
        return new HorizontalChromosomeLabels(context, options);

      case 'vertical-chromosome-labels':
        // chromInfoPath is passed in for backwards compatibility
        // it can be used to provide custom chromosome sizes
        return new LeftTrackModifier(
          new HorizontalChromosomeLabels(context, options),
        );

      case 'horizontal-heatmap':
        return new HorizontalHeatmapTrack(context, options);

      case 'vertical-heatmap':
        return new LeftTrackModifier(
          new HorizontalHeatmapTrack(context, options),
        );

      case '2d-chromosome-annotations':
        return new Chromosome2DAnnotations(context, options);

      case 'horizontal-1d-value-interval':
        return new ValueIntervalTrack(context, options);

      case 'vertical-1d-value-interval':
        return new LeftTrackModifier(
          new ValueIntervalTrack(context, options)
        );

      case 'osm':
      case 'osm-tiles':
        return new OSMTilesTrack(context, options);

      case 'osm-2d-tile-ids':
        return new OSMTileIdsTrack(context, options);

      case 'mapbox':
      case 'mapbox-tiles':
        return new MapboxTilesTrack(context, options);

      case 'raster-tiles':
        return new RasterTilesTrack(context, options);

      case 'bedlike':
        return new BedLikeTrack(context, options);

      case 'overlay-track':
        return new OverlayTrack(context, options);

      case 'overlay-chromosome-grid-track':
        context.isOverlay = true;
        return new ChromosomeGrid(context, options);

      case 'horizontal-rule':
        return new HorizontalRule(context, options);

      case 'vertical-rule':
        return new VerticalRule(context, options);

      case 'cross-rule':
        // This needs to be harmonized.
        context.x = track.x;
        context.y = track.y;
        return new CrossRule(context, options);

      case 'vertical-bedlike':
        return new LeftTrackModifier(
          new BedLikeTrack(context, options)
        );

      case 'simple-svg':
        return new SVGTrack(context, options);

      default: {
        // Check if a plugin track is available
        const pluginTrack = this.props.pluginTracks[track.type];

        if (pluginTrack && !pluginTrack.isMetaTrack) {
          context.AVAILABLE_FOR_PLUGINS = AVAILABLE_FOR_PLUGINS;
          context.baseEl = this.baseEl;
          context.definition = track;
          try {
            return new pluginTrack.track( // eslint-disable-line new-cap
              AVAILABLE_FOR_PLUGINS,
              context,
              options
            );
          } catch (e) {
            console.error(
              'Plugin track', track.type, 'failed to instantiate.', e
            );
          }
        }

        console.warn('Unknown track type:', track.type);

        return new UnknownPixiTrack(
          context,
          {
            name: 'Unknown Track Type',
            type: track.type
          }
        );
      }
    }
  }

  /**
   * Zoom to a location given the data coordinates
   * @param   {number}  dataXStart  Data start X coordinate.
   * @param   {number}  dataXEnd  Data end X coordinate.
   * @param   {number}  dataYStart  Data start Y coordinate.
   * @param   {number}  dataYEnd  Data end Y coordinate.
   * @param   {number}  animateTime  Animation time in milliseconds.
   * @param   {function}  projector  If not `null` a projector function that
   *   provides adjusted x and y scales.
   */
  zoomToDataPos(
    dataXStart,
    dataXEnd,
    dataYStart,
    dataYEnd,
    animateTime = 3000,
    projector = null,
  ) {
    const [centerX, centerY, k] = scalesCenterAndK(
      this.xScale.copy().domain([dataXStart, dataXEnd]),
      this.yScale.copy().domain([dataYStart, dataYEnd]),
    );

    const projectedScales = projector
      ? projector(this.xScale, this.yScale)
      : [this.xScale, this.yScale];

    this.setCenter(
      centerX,
      centerY,
      k,
      false,
      animateTime,
      projectedScales[0],
      projectedScales[1]
    );
  }

  forwardContextMenu(e) {
    // Do never forward the contextmenu event when ALT is being hold down.
    if (this.props.disableTrackMenu || e.altKey) return;

    e.preventDefault();

    setTimeout(() => {
      // For right clicks only. Publish the contextmenu event
      this.props.pubSub.publish('contextmenu', e);
    }, 0);
  }

  addEventTracker() {
    if (!this.eventTracker || this.eventTracker === this.eventTrackerOld) return;
    if (!this.eventTrackerOld) this.eventTrackerOld = this.eventTracker;

    this.eventTracker = this.eventTrackerOld;

    this.eventTracker.addEventListener('click', this.boundForwardEvent);
    this.eventTracker.addEventListener('contextmenu', this.boundForwardContextMenu);
    this.eventTracker.addEventListener('dblclick', this.boundForwardEvent);
    this.eventTracker.addEventListener('wheel', this.boundForwardEvent);
    this.eventTracker.addEventListener('dragstart', this.boundForwardEvent);
    this.eventTracker.addEventListener('selectstart', this.boundForwardEvent);

    this.eventTracker.addEventListener('mouseover', this.boundForwardEvent);
    this.eventTracker.addEventListener('mouseenter', this.boundForwardEvent);
    this.eventTracker.addEventListener('mousedown', this.boundForwardEvent);
    this.eventTracker.addEventListener('mouseup', this.boundForwardEvent);
    this.eventTracker.addEventListener('mouseout', this.boundForwardEvent);
    this.eventTracker.addEventListener('mouseleave', this.boundForwardEvent);

    this.eventTracker.addEventListener('touchstart', this.boundForwardEvent);
    this.eventTracker.addEventListener('touchend', this.boundForwardEvent);
    this.eventTracker.addEventListener('touchcancel', this.boundForwardEvent);

    this.eventTracker.addEventListener('pointerover', this.boundForwardEvent);
    this.eventTracker.addEventListener('pointerenter', this.boundForwardEvent);
    this.eventTracker.addEventListener('pointerdown', this.boundForwardEvent);
    this.eventTracker.addEventListener('pointerup', this.boundForwardEvent);
    this.eventTracker.addEventListener('pointercancel', this.boundForwardEvent);
    this.eventTracker.addEventListener('pointerout', this.boundForwardEvent);
    this.eventTracker.addEventListener('pointerleave', this.boundForwardEvent);

    window.addEventListener('scroll', this.boundScrollEvent);
  }

  removeEventTracker() {
    if (!this.eventTracker) return;

    this.eventTracker.removeEventListener('click', this.boundForwardEvent);
    this.eventTracker.removeEventListener('contextmenu', this.boundForwardContextMenu);
    this.eventTracker.removeEventListener('dblclick', this.boundForwardEvent);
    this.eventTracker.removeEventListener('wheel', this.boundForwardEvent);
    this.eventTracker.removeEventListener('dragstart', this.boundForwardEvent);
    this.eventTracker.removeEventListener('selectstart', this.boundForwardEvent);

    this.eventTracker.removeEventListener('mouseover', this.boundForwardEvent);
    this.eventTracker.removeEventListener('mouseenter', this.boundForwardEvent);
    this.eventTracker.removeEventListener('mousedown', this.boundForwardEvent);
    this.eventTracker.removeEventListener('mouseup', this.boundForwardEvent);
    this.eventTracker.removeEventListener('mouseout', this.boundForwardEvent);
    this.eventTracker.removeEventListener('mouseleave', this.boundForwardEvent);

    this.eventTracker.removeEventListener('touchstart', this.boundForwardEvent);
    this.eventTracker.removeEventListener('touchend', this.boundForwardEvent);
    this.eventTracker.removeEventListener('touchcancel', this.boundForwardEvent);

    this.eventTracker.removeEventListener('pointerover', this.boundForwardEvent);
    this.eventTracker.removeEventListener('pointerenter', this.boundForwardEvent);
    this.eventTracker.removeEventListener('pointerdown', this.boundForwardEvent);
    this.eventTracker.removeEventListener('pointerup', this.boundForwardEvent);
    this.eventTracker.removeEventListener('pointercancel', this.boundForwardEvent);
    this.eventTracker.removeEventListener('pointerout', this.boundForwardEvent);
    this.eventTracker.removeEventListener('pointerleave', this.boundForwardEvent);

    window.removeEventListener('scroll', this.boundScrollEvent);
  }

  scrollEvent() {
    this.elementPos = this.element.getBoundingClientRect();
  }

  forwardEvent(e) {
    e.sourceUid = this.uid;
    e.forwarded = true;
    this.props.pubSub.publish('app.event', e);
  }

  /* ------------------------------- Render ------------------------------- */

  render() {
    return (
      <div
        ref={(c) => { this.baseEl = c; }}
        className="track-renderer-div"
        style={{
          height: this.currentProps.height,
          width: this.currentProps.width,
        }}
        styleName="track-renderer"
      >
        <div
          ref={(c) => { this.element = c; }}
          className="track-renderer-element"
          styleName="track-renderer-element"
        />
        <div
          ref={(c) => { this.eventTracker = c; }}
          className="track-renderer-events"
          styleName="track-renderer-events"
        >
          {this.currentProps.children}
        </div>
      </div>
    );
  }
}

TrackRenderer.defaultProps = {
  pluginTracks: {},
  canvasElement: null,
  centerHeight: 0,
  centerWidth: 0,
  children: [],
  galleryDim: 0,
  height: 0,
  initialXDomain: [],
  initialYDomain: [],
  isShowGlobalMousePosition: false,
  isRangeSelection: false,
  leftWidth: 0,
  leftWidthNoGallery: 0,
  paddingLeft: 0,
  paddingTop: 0,
  positionedTracks: [],
  topHeight: 0,
  topHeightNoGallery: 0,
  width: 0,
  metaTracks: [],
};

TrackRenderer.propTypes = {
  canvasElement: PropTypes.object,
  centerHeight: PropTypes.number,
  centerWidth: PropTypes.number,
  children: PropTypes.array,
  disableTrackMenu: PropTypes.bool,
  galleryDim: PropTypes.number,
  height: PropTypes.number,
  initialXDomain: PropTypes.array,
  initialYDomain: PropTypes.array,
  isShowGlobalMousePosition: PropTypes.bool,
  isRangeSelection: PropTypes.bool,
  leftWidth: PropTypes.number,
  leftWidthNoGallery: PropTypes.number,
  paddingLeft: PropTypes.number,
  paddingTop: PropTypes.number,
  metaTracks: PropTypes.array,
  onMouseMoveZoom: PropTypes.func,
  onScalesChanged: PropTypes.func.isRequired,
  pixiRenderer: PropTypes.object.isRequired,
  pixiStage: PropTypes.object.isRequired,
  pluginTracks: PropTypes.object,
  positionedTracks: PropTypes.array,
  setCentersFunction: PropTypes.func,
  svgElement: PropTypes.object.isRequired,
  theme: PropTypes.symbol.isRequired,
  topHeight: PropTypes.number,
  topHeightNoGallery: PropTypes.number,
  viewOptions: PropTypes.object,
  width: PropTypes.number,
  xDomainLimits: PropTypes.array,
  yDomainLimits: PropTypes.array,
  zoomDomain: PropTypes.array,
};

export default withPubSub(withTheme(TrackRenderer));<|MERGE_RESOLUTION|>--- conflicted
+++ resolved
@@ -60,11 +60,8 @@
 
 // Higher-order components
 import withPubSub from './hocs/with-pub-sub';
-<<<<<<< HEAD
 import getDataFetcher from './data-fetchers/get-data-fetcher';
-=======
 import withTheme from './hocs/with-theme';
->>>>>>> 12e938e0
 
 // Utils
 import {
