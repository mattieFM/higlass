--- conflicted
+++ resolved
@@ -1738,13 +1738,7 @@
   height: PropTypes.number,
   initialXDomain: PropTypes.array,
   initialYDomain: PropTypes.array,
-<<<<<<< HEAD
-=======
   isShowGlobalMousePosition: PropTypes.bool,
-  xDomainLimits: PropTypes.array,
-  yDomainLimits: PropTypes.array,
-  zoomDomain: PropTypes.array,
->>>>>>> b3684748
   isRangeSelection: PropTypes.bool,
   leftWidth: PropTypes.number,
   leftWidthNoGallery: PropTypes.number,
