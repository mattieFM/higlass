--- conflicted
+++ resolved
@@ -53,12 +53,11 @@
 import MapboxTilesTrack from './MapboxTilesTrack';
 import ImageTilesTrack from './ImageTilesTrack';
 
-<<<<<<< HEAD
 import AnnotationsInsets from './AnnotationsInsets';
 import Insets2dTrack from './Insets2dTrack';
-=======
+
 import StackedBarTrack from './StackedBarTrack';
->>>>>>> 3d058735
+
 
 // Utils
 import {
