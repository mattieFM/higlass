import React from 'react';
import ReactDOM from 'react-dom';
import PropTypes from 'prop-types';
import * as PIXI from 'pixi.js';

import { zoom, zoomIdentity } from 'd3-zoom';
import { select, event } from 'd3-selection';
import { scaleLinear } from 'd3-scale';
import slugid from 'slugid';

import HeatmapTiledPixiTrack from './HeatmapTiledPixiTrack';
import Id2DTiledPixiTrack from './Id2DTiledPixiTrack';
import IdHorizontal1DTiledPixiTrack from './IdHorizontal1DTiledPixiTrack';
import IdVertical1DTiledPixiTrack from './IdVertical1DTiledPixiTrack';
import TopAxisTrack from './TopAxisTrack';
import LeftAxisTrack from './LeftAxisTrack';
import CombinedTrack from './CombinedTrack';
import BedLikeTrack from './BedLikeTrack';

import HorizontalLine1DPixiTrack from './HorizontalLine1DPixiTrack';
import HorizontalPoint1DPixiTrack from './HorizontalPoint1DPixiTrack';
import HorizontalMultivecTrack from './HorizontalMultivecTrack';
import BarTrack from './BarTrack';
import DivergentBarTrack from './DivergentBarTrack';

import CNVIntervalTrack from './CNVIntervalTrack';
import LeftTrackModifier from './LeftTrackModifier';
import Track from './Track';
import HorizontalGeneAnnotationsTrack from './HorizontalGeneAnnotationsTrack';
import ArrowheadDomainsTrack from './ArrowheadDomainsTrack';
import Annotations2dTrack from './Annotations2dTrack';

import Horizontal2DDomainsTrack from './Horizontal2DDomainsTrack';

import SquareMarkersTrack from './SquareMarkersTrack';
import Chromosome2DLabels from './Chromosome2DLabels';
import Chromosome2DGrid from './Chromosome2DGrid';
import Chromosome2DAnnotations from './Chromosome2DAnnotations';
import HorizontalChromosomeLabels from './HorizontalChromosomeLabels';

import HorizontalHeatmapTrack from './HorizontalHeatmapTrack';
import UnknownPixiTrack from './UnknownPixiTrack';
import ValueIntervalTrack from './ValueIntervalTrack';
import ViewportTracker2D from './ViewportTracker2D';
import ViewportTrackerHorizontal from './ViewportTrackerHorizontal';
import ViewportTrackerVertical from './ViewportTrackerVertical';

import HorizontalRule from './HorizontalRule';
import VerticalRule from './VerticalRule';
import CrossRule from './CrossRule';

import OSMTilesTrack from './OSMTilesTrack';
import MapboxTilesTrack from './MapboxTilesTrack';

// Utils
import {
  colorToHex,
  dictItems,
  forwardEvent,
  scalesCenterAndK,
  trimTrailingSlash,
} from './utils';

// Services
import { getDarkTheme, pubSub } from './services';

// Configs
import {
  AVAILABLE_FOR_PLUGINS
} from './configs';

// Styles
import '../styles/TrackRenderer.module.scss';

const SCROLL_TIMEOUT = 100;

class TrackRenderer extends React.Component {
  /**
   * Maintain a list of tracks, and re-render them whenever either
   * their size changes or the zoom level changes
   *
   * Zooming changes the domain of the scales.
   *
   * Resizing changes the range. Both trigger a rerender.
   */
  constructor(props) {
    super(props);
    this.dragging = false; // is this element being dragged?
    this.element = null;
    this.closing = false;

    this.yPositionOffset = 0;
    this.xPositionOffset = 0;

    this.scrollTimeout = null;
    this.activeTransitions = 0;

    this.zoomTransform = zoomIdentity;
    this.windowScrolledBound = this.windowScrolled.bind(this);
    this.zoomStartedBound = this.zoomStarted.bind(this);
    this.zoomedBound = this.zoomed.bind(this);
    this.zoomEndedBound = this.zoomEnded.bind(this);

    this.uid = slugid.nice();

    this.mounted = false;

    // create a zoom behavior that we'll just use to transform selections
    // without having it fire an "onZoom" event
    this.emptyZoomBehavior = zoom();

    // a lot of the updates in TrackRenderer happen in response to
    // componentWillReceiveProps so we need to perform them with the
    // newest set of props. When cWRP is called, this.props still contains
    // the old props, so we need to store them in a new variable
    this.currentProps = props;
    this.prevPropsStr = '';

    // catch any zooming behavior within all of the tracks in this plot
    // this.zoomTransform = zoomIdentity();
    this.zoomBehavior = zoom()
      .filter(() => {
        if (event.target.classList.contains('no-zoom')) {
          return false;
        }
        if (event.target.classList.contains('react-resizable-handle')) {
          return false;
        }
        return true;
      })
      .on('start', this.zoomStartedBound)
      .on('zoom', this.zoomedBound)
      .on('end', this.zoomEndedBound);

    this.zoomTransform = zoomIdentity;
    this.prevZoomTransform = zoomIdentity;

    this.initialXDomain = [0, 1];
    this.initialYDomain = [0, 1];
    this.xDomainLimits = [-Infinity, Infinity];
    this.yDomainLimits = [-Infinity, Infinity];
    this.zoomLimits = [0, Infinity];

    this.prevCenterX = (
      this.currentProps.marginLeft +
      this.currentProps.leftWidth +
      (this.currentProps.centerWidth / 2)
    );
    this.prevCenterY = (
      this.currentProps.marginTop +
      this.currentProps.topHeight +
      (this.currentProps.centerHeight / 2)
    );

    // The offset of the center from the original. Used to keep the scales centered on resize events
    this.cumCenterXOffset = 0;
    this.cumCenterYOffset = 0;

    this.setUpInitialScales(
      this.currentProps.initialXDomain,
      this.currentProps.initialYDomain,
      this.currentProps.xDomainLimits,
      this.currentProps.yDomainLimits,
      this.currentProps.zoomLimits,
    );

    this.setUpScales();

    // maintain a list of trackDefObjects which correspond to the input
    // tracks
    // Each object will contain a trackDef
    // {'top': 100, 'left': 50,... 'track': {'source': 'http:...', 'type': 'heatmap'}}
    // And a trackObject which will be responsible for rendering it
    this.trackDefObjects = {};

    this.metaTracks = {};

    this.pubSubs = [];
  }

  componentWillMount() {
    this.pubSubs = [];
    this.pubSubs.push(
      pubSub.subscribe('scroll', this.windowScrolledBound),
    );
    this.pubSubs.push(
      pubSub.subscribe('app.event', this.dispatchEvent.bind(this)),
    );
    this.pubSubs.push(
      pubSub.subscribe('zoomToDataPos', this.zoomToDataPosHandler.bind(this)),
    );
  }

  componentDidMount() {
    this.elementPos = this.element.getBoundingClientRect();
    this.elementSelection = select(this.element);
    this.svgTrackAreaSelection = select(this.svgTrackArea);

    this.pStage = new PIXI.Graphics();
    this.pMask = new PIXI.Graphics();
    this.pBackground = new PIXI.Graphics();

    this.pStage.addChild(this.pMask);
    this.pStage.addChild(this.pBackground);

    this.currentProps.pixiStage.addChild(this.pStage);

    this.pStage.mask = this.pMask;

    if (!this.props.isRangeSelection) this.addZoom();

    // need to be mounted to make sure that all the renderers are
    // created before starting to draw tracks
    if (!this.currentProps.svgElement || !this.currentProps.canvasElement) {
      return;
    }

    this.svgElement = this.currentProps.svgElement;
    this.syncTrackObjects(this.currentProps.positionedTracks);
    this.syncMetaTracks(this.currentProps.metaTracks);

    this.currentProps.setCentersFunction(this.setCenter.bind(this));
    this.currentProps.registerDraggingChangedListener(this.draggingChanged.bind(this));

    this.draggingChanged(true);
    this.addEventTracker();

    // Init zoom and scale extent
    const transExt = [
      [this.xScale(this.xDomainLimits[0]), this.yScale(this.yDomainLimits[0])],
      [this.xScale(this.xDomainLimits[1]), this.yScale(this.yDomainLimits[1])]
    ];

    const svgBBox = this.svgElement.getBoundingClientRect();

    const ext = [
      [Math.max(transExt[0][0], 0), Math.max(transExt[0][1], 0)],
      [Math.min(transExt[1][0], svgBBox.width), Math.min(transExt[1][1], svgBBox.height)],
    ];

    this.zoomBehavior
      .extent(ext)
      .translateExtent(transExt)
      .scaleExtent(this.zoomLimits);
  }

  componentWillReceiveProps(nextProps) {
    /**
     * The size of some tracks probably changed, so let's just
     * redraw them.
     */

    // don't initiate this component if it has nothing to draw on
    if (!nextProps.svgElement || !nextProps.canvasElement) {
      return;
    }

    const nextPropsStr = this.updatablePropsToString(nextProps);
    this.currentProps = nextProps;

    if (this.prevPropsStr === nextPropsStr) return;

    this.setBackground();

    for (const uid in this.trackDefObjects) {
      const track = this.trackDefObjects[uid].trackObject;

      track.delayDrawing = true;
    }

    this.prevPropsStr = nextPropsStr;

    this.setUpInitialScales(
      nextProps.initialXDomain,
      nextProps.initialYDomain,
      nextProps.xDomainLimits,
      nextProps.yDomainLimits,
      nextProps.zoomLimits,
    );

    this.setUpScales(
      nextProps.width !== this.props.width ||
      nextProps.height !== this.props.height,
    );
    this.currentProps.canvasElement = ReactDOM.findDOMNode(nextProps.canvasElement);

    this.svgElement = nextProps.svgElement;

    const transExt = [
      [this.xScale(this.xDomainLimits[0]), this.yScale(this.yDomainLimits[0])],
      [this.xScale(this.xDomainLimits[1]), this.yScale(this.yDomainLimits[1])]
    ];

    const svgBBox = this.svgElement.getBoundingClientRect();

    const ext = [
      [Math.max(transExt[0][0], 0), Math.max(transExt[0][1], 0)],
      [Math.min(transExt[1][0], svgBBox.width), Math.min(transExt[1][1], svgBBox.height)],
    ];

    this.zoomBehavior
      .extent(ext)
      .translateExtent(transExt)
      .scaleExtent(this.zoomLimits);

    this.syncTrackObjects(nextProps.positionedTracks);
    this.syncMetaTracks(nextProps.metaTracks);

    for (const track of nextProps.positionedTracks) {
      // tracks all the way down
      const options = track.track.options;
      const trackObject = this.trackDefObjects[track.track.uid].trackObject;
      trackObject.rerender(options);

      if (track.track.hasOwnProperty('contents')) {
        const ctDefs = {};
        for (const ct of track.track.contents) {
          ctDefs[ct.uid] = ct;
        }

        for (const uid in trackObject.createdTracks) {
          trackObject.createdTracks[uid].rerender(ctDefs[uid].options);
        }
      }
    }
    this.props.onNewTilesLoaded();

    for (const uid in this.trackDefObjects) {
      const track = this.trackDefObjects[uid].trackObject;

      track.delayDrawing = false;
      track.draw();
    }
  }

  componentDidUpdate(prevProps) {
    if (prevProps.isRangeSelection !== this.props.isRangeSelection) {
      if (this.props.isRangeSelection) {
        this.removeZoom();
      } else {
        this.addZoom();
      }
    }

    this.addEventTracker();
  }

  componentWillUnmount() {
    /**
     * This view has been removed so we need to get rid of all the tracks it contains
     */
    this.mounted = false;
    this.removeTracks(Object.keys(this.trackDefObjects));
    this.removeMetaTracks(Object.keys(this.metaTracks));
    this.currentProps.removeDraggingChangedListener(this.draggingChanged);

    this.currentProps.pixiStage.removeChild(this.pStage);

    this.pMask.destroy(true);
    this.pStage.destroy(true);

    this.pubSubs.forEach(subscription => pubSub.unsubscribe(subscription));
    this.pubSubs = [];

    this.removeEventTracker();
  }

  /* --------------------------- Custom Methods ----------------------------- */

  /**
   * Dispatch a forwarded event on the main DOM element
   *
   * @param  {Object}  e  Event to be dispatched.
   */
  dispatchEvent(e) {

    if (this.isWithin(e.clientX, e.clientY)) {
      if (e.type !== 'contextmenu') forwardEvent(e, this.element);
    }
  }

  /**
   * Check of a view position (i.e., pixel coords) is within this view
   *
   * @param  {Number}  x  X position to be tested.
   * @param  {Number}  y  Y position to be tested.
   * @return  {Boolean}   If `true` position is within this view.
   */
  isWithin(x, y) {
    if (!this.element) return false;


    const withinX = (
      x >= this.elementPos.left
      && x <= this.elementPos.width + this.elementPos.left
    );
    const withinY = (
      y >= this.elementPos.top
      && y <= this.elementPos.height + this.elementPos.top
    );
    return withinX && withinY;
  }

  zoomToDataPosHandler({ pos, animateTime, isMercator }) {
    this.zoomToDataPos(...pos, animateTime, isMercator);
  }

  addZoom() {
    if (!this.elementSelection) return;

    // add back the previous transform
    this.elementSelection.call(this.zoomBehavior);
    this.zoomBehavior.transform(this.elementSelection, this.zoomTransform);
  }

  removeZoom() {
    if (this.elementSelection) {
      this.zoomEnded();
      this.elementSelection.on('.zoom', null);
    }
  }

  /*
   * Add a mask to make sure that the tracks displayed in this view
   * don't overflow its bounds.
   */
  setMask() {
    this.pMask.clear();
    this.pMask.beginFill();
    this.pMask.drawRect(
      this.xPositionOffset,
      this.yPositionOffset,
      this.currentProps.width,
      this.currentProps.height
    );
    this.pMask.endFill();
  }

  setBackground() {
<<<<<<< HEAD
    let backgroundColor = (this.currentProps.viewOptions && this.currentProps.viewOptions.backgroundColor) || 'white';
    backgroundColor = colorToHex(backgroundColor);
=======
    const defBgColor = getDarkTheme() ? 'black' : 'white';
    const bgColor = colorToHex((
      this.props.viewOptions && this.props.viewOptions.backgroundColor
    ) || defBgColor);
>>>>>>> 84ed7b7c

    this.pBackground.clear();
    this.pBackground.beginFill(bgColor);
    this.pBackground.drawRect(
      this.xPositionOffset,
      this.yPositionOffset,
      this.currentProps.width,
      this.currentProps.height
    );
    this.pBackground.endFill();


  }

  windowScrolled() {
    this.removeZoom();

    if (this.scrollTimeout) {
      clearTimeout(this.scrollTimeout);
    }

    this.scrollTimeout = setTimeout(() => {
      this.addZoom();
    }, SCROLL_TIMEOUT);
  }

  setUpInitialScales(
    initialXDomain = [0, 1],
    initialYDomain = [0, 1],
    xDomainLimits = [-Infinity, Infinity],
    yDomainLimits = [-Infinity, Infinity],
    zoomLimits = [0, Infinity],
  ) {
    // Make sure the initial domain is within the limits first
    zoomLimits[0] = zoomLimits[0] === null ? 0 : zoomLimits[0];
    zoomLimits[1] = zoomLimits[1] === null ? Infinity : zoomLimits[1];

    // make sure the two scales are equally wide:
    const xWidth = initialXDomain[1] - initialXDomain[0];
    const yCenter = (initialYDomain[0] + initialYDomain[1]) / 2;
    // initialYDomain = [yCenter - xWidth / 2, yCenter + xWidth / 2];

    // stretch out the y-scale so that views aren't distorted (i.e. maintain
    // a 1 to 1 ratio)
    initialYDomain[0] = yCenter - (xWidth / 2);
    initialYDomain[1] = yCenter + (xWidth / 2);

    // if the inital domains haven't changed, then we don't have to
    // worry about resetting anything
    // initial domains should only change when loading a new viewconfig
    if (
      initialXDomain[0] === this.initialXDomain[0] &&
      initialXDomain[1] === this.initialXDomain[1] &&
      initialYDomain[0] === this.initialYDomain[0] &&
      initialYDomain[1] === this.initialYDomain[1] &&
      xDomainLimits[0] === this.xDomainLimits[0] &&
      xDomainLimits[1] === this.xDomainLimits[1] &&
      yDomainLimits[0] === this.yDomainLimits[0] &&
      yDomainLimits[1] === this.yDomainLimits[1] &&
      zoomLimits[0] === this.zoomLimits[0] &&
      zoomLimits[1] === this.zoomLimits[1]
    ) return;

    // only update the initial domain
    this.initialXDomain = initialXDomain;
    this.initialYDomain = initialYDomain;
    this.xDomainLimits = xDomainLimits;
    this.yDomainLimits = yDomainLimits;
    this.zoomLimits = zoomLimits;

    this.cumCenterYOffset = 0;
    this.cumCenterXOffset = 0;

    this.drawableToDomainX = scaleLinear()
      .domain([
        this.currentProps.marginLeft + this.currentProps.leftWidth,
        this.currentProps.marginLeft + this.currentProps.leftWidth + this.currentProps.centerWidth,
      ])
      .range([initialXDomain[0], initialXDomain[1]]);

    this.drawableToDomainY = scaleLinear()
      .domain([
        (
          this.currentProps.marginTop +
          this.currentProps.topHeight +
          (this.currentProps.centerHeight / 2) -
          (this.currentProps.centerWidth / 2)
        ),
        (
          this.currentProps.marginTop +
          this.currentProps.topHeight +
          (this.currentProps.centerHeight / 2) +
          (this.currentProps.centerWidth / 2)
        ),
      ])
      .range([initialYDomain[0], initialYDomain[1]]);

    this.prevCenterX = (
      this.currentProps.marginLeft +
      this.currentProps.leftWidth +
      (this.currentProps.centerWidth / 2)
    );
    this.prevCenterY = (
      this.currentProps.marginTop +
      this.currentProps.topHeight +
      (this.currentProps.centerHeight / 2)
    );
  }

  updatablePropsToString(props) {
    return JSON.stringify({
      positionedTracks: props.positionedTracks,
      initialXDomain: props.initialXDomain,
      initialYDomain: props.initialYDomain,
      width: props.width,
      height: props.height,
      marginLeft: props.marginLeft,
      marginRight: props.marginRight,
      leftWidth: props.leftWidth,
      topHeight: props.topHeight,
      dragging: props.dragging,
      viewOptions: props.viewOptions,
    });
  }

  draggingChanged(draggingStatus) {
    this.dragging = draggingStatus;

    this.timedUpdatePositionAndDimensions();
  }

  setUpScales(notify = false) {
    const currentCenterX = (
      this.currentProps.marginLeft
      + this.currentProps.leftWidth
      + (this.currentProps.centerWidth / 2)
    );
    const currentCenterY = (
      this.currentProps.marginTop
      + this.currentProps.topHeight
      + (this.currentProps.centerHeight / 2)
    );

    // we need to maintain two scales:
    // 1. the scale that is shown
    // 2. the scale that the zooming behavior acts on
    //
    // These need to be separated because the zoom behavior acts on a larger
    // region than the visible scale shows

    // if the window is resized, we don't want to change the scale, but we do
    // want to move the center point. this needs to be tempered by the zoom
    // factor so that we keep the visible center point in the center
    const centerDomainXOffset = (
      (
        this.drawableToDomainX(currentCenterX)
        - this.drawableToDomainX(this.prevCenterX)
      ) / this.zoomTransform.k
    );
    const centerDomainYOffset = (
      (
        this.drawableToDomainY(currentCenterY)
        - this.drawableToDomainY(this.prevCenterY)
      ) / this.zoomTransform.k
    );

    this.cumCenterYOffset += centerDomainYOffset;
    this.cumCenterXOffset += centerDomainXOffset;

    this.prevCenterY = currentCenterY;
    this.prevCenterX = currentCenterX;

    // the domain of the visible (not drawable area)
    const visibleXDomain = [
      this.drawableToDomainX(0) - this.cumCenterXOffset,
      this.drawableToDomainX(this.currentProps.width) - this.cumCenterXOffset
    ];
    const visibleYDomain = [
      this.drawableToDomainY(0) - this.cumCenterYOffset,
      this.drawableToDomainY(this.currentProps.height) - this.cumCenterYOffset
    ];

    // [drawableToDomain(0), drawableToDomain(1)]: the domain of the visible area
    // if the screen has been resized, then the domain width should remain the same

    // this.xScale should always span the region that the zoom behavior is being called on
    this.xScale = scaleLinear()
      .domain(visibleXDomain)
      .range([0, this.currentProps.width]);

    this.yScale = scaleLinear()
      .domain(visibleYDomain)
      .range([0, this.currentProps.height]);

    for (const uid in this.trackDefObjects) {
      const track = this.trackDefObjects[uid].trackObject;

      // track.refXScale(this.xScale);
      // track.refYScale(this.yScale);

      // e.g. when the track is resized... we want to redraw it
      track.refScalesChanged(this.xScale, this.yScale);
      // track.draw();
    }

    this.applyZoomTransform(notify);
  }

  /*
   * Fetch the trackObject for a track with a given ID
   */
  getTrackObject(trackId) {
    const trackDefItems = dictItems(this.trackDefObjects);

    for (let i = 0; i < trackDefItems.length; i++) {
      const uid = trackDefItems[i][0];
      const trackObject = trackDefItems[i][1].trackObject;

      if (uid === trackId) {
        return trackObject;
      }

      // maybe this track is in a combined track
      if (trackObject.createdTracks) {
        const createdTrackItems = dictItems(trackObject.createdTracks);

        for (let j = 0; j < createdTrackItems.length; j++) {
          const createdTrackUid = createdTrackItems[j][0];
          const createdTrackObject = createdTrackItems[j][1];

          if (createdTrackUid === trackId) {
            return createdTrackObject;
          }
        }
      }
    }

    return undefined;
  }

  timedUpdatePositionAndDimensions() {
    if (this.closing || !this.element) return;

    this.elementPos = this.element.getBoundingClientRect();

    if (this.dragging) {
      this.yPositionOffset = (
        this.element.getBoundingClientRect().top -
        this.currentProps.canvasElement.getBoundingClientRect().top
      );
      this.xPositionOffset = (
        this.element.getBoundingClientRect().left -
        this.currentProps.canvasElement.getBoundingClientRect().left
      );

      this.setMask();
      this.setBackground();

      const updated = this.updateTrackPositions();

      if (updated) {
        // only redraw if positions changed
        this.applyZoomTransform(true);
      }

      requestAnimationFrame(this.timedUpdatePositionAndDimensions.bind(this));
    }
  }

  syncMetaTracks(trackDefinitions) {
    const knownMetaTrackIds = Object.keys(this.metaTracks);
    const newMetaTracks = new Set(trackDefinitions.map(def => def.uid));

    // Add new meta tracks
    this.addMetaTracks(
      trackDefinitions.filter(def => !this.metaTracks[def.uid])
    );

    // Update existing meta tracks
    this.updateMetaTracks(
      trackDefinitions.filter(def => this.metaTracks[def.uid])
    );

    // Remove old meta tracks
    this.removeMetaTracks(
      knownMetaTrackIds.filter(def => !newMetaTracks.has(def))
    );
  }

  syncTrackObjects(trackDefinitions) {
    /**
     * Make sure we have a track object for every passed track definition.
     *
     * If we get a track definition for which we have no Track object, we
     * create a new one.
     *
     * If we have a track object for which we have no definition, we remove
     * the object.
     *
     * All the others we ignore.
     *
     * Track definitions should be of the following form:
     *
     * { height:  100, width: 50, top: 30, left: 40, track: {...}}
     *
     * @param trackDefinitions: The definition of the track
     * @return: Nothing
     */
    this.prevTrackDefinitions = JSON.stringify(trackDefinitions);

    const receivedTracksDict = {};
    for (let i = 0; i < trackDefinitions.length; i++) {
      receivedTracksDict[trackDefinitions[i].track.uid] = trackDefinitions[i];
    }

    const knownTracks = new Set(Object.keys(this.trackDefObjects));
    const receivedTracks = new Set(Object.keys(receivedTracksDict));

    // track definitions we don't have objects for
    const enterTrackDefs = new Set([...receivedTracks]
      .filter(x => !knownTracks.has(x)));

    // track objects for which there is no definition
    // (i.e. they no longer need to exist)
    const exitTracks = new Set([...knownTracks]
      .filter(x => !receivedTracks.has(x)));


    // we already have these tracks, but need to change their dimensions
    const updateTrackDefs = new Set([...receivedTracks]
      .filter(x => knownTracks.has(x)));

    // update existing tracks
    this.updateExistingTrackDefs([...updateTrackDefs].map(x => receivedTracksDict[x]));

    // add new tracks and update them (setting dimensions and positions)
    this.addNewTracks([...enterTrackDefs].map(x => receivedTracksDict[x]));
    this.updateExistingTrackDefs([...enterTrackDefs].map(x => receivedTracksDict[x]));

    this.removeTracks([...exitTracks]);
  }

  /**
   * Add new meta tracks
   *
   * @param  {Array}  metaTrackDefs  Definitions of meta tracks to be added.
   */
  addMetaTracks(metaTrackDefs) {
    metaTrackDefs
      .filter(metaTrackDef => !this.metaTracks[metaTrackDef.uid])
      .forEach((metaTrackDef) => {
        this.metaTracks[metaTrackDef.uid] = {
          trackDef: metaTrackDef,
          trackObject: this.createMetaTrack(metaTrackDef)
        };
      });
  }

  addNewTracks(newTrackDefinitions) {
    /**
     * We need to create new track objects for the given track
     * definitions.
     */
    if (!this.currentProps.pixiStage) {
      return;
    } // we need a pixi stage to start rendering
    // the parent component where it lives probably
    // hasn't been mounted yet

    for (let i = 0; i < newTrackDefinitions.length; i++) {
      const newTrackDef = newTrackDefinitions[i];
      const newTrackObj = this.createTrackObject(newTrackDef.track);

      // newTrackObj.refXScale(this.xScale);
      // newTrackObj.refYScale(this.yScale);

      newTrackObj.refScalesChanged(this.xScale, this.yScale);

      this.trackDefObjects[newTrackDef.track.uid] = {
        trackDef: newTrackDef,
        trackObject: newTrackObj
      };

      const zoomedXScale = this.zoomTransform.rescaleX(this.xScale);
      const zoomedYScale = this.zoomTransform.rescaleY(this.yScale);

      newTrackObj.setDimensions([newTrackDef.width, newTrackDef.height]);
      newTrackObj.zoomed(zoomedXScale, zoomedYScale);
    }

    // this could be replaced with a call that only applies the zoom
    // transform to the newly added tracks
    this.applyZoomTransform(false);
  }

  updateMetaTracks() {
    // Nothing
  }

  updateExistingTrackDefs(newTrackDefs) {
    for (let i = 0; i < newTrackDefs.length; i++) {
      this.trackDefObjects[newTrackDefs[i].track.uid].trackDef = newTrackDefs[i];

      // if it's a CombinedTrack, we have to see if its contents have changed
      // e.g. somebody may have added a new Series
      if (newTrackDefs[i].track.type === 'combined') {
        this.trackDefObjects[newTrackDefs[i].track.uid]
          .trackObject
          .updateContents(newTrackDefs[i].track.contents, this.createTrackObject.bind(this))
          .refScalesChanged(this.xScale, this.yScale);
      }
    }

    const updated = this.updateTrackPositions();
    // this.applyZoomTransform();
    if (updated) {
      // only redraw if positions changed
      this.applyZoomTransform(false);
    }
  }

  updateTrackPositions() {
    let updated = false;

    for (const uid in this.trackDefObjects) {
      const trackDef = this.trackDefObjects[uid].trackDef;
      const trackObject = this.trackDefObjects[uid].trackObject;

      const prevPosition = trackObject.position;
      const prevDimensions = trackObject.dimensions;

      const newPosition = [
        this.xPositionOffset + trackDef.left,
        this.yPositionOffset + trackDef.top
      ];
      const newDimensions = [trackDef.width, trackDef.height];

      // check if any of the track's positions have changed
      // before trying to update them

      if (
        !prevPosition
        || newPosition[0] !== prevPosition[0]
        || newPosition[1] !== prevPosition[1]
      ) {
        trackObject.setPosition(newPosition);
        updated = true;
      }

      if (
        !prevDimensions
        || newDimensions[0] !== prevDimensions[0]
        || newDimensions[1] !== prevDimensions[1]
      ) {
        trackObject.setDimensions(newDimensions);
        updated = true;
      }

      // const widthDifference = trackDef.width - this.currentProps.width;
      // const heightDifference = trackDef.height - this.currentProps.height;
    }

    // report on whether any track positions or dimensions have changed
    // so that downstream code can decide whether to redraw
    return updated;
  }

  removeMetaTracks(trackIds) {
    trackIds.forEach((id) => {
      this.metaTracks[id].trackObject.remove();
      this.metaTracks[id] = undefined;
      delete this.metaTracks[id];
    });
  }

  removeTracks(trackUids) {
    for (let i = 0; i < trackUids.length; i++) {
      this.trackDefObjects[trackUids[i]].trackObject.remove();
      delete this.trackDefObjects[trackUids[i]];
    }
  }

  /**
   * Set the center of this view to a paticular X and Y coordinate
   * @param  {number}  centerX  Centeral X data? position.
   * @param  {number}  centerY  Central Y data? position.
   * @param  {number}  sourceK  Source zoom level? @Pete what's the source?
   * @param  {boolean}  notify  If `true` notify listeners that the scales
   *   have changed. This can be turned off to prevent circular updates when
   *   scales are locked.
   * @param  {boolean}  animate  If `true` transition smoothly from the
   *   current to the desired location.
   * @param  {number}  animateTime  Animation time in milliseconds. Only used
   *   when `animate` is true.
   */
  setCenter(
    centerX,
    centerY,
    sourceK,
    notify = false,
    animateTime = 0,
    xScale = this.xScale,
    yScale = this.yScale,
  ) {
    const refK = this.xScale.invert(1) - this.xScale.invert(0);

    const k = refK / sourceK;

    const middleViewX = (
      this.currentProps.marginLeft +
      this.currentProps.leftWidth +
      (this.currentProps.centerWidth / 2)
    );
    const middleViewY = (
      this.currentProps.marginTop +
      this.currentProps.topHeight +
      (this.currentProps.centerHeight / 2)
    );

    // After applying the zoom transform, the xScale of the target centerX
    // should be equal to the middle of the viewport
    // xScale(centerX) * k + translate[0] = middleViewX
    const translateX = middleViewX - (xScale(centerX) * k);
    const translateY = middleViewY - (yScale(centerY) * k);

    let last;

    const setZoom = () => {
      const newTransform = zoomIdentity.translate(translateX, translateY).scale(k);

      this.zoomTransform = newTransform;
      this.emptyZoomBehavior.transform(this.elementSelection, newTransform);

      last = this.applyZoomTransform(notify);
    };

    if (animateTime) {
      let selection = this.elementSelection;

      this.activeTransitions += 1;

      if (!document.hidden) {
        // only transition if the window is hidden
        selection = selection
          .transition()
          .duration(animateTime);
      }

      selection.call(
        this.zoomBehavior.transform,
        zoomIdentity.translate(translateX, translateY).scale(k),
      )
        .on('end', () => {
          setZoom();
          this.activeTransitions -= 1;
        });
    } else {
      setZoom();
    }

    return last;
  }

  /**
   * Respond to a zoom event.
   *
   * We need to update our local record of the zoom transform and apply it
   * to all the tracks.
   */
  zoomed() {
    this.zoomTransform = !this.currentProps.zoomable
      ? zoomIdentity
      : event.transform;

    this.applyZoomTransform(true);

    pubSub.publish('app.zoom', event);
  }

  zoomStarted() {
    this.zooming = true;

    pubSub.publish('app.zoomStart');
  }

  zoomEnded() {
    this.zooming = false;

    pubSub.publish('app.zoomEnd');
  }

  applyZoomTransform(notify = true) {
    const props = this.currentProps;
    const marginleft = props.marginLeft + props.leftWidth;
    const marginTop = props.marginTop + props.topHeight;

    // These props are apparently used elsewhere, for example the context menu
    this.zoomedXScale = this.zoomTransform.rescaleX(this.xScale);
    this.zoomedYScale = this.zoomTransform.rescaleY(this.yScale);

    const newXScale = scaleLinear()
      .domain([
        marginleft, marginleft + props.centerWidth
      ].map(this.zoomedXScale.invert))
      .range([0, props.centerWidth]);

    const newYScale = scaleLinear()
      .domain([
        marginTop, marginTop + props.centerHeight
      ].map(this.zoomedYScale.invert))
      .range([0, props.centerHeight]);

    for (const uid in this.trackDefObjects) {
      const track = this.trackDefObjects[uid].trackObject;

      if (this.trackDefObjects[uid].trackDef.track.position === 'whole') {
        // whole tracks need different scales which go beyond the ends of
        // center track and encompass the whole view

        const trackXScale = scaleLinear()
          .domain(
            [
              props.marginLeft,
              props.width - props.marginLeft
            ].map(this.zoomedXScale.invert))
          .range(
            [0, props.width - (2 * props.marginLeft)]
          );

        const trackYScale = scaleLinear()
          .domain(
            [
              props.marginTop,
              props.height - props.marginTop
            ].map(this.zoomedYScale.invert))
          .range([0, props.height - (2 * props.marginTop)]);

        track.zoomed(
          trackXScale,
          trackYScale,
        );
        continue;
      }

      if (this.trackDefObjects[uid].trackDef.track.position === 'gallery') {
        // gallery tracks need different scales which go beyond the ends of
        // center track and encompass the center view plus the gallery's width

        const trackXScale = scaleLinear()
          .domain(
            [
              props.marginLeft + props.leftWidthNoGallery,
              props.marginLeft + props.leftWidth + props.centerWidth + props.galleryDim,
            ].map(this.zoomedXScale.invert))
          .range(
            [0, props.centerWidth + (2 * props.galleryDim)]
          );

        const trackYScale = scaleLinear()
          .domain(
            [
              props.marginTop + props.topHeightNoGallery,
              props.marginTop + props.topHeight + props.centerHeight + props.galleryDim,
            ].map(this.zoomedYScale.invert))
          .range([0, props.centerHeight - (2 * props.galleryDim)]);

        track.zoomed(
          trackXScale.copy(),
          trackYScale.copy(),
          this.zoomTransform.k,
        );
        continue;
      }

      track.zoomed(
        newXScale.copy(),
        newYScale.copy(),
        this.zoomTransform.k,
        this.zoomTransform.x + this.xPositionOffset,
        this.zoomTransform.y + this.yPositionOffset,
        props.marginLeft + props.leftWidth,
        props.marginTop + props.topHeight,
      );
    }

    if (notify) {
      this.currentProps.onScalesChanged(newXScale, newYScale);
    }

    return [newXScale, newYScale];
  }

  createMetaTrack(track) {
    switch (track.type) {
      default: {
        // Check if a plugin track is available
        const pluginTrack = this.props.pluginTracks[track.type];

        if (pluginTrack && pluginTrack.isMetaTrack) {
          try {
            return new pluginTrack.track(
              AVAILABLE_FOR_PLUGINS,
              track,
              this.getTrackObject.bind(this),
              () => this.currentProps.onNewTilesLoaded(track.uid),
            );
          } catch (e) {
            console.error(
              'Plugin meta track', track.type, 'failed to instantiate.', e
            );
          }
        }

        console.warn(`Unknown meta track of type: ${track.type}`);
        return new UnknownPixiTrack(
          this.pStage,
          { name: 'Unknown Track Type', type: track.type },
          () => this.currentProps.onNewTilesLoaded(track.uid),
        );
      }
    }
  }

  createTrackObject(track) {
    const handleTilesetInfoReceived = (x) => {
      this.currentProps.onTilesetInfoReceived(track.uid, x);
    };

    // See if this track has a data config section.
    // If it doesn't, we assume that it has the standard
    // server / tilesetUid sections
    // if the track has no data server, then this will just
    // be blank and we can go on our merry way
    let dataConfig = track.data;
    if (!dataConfig) {
      dataConfig = {
        server: trimTrailingSlash(track.server),
        tilesetUid: track.tilesetUid
      };
    }

    switch (track.type) {
      case 'left-axis':
        return new LeftAxisTrack(this.svgElement);

      case 'top-axis':
        return new TopAxisTrack(this.svgElement);

      case 'heatmap':
        return new HeatmapTiledPixiTrack(
          this.pStage,
          dataConfig,
          handleTilesetInfoReceived,
          track.options,
          () => this.currentProps.onNewTilesLoaded(track.uid),
          this.svgElement,
          () => this.currentProps.onValueScaleChanged(track.uid),
          newOptions =>
            this.currentProps.onTrackOptionsChanged(track.uid, newOptions),
          this.props.onMouseMoveZoom
        );

      case 'horizontal-multivec':
        return new HorizontalMultivecTrack(
          this.pStage,
          dataConfig,
          handleTilesetInfoReceived,
          track.options,
          () => this.currentProps.onNewTilesLoaded(track.uid),
          this.svgElement,
          () => this.currentProps.onValueScaleChanged(track.uid),
          newOptions =>
            this.currentProps.onTrackOptionsChanged(track.uid, newOptions),
        );

      case 'horizontal-line':
        return new HorizontalLine1DPixiTrack(
          this.pStage,
          dataConfig,
          handleTilesetInfoReceived,
          track.options,
          () => this.currentProps.onNewTilesLoaded(track.uid),
          () => this.currentProps.onValueScaleChanged(track.uid),
          this.props.onMouseMoveZoom,
        );

      case 'vertical-line':
        return new LeftTrackModifier(
          new HorizontalLine1DPixiTrack(
            this.pStage,
            dataConfig,
            handleTilesetInfoReceived,
            track.options,
            () => this.currentProps.onNewTilesLoaded(track.uid),
            () => this.currentProps.onValueScaleChanged(track.uid),
          ),
        );

      case 'horizontal-point':
        return new HorizontalPoint1DPixiTrack(
          this.pStage,
          dataConfig,
          handleTilesetInfoReceived,
          track.options,
          () => this.currentProps.onNewTilesLoaded(track.uid),
          () => this.currentProps.onValueScaleChanged(track.uid),
        );

      case 'vertical-point':
        return new LeftTrackModifier(
          new HorizontalPoint1DPixiTrack(
            this.pStage,
            dataConfig,
            handleTilesetInfoReceived,
            track.options,
            () => this.currentProps.onNewTilesLoaded(track.uid),
            () => this.currentProps.onValueScaleChanged(track.uid),
          ),
        );

      case 'horizontal-bar':
        return new BarTrack(
          this.pStage,
          dataConfig,
          handleTilesetInfoReceived,
          track.options,
          () => this.currentProps.onNewTilesLoaded(track.uid),
          () => this.currentProps.onValueScaleChanged(track.uid),
        );

      case 'horizontal-divergent-bar':
        return new DivergentBarTrack(
          this.pStage,
          dataConfig,
          handleTilesetInfoReceived,
          track.options,
          () => this.currentProps.onNewTilesLoaded(track.uid),
          () => this.currentProps.onValueScaleChanged(track.uid),
        );

      case 'vertical-bar':
        return new LeftTrackModifier(new BarTrack(
          this.pStage,
          dataConfig,
          handleTilesetInfoReceived,
          track.options,
          () => this.currentProps.onNewTilesLoaded(track.uid),
          () => this.currentProps.onValueScaleChanged(track.uid),
        ));

      case 'horizontal-1d-tiles':
        return new IdHorizontal1DTiledPixiTrack(
          this.pStage,
          dataConfig,
          handleTilesetInfoReceived,
          track.options,
          () => this.currentProps.onNewTilesLoaded(track.uid),
        );

      case 'vertical-1d-tiles':
        return new IdVertical1DTiledPixiTrack(
          this.pStage,
          dataConfig,
          handleTilesetInfoReceived,
          track.options,
          () => this.currentProps.onNewTilesLoaded(track.uid),
        );

      case '2d-tiles':
        return new Id2DTiledPixiTrack(
          this.pStage,
          dataConfig,
          handleTilesetInfoReceived,
          track.options,
          () => this.currentProps.onNewTilesLoaded(track.uid),
        );

      case 'top-stacked-interval':
        return new CNVIntervalTrack(
          this.pStage,
          dataConfig,
          handleTilesetInfoReceived,
          track.options,
          () => this.currentProps.onNewTilesLoaded(track.uid),
          () => this.currentProps.onValueScaleChanged(track.uid),
        );

      case 'left-stacked-interval':
        return new LeftTrackModifier(
          new CNVIntervalTrack(
            this.pStage,
            dataConfig,
            handleTilesetInfoReceived,
            track.options,
            () => this.currentProps.onNewTilesLoaded(track.uid),
            () => this.currentProps.onValueScaleChanged(track.uid),
          ),
        );

      case 'viewport-projection-center':
        // TODO: Fix this so that these functions are defined somewhere else
        if (
          track.registerViewportChanged &&
          track.removeViewportChanged &&
          track.setDomainsCallback
        ) {
          return new ViewportTracker2D(
            this.svgElement,
            track.registerViewportChanged,
            track.removeViewportChanged,
            track.setDomainsCallback,
            track.options,
          );
        }
        return new Track();

      case 'viewport-projection-horizontal':
        // TODO: Fix this so that these functions are defined somewhere else
        if (
          track.registerViewportChanged &&
          track.removeViewportChanged &&
          track.setDomainsCallback
        ) {
          return new ViewportTrackerHorizontal(
            this.svgElement,
            track.registerViewportChanged,
            track.removeViewportChanged,
            track.setDomainsCallback,
            track.options,
          );
        }
        return new Track();

      case 'viewport-projection-vertical':
        // TODO: Fix this so that these functions are defined somewhere else
        if (
          track.registerViewportChanged &&
          track.removeViewportChanged &&
          track.setDomainsCallback
        ) {
          return new ViewportTrackerVertical(
            this.svgElement,
            track.registerViewportChanged,
            track.removeViewportChanged,
            track.setDomainsCallback,
            track.options,
          );
        }
        return new Track();

      case 'horizontal-gene-annotations':
        return new HorizontalGeneAnnotationsTrack(
          this.pStage,
          dataConfig,
          handleTilesetInfoReceived,
          track.options,
          () => this.currentProps.onNewTilesLoaded(track.uid),
        );

      case 'vertical-gene-annotations':
        return new LeftTrackModifier(
          new HorizontalGeneAnnotationsTrack(
            this.pStage,
            dataConfig,
            handleTilesetInfoReceived,
            track.options,
            () => this.currentProps.onNewTilesLoaded(track.uid),
          ),
        );

      case '2d-rectangle-domains':
      case 'arrowhead-domains':
        return new ArrowheadDomainsTrack(
          this.pStage,
          dataConfig,
          handleTilesetInfoReceived,
          track.options,
          () => this.currentProps.onNewTilesLoaded(track.uid),
        );

      case '2d-annotations':
        return new Annotations2dTrack(
          this.pStage,
          dataConfig,
          handleTilesetInfoReceived,
          track.options,
          () => this.currentProps.onNewTilesLoaded(track.uid)
        );

      case 'vertical-2d-rectangle-domains':
        return new LeftTrackModifier(
          new Horizontal2DDomainsTrack(
            this.pStage,
            dataConfig,
            handleTilesetInfoReceived,
            track.options,
            () => this.currentProps.onNewTilesLoaded(track.uid),
          ),
        );

      case 'horizontal-2d-rectangle-domains':
        return new Horizontal2DDomainsTrack(
          this.pStage,
          dataConfig,
          handleTilesetInfoReceived,
          track.options,
          () => this.currentProps.onNewTilesLoaded(track.uid),
        );

      case 'square-markers':
        return new SquareMarkersTrack(
          this.pStage,
          dataConfig,
          handleTilesetInfoReceived,
          track.options,
          () => this.currentProps.onNewTilesLoaded(track.uid),
        );

      case 'combined':
        return new CombinedTrack(
          track.contents,
          this.createTrackObject.bind(this),
        );

      case '2d-chromosome-labels':
        return new Chromosome2DLabels(
          this.pStage,
          dataConfig,
          handleTilesetInfoReceived,
          track.options,
          () => this.currentProps.onNewTilesLoaded(track.uid),
        );

      case '2d-chromosome-grid':
        return new Chromosome2DGrid(
          this.pStage,
          dataConfig,
          handleTilesetInfoReceived,
          track.options,
          () => this.currentProps.onNewTilesLoaded(track.uid),
          track.chromInfoPath,
        );

      case 'horizontal-chromosome-labels':
        // chromInfoPath is passed in for backwards compatibility
        // it can be used to provide custom chromosome sizes
        return new HorizontalChromosomeLabels(
          this.pStage,
          dataConfig,
          handleTilesetInfoReceived,
          track.options,
          () => this.currentProps.onNewTilesLoaded(track.uid),
          track.chromInfoPath,
        );

      case 'vertical-chromosome-labels':
        // chromInfoPath is passed in for backwards compatibility
        // it can be used to provide custom chromosome sizes
        return new LeftTrackModifier(
          new HorizontalChromosomeLabels(
            this.pStage,
            dataConfig,
            handleTilesetInfoReceived,
            track.options,
            () => this.currentProps.onNewTilesLoaded(track.uid),
            track.chromInfoPath,
          ),
        );
      case 'horizontal-heatmap':
        return new HorizontalHeatmapTrack(
          this.pStage,
          dataConfig,
          handleTilesetInfoReceived,
          track.options,
          () => this.currentProps.onNewTilesLoaded(track.uid),
          this.svgElement,
          () => this.currentProps.onValueScaleChanged(track.uid),
          newOptions =>
            this.currentProps.onTrackOptionsChanged(track.uid, newOptions),
        );

      case 'vertical-heatmap':
        return new LeftTrackModifier(
          new HorizontalHeatmapTrack(
            this.pStage,
            dataConfig,
            handleTilesetInfoReceived,
            track.options,
            () => this.currentProps.onNewTilesLoaded(track.uid),
            this.svgElement,
            () => this.currentProps.onValueScaleChanged(track.uid),
            newOptions =>
              this.currentProps.onTrackOptionsChanged(track.uid, newOptions),
          ),
        );

      case '2d-chromosome-annotations':
        return new Chromosome2DAnnotations(
          this.pStage,
          track.chromInfoPath,
          track.options,
        );

      case 'horizontal-1d-value-interval':
        return new ValueIntervalTrack(
          this.pStage,
          dataConfig,
          handleTilesetInfoReceived,
          track.options,
          () => this.currentProps.onNewTilesLoaded(track.uid),
        );

      case 'vertical-1d-value-interval':
        return new LeftTrackModifier(new ValueIntervalTrack(
          this.pStage,
          dataConfig,
          handleTilesetInfoReceived,
          track.options,
          () => this.currentProps.onNewTilesLoaded(track.uid)),
        );

      case 'osm-tiles':
        return new OSMTilesTrack(
          this.pStage,
          track.options,
          () => this.currentProps.onNewTilesLoaded(track.uid),
        );

      case 'mapbox-tiles':
        return new MapboxTilesTrack(
          this.pStage,
          track.options,
          () => this.currentProps.onNewTilesLoaded(track.uid),
          track.accessToken
        );

      case 'bedlike':
        return new BedLikeTrack(
          this.pStage,
          dataConfig,
          handleTilesetInfoReceived,
          track.options,
          () => this.currentProps.onNewTilesLoaded(track.uid),
        );

      case 'horizontal-rule':
        return new HorizontalRule(
          this.pStage,
          track.y,
          track.options,
          () => this.currentProps.onNewTilesLoaded(track.uid),
        );

      case 'vertical-rule':
        return new VerticalRule(
          this.pStage,
          track.x,
          track.options,
          () => this.currentProps.onNewTilesLoaded(track.uid),
        );

      case 'cross-rule':
        return new CrossRule(
          this.pStage,
          track.x,
          track.y,
          track.options,
          () => this.currentProps.onNewTilesLoaded(track.uid),
        );

      case 'vertical-bedlike':
        return new LeftTrackModifier(
          new BedLikeTrack(
            this.pStage,
            dataConfig,
            handleTilesetInfoReceived,
            track.options,
            () => this.currentProps.onNewTilesLoaded(track.uid),
          )
        );

      default: {
        // Check if a plugin track is available
        const pluginTrack = this.props.pluginTracks[track.type];

        if (pluginTrack && !pluginTrack.isMetaTrack) {
          try {
            return new pluginTrack.track(
              AVAILABLE_FOR_PLUGINS,
              this.pStage,
              track,
              dataConfig,
              handleTilesetInfoReceived,
              () => this.currentProps.onNewTilesLoaded(track.uid),
              this.baseEl,
            );
          } catch (e) {
            console.error(
              'Plugin track', track.type, 'failed to instantiate.', e
            );
          }
        }

        console.warn('Unknown track type:', track.type);

        return new UnknownPixiTrack(
          this.pStage,
          { name: 'Unknown Track Type', type: track.type },
          () => this.currentProps.onNewTilesLoaded(track.uid),
        );
      }
    }
  }

  /**
   * Zoom to a location given the data coordinates
   * @param   {number}  dataXStart  Data start X coordinate.
   * @param   {number}  dataXEnd  Data end X coordinate.
   * @param   {number}  dataYStart  Data start Y coordinate.
   * @param   {number}  dataYEnd  Data end Y coordinate.
   * @param   {number}  animateTime  Animation time in milliseconds.
   * @param   {function}  projector  If not `null` a projector function that
   *   provides adjusted x and y scales.
   */
  zoomToDataPos(
    dataXStart,
    dataXEnd,
    dataYStart,
    dataYEnd,
    animateTime = 3000,
    projector = null,
  ) {
    const [centerX, centerY, k] = scalesCenterAndK(
      this.xScale.copy().domain([dataXStart, dataXEnd]),
      this.yScale.copy().domain([dataYStart, dataYEnd]),
    );

    const projectedScales = projector
      ? projector(this.xScale, this.yScale)
      : [this.xScale, this.yScale];

    this.setCenter(
      centerX,
      centerY,
      k,
      false,
      animateTime,
      projectedScales[0],
      projectedScales[1]
    );
  }

  forwardContextMenu(e) {
    // Do never forward the contextmenu event when ALT is being hold down.
    if (e.altKey) return;

    e.preventDefault();

    setTimeout(() => {
      // For right clicks only. Publish the contextmenu event
      pubSub.publish('contextmenu', e);
    }, 0);
  }

  addEventTracker() {
    if (!this.eventTracker || this.eventTracker === this.eventTrackerOld) return;
    if (!this.eventTrackerOld) this.eventTrackerOld = this.eventTracker;

    this.eventTracker = this.eventTrackerOld;

    this.eventTracker.addEventListener('click', this.forwardEvent.bind(this));
    this.eventTracker.addEventListener('contextmenu', this.forwardContextMenu.bind(this));
    this.eventTracker.addEventListener('dblclick', this.forwardEvent.bind(this));
    this.eventTracker.addEventListener('wheel', this.forwardEvent.bind(this));
    this.eventTracker.addEventListener('dragstart', this.forwardEvent.bind(this));
    this.eventTracker.addEventListener('selectstart', this.forwardEvent.bind(this));

    this.eventTracker.addEventListener('mouseover', this.forwardEvent.bind(this));
    this.eventTracker.addEventListener('mouseenter', this.forwardEvent.bind(this));
    this.eventTracker.addEventListener('mousedown', this.forwardEvent.bind(this));
    this.eventTracker.addEventListener('mousemove', this.forwardEvent.bind(this));
    this.eventTracker.addEventListener('mouseup', this.forwardEvent.bind(this));
    this.eventTracker.addEventListener('mouseout', this.forwardEvent.bind(this));
    this.eventTracker.addEventListener('mouseleave', this.forwardEvent.bind(this));

    this.eventTracker.addEventListener('touchstart', this.forwardEvent.bind(this));
    this.eventTracker.addEventListener('touchmove', this.forwardEvent.bind(this));
    this.eventTracker.addEventListener('touchend', this.forwardEvent.bind(this));
    this.eventTracker.addEventListener('touchcancel', this.forwardEvent.bind(this));

    this.eventTracker.addEventListener('pointerover', this.forwardEvent.bind(this));
    this.eventTracker.addEventListener('pointerenter', this.forwardEvent.bind(this));
    this.eventTracker.addEventListener('pointerdown', this.forwardEvent.bind(this));
    this.eventTracker.addEventListener('pointermove', this.forwardEvent.bind(this));
    this.eventTracker.addEventListener('pointerup', this.forwardEvent.bind(this));
    this.eventTracker.addEventListener('pointercancel', this.forwardEvent.bind(this));
    this.eventTracker.addEventListener('pointerout', this.forwardEvent.bind(this));
    this.eventTracker.addEventListener('pointerleave', this.forwardEvent.bind(this));
  }

  removeEventTracker() {
    if (!this.eventTracker) return;

    this.eventTracker.removeEventListener('click', this.forwardEvent.bind(this));
    this.eventTracker.removeEventListener('contextmenu', this.forwardContextMenu.bind(this));
    this.eventTracker.removeEventListener('dblclick', this.forwardEvent.bind(this));
    this.eventTracker.removeEventListener('wheel', this.forwardEvent.bind(this));
    this.eventTracker.removeEventListener('dragstart', this.forwardEvent.bind(this));
    this.eventTracker.removeEventListener('selectstart', this.forwardEvent.bind(this));

    this.eventTracker.removeEventListener('mouseover', this.forwardEvent.bind(this));
    this.eventTracker.removeEventListener('mouseenter', this.forwardEvent.bind(this));
    this.eventTracker.removeEventListener('mousedown', this.forwardEvent.bind(this));
    this.eventTracker.removeEventListener('mousemove', this.forwardEvent.bind(this));
    this.eventTracker.removeEventListener('mouseup', this.forwardEvent.bind(this));
    this.eventTracker.removeEventListener('mouseout', this.forwardEvent.bind(this));
    this.eventTracker.removeEventListener('mouseleave', this.forwardEvent.bind(this));

    this.eventTracker.removeEventListener('touchstart', this.forwardEvent.bind(this));
    this.eventTracker.removeEventListener('touchmove', this.forwardEvent.bind(this));
    this.eventTracker.removeEventListener('touchend', this.forwardEvent.bind(this));
    this.eventTracker.removeEventListener('touchcancel', this.forwardEvent.bind(this));

    this.eventTracker.removeEventListener('pointerover', this.forwardEvent.bind(this));
    this.eventTracker.removeEventListener('pointerenter', this.forwardEvent.bind(this));
    this.eventTracker.removeEventListener('pointerdown', this.forwardEvent.bind(this));
    this.eventTracker.removeEventListener('pointermove', this.forwardEvent.bind(this));
    this.eventTracker.removeEventListener('pointerup', this.forwardEvent.bind(this));
    this.eventTracker.removeEventListener('pointercancel', this.forwardEvent.bind(this));
    this.eventTracker.removeEventListener('pointerout', this.forwardEvent.bind(this));
    this.eventTracker.removeEventListener('pointerleave', this.forwardEvent.bind(this));
  }

  forwardEvent(e) {
    pubSub.publish('app.event', e);
  }

  /* ------------------------------- Render ------------------------------- */

  render() {
    return (
      <div
        ref={(c) => { this.baseEl = c; }}
        className="track-renderer-div"
        style={{
          height: this.currentProps.height,
          width: this.currentProps.width,
        }}
        styleName="track-renderer"
      >
        <div
          ref={(c) => { this.element = c; }}
          className="track-renderer-element"
          styleName="track-renderer-element"
        />
        <div
          ref={(c) => { this.eventTracker = c; }}
          className="track-renderer-events"
          styleName="track-renderer-events"
        >
          {this.currentProps.children}
        </div>
      </div>
    );
  }
}

TrackRenderer.defaultProps = {
  pluginTracks: {},
  canvasElement: null,
  centerHeight: 0,
  centerWidth: 0,
  children: [],
  galleryDim: 0,
  height: 0,
  initialXDomain: [],
  initialYDomain: [],
  isRangeSelection: false,
  leftWidth: 0,
  leftWidthNoGallery: 0,
  marginLeft: 0,
  marginTop: 0,
  positionedTracks: [],
  topHeight: 0,
  topHeightNoGallery: 0,
  width: 0,
  metaTracks: [],
};

TrackRenderer.propTypes = {
  canvasElement: PropTypes.object,
  centerHeight: PropTypes.number,
  centerWidth: PropTypes.number,
  children: PropTypes.array,
  galleryDim: PropTypes.number,
  height: PropTypes.number,
  initialXDomain: PropTypes.array,
  initialYDomain: PropTypes.array,
  xDomainLimits: PropTypes.array,
  yDomainLimits: PropTypes.array,
  zoomDomain: PropTypes.array,
  isRangeSelection: PropTypes.bool,
  leftWidth: PropTypes.number,
  leftWidthNoGallery: PropTypes.number,
  marginLeft: PropTypes.number,
  marginTop: PropTypes.number,
  onMouseMoveZoom: PropTypes.func,
  onScalesChanged: PropTypes.func.isRequired,
  pixiStage: PropTypes.object.isRequired,
  pluginTracks: PropTypes.object,
  positionedTracks: PropTypes.array,
  metaTracks: PropTypes.array,
  setCentersFunction: PropTypes.func,
  svgElement: PropTypes.object.isRequired,
  topHeight: PropTypes.number,
  topHeightNoGallery: PropTypes.number,
  viewOptions: PropTypes.object,
  width: PropTypes.number,
};

export default TrackRenderer;<|MERGE_RESOLUTION|>--- conflicted
+++ resolved
@@ -437,15 +437,10 @@
   }
 
   setBackground() {
-<<<<<<< HEAD
-    let backgroundColor = (this.currentProps.viewOptions && this.currentProps.viewOptions.backgroundColor) || 'white';
-    backgroundColor = colorToHex(backgroundColor);
-=======
     const defBgColor = getDarkTheme() ? 'black' : 'white';
     const bgColor = colorToHex((
-      this.props.viewOptions && this.props.viewOptions.backgroundColor
+      this.currentProps.viewOptions && this.currentProps.viewOptions.backgroundColor
     ) || defBgColor);
->>>>>>> 84ed7b7c
 
     this.pBackground.clear();
     this.pBackground.beginFill(bgColor);
