--- conflicted
+++ resolved
@@ -1284,11 +1284,7 @@
   zoomStarted(event) {
     this.zooming = true;
 
-<<<<<<< HEAD
-    if (event.sourceEvent) {
-=======
     if (event && event.sourceEvent) {
->>>>>>> 45bea61d
       this.zoomStartPos = pointer(event.sourceEvent, this.props.canvasElement);
 
       if (event.sourceEvent.shiftKey) {
