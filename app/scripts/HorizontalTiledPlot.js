--- conflicted
+++ resolved
@@ -192,12 +192,11 @@
       : 'stylesTrack.track-range-selection';
 
     return (
-<<<<<<< HEAD
       <div
         className="horizontal-tiled-plot"
         styleName="styles.horizontal-tiled-plot"
       >
-        {isBrushable &&
+        {isBrushable && (
           <svg
             ref={(el) => { this.brushEl = select(el); }}
             style={{
@@ -207,22 +206,7 @@
             styleName={rangeSelectorClass}
             xmlns="http://www.w3.org/2000/svg"
           />
-=======
-      <div styleName="styles.horizontal-tiled-plot">
-        {isBrushable
-          && (
-            <svg
-              ref={(el) => { this.brushEl = select(el); }}
-              style={{
-                height,
-                width: this.props.width,
-              }}
-              styleName={rangeSelectorClass}
-              xmlns="http://www.w3.org/2000/svg"
-            />
-          )
->>>>>>> fdead37c
-        }
+        )}
         <ListWrapper
           className={`${stylesPlot.list} ${stylesPlot.stylizedList}`}
           component={SortableList}
