import * as PIXI from 'pixi.js';

import Tiled1DPixiTrack from './Tiled1DPixiTrack';
import AxisPixi from './AxisPixi';

import { tileProxy } from './services';
import { colorToHex, showMousePosition } from './utils';

class HorizontalTiled1DPixiTrack extends Tiled1DPixiTrack {
  constructor(context, options) {
    super(context, options);
    const { animate } = context;

    this.constIndicator = new PIXI.Graphics();
    this.pMain.addChild(this.constIndicator);

    this.axis = new AxisPixi(this);
    this.pBase.addChild(this.axis.pAxis);

    this.animate = animate;
    this.options = options;

    this.pubSubs = [];

    if (this.options.showMousePosition && !this.hideMousePosition) {
      this.hideMousePosition = showMousePosition(this, this.is2d);
    }
  }

  rerender(options, force) {
    const strOptions = JSON.stringify(options);

    if (!force && strOptions === this.prevOptions) return;

    super.rerender(options, force);

    this.prevOptions = strOptions;
    this.options = options;

    if (this.options.showMousePosition && !this.hideMousePosition) {
      this.hideMousePosition = showMousePosition(this);
    }

    if (!this.options.showMousePosition && this.hideMousePosition) {
      this.hideMousePosition();
      this.hideMousePosition = undefined;
    }
  }

  calculateZoomLevel() {
    // offset by 2 because 1D tiles are more dense than 2D tiles
    // 1024 points per tile vs 256 for 2D tiles
    if (this.tilesetInfo.resolutions) {
      const zoomIndexX = tileProxy.calculateZoomLevelFromResolutions(
        this.tilesetInfo.resolutions, this._xScale,
        this.tilesetInfo.min_pos[0], this.tilesetInfo.max_pos[0] - 2
      );

      return zoomIndexX;
    }

    // the tileProxy calculateZoomLevel function only cares about the
    // difference between the minimum and maximum position
    const xZoomLevel = tileProxy.calculateZoomLevel(this._xScale,
      this.tilesetInfo.min_pos[0],
      this.tilesetInfo.max_pos[0],
      this.tilesetInfo.bins_per_dimension || this.tilesetInfo.tile_size);

    let zoomLevel = Math.min(xZoomLevel, this.maxZoom);
    zoomLevel = Math.max(zoomLevel, 0);
    // console.log('xScale', this._xScale.domain(), this.maxZoom);
    // console.log('zoomLevel:', zoomLevel, this.tilesetInfo.min_pos[0],
    //   this.tilesetInfo.max_pos[0]);

    return zoomLevel;
  }

  /**
   * Which scale should we use for calculating tile positions?
   *
   * Horizontal tracks should use the xScale and vertical tracks
   * should use the yScale
   *
   * This function should be overwritten by HorizontalTiled1DPixiTrack.js
   * and VerticalTiled1DPixiTrack.js
   */
  relevantScale() {
    return this._xScale;
  }

  draw() {
    super.draw();
    this.drawConstIndicator();
  }

  drawAxis(valueScale) {
    // either no axis position is specified
    if (!this.options.axisPositionVertical && !this.options.axisPositionHorizontal) {
      this.axis.clearAxis();
      return;
    }

    if (this.options.axisPositionVertical && this.options.axisPositionVertical === 'hidden') {
      this.axis.clearAxis();
      return;
    }

    if (this.options.axisPositionHorizontal && this.options.axisPositionHorizontal === 'hidden') {
      this.axis.clearAxis();
      return;
    }


    if (this.options.axisPositionHorizontal === 'left'
            || this.options.axisPositionVertical === 'top') {
      // left axis are shown at the beginning of the plot

      this.axis.pAxis.position.x = this.position[0];
      this.axis.pAxis.position.y = this.position[1];

      this.axis.drawAxisRight(valueScale, this.dimensions[1]);
    } else if (this.options.axisPositionHorizontal === 'outsideLeft'
            || this.options.axisPositionVertical === 'outsideTop') {
      // left axis are shown at the beginning of the plot

      this.axis.pAxis.position.x = this.position[0];
      this.axis.pAxis.position.y = this.position[1];

      this.axis.drawAxisLeft(valueScale, this.dimensions[1]);
    } else if (this.options.axisPositionHorizontal === 'right'
            || this.options.axisPositionVertical === 'bottom') {
      this.axis.pAxis.position.x = this.position[0] + this.dimensions[0];
      this.axis.pAxis.position.y = this.position[1];
      this.axis.drawAxisLeft(valueScale, this.dimensions[1]);
    } else if (this.options.axisPositionHorizontal === 'outsideRight'
            || this.options.axisPositionVertical === 'outsideBottom') {
      this.axis.pAxis.position.x = this.position[0] + this.dimensions[0];
      this.axis.pAxis.position.y = this.position[1];
      this.axis.drawAxisRight(valueScale, this.dimensions[1]);
    }
  }

<<<<<<< HEAD
  mouseMoveZoomHandler(absX = this.mouseX, absY = this.mouseY) {
    if (
      typeof absX === 'undefined'
      || !this.areAllVisibleTilesLoaded()
      || !this.tilesetInfo
    ) return;

    const relX = absX - this.position[0];
    const relY = absY - this.position[1];
    const dataX = this._xScale.invert(relX);
    const dataY = this._yScale.invert(relY);

    const data = this.getDataAtPos(relX);
    if (!data) return;

    this.onMouseMoveZoom({
      data,
      absX,
      absY,
      relX,
      relY,
      dataX,
      dataY,
      orientstion: '1d-horizontal'
    });
  }
=======
  drawConstIndicator() {
    this.constIndicator.clear();
    while (this.constIndicator.children[0]) {
      this.constIndicator.removeChild(this.constIndicator.children[0]);
    }

    if (!this.options.constIndicators || !this.valueScale) return;

    this.options.constIndicators.forEach(({
      color = 'black',
      opacity = 1.0,
      label = null,
      labelColor = 'black',
      labelOpacity = 1.0,
      labelPosition = 'leftTop',
      labelSize = 12,
      value = 0,
    } = {}) => {
      const colorHex = colorToHex(color);
      const labelColorHex = colorToHex(labelColor);

      this.constIndicator.beginFill(colorHex, opacity);

      const y = this.valueScale(value);
      let xOffset = 0;
      let widthOffset = 0;

      if (label) {
        const labelG = new PIXI.Text(
          label,
          {
            fontFamily: 'Arial',
            fontSize: labelSize,
            fill: labelColorHex,
          }
        );
        labelG.alpha = labelOpacity;

        switch (labelPosition) {
          case 'right':
            labelG.anchor.x = 1;
            labelG.anchor.y = 0.5;
            labelG.x = this.position[0] + this.dimensions[0] - 6;
            labelG.y = y;
            widthOffset = labelG.width + 8;
            break;

          case 'rightBottom':
            labelG.anchor.x = 1;
            labelG.anchor.y = 0;
            labelG.x = this.position[0] + this.dimensions[0] - 6;
            labelG.y = y;
            break;

          case 'rightTop':
            labelG.anchor.x = 1;
            labelG.anchor.y = 1;
            labelG.x = this.position[0] + this.dimensions[0] - 6;
            labelG.y = y;
            break;

          case 'left':
            labelG.anchor.x = 0;
            labelG.anchor.y = 0.5;
            labelG.x = this.position[0] + 2;
            labelG.y = y;
            xOffset = labelG.width + 4;
            break;

          case 'leftBottom':
            labelG.anchor.x = 0;
            labelG.anchor.y = 0;
            labelG.x = this.position[0] + 2;
            labelG.y = y;
            break;

          case 'leftTop':
          default:
            labelG.anchor.x = 0;
            labelG.anchor.y = 1;
            labelG.x = this.position[0] + 2;
            labelG.y = y;
            break;
        }
        this.constIndicator.addChild(labelG);
      }

      this.constIndicator.drawRect(
        this.position[0] + xOffset, y, this.dimensions[0] - widthOffset, 1
      );
    });
  }

  exportSVG() {
    let track = null;
    let base = null;

    if (super.exportSVG) {
      [base, track] = super.exportSVG();
    } else {
      base = document.createElement('g');
      track = base;
    }

    base.setAttribute('class', 'horizontal-tiled-1d-track');
    const output = document.createElement('g');

    track.appendChild(output);

    if (this.options.constIndicators) {
      this.options.constIndicators.forEach(({
        color = 'black',
        opacity = 1.0,
        label = null,
        labelColor = 'black',
        labelOpacity = 1.0,
        labelPosition = 'leftTop',
        labelSize = 12,
        value = 0,
      } = {}) => {
        const y = this.valueScale(value);

        if (label) {
          const labelEl = document.createElement('text');
          labelEl.textContent = label;

          labelEl.setAttribute('x', this.position[0]);
          labelEl.setAttribute('y', y);
          labelEl.setAttribute('style', `font-family: 'Arial'; font-size: ${labelSize}px; fill: ${labelColor}; fill-opacity: ${labelOpacity};`);

          switch (labelPosition) {
            case 'rightBottom':
              labelEl.setAttribute('x', this.position[0] + this.dimensions[0] - 6);
              labelEl.setAttribute('y', y + labelSize + 2);
              labelEl.setAttribute('text-anchor', 'end');
              break;

            case 'right':
            case 'rightTop':
              labelEl.setAttribute('x', this.position[0] + this.dimensions[0] - 6);
              labelEl.setAttribute('y', y - 2);
              labelEl.setAttribute('text-anchor', 'end');
              break;

            case 'leftBottom':
              labelEl.setAttribute('x', this.position[0] + 2);
              labelEl.setAttribute('y', y + labelSize + 2);
              break;

            case 'left':
            case 'leftTop':
            default:
              labelEl.setAttribute('x', this.position[0] + 2);
              labelEl.setAttribute('y', y - 2);
              break;
          }

          output.appendChild(labelEl);
        }

        const line = document.createElement('line');
        line.setAttribute('x1', this.position[0]);
        line.setAttribute('y1', y);
        line.setAttribute('x2', this.dimensions[0]);
        line.setAttribute('y2', y);
        line.setAttribute('stroke', color);
        line.setAttribute('stroke-opacity', opacity);

        output.appendChild(line);
      });
    }

    return [base, track];
  }
>>>>>>> a02455f1
}

export default HorizontalTiled1DPixiTrack;<|MERGE_RESOLUTION|>--- conflicted
+++ resolved
@@ -140,7 +140,6 @@
     }
   }
 
-<<<<<<< HEAD
   mouseMoveZoomHandler(absX = this.mouseX, absY = this.mouseY) {
     if (
       typeof absX === 'undefined'
@@ -167,7 +166,7 @@
       orientstion: '1d-horizontal'
     });
   }
-=======
+
   drawConstIndicator() {
     this.constIndicator.clear();
     while (this.constIndicator.children[0]) {
@@ -342,7 +341,6 @@
 
     return [base, track];
   }
->>>>>>> a02455f1
 }
 
 export default HorizontalTiled1DPixiTrack;