--- conflicted
+++ resolved
@@ -33,7 +33,6 @@
     if (this.options.showMousePosition && !this.hideMousePosition) {
       this.hideMousePosition = showMousePosition(this, this.is2d);
     }
-<<<<<<< HEAD
   }
 
   rerender(options, force) {
@@ -56,30 +55,6 @@
     }
   }
 
-=======
-  }
-
-  rerender(options, force) {
-    const strOptions = JSON.stringify(options);
-
-    if (!force && strOptions === this.prevOptions) return;
-
-    super.rerender(options, force);
-
-    this.prevOptions = strOptions;
-    this.options = options;
-
-    if (this.options.showMousePosition && !this.hideMousePosition) {
-      this.hideMousePosition = showMousePosition(this);
-    }
-
-    if (!this.options.showMousePosition && this.hideMousePosition) {
-      this.hideMousePosition();
-      this.hideMousePosition = undefined;
-    }
-  }
-
->>>>>>> 6c40d96e
 calculateZoomLevel() {
     // offset by 2 because 1D tiles are more dense than 2D tiles
     // 1024 points per tile vs 256 for 2D tiles
@@ -91,12 +66,9 @@
 
       return zoomIndexX;
     }
-<<<<<<< HEAD
-=======
 
   // the tileProxy calculateZoomLevel function only cares about the
   // difference between the minimum and maximum position
->>>>>>> 6c40d96e
     const xZoomLevel = tileProxy.calculateZoomLevel(this._xScale,
       this.tilesetInfo.min_pos[0],
       this.tilesetInfo.max_pos[0],
