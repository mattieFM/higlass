// Configs
import {
  MIN_HORIZONTAL_HEIGHT,
  MIN_VERTICAL_WIDTH,
  TRACKS_INFO_BY_TYPE
} from '../configs';

/**
 * If tracks don't have specified dimensions, add in the known
 * minimums
 *
 * Operates on the tracks stored for this TiledPlot.
 */
const fillInMinWidths = tracks => {
  const horizontalLocations = ['top', 'bottom', 'gallery'];
  const verticalLocations = ['left', 'right', 'gallery'];

  // first make sure all track types are specified
  // this will make the code later on simpler
  tracks.center = tracks.center || [];
  tracks.left = tracks.left || [];
  tracks.right = tracks.right || [];
  tracks.top = tracks.top || [];
  tracks.bottom = tracks.bottom || [];
  tracks.whole = tracks.whole || [];
  tracks.gallery = tracks.gallery || [];

  horizontalLocations
    .map(horizontalLocation => tracks[horizontalLocation])
    .forEach(horizontalTracks =>
      horizontalTracks.forEach(track => {
        const trackInfo = TRACKS_INFO_BY_TYPE[track.type];
        const defaultOptions = (trackInfo && trackInfo.defaultOptions) || {};
        const options = track.options
<<<<<<< HEAD
          ? {
              ...track.options,
              ...defaultOptions
            }
=======
          ? { ...track.options, ...defaultOptions }
>>>>>>> b13d154c
          : defaultOptions;

        if (!options.minHeight && track.height < options.minHeight) {
          track.height = options.minHeight || MIN_HORIZONTAL_HEIGHT;
        }

        if (!track.height) {
          track.height =
            (trackInfo && trackInfo.defaultHeight) ||
            options.minHeight ||
            MIN_HORIZONTAL_HEIGHT;
        }
      })
    );

  verticalLocations
    .map(verticalLocation => tracks[verticalLocation])
    .forEach(verticalTracks =>
      verticalTracks.forEach(track => {
        const trackInfo = TRACKS_INFO_BY_TYPE[track.type];
        const defaultOptions = (trackInfo && trackInfo.defaultOptions) || {};

        const options = track.options
<<<<<<< HEAD
          ? {
              ...track.options,
              ...defaultOptions
            }
=======
          ? { ...track.options, ...defaultOptions }
>>>>>>> b13d154c
          : defaultOptions;

        if (!options.minWidth && track.width < options.minWidth) {
          track.width = options.minWidth || MIN_VERTICAL_WIDTH;
        }

        if (!track.width) {
          track.width =
            (trackInfo && trackInfo.defaultWidth) ||
            options.minWidth ||
            MIN_VERTICAL_WIDTH;
        }
      })
    );

  return tracks;
};

export default fillInMinWidths;<|MERGE_RESOLUTION|>--- conflicted
+++ resolved
@@ -32,14 +32,7 @@
         const trackInfo = TRACKS_INFO_BY_TYPE[track.type];
         const defaultOptions = (trackInfo && trackInfo.defaultOptions) || {};
         const options = track.options
-<<<<<<< HEAD
-          ? {
-              ...track.options,
-              ...defaultOptions
-            }
-=======
           ? { ...track.options, ...defaultOptions }
->>>>>>> b13d154c
           : defaultOptions;
 
         if (!options.minHeight && track.height < options.minHeight) {
@@ -63,14 +56,7 @@
         const defaultOptions = (trackInfo && trackInfo.defaultOptions) || {};
 
         const options = track.options
-<<<<<<< HEAD
-          ? {
-              ...track.options,
-              ...defaultOptions
-            }
-=======
           ? { ...track.options, ...defaultOptions }
->>>>>>> b13d154c
           : defaultOptions;
 
         if (!options.minWidth && track.width < options.minWidth) {
