--- conflicted
+++ resolved
@@ -125,7 +125,7 @@
  *  True if any of the tracks are waiting for tiles, false otherwise.
  */
 export const isWaitingOnTiles = (hgc) => {
-  for (const track of hgc.iterateOverTracks()) {    
+  for (const track of hgc.iterateOverTracks()) {
     let trackObj = getTrackObjectFromHGC(hgc, track.viewId, track.trackId);
 
     if (
@@ -198,17 +198,8 @@
 };
 
 export const removeHGComponent = (div) => {
-<<<<<<< HEAD
   if (!div) return;
 
-  try {
-    ReactDOM.unmountComponentAtNode(div);
-    document.body.removeChild(div);
-  } catch (e) {
-    console.warn('Couldn\'t remove child', div, e);
-  }
-=======
   ReactDOM.unmountComponentAtNode(div);
   document.body.removeChild(div);
->>>>>>> 82281eca
 };