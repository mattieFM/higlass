// In this project, these methods are only used in tests,
// but plugin tracks also make use of them... so not really extraneous.

import React from 'react';
import ReactDOM from 'react-dom';

<<<<<<< HEAD
import {
  // eslint-disable-line import/no-extraneous-dependencies
  mount
} from 'enzyme';
=======
// eslint-disable-next-line import/no-extraneous-dependencies
import { mount } from 'enzyme';
>>>>>>> b13d154c

import { requestsInFlight } from '../services';

import {
  getTrackObjectFromHGC,
  getTrackRenderer
} from './get-higlass-components';

import HiGlassComponent from '../HiGlassComponent';

const TILE_LOADING_CHECK_INTERVAL = 100;

<<<<<<< HEAD
export const areTransitionsActive = hgc => {
  /**
   * Check if there are any active transitions that we
   * need to wait on
   *
   * Parameters
   * ----------
   *  hgc: enzyme wrapper for a HiGlassComponent
   *
   * Returns
   * -------
   *  True if any of the tracks have active transtions. False otherwise.
   */
=======
/**
 * Check if there are any active transitions that we
 * need to wait on
 *
 * Parameters
 * ----------
 *  hgc: enzyme wrapper for a HiGlassComponent
 *
 * Returns
 * -------
 *  True if any of the tracks have active transtions. False otherwise.
 */
export const areTransitionsActive = hgc => {
>>>>>>> b13d154c
  for (const track of hgc.iterateOverTracks()) {
    const trackRenderer = getTrackRenderer(hgc, track.viewId, track.trackId);

    if (trackRenderer.activeTransitions > 0) return true;
  }
  return false;
};

/**
 * Wait until all transitions have finished before
 * calling the callback
 *
 * Arguments
 * ---------
 *  hgc: Enzyme wrapper for a HiGlassComponent
 *      The componentthat we're waiting on
 *  tilesLoadedCallback: function
 *      The callback to call whenever all of the tiles
 *      have been loaded.
 * Returns
 * -------
 *  Nothing
 */
export const waitForTransitionsFinished = (hgc, callback) => {
  if (areTransitionsActive(hgc)) {
    setTimeout(() => {
      waitForTransitionsFinished(hgc, callback);
    }, TILE_LOADING_CHECK_INTERVAL);
  } else {
    callback();
  }
};

<<<<<<< HEAD
export const waitForJsonComplete = finished => {
  /*
   * Wait until all open JSON requests are finished
   *
   * Parameters
   * ----------
   *  finished: function
   *    A callback to call when there's no more JSON requests
   *    open
   *
   */
=======
/**
 * Wait until all open JSON requests are finished
 *
 * Parameters
 * ----------
 *  finished: function
 *    A callback to call when there's no more JSON requests
 *    open
 *
 */
export const waitForJsonComplete = finished => {
>>>>>>> b13d154c
  if (requestsInFlight > 0) {
    setTimeout(
      () => waitForJsonComplete(finished),
      TILE_LOADING_CHECK_INTERVAL
    );
  } else {
    finished();
  }
};

/**
 * Check if a HiGlassComponent is still waiting on tiles from a remote
 * server.
 *
 * Arguments
 * ---------
 *  hgc: enzyme wrapper for a HiGlassComponent
 *
 * Returns
 * -------
 *  True if any of the tracks are waiting for tiles, false otherwise.
 */
export const isWaitingOnTiles = hgc => {
  for (const track of hgc.iterateOverTracks()) {
    let trackObj = getTrackObjectFromHGC(hgc, track.viewId, track.trackId);

    if (!track.track.server && !track.track.tilesetUid) {
      continue;
    } else if (track.track.server && track.track.tilesetUid) {
      if (trackObj.originalTrack) {
        trackObj = trackObj.originalTrack;
      }

      if (!(trackObj.tilesetInfo || trackObj.chromInfo)) {
        // console.warn(
        //   `Track uuid:${trackObj.uuid} has no tileset or chromosome info`
        // );
        return true;
      }

      if (trackObj.fetching && trackObj.fetching.size) {
        return true;
      }
    } else {
      throw Error('"server" and "tilesetUid" belong together');
    }
  }

  return false;
};

export const waitForTilesLoaded = (hgc, tilesLoadedCallback) => {
  /**
   * Wait until all of the tiles in the HiGlassComponent are loaded
   * until calling the callback
   *
   * Arguments
   * ---------
   *  hgc: Enzyme wrapper for a HiGlassComponent
   *      The componentthat we're waiting on
   *  tilesLoadedCallback: function
   *      The callback to call whenever all of the tiles
   *      have been loaded.
   * Returns
   * -------
   *  Nothing
   */
  // console.log('jasmine.DEFAULT_TIMEOUT_INTERVAL', jasmine.DEFAULT_TIMEOUT_INTERVAL);
  if (isWaitingOnTiles(hgc)) {
    setTimeout(() => {
      waitForTilesLoaded(hgc, tilesLoadedCallback);
    }, TILE_LOADING_CHECK_INTERVAL);
  } else {
    // console.log('finished');
    tilesLoadedCallback();
  }
};

/**
 * Mount a new HiGlassComponent and unmount the previously visible one.
 *
 * @param {HTML Element} div A div element to detach and recreate for the component
 * @param {Enzyme wrapped HiGlass component} prevHgc An already mounted
 *  hgc component
 * @param {function} done The callback to call when the component is fully loaded
 */
export const mountHGComponent = (prevDiv, prevHgc, viewConf, done, options) => {
  if (prevHgc) {
    prevHgc.unmount();
    prevHgc.detach();
  }

  if (prevDiv) {
    global.document.body.removeChild(prevDiv);
  }

  const style =
    (options && options.style) || 'width:800px; background-color: lightgreen;';
  const bounded = (options && options.bounded) || false;

  // console.log('check:', options && options.style)
  // console.log('style:', style, "options:", options, "style", options.style);

  const div = global.document.createElement('div');
  global.document.body.appendChild(div);

  div.setAttribute('style', style);
  div.setAttribute('id', 'simple-hg-component');

  const hgc = mount(
<<<<<<< HEAD
    <HiGlassComponent
      options={{
        bounded
      }}
      viewConfig={viewConf}
    />,
    {
      attachTo: div
    }
=======
    <HiGlassComponent options={{ bounded }} viewConfig={viewConf} />,
    { attachTo: div }
>>>>>>> b13d154c
  );

  hgc.update();

  waitForJsonComplete(() => {
    waitForTilesLoaded(hgc.instance(), done);
  });

  return [div, hgc];
};

export const removeHGComponent = div => {
  if (!div) return;

  ReactDOM.unmountComponentAtNode(div);
  document.body.removeChild(div);
};<|MERGE_RESOLUTION|>--- conflicted
+++ resolved
@@ -4,15 +4,8 @@
 import React from 'react';
 import ReactDOM from 'react-dom';
 
-<<<<<<< HEAD
-import {
-  // eslint-disable-line import/no-extraneous-dependencies
-  mount
-} from 'enzyme';
-=======
 // eslint-disable-next-line import/no-extraneous-dependencies
 import { mount } from 'enzyme';
->>>>>>> b13d154c
 
 import { requestsInFlight } from '../services';
 
@@ -25,21 +18,6 @@
 
 const TILE_LOADING_CHECK_INTERVAL = 100;
 
-<<<<<<< HEAD
-export const areTransitionsActive = hgc => {
-  /**
-   * Check if there are any active transitions that we
-   * need to wait on
-   *
-   * Parameters
-   * ----------
-   *  hgc: enzyme wrapper for a HiGlassComponent
-   *
-   * Returns
-   * -------
-   *  True if any of the tracks have active transtions. False otherwise.
-   */
-=======
 /**
  * Check if there are any active transitions that we
  * need to wait on
@@ -53,7 +31,6 @@
  *  True if any of the tracks have active transtions. False otherwise.
  */
 export const areTransitionsActive = hgc => {
->>>>>>> b13d154c
   for (const track of hgc.iterateOverTracks()) {
     const trackRenderer = getTrackRenderer(hgc, track.viewId, track.trackId);
 
@@ -87,19 +64,6 @@
   }
 };
 
-<<<<<<< HEAD
-export const waitForJsonComplete = finished => {
-  /*
-   * Wait until all open JSON requests are finished
-   *
-   * Parameters
-   * ----------
-   *  finished: function
-   *    A callback to call when there's no more JSON requests
-   *    open
-   *
-   */
-=======
 /**
  * Wait until all open JSON requests are finished
  *
@@ -111,7 +75,6 @@
  *
  */
 export const waitForJsonComplete = finished => {
->>>>>>> b13d154c
   if (requestsInFlight > 0) {
     setTimeout(
       () => waitForJsonComplete(finished),
@@ -222,20 +185,8 @@
   div.setAttribute('id', 'simple-hg-component');
 
   const hgc = mount(
-<<<<<<< HEAD
-    <HiGlassComponent
-      options={{
-        bounded
-      }}
-      viewConfig={viewConf}
-    />,
-    {
-      attachTo: div
-    }
-=======
     <HiGlassComponent options={{ bounded }} viewConfig={viewConf} />,
     { attachTo: div }
->>>>>>> b13d154c
   );
 
   hgc.update();
