export { default as absToChr } from './abs-to-chr';
export { default as accessorTransposition } from './accessor-transposition';
export { default as addArrays } from './add-arrays';
export { default as chromInfoBisector } from './chrom-info-bisector';
export { default as chrToAbs } from './chr-to-abs';
export { default as colorDomainToRgbaArray } from './color-domain-to-rgba-array';
export { default as colorToHex } from './color-to-hex';
export { default as debounce } from './debounce';
export { default as dictFromTuples } from './dict-from-tuples';
export { default as dictItems } from './dict-items';
export { default as dictKeys } from './dict-keys';
export { default as dictValues } from './dict-values';
export { default as download } from './download';
export { default as genomeLociToPixels } from './genome-loci-to-pixels';
export { default as getTrackByUid } from './get-track-by-uid';
export { default as getTrackPositionByUid } from './get-track-position-by-uid';
export { default as loadChromInfos } from './load-chrom-infos';
export { default as map } from './map';
export { default as mod } from './mod';
export { default as objVals } from './obj-vals';
export { default as or } from './or';
export { default as pixelToGenomeLoci } from './pixel-to-genome-loci';
export { default as pixiTextToSvg } from './pixi-text-to-svg';
export { default as positionedTracksToAllTracks } from './positioned-tracks-to-all-tracks';
export { default as rangeQuery2d } from './range-query-2d';
export { default as relToAbsChromPos } from './rel-to-abs-chrom-pos';
export { default as scalesCenterAndK } from './scales-center-and-k';
export { default as scalesToGenomeLoci } from './scales-to-genome-loci';
export { default as sum } from './sum';
export { default as svgLine } from './svg-line';
export { default as totalTrackPixelHeight } from './total-track-pixel-height';
<<<<<<< HEAD
export { default as trimTrailingSlash } from './trim-trailing-slash';
=======
export { default as valueToColor } from './value-to-color';
>>>>>>> 6cfa405b
<|MERGE_RESOLUTION|>--- conflicted
+++ resolved
@@ -29,8 +29,5 @@
 export { default as sum } from './sum';
 export { default as svgLine } from './svg-line';
 export { default as totalTrackPixelHeight } from './total-track-pixel-height';
-<<<<<<< HEAD
 export { default as trimTrailingSlash } from './trim-trailing-slash';
-=======
-export { default as valueToColor } from './value-to-color';
->>>>>>> 6cfa405b
+export { default as valueToColor } from './value-to-color';