import React from 'react';

import ContextMenuContainer from './ContextMenuContainer';
import ContextMenuItem from './ContextMenuItem';
import NestedContextMenu from './NestedContextMenu';

import { getDarkTheme } from './services';

// Configs
import {
  OPTIONS_INFO,
  TRACKS_INFO,
  TRACKS_INFO_BY_TYPE,
} from './configs';

// Styles
import '../styles/ContextMenu.module.scss';

<<<<<<< HEAD
export default class SeriesListMenu extends ContextMenuContainer {
=======
export class ConfigureSeriesMenu extends ContextMenuContainer {
  render() {
    let styleNames = 'context-menu';
    if (getDarkTheme()) styleNames += ' context-menu-dark';

    return (
      <div
        onMouseLeave={this.props.handleMouseLeave}
        ref={c => this.div = c}
        style={{
          left: this.state.left,
          top: this.state.top,
        }}
        styleName={styleNames}
      />
    );
  }
}

export class SeriesListMenu extends ContextMenuContainer {
>>>>>>> 58eba64b
  getConfigureSeriesMenu(position, bbox, track) {
    const menuItems = {};

    if (!TRACKS_INFO_BY_TYPE[track.type]
      || !TRACKS_INFO_BY_TYPE[track.type].availableOptions) { return null; }

    console.log('track.type:', track.type, TRACKS_INFO_BY_TYPE[track.type].availableOptions);
    for (const optionType of TRACKS_INFO_BY_TYPE[track.type].availableOptions) {
      if (OPTIONS_INFO.hasOwnProperty(optionType)) {
        menuItems[optionType] = { name: OPTIONS_INFO[optionType].name };

        // can we dynamically generate some options?
        // should be used if the options depend on tileset info or other current state
        if (OPTIONS_INFO[optionType].generateOptions) {
          const generatedOptions = OPTIONS_INFO[optionType].generateOptions(track);

          if (!menuItems[optionType].children) { menuItems[optionType].children = {}; }

          for (const generatedOption of generatedOptions) {
            const optionSelectorSettings = {
              name: generatedOption.name,
              value: generatedOption.value,
              handler: () => {
                track.options[optionType] = generatedOption.value;
                this.props.onTrackOptionsChanged(track.uid, track.options);
                this.props.closeMenu();
              },
            };

            menuItems[optionType].children[generatedOption.value] = optionSelectorSettings;
          }
        }

        if (OPTIONS_INFO[optionType].inlineOptions) {
          // we can simply select this option from the menu
          for (const inlineOptionKey in OPTIONS_INFO[optionType].inlineOptions) {
            const inlineOption = OPTIONS_INFO[optionType].inlineOptions[inlineOptionKey];

            // check if there's already available options (e.g.
            // "Top right") for this option type (e.g. "Label
            // position")
            if (!menuItems[optionType].children) { menuItems[optionType].children = {}; }

            const optionSelectorSettings = {
              name: inlineOption.name,
              value: inlineOption.value,
              // missing handler to be filled in below
            };


            // is there a custom component available for picking this
            // option type value (e.g. 'custom' color scale)
            if (inlineOption.componentPickers &&
              inlineOption.componentPickers[track.type]) {
              optionSelectorSettings.handler = () => {
                this.props.onConfigureTrack(track, inlineOption.componentPickers[track.type]);
                this.props.closeMenu();
              };
            } else {
              // the menu option defines a potential value for this option
              // type (e.g. "top right")
              optionSelectorSettings.handler = () => {
                track.options[optionType] = inlineOption.value;
                this.props.onTrackOptionsChanged(track.uid, track.options);
                this.props.closeMenu();
              };
            }

            menuItems[optionType].children[inlineOptionKey] = optionSelectorSettings;
          }
        } else if (OPTIONS_INFO[optionType].componentPickers &&
          OPTIONS_INFO[optionType].componentPickers[track.type]) {
          // there's an option picker registered
          menuItems[optionType].handler = () => {
            this.props.onConfigureTrack(track, OPTIONS_INFO[optionType].componentPickers[track.type]);
            this.props.closeMenu();
          };
        }
      }
    }

    return (
      <NestedContextMenu
        key={`config-series-menu`}
        closeMenu={this.props.closeMenu}
        menuItems={menuItems}
        orientation={this.state.orientation}
        parentBbox={bbox}
        position={position}
      />
    );
  }

  getTrackTypeItems(position, bbox, track) {
    /**
     * Return a list of track types that can be used
     * with the data for this track
     *
     * Parameters
     * ----------
     *
     * position: {left: 42, top: 88}
     *  The position where to draw ths menu.
     *
     * bbox: { }
     *  The bounding box of the parent menu, used to determine whether
     *  to draw the child menu on the left or the right
     *
     *  track: {}
     *    The track definition for this series (as in the viewconf)
     */

    // get the datatype of the current track
    //
    let datatype = null;
    let orientation = null;

    // make sure that this is a valid track type before trying to
    // look up other tracks that can substitute for it
    if (track.type in TRACKS_INFO_BY_TYPE) {
      datatype = TRACKS_INFO_BY_TYPE[track.type].datatype[0];
      orientation = TRACKS_INFO_BY_TYPE[track.type].orientation;
    }

    // see which other tracks can display a similar datatype
    let availableTrackTypes = TRACKS_INFO
      .filter(x => x.datatype)
      .filter(x => x.orientation)
      .filter(x => x.datatype[0] == datatype)
      .filter(x => x.orientation == orientation)
      .map(x => x.type);

    let menuItems = {};
    for (let i = 0; i < availableTrackTypes.length; i++) {
      menuItems[availableTrackTypes[i]] = {
        value: availableTrackTypes[i],
        name: availableTrackTypes[i],
        handler: () => {
          this.props.onChangeTrackType(track.uid, availableTrackTypes[i]);
        },
      }
    }

    return (
      <NestedContextMenu
        key='track-type-items'
        closeMenu={this.props.closeMenu}
        menuItems={menuItems}
        orientation={this.state.orientation}
        parentBbox={bbox}
        position={position}
      />
    );
  }

  getSubmenu() {
    if (this.state.submenuShown) {
      // the bounding box of the element which initiated the subMenu
      // necessary so that we can position the submenu next to the initiating
      // element
      const bbox = this.state.submenuSourceBbox;
      const position = this.state.orientation === 'left' ? (
        {
          left: this.state.left,
          top: bbox.top,
        }
      ) : (
        {
          left: this.state.left + bbox.width + 7,
          top: bbox.top,
        }
      );


      // When a submenu is requested, the onMouseEnter handler of the
      // item that requested it provides a structure containing the option
      // picked as well as some data associated with it
      // e.g. {"option": "configure-series", data: track}
      const subMenuData = this.state.submenuShown;
      const track = subMenuData.value;

      if (subMenuData.option == 'track-type') {
        return this.getTrackTypeItems(position, bbox, track);
      } else {
        return this.getConfigureSeriesMenu(position, bbox, track);
      }
    }
    return (<div />);
  }

  componentWillUnmount() {
  }

  render() {
    let exportDataMenuItem = null;

    /*
    if (TRACKS_INFO_BY_TYPE[this.props.hostTrack.type]) {
      exportDataMenuItem = (
        <ContextMenuItem
          onClick={() => this.props.onExportData(this.props.hostTrack.uid, this.props.track.uid)}
          onMouseEnter={e => this.handleOtherMouseEnter(e)}
          styleName="context-menu-item"
        >
          <span
            styleName="context-menu-span"
          >
            {'Export Data'}
          </span>
        </ContextMenuItem>
      );
    }
    */

     // if a track can't be replaced, this.props.onAddSeries
    // will be null so we don't need to display the menu item
    const replaceSeriesItem =
          this.props.onAddSeries ?
          (<ContextMenuItem
            onClick={() => {
              this.props.onCloseTrack(this.props.series.uid);
              this.props.onAddSeries(this.props.hostTrack.uid);
            }}
            onMouseEnter={e => this.handleOtherMouseEnter(e)}
            styleName="context-menu-item"
          >
            <span styleName="context-menu-span">
              {'Replace Series'}
            </span>
          </ContextMenuItem>)
          :
          null;


    let styleNames = 'context-menu';
    if (getDarkTheme()) styleNames += ' context-menu-dark';

    return (
      <div
        onMouseLeave={this.props.handleMouseLeave}
        ref={c => this.div = c}
        style={{
          left: this.state.left,
          top: this.state.top,
        }}
        styleName={styleNames}
      >
        <ContextMenuItem
          onClick={this.props.onConfigureTrack}
          onMouseEnter={e => this.handleItemMouseEnter(e,
          {
            option: 'configure-series',
            value: this.props.track
          })
          }
          onMouseLeave={e => this.handleMouseLeave(e)}
        >
          {'Configure Series'}
          <svg styleName="play-icon" >
            <use xlinkHref="#play" />
          </svg>
        </ContextMenuItem>

        <ContextMenuItem
          onClick={() => {}}
          onMouseEnter={e => this.handleItemMouseEnter(e,
          {
            option: 'track-type',
            value: this.props.track
          })
          }
          onMouseLeave={e => this.handleMouseLeave(e)}
          styleName="context-menu-item"
        >
          <span styleName="context-menu-span">
            {'Track Type'}
            <svg styleName="play-icon" >
              <use xlinkHref="#play" />
            </svg>
          </span>
        </ContextMenuItem>

        {exportDataMenuItem}

        <ContextMenuItem
          onClick={this.props.onCloseTrack}
          onMouseEnter={e => this.handleOtherMouseEnter(e)}
          styleName="context-menu-item"
        >
          <span styleName="context-menu-span">
            {'Close Series'}
          </span>
        </ContextMenuItem>

        { replaceSeriesItem }

        {
        /*
          this.props.series.type == 'heatmap' ?
          <ContextMenuItem
            onClick={() => {
              this.props.onDivideSeries(this.props.series.uid);
              // this.props.onCloseTrack(this.props.series.uid);
              // this.props.onAddSeries(this.props.hostTrack.uid);
            }}
            onMouseEnter={e => this.handleOtherMouseEnter(e)}
            styleName="context-menu-item"
          >
            <span styleName="context-menu-span">
              {'Divide Series By'}
            </span>
          </ContextMenuItem>
          : null
        */
        }

        {this.getSubmenu()}
      </div>
    );
  }
}<|MERGE_RESOLUTION|>--- conflicted
+++ resolved
@@ -16,30 +16,7 @@
 // Styles
 import '../styles/ContextMenu.module.scss';
 
-<<<<<<< HEAD
 export default class SeriesListMenu extends ContextMenuContainer {
-=======
-export class ConfigureSeriesMenu extends ContextMenuContainer {
-  render() {
-    let styleNames = 'context-menu';
-    if (getDarkTheme()) styleNames += ' context-menu-dark';
-
-    return (
-      <div
-        onMouseLeave={this.props.handleMouseLeave}
-        ref={c => this.div = c}
-        style={{
-          left: this.state.left,
-          top: this.state.top,
-        }}
-        styleName={styleNames}
-      />
-    );
-  }
-}
-
-export class SeriesListMenu extends ContextMenuContainer {
->>>>>>> 58eba64b
   getConfigureSeriesMenu(position, bbox, track) {
     const menuItems = {};
 
