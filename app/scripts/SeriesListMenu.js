import AddTrackModal from './AddTrackModal';

import React from 'react';

import ContextMenuContainer from './ContextMenuContainer';
import ContextMenuItem from './ContextMenuItem';
import NestedContextMenu from './NestedContextMenu';

// Configs
import {
  OPTIONS_INFO,
  TRACKS_INFO,
  TRACKS_INFO_BY_TYPE,
} from './configs';

// Styles
import '../styles/ContextMenu.module.scss';

export class ConfigureSeriesMenu extends ContextMenuContainer {
  render() {
    return (
      <div
        onMouseLeave={this.props.handleMouseLeave}
        ref={c => this.div = c}
        style={{
          left: this.state.left,
          top: this.state.top,
        }}
        styleName={'context-menu'}
      />
    );
  }
}

export class SeriesListMenu extends ContextMenuContainer {
  getConfigureSeriesMenu(position, bbox, track) {
    const menuItems = {};

    if (!TRACKS_INFO_BY_TYPE[track.type] 
      || !TRACKS_INFO_BY_TYPE[track.type].availableOptions) { return null; }

    for (const optionType of TRACKS_INFO_BY_TYPE[track.type].availableOptions) {
      if (OPTIONS_INFO.hasOwnProperty(optionType)) {
        menuItems[optionType] = { name: OPTIONS_INFO[optionType].name };

        // can we dynamically generate some options?
        // should be used if the options depend on tileset info or other current state
        if (OPTIONS_INFO[optionType].generateOptions) {
          const generatedOptions = OPTIONS_INFO[optionType].generateOptions(track);

          if (!menuItems[optionType].children) { menuItems[optionType].children = {}; }

          for (const generatedOption of generatedOptions) {
            const optionSelectorSettings = {
              name: generatedOption.name,
              value: generatedOption.value,
              handler: () => {
                track.options[optionType] = generatedOption.value;
                this.props.onTrackOptionsChanged(track.uid, track.options);
                this.props.closeMenu();
              },
            };

            menuItems[optionType].children[generatedOption.value] = optionSelectorSettings;
          }
        }

        if (OPTIONS_INFO[optionType].inlineOptions) {
          // we can simply select this option from the menu
          for (const inlineOptionKey in OPTIONS_INFO[optionType].inlineOptions) {
            const inlineOption = OPTIONS_INFO[optionType].inlineOptions[inlineOptionKey];

            // check if there's already available options (e.g.
            // "Top right") for this option type (e.g. "Label
            // position")
            if (!menuItems[optionType].children) { menuItems[optionType].children = {}; }

            const optionSelectorSettings = {
              name: inlineOption.name,
              value: inlineOption.value,
              // missing handler to be filled in below
            };


            // is there a custom component available for picking this
            // option type value (e.g. 'custom' color scale)
            if (inlineOption.componentPickers &&
              inlineOption.componentPickers[track.type]) {
              optionSelectorSettings.handler = () => {
                this.props.onConfigureTrack(track, inlineOption.componentPickers[track.type]);
                this.props.closeMenu();
              };
            } else {
              // the menu option defines a potential value for this option
              // type (e.g. "top right")
              optionSelectorSettings.handler = () => {
                track.options[optionType] = inlineOption.value;
                this.props.onTrackOptionsChanged(track.uid, track.options);
                this.props.closeMenu();
              };
            }

            menuItems[optionType].children[inlineOptionKey] = optionSelectorSettings;
          }
        } else if (OPTIONS_INFO[optionType].componentPickers &&
          OPTIONS_INFO[optionType].componentPickers[track.type]) {
          // there's an option picker registered
          menuItems[optionType].handler = () => {
            this.props.onConfigureTrack(track, OPTIONS_INFO[optionType].componentPickers[track.type]);
            this.props.closeMenu();
          };
        }
      }
    }

    return (
      <NestedContextMenu
        key={`config-series-menu`}
        closeMenu={this.props.closeMenu}
        menuItems={menuItems}
        orientation={this.state.orientation}
        parentBbox={bbox}
        position={position}
      />
    );
  }

  getTrackTypeItems(position, bbox, track) {
    /**
     * Return a list of track types that can be used
     * with the data for this track
     *
     * Parameters
     * ----------
     *
     * position: {left: 42, top: 88}
     *  The position where to draw ths menu.
     *
     * bbox: { }
     *  The bounding box of the parent menu, used to determine whether
     *  to draw the child menu on the left or the right
     *
     *  track: {}
     *    The track definition for this series (as in the viewconf)
     */

    // get the datatype of the current track
    //
    let datatype = null;
    let orientation = null;
    
    // make sure that this is a valid track type before trying to
    // look up other tracks that can substitute for it
    if (track.type in TRACKS_INFO_BY_TYPE) {
      datatype = TRACKS_INFO_BY_TYPE[track.type].datatype[0];
      orientation = TRACKS_INFO_BY_TYPE[track.type].orientation;
    }
    
    // see which other tracks can display a similar datatype
    let availableTrackTypes = TRACKS_INFO
      .filter(x => x.datatype)
      .filter(x => x.orientation)
      .filter(x => x.datatype[0] == datatype)
      .filter(x => x.orientation == orientation)
      .map(x => x.type);

    let menuItems = {};
    for (let i = 0; i < availableTrackTypes.length; i++) {
      menuItems[availableTrackTypes[i]] = {
        value: availableTrackTypes[i],
        name: availableTrackTypes[i],
        handler: () => {
          this.props.onChangeTrackType(track.uid, availableTrackTypes[i]);
        },
      }
    }

    return (
      <NestedContextMenu
        key='track-type-items'
        closeMenu={this.props.closeMenu}
        menuItems={menuItems}
        orientation={this.state.orientation}
        parentBbox={bbox}
        position={position}
      />
    );
  }

  getSubmenu() {
    if (this.state.submenuShown) {
      // the bounding box of the element which initiated the subMenu
      // necessary so that we can position the submenu next to the initiating
      // element
      const bbox = this.state.submenuSourceBbox;
      const position = this.state.orientation === 'left' ? (
        {
          left: this.state.left,
          top: bbox.top,
        }
      ) : (
        {
          left: this.state.left + bbox.width + 7,
          top: bbox.top,
        }
      );


      // When a submenu is requested, the onMouseEnter handler of the
      // item that requested it provides a structure containing the option
      // picked as well as some data associated with it
      // e.g. {"option": "configure-series", data: track}
      const subMenuData = this.state.submenuShown;
      const track = subMenuData.value;

      if (subMenuData.option == 'track-type') {
        return this.getTrackTypeItems(position, bbox, track);
      } else {
        return this.getConfigureSeriesMenu(position, bbox, track);
      }
    }
    return (<div />);
  }

  getDivideByMenuItem() {
    if (this.props.series.data && this.props.series.data.type == 'divided') {
      const newData = {
        tilesetUid: this.props.series.data.children[0].tilesetUid,
        server: this.props.series.data.children[0].server,
      };

      // this track is already being divided
      return (
        <ContextMenuItem
          onClick={() => this.props.onChangeTrackData(this.props.series.uid, newData)}
          onMouseEnter={e => this.handleOtherMouseEnter(e)}
          styleName="context-menu-item"
        >
          <span styleName="context-menu-span">
            {'Remove divisor'}
          </span>
        </ContextMenuItem>
      );
    } else {
      return (
        <ContextMenuItem
          onClick={() => this.props.onAddDivisor(this.props.series)}
          onMouseEnter={e => this.handleOtherMouseEnter(e)}
          styleName="context-menu-item"
        >
          <span styleName="context-menu-span">
            {'Divide by'}
          </span>
        </ContextMenuItem>
        );
    }
  }

  componentWillUnmount() {

  }

  render() {
    let exportDataMenuItem = null;

    /*
    if (TRACKS_INFO_BY_TYPE[this.props.hostTrack.type]) {
      exportDataMenuItem = (
        <ContextMenuItem
          onClick={() => this.props.onExportData(this.props.hostTrack.uid, this.props.track.uid)}
          onMouseEnter={e => this.handleOtherMouseEnter(e)}
          styleName="context-menu-item"
        >
          <span
            styleName="context-menu-span"
          >
            {'Export Data'}
          </span>
        </ContextMenuItem>
      );
    }
    */

    // if a track can't be replaced, this.props.onAddSeries
    // will be null so we don't need to display the menu item
    const replaceSeriesItem = 
          this.props.onAddSeries ?
          (<ContextMenuItem
            onClick={() => {
              this.props.onCloseTrack(this.props.series.uid);
              this.props.onAddSeries(this.props.hostTrack.uid);
            }}
            onMouseEnter={e => this.handleOtherMouseEnter(e)}
            styleName="context-menu-item"
          >
            <span styleName="context-menu-span">
              {'Replace Series'}
            </span>
          </ContextMenuItem>)
          :
          null;

<<<<<<< HEAD
=======
    //console.log('series:', this.props.series);

>>>>>>> 04753e84
    return (
      <div
        onMouseLeave={this.props.handleMouseLeave}
        ref={c => this.div = c}
        style={{
          left: this.state.left,
          top: this.state.top,
        }}
        styleName="context-menu"
      >
        <ContextMenuItem
          onClick={this.props.onConfigureTrack}
          onMouseEnter={e => this.handleItemMouseEnter(e, 
          {
            option: 'configure-series',
            value: this.props.track
          })
          }
          onMouseLeave={e => this.handleMouseLeave(e)}
        >
          {'Configure Series'}
          <svg styleName="play-icon" >
            <use xlinkHref="#play" />
          </svg>
        </ContextMenuItem>

        <ContextMenuItem
          onClick={() => {}}
          onMouseEnter={e => this.handleItemMouseEnter(e, 
          {
            option: 'track-type',
            value: this.props.track
          })
          }
          onMouseLeave={e => this.handleMouseLeave(e)}
          styleName="context-menu-item"
        >
          <span styleName="context-menu-span">
            {'Track Type'}
            <svg styleName="play-icon" >
              <use xlinkHref="#play" />
            </svg>
          </span>
        </ContextMenuItem>

        {exportDataMenuItem}

        {this.getDivideByMenuItem()}

        <ContextMenuItem
          onClick={this.props.onCloseTrack}
          onMouseEnter={e => this.handleOtherMouseEnter(e)}
          styleName="context-menu-item"
        >
          <span styleName="context-menu-span">
            {'Close Series'}
          </span>
        </ContextMenuItem>

        { replaceSeriesItem }

        { 
        /*
          this.props.series.type == 'heatmap' ? 
          <ContextMenuItem
            onClick={() => {
              this.props.onDivideSeries(this.props.series.uid);
              // this.props.onCloseTrack(this.props.series.uid);
              // this.props.onAddSeries(this.props.hostTrack.uid);
            }}
            onMouseEnter={e => this.handleOtherMouseEnter(e)}
            styleName="context-menu-item"
          >
            <span styleName="context-menu-span">
              {'Divide Series By'}
            </span>
          </ContextMenuItem>
          : null
        */
        }

        {this.getSubmenu()}
      </div>
    );
  }
}<|MERGE_RESOLUTION|>--- conflicted
+++ resolved
@@ -300,11 +300,6 @@
           :
           null;
 
-<<<<<<< HEAD
-=======
-    //console.log('series:', this.props.series);
-
->>>>>>> 04753e84
     return (
       <div
         onMouseLeave={this.props.handleMouseLeave}
