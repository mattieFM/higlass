--- conflicted
+++ resolved
@@ -255,11 +255,7 @@
           onMouseEnter={e => this.handleOtherMouseEnter(e)}
           styleName="context-menu-item"
         >
-<<<<<<< HEAD
-          <span styleName="context-menu-span">{'Remove divisor'}</span>
-=======
           <span styleName="context-menu-span">Remove divisor</span>
->>>>>>> b13d154c
         </ContextMenuItem>
       );
     }
@@ -270,11 +266,7 @@
         onMouseEnter={e => this.handleOtherMouseEnter(e)}
         styleName="context-menu-item"
       >
-<<<<<<< HEAD
-        <span styleName="context-menu-span">{'Divide by'}</span>
-=======
         <span styleName="context-menu-span">Divide by</span>
->>>>>>> b13d154c
       </ContextMenuItem>
     );
   }
@@ -299,11 +291,7 @@
           onMouseEnter={e => this.handleOtherMouseEnter(e)}
           styleName="context-menu-item"
         >
-<<<<<<< HEAD
-          <span styleName="context-menu-span">{'Export Data'}</span>
-=======
           <span styleName="context-menu-span">Export Data</span>
->>>>>>> b13d154c
         </ContextMenuItem>
       );
     }
@@ -319,11 +307,7 @@
         onMouseEnter={e => this.handleOtherMouseEnter(e)}
         styleName="context-menu-item"
       >
-<<<<<<< HEAD
-        <span styleName="context-menu-span">{'Replace Series'}</span>
-=======
         <span styleName="context-menu-span">Replace Series</span>
->>>>>>> b13d154c
       </ContextMenuItem>
     ) : null;
 
@@ -387,11 +371,7 @@
           onMouseEnter={e => this.handleOtherMouseEnter(e)}
           styleName="context-menu-item"
         >
-<<<<<<< HEAD
-          <span styleName="context-menu-span">{'Close Series'}</span>
-=======
           <span styleName="context-menu-span">Close Series</span>
->>>>>>> b13d154c
         </ContextMenuItem>
 
         {replaceSeriesItem}
