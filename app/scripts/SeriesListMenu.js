--- conflicted
+++ resolved
@@ -286,12 +286,9 @@
           :
           null;
 
-<<<<<<< HEAD
-=======
     let styleNames = 'context-menu';
     if (getDarkTheme()) styleNames += ' context-menu-dark';
 
->>>>>>> 150fc8ef
     return (
       <div
         onMouseLeave={this.props.handleMouseLeave}
