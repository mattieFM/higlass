--- conflicted
+++ resolved
@@ -152,10 +152,7 @@
     return matrix;
   }
 
-<<<<<<< HEAD
-=======
 
 });
->>>>>>> 150fc8ef
 
 export default OneDimensionalMixin;