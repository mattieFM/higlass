--- conflicted
+++ resolved
@@ -12,9 +12,7 @@
     this.renderTile(tile);
   }
 
-<<<<<<< HEAD
-  updateTile() {
-=======
+
   rerender(newOptions) {
     this.options = newOptions;
     const visibleAndFetched = this.visibleAndFetchedTiles();
@@ -25,7 +23,6 @@
   }
 
   updateTile(tile) {
->>>>>>> d2692e1b
     const visibleAndFetched = this.visibleAndFetchedTiles();
 
     // reset max and min to null so previous maxes and mins don't carry over
@@ -104,43 +101,17 @@
    * @returns {Array} 2d array of numerical values for each column
    */
   unFlatten(tile) {
-    if (tile.matrix) {
-      return tile.matrix;
-    }
-<<<<<<< HEAD
-    const shapeX = tile.tileData.shape[0]; // number of different nucleotides in each bar
-    const shapeY = tile.tileData.shape[1]; // number of bars
-    const flattenedArray = tile.tileData.dense;
+    if (tile.matrix) return tile.matrix;
+
+    let flattenedArray = tile.tileData.dense;
 
     // if any data is negative, switch to exponential scale
-    if (flattenedArray.filter(a => a < 0).length > 0 && this.options.valueScaling === 'linear') {
+    if (flattenedArray.filter((a) => a < 0).length > 0 && this.options.valueScaling === 'linear') {
       console.warn('Negative values present in data. Defaulting to exponential scale.');
       this.options.valueScaling = 'exponential';
     }
 
-    // matrix[0] will be [flattenedArray[0], flattenedArray[256], flattenedArray[512], etc.]
-    // because of how flattenedArray comes back from the server.
-    const matrix = [];
-    for (let i = 0; i < shapeX; i++) { // 6
-      for (let j = 0; j < shapeY; j++) { // 256;
-        let singleBar;
-        (matrix[j] === undefined) ? singleBar = [] : singleBar = matrix[j];
-        singleBar.push(flattenedArray[(shapeY * i) + j]);
-        matrix[j] = singleBar;
-      }
-    }
-=======
-    else {
-      let flattenedArray = tile.tileData.dense;
-
-      // if any data is negative, switch to exponential scale
-      if (flattenedArray.filter((a) => a < 0).length > 0 && this.options.valueScaling === 'linear') {
-        console.warn('Negative values present in data. Defaulting to exponential scale.');
-        this.options.valueScaling = 'exponential';
-      }
-
-      const matrix = this.simpleUnFlatten(tile, flattenedArray);
->>>>>>> d2692e1b
+    const matrix = this.simpleUnFlatten(tile, flattenedArray);
 
     const maxAndMin = this.findMaxAndMin(matrix);
 
@@ -150,11 +121,7 @@
 
     return matrix;
   }
-});
 
-<<<<<<< HEAD
-export default OneDimensionalMixin;
-=======
   /**
    *
    * @param tile
@@ -179,7 +146,6 @@
 
     return matrix;
   }
+});
 
-
-});
->>>>>>> d2692e1b
+export default OneDimensionalMixin;