import { scaleLinear } from 'd3-scale';

// Services
import { isWithin } from './utils';

class Track {
<<<<<<< HEAD
  constructor({ id, pubSub }) {
    if (pubSub) {
      this.pubSub = pubSub;
    } else {
      this.pubSub = {
        subscribe: () => {},
        publish: () => {},
      };
    }

=======
  constructor({ id, pubSub, getTheme }) {
>>>>>>> 12e938e0
    this.id = id;
    this._xScale = scaleLinear();
    this._yScale = scaleLinear();

    // reference scales used for tracks that can translate and scale
    // their graphics
    // They will draw their graphics on the reference scales and then translate
    // and pan them as needed
    this._refXScale = scaleLinear();
    this._refYScale = scaleLinear();

    this.position = [0, 0];
    this.dimensions = [1, 1];
    this.options = {};
    this.pubSubs = [];
    this.getTheme = getTheme;

    this.pubSubs.push(
      this.pubSub.subscribe(
        'app.mouseMove', this.defaultMouseMoveHandler.bind(this)
      )
    );
  }

  /**
   * Check if a 2d location (x, y) is within the bounds of this track.
   *
   * @param {Number}  x  X position to be tested.
   * @param {Number}  y  Y position to be tested.
   * @return {Boolean}  If `true` location is within the track.
   */
  isWithin(x, y) {
    let xx = x;
    let yy = y;
    let left = this.position[0];
    let top = this.position[1];

    if (this.isLeftModified) {
      xx = y;
      yy = x;
      left = this.position[1];
      top = this.position[0];
    }

    return isWithin(
      xx,
      yy,
      left,
      this.dimensions[0] + left,
      top,
      this.dimensions[1] + top
    );
  }

  getProp(prop) {
    return () => this[prop];
  }

  getData() {}

  getDimensions() {
    return this.dimensions;
  }

  setDimensions(newDimensions) {
    this.dimensions = newDimensions;

    this._xScale.range([0, this.dimensions[0]]);
    this._yScale.range([0, this.dimensions[1]]);
  }

  /**
   * Either get or set the reference xScale
   */
  refXScale(_) {
    if (!arguments.length) return this._refXScale;

    this._refXScale = _;

    return this;
  }

  /**
   * Either get or set the reference yScale
   */
  refYScale(_) {
    if (!arguments.length) return this._refYScale;

    this._refYScale = _;

    return this;
  }

  /**
   * Either get or set the xScale
   */
  xScale(_) {
    if (!arguments.length) return this._xScale;

    this._xScale = _;

    return this;
  }

  /**
   * Either get or set the yScale
   */
  yScale(_) {
    if (!arguments.length) { return this._yScale; }

    this._yScale = _;

    return this;
  }

  zoomed(newXScale, newYScale) {
    this.xScale(newXScale);
    this.yScale(newYScale);
  }

  refScalesChanged(refXScale, refYScale) {
    this._refXScale = refXScale;
    this._refYScale = refYScale;
  }

  draw() {}

  getPosition() {
    return this.position;
  }

  setPosition(newPosition) {
    this.position = newPosition;
  }

  /*
   * A blank handler for MouseMove / Zoom events. Should be overriden
   * by individual tracks to provide
   *
   * @param {obj} evt:
   *
   * @returns nothing
   */
  defaultMouseMoveHandler(evt) {

  }

  remove() {
    // Clear all pubSub subscriptions
    this.pubSubs.forEach(subscription => this.pubSub.unsubscribe(subscription));
    this.pubSubs = [];
  }

  rerender() {}

  /*
   * This function is for seeing whether this track should respond
   * to events at this mouse position. The difference to `isWithin()` is that it
   * can be overwritten if a track is inactive for example.
   */
  respondsToPosition(x, y) {
    return this.isWithin(x, y);
  }
}

export default Track;<|MERGE_RESOLUTION|>--- conflicted
+++ resolved
@@ -4,8 +4,7 @@
 import { isWithin } from './utils';
 
 class Track {
-<<<<<<< HEAD
-  constructor({ id, pubSub }) {
+  constructor({ id, pubSub, getTheme }) {
     if (pubSub) {
       this.pubSub = pubSub;
     } else {
@@ -15,9 +14,6 @@
       };
     }
 
-=======
-  constructor({ id, pubSub, getTheme }) {
->>>>>>> 12e938e0
     this.id = id;
     this._xScale = scaleLinear();
     this._yScale = scaleLinear();
@@ -33,7 +29,12 @@
     this.dimensions = [1, 1];
     this.options = {};
     this.pubSubs = [];
-    this.getTheme = getTheme;
+
+    if (getTheme) {
+      this.getTheme = getTheme;
+    } else {
+      this.getTheme = () => {};
+    }
 
     this.pubSubs.push(
       this.pubSub.subscribe(
