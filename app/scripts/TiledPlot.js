import { clientPoint } from 'd3-selection';
import slugid from 'slugid';
import React from 'react';
import ReactDOM from 'react-dom';
import PropTypes from 'prop-types';
import { ResizeSensor, ElementQueries } from 'css-element-queries';

// Components
import ContextMenuItem from './ContextMenuItem';
import CenterTrack from './CenterTrack';
import DragListeningDiv from './DragListeningDiv';
import GalleryTracks from './GalleryTracks';
import TrackRenderer from './TrackRenderer';
import AddTrackDialog from './AddTrackDialog';
import ConfigTrackMenu from './ConfigTrackMenu';
import CloseTrackMenu from './CloseTrackMenu';
import PopupMenu from './PopupMenu';
import ContextMenuContainer from './ContextMenuContainer';
import HorizontalTiledPlot from './HorizontalTiledPlot';
import VerticalTiledPlot from './VerticalTiledPlot';
import ViewContextMenu from './ViewContextMenu';
// import {HeatmapOptions} from './HeatmapOptions';

// Higher-order components
import withPubSub from './hocs/with-pub-sub';
import withModal from './hocs/with-modal';
import withTheme from './hocs/with-theme';

// Utils
import {
  dataToGenomicLoci,
  getTrackByUid,
  getTrackPositionByUid,
  isWithin,
  sum,
  visitPositionedTracks
} from './utils';

// Configs
import {
  DEFAULT_TRACKS_FOR_DATATYPE,
  MOUSE_TOOL_SELECT,
  TRACKS_INFO_BY_TYPE,
  TRACK_LOCATIONS
} from './configs';

// Styles
import styles from '../styles/TiledPlot.module.scss'; // eslint-disable-line no-unused-vars
import stylesCenterTrack from '../styles/CenterTrack.module.scss'; // eslint-disable-line no-unused-vars

class TiledPlot extends React.Component {
  constructor(props) {
    super(props);

    this.closing = false;
    // that the tracks will be drawn on

    const { tracks } = this.props;
    this.canvasElement = null;

    this.tracksByUidInit = {};
    [
      ...(this.props.tracks.top || []),
      ...(this.props.tracks.right || []),
      ...(this.props.tracks.bottom || []),
      ...(this.props.tracks.left || []),
      ...(this.props.tracks.gallery || []),
      ...(this.props.tracks.center || [])
    ].forEach(track => {
      if (track.type === 'combined') {
        // Damn this combined track...
        track.contents.forEach(track2 => {
          this.tracksByUidInit[track2.uid] = false;
        });
      } else {
        this.tracksByUidInit[track.uid] = false;
      }
    });

    this.xScale = null;
    this.yScale = null;

    this.addUidsToTracks(tracks);

    // Add names to all the tracks
    this.trackToReplace = null;
    this.trackRenderer = null;

    this.configTrackMenu = null;
    /*
    let trackOptions = this.props.editable ?
        {'track': this.props.tracks.center[0].contents[0],
        'configComponent': HeatmapOptions}
        : null;
    */

    // these values should be changed in componentDidMount
    this.state = {
      sizeMeasured: false,
      height: 10,
      width: 10,

      tracks,
      init: false,
      addTrackPosition: null,
      mouseOverOverlayUid: null,
      // trackOptions: null
      // trackOptions: trackOptions
      forceUpdate: 0, // a random value that will be assigned by
      // crucial functions to force an update

      rangeSelection: [null, null],
      rangeSelectionEnd: false,

      chromInfo: null,
      defaultChromSizes: null,
      contextMenuCustomItems: null,
      contextMenuPosition: null,
      addDivisorDialog: null
    };

    // This should be `true` until one tracks was added and initialized.
    // The main difference to `this.state.init` is that `reset` should be reset
    // to `true` when the user removes all tracks and starts with a blank view!
    this.reset = true;

    if (window.higlassTracksByType) {
      // Extend `TRACKS_INFO_BY_TYPE` with the configs of plugin tracks.
      Object.keys(window.higlassTracksByType).forEach(pluginTrackType => {
        TRACKS_INFO_BY_TYPE[pluginTrackType] =
          window.higlassTracksByType[pluginTrackType].config;
      });
    }

    // these dimensions are computed in the render() function and depend
    // on the sizes of the tracks in each section
    this.topHeight = 0;
    this.bottomHeight = 0;

    this.leftWidth = 0;
    this.rightWidth = 0;

    this.centerHeight = 0;
    this.centerWidth = 0;

    this.dragTimeout = null;
    this.previousPropsStr = '';

    this.contextMenuHandlerBound = this.contextMenuHandler.bind(this);
    this.handleNoTrackAddedBound = this.handleNoTrackAdded.bind(this);
    this.handleTracksAddedBound = this.handleTracksAdded.bind(this);
    this.closeMenusBound = this.closeMenus.bind(this);
    this.handleAddDivisorBound = this.handleAddDivisor.bind(this);
    this.handleAddSeriesBound = this.handleAddSeries.bind(this);
    this.handleChangeTrackDataBound = this.handleChangeTrackData.bind(this);
    this.handleChangeTrackTypeBound = this.handleChangeTrackType.bind(this);
    this.handleCloseTrackBound = this.handleCloseTrack.bind(this);
    this.handleConfigureTrackBound = this.handleConfigureTrack.bind(this);
    this.handleExportTrackDataBound = this.handleExportTrackData.bind(this);
    this.handleLockValueScaleBound = this.handleLockValueScale.bind(this);
    this.handleReplaceTrackBound = this.handleReplaceTrack.bind(this);
    this.handleTrackOptionsChangedBound = this.handleTrackOptionsChanged.bind(
      this
    );
    this.handleUnlockValueScaleBound = this.handleUnlockValueScale.bind(this);
    this.onAddTrack = this.handleAddTrack.bind(this);
  }

  waitForDOMAttachment(callback) {
    if (!this.mounted) return;

    const thisElement = ReactDOM.findDOMNode(this);

    if (document.body.contains(thisElement)) {
      callback();
    } else {
      requestAnimationFrame(() => this.waitForDOMAttachment(callback));
    }
  }

  componentDidMount() {
    this.mounted = true;
    this.element = ReactDOM.findDOMNode(this);
    this.canvasElement = ReactDOM.findDOMNode(this.props.canvasElement);

    // new ResizeSensor(this.element, this.measureSize.bind(this));
    this.waitForDOMAttachment(() => {
      ElementQueries.listen();
      this.resizeSensor = new ResizeSensor(
        this.element.parentNode,
        this.measureSize.bind(this)
      );

      this.measureSize();
    });

    // add event listeners for drag and drop events
    this.addEventListeners();
    // this.getDefaultChromSizes();

    this.pubSubs = [];
    this.pubSubs.push(
      this.props.pubSub.subscribe('contextmenu', this.contextMenuHandlerBound)
    );
  }

  // eslint-disable-next-line camelcase
  UNSAFE_componentWillReceiveProps(newProps) {
    this.addUidsToTracks(newProps.tracks);

    this.setState({
      tracks: newProps.tracks
    });
  }

  shouldComponentUpdate(nextProps, nextState) {
    const thisPropsStr = this.previousPropsStr;
    const nextPropsStr = this.updatablePropsToString(nextProps);

    const thisStateStr = JSON.stringify(this.state);
    const nextStateStr = JSON.stringify(nextState);

    const toUpdate =
      thisPropsStr !== nextPropsStr ||
      thisStateStr !== nextStateStr ||
      this.props.chooseTrackHandler !== nextProps.chooseTrackHandler;

    if (toUpdate) this.previousPropsStr = nextPropsStr;

    const numPrevTracks = this.numTracks;

    this.numTracks = 0;
    // Note that there is no point in running the code below with
    // `this.props.tracks` and `nextProps.tracks` because the object is mutable
    // and so the props of `this.props.tracks` and `nextProps.tracks` are always
    // identical. To work around this we store the number of tracks in
    // `this.numTracks`
    visitPositionedTracks(this.props.tracks, () => this.numTracks++);

    // With `this.reset ||` we ensure that subsequent updates do not unset the
    // `this.reset = true`. Only `this.checkAllTilesetInfoReceived()` should set
    // `this.reset` to `false`.
    this.reset = this.reset || (numPrevTracks === 0 && this.numTracks > 0);

    if (!this.numTracks) this.tracksByUidInit = {};

    return toUpdate;
  }

  // eslint-disable-next-line camelcase
  UNSAFE_componentWillUpdate() {
    /**
     * Need to determine the offset of this element relative to the canvas on which stuff
     * will be drawn
     */
  }

  componentDidUpdate(prevProps, prevState) {
    if (prevState.rangeSelection !== this.state.rangeSelection) {
      let genomicRange = [null, null]; // Default range

      if (
        this.state.defaultChromSizes &&
        this.state.rangeSelection.every(range => range && range.length)
      ) {
        // Convert data into genomic loci
        genomicRange = this.state.rangeSelection.map(range =>
          dataToGenomicLoci(...range, this.state.defaultChromSizes)
        );
      }

      this.props.onRangeSelection({
        dataRange: this.state.rangeSelection,
        genomicRange
      });
    }

    if (prevProps.tracks.center !== this.props.tracks.center) {
      // this.getDefaultChromSizes();
    }

    if (this.state.addTrackPosition || this.props.addTrackPosition) {
      this.props.modal.open(
        <AddTrackDialog
          host={this.state.addTrackHost}
          onCancel={this.handleNoTrackAddedBound}
          onTracksChosen={this.handleTracksAddedBound}
          position={this.state.addTrackPosition || this.props.addTrackPosition}
          trackSourceServers={this.props.trackSourceServers}
        />
      );
    }

    if (this.state.addDivisorDialog) {
      const series = this.state.addDivisorDialog;

      this.props.modal.open(
        <AddTrackDialog
          datatype={TRACKS_INFO_BY_TYPE[series.type].datatype[0]}
          host={this.state.addTrackHost}
          onCancel={() => {
            this.setState({
              addDivisorDialog: null
            });
          }}
          onTracksChosen={newTrack => {
            this.handleDivisorChosen(series, newTrack);
          }}
          trackSourceServers={this.props.trackSourceServers}
        />
      );
    }
  }

  componentWillUnmount() {
    this.closing = true;

    this.removeEventListeners();
    this.pubSubs.forEach(subscription =>
      this.props.pubSub.unsubscribe(subscription)
    );
  }

  addUidsToTracks(positionedTracks) {
    Object.keys(positionedTracks).forEach(position => {
      positionedTracks[position].forEach(track => {
        track.uid = track.uid || slugid.nice();
      });
    });
  }

  /*
  getDefaultChromSizes() {
    try {
      const centralHeatmap = this.findCentralHeatmapTrack(
        this.props.tracks.center
      );
      this.getChromInfo = chromInfo
        .get(`${centralHeatmap.server}/chrom-sizes/?id=${centralHeatmap.tilesetUid}`)
        .then(defaultChromSizes => this.setState({ defaultChromSizes }));
    } catch (err) {  }
  }
  */

  contextMenuHandler(e) {
    if (!this.divTiledPlot) return;

    const bBox = this.divTiledPlot.getBoundingClientRect();
    const isClickWithin = isWithin(
      e.clientX,
      e.clientY,
      bBox.left,
      bBox.left + bBox.width,
      bBox.top,
      bBox.top + bBox.height
    );

    if (!isClickWithin) return;

    const mousePos = [e.clientX, e.clientY];
    // Relative mouse position
    const canvasMousePos = clientPoint(this.divTiledPlot, e);

    // the x and y values of the rendered plots
    // will be used if someone decides to draw a horizontal or vertical
    // rule
    const xVal = this.trackRenderer.zoomedXScale.invert(canvasMousePos[0]);
    const yVal = this.trackRenderer.zoomedYScale.invert(canvasMousePos[1]);

    let contextMenuCustomItems = null;
    if (e.hgCustomItems) {
      contextMenuCustomItems = e.hgCustomItems.map(item => (
        <ContextMenuItem key={item.key} onClick={item.onClick}>
          {item.text}
        </ContextMenuItem>
      ));
    }

    this.setState({
      contextMenuCustomItems,
      contextMenuPosition: {
        left: mousePos[0],
        top: mousePos[1],
        canvasLeft: canvasMousePos[0] + this.trackRenderer.xPositionOffset,
        canvasTop: canvasMousePos[1] + this.trackRenderer.yPositionOffset
      },
      contextMenuDataX: xVal,
      contextMenuDataY: yVal
    });
  }

  measureSize() {
    if (this.element.clientWidth > 0 && this.element.clientHeight > 0) {
      this.setState({
        sizeMeasured: true,
        width: this.element.clientWidth,
        height: this.element.clientHeight
      });
    }
  }

  handleTrackOptionsChanged(trackUid, newOptions) {
    /**
     * The drawing options for a track have changed.
     */
    return this.props.onTrackOptionsChanged(trackUid, newOptions);
  }

  handleScalesChanged(x, y) {
    this.xScale = x;
    this.yScale = y;

    this.props.onScalesChanged(x, y);
  }

  /**
   * We've received information about a tileset from the server. Register it
   * with the track definition.
   * @param trackUid (string): The identifier for the track
   * @param tilesetInfo (object): Information about the track (hopefully including
   *                              its name.
   */
  handleTilesetInfoReceived(trackUid, tilesetInfo) {
    const track = getTrackByUid(this.props.tracks, trackUid);

    if (!track) {
      console.warn('Strange, track not found:', trackUid);
      return;
    }

    this.tracksByUidInit[track.uid] = true;
    this.checkAllTilesetInfoReceived();

    if (!track.options) {
      track.options = {};
    }

    // track.options.name = tilesetInfo.name;
    track.name = tilesetInfo.name;
    track.maxWidth = tilesetInfo.max_width;
    track.transforms = tilesetInfo.transforms;
    track.aggregationModes = tilesetInfo.aggregation_modes;
    track.header = tilesetInfo.header;
    track.binsPerDimension = tilesetInfo.bins_per_dimension;
    if (tilesetInfo.resolutions) {
      track.maxZoom = tilesetInfo.resolutions.length - 1;
      track.resolutions = tilesetInfo.resolutions;
    } else {
      track.maxZoom = tilesetInfo.max_zoom;
    }
    track.coordSystem = tilesetInfo.coordSystem;
    track.datatype = tilesetInfo.datatype;
  }

  /**
   * Check if all track which are expecting a tileset info have been loaded.
   */
  checkAllTilesetInfoReceived() {
    // Do nothing if HiGlass initialized already
    if (
      (this.state.init && !this.reset) ||
      !this.props.zoomToDataExtentOnInit()
    )
      return;

    // Get the total number of track that are expecting a tilesetInfo
    const allTracksWithTilesetInfos = Object.keys(
      this.trackRenderer.trackDefObjects
    )
      // Map track to a list of tileset infos
      .map(trackUuid => {
        const track = this.trackRenderer.trackDefObjects[trackUuid].trackObject;
        if (track.childTracks) return track.childTracks;
        return track;
      })
      // Needed because of combined tracks
      .reduce((a, b) => a.concat(b), [])
      // We distinguish between tracks that need a tileset info and those whoch
      // don't by comparing `undefined` vs something else, i.e., tracks that
      // need a tileset info will be initialized with `this.tilesetInfo = null;`.
      .filter(
        ({ tilesetInfo }) =>
          typeof tilesetInfo !== 'undefined' && tilesetInfo !== true
      );

    // Reduce the list of tracks to a dictionary of track ids. This is useful
    // to speedup the subsequent filtering
    const trackUids = allTracksWithTilesetInfos.reduce((a, b) => {
      a[b.id] = true;
      return a;
    }, {});

    // Only could tracks that are suppose to get a tileset
    const loadedTilesetInfos = Object.keys(this.tracksByUidInit).filter(
      trackUid => trackUids[trackUid]
    ).length;

    if (allTracksWithTilesetInfos.length === loadedTilesetInfos) {
      this.setState({
        init: true
      });
      this.reset = false;
      this.handleZoomToData();
    }
  }

  handleOverlayMouseEnter(uid) {
    this.setState({
      mouseOverOverlayUid: uid
    });
    this.props.setOverTrackChooser(true);
  }

  handleOverlayMouseLeave(uid) {
    if (uid === this.state.mouseOverOverlayUid) {
      this.setState({
        mouseOverOverlayUid: null
      });
    }
    this.props.setOverTrackChooser(false);
  }

  handleTrackPositionChosen(pTrack) {
    this.setState({
      mouseOverOverlayUid: null
    });
    this.props.chooseTrackHandler(pTrack.track.uid);
  }

  handleNoTrackAdded() {
    /*
     * User hit cancel on the AddTrack dialog so we need to
     * just close it and do nothin
     */
    this.trackToReplace = null;

    this.props.onNoTrackAdded();

    this.setState({
      addTrackPosition: null,
      addTrackHost: null
    });
  }

  handleAddDivisor(series) {
    this.setState({
      addDivisorDialog: series
    });
  }

  /**
   * The user has selected a track that they wish to use to normalize another
   * track.
   */
  handleDivisorChosen(series, newTrack) {
    this.setState({
      addDivisorDialog: null
    });

    const numerator = series.data
      ? {
          server: series.data.server,
          tilesetUid: series.data.tilesetUid
        }
      : {
          server: series.server,
          tilesetUid: series.tilesetUid
        };

    const denominator = {
      server: newTrack[0].server,
      tilesetUid: newTrack[0].uuid
    };

    this.handleChangeTrackData(series.uid, {
      type: 'divided',
      children: [numerator, denominator]
    });
  }

  handleDivideSeries(seriesUid) {
    /*
     * We want to create a new series that consists of this series
     * being divided by another. Useful for comparing two tracks
     * by division.
     *
     * Will start working with just heatmaps and then progress to
     * other track types.
     */
  }

  handleAddSeries(trackUid) {
    const trackPosition = getTrackPositionByUid(this.props.tracks, trackUid);
    const track = getTrackByUid(this.props.tracks, trackUid);

    this.setState({
      addTrackPosition: trackPosition,
      addTrackHost: track
    });
  }

  handleReplaceTrack(uid, orientation) {
    /**
     * @param uid (string): The uid of the track to replace
     * @param orientation (string): The place where to put the new track
     */
    this.trackToReplace = uid;
    this.handleAddTrack(orientation);
  }

  handleAddTrack(position) {
    this.setState({
      addTrackPosition: position,
      addTrackHost: null
    });
  }

  handleResizeTrack(uid, width, height) {
    const { tracks } = this.state;

    for (const trackType in tracks) {
      const theseTracks = tracks[trackType];

      const filteredTracks = theseTracks.filter(d => d.uid === uid);

      if (filteredTracks.length > 0) {
        filteredTracks[0].width = width;
        filteredTracks[0].height = height;
      }
    }

    this.setState({
      tracks,
      forceUpdate: Math.random()
    });
  }

  closeMenus() {
    this.setState({
      closeTrackMenuId: null,
      configTrackMenuId: null,
      contextMenuPosition: null,
      contextMenuCustomItems: null
    });
  }

  handleLockValueScale(uid) {
    this.closeMenus();

    this.props.onLockValueScale(uid);
  }

  handleUnlockValueScale(uid) {
    this.closeMenus();

    this.props.onUnlockValueScale(uid);
  }

  handleCloseTrack(uid) {
    this.closeMenus();

    this.props.onCloseTrack(uid);
  }

  handleChangeTrackType(uid, newType) {
    // close the config track menu
    this.closeMenus();

    // change the track type
    this.props.onChangeTrackType(uid, newType);
  }

  /**
   * Change this tracks data section so that it
   * is either of type "divided" or the "divided"
   * type is removed
   */
  handleChangeTrackData(uid, newData) {
    this.closeMenus();

    this.props.onChangeTrackData(uid, newData);
  }

  handleTracksAdded(newTracks, position, host) {
    /**
     * Arguments
     * ---------
     *  newTracks: {object}
     *      The description of the track, including its type
     *      and data source.
     *  position: string
     *      Where to place this track
     *  host: track
     *    The existing track that we're adding the new one to
     *
     * Returns
     * -------
     *
     *  { uid: "", width: }:
     *      The trackConfig object describing this track. Essentially
     *      the newTrack object passed in with some extra information
     *      (such as the uid) added.
     */

    if (this.trackToReplace) {
      this.handleCloseTrack(this.trackToReplace);
      this.trackToReplace = null;
    }

    // if host is defined, then we're adding a new series
    // further down the chain a combined track will be created
    this.props.onTracksAdded(newTracks, position, host);

    this.setState({
      addTrackPosition: null,
      addTrackHost: null
    });

    return newTracks;
  }

  handleCloseTrackMenuOpened(uid, clickPosition) {
    this.setState({
      closeTrackMenuId: uid,
      closeTrackMenuLocation: clickPosition
    });
  }

  handleCloseContextMenu() {
    this.setState({
      contextMenuCustomItems: null,
      contextMenuPosition: null,
      contextMenuDataX: null,
      contextMenuDataY: null
    });
  }

  handleCloseTrackMenuClosed() {
    this.setState({
      closeTrackMenuId: null
    });
  }

  handleConfigTrackMenuOpened(uid, clickPosition) {
    // let orientation = getTrackPositionByUid(uid);
    this.closeMenus();

    this.setState({
      configTrackMenuId: uid,
      configTrackMenuLocation: clickPosition
    });
  }

  handleConfigureTrack(track, configComponent) {
    this.setState({
      configTrackMenuId: null,
<<<<<<< HEAD
      trackOptions: {
        track,
        configComponent
      }
=======
      trackOptions: { track, configComponent }
>>>>>>> b13d154c
    });

    this.closeMenus();
  }

  handleSortEnd(sortedTracks) {
    this.setState(prevState => {
      // some tracks were reordered in the list so we need to reorder them in the original
      // dataset
      const tracks = prevState.tracks;

      // calculate the positions of the sortedTracks
      const positions = {};
      for (let i = 0; i < sortedTracks.length; i++) {
        positions[sortedTracks[i].uid] = i;
      }

      for (const trackType in tracks) {
        const theseTracks = tracks[trackType];
        if (!theseTracks.length) {
          continue;
        }

        if (theseTracks[0].uid in positions) {
          const newTracks = new Array(theseTracks.length);
          // this is the right track position
          for (let i = 0; i < theseTracks.length; i++) {
            newTracks[positions[theseTracks[i].uid]] = theseTracks[i];
          }

          tracks[trackType] = newTracks;
        }
      }
      return {
        tracks,
        forceUpdate: Math.random()
      };
    });
  }

  createTracksAndLocations() {
    const tracksAndLocations = [];
    const { tracks } = this.state;

    TRACK_LOCATIONS.forEach(location => {
      if (tracks[location]) {
        tracks[location].forEach(track => {
<<<<<<< HEAD
          tracksAndLocations.push({
            track,
            location
          });
=======
          if (track.contents) {
            track.contents.forEach(content => {
              content.position = location;
            });
          }
          // track.position is used in TrackRenderer to determine
          // whether to use LeftTrackModifier
          track.position = location;
          tracksAndLocations.push({ track, location });
>>>>>>> b13d154c
        });
      }
    });

    return tracksAndLocations;
  }

  /**
   * Calculate where a track is absoluately positioned within the drawing area
   *
   * @param track: The track object (with members, e.g. track.uid, track.width,
   *   track.height)
   * @param location: Where it's being plotted (e.g. 'top', 'bottom')
   * @return: The position of the track and it's height and width
   *          (e.g. {left: 10, top: 20, width: 30, height: 40}
   */
  calculateTrackPosition(track, location) {
    let top = this.props.paddingTop;
    let bottom = this.props.paddingBottom;
    let left = this.props.paddingLeft;
    let right = this.props.paddingRight;
    let width = this.centerWidth;
    let height = track.height;
    let offsetX = 0;
    let offsetY = 0;

    switch (location) {
      case 'top':
        left += this.leftWidth;

        for (let i = 0; i < this.state.tracks.top.length; i++) {
          if (this.state.tracks.top[i].uid === track.uid) {
            break;
          } else {
            top += this.state.tracks.top[i].height;
          }
        }

        break;

      case 'bottom':
        left += this.leftWidth;
        top += this.topHeight + this.centerHeight + this.galleryDim;

        for (let i = 0; i < this.state.tracks.bottom.length; i++) {
          if (this.state.tracks.bottom[i].uid === track.uid) {
            break;
          } else {
            top += this.state.tracks.bottom[i].height;
          }
        }

        break;

      case 'left':
        top += this.topHeight;
        width = track.width;
        height = this.centerHeight;

        for (let i = 0; i < this.state.tracks.left.length; i++) {
          if (this.state.tracks.left[i].uid === track.uid) {
            break;
          } else {
            left += this.state.tracks.left[i].width;
          }
        }

        break;

      case 'right':
        left += this.leftWidth + this.centerWidth + this.galleryDim;
        top += this.topHeight;
        width = track.width;
        height = this.centerHeight;

        for (let i = 0; i < this.state.tracks.right.length; i++) {
          if (this.state.tracks.right[i].uid === track.uid) {
            break;
          } else {
            left += this.state.tracks.right[i].width;
          }
        }

        break;

      case 'center':
        left += this.leftWidth;
        top += this.topHeight;
        height = this.centerHeight;

        break;

      case 'gallery':
        left += this.leftWidthNoGallery;
        top += this.topHeightNoGallery;
        width =
          this.state.width -
          this.leftWidthNoGallery -
          this.rightWidthNoGallery -
          this.props.paddingLeft;
        height =
          this.state.height -
          this.topHeightNoGallery -
          this.bottomHeightNoGallery -
          this.props.paddingTop;
        offsetX = this.galleryDim;
        offsetY = this.galleryDim;

        for (let i = 0; i < this.state.tracks.gallery.length; i++) {
          if (this.state.tracks.gallery[i].uid === track.uid) {
            break;
          } else {
            width -= 2 * this.state.tracks.gallery[i].height;
            height -= 2 * this.state.tracks.gallery[i].height;
            left += this.state.tracks.gallery[i].height;
            top += this.state.tracks.gallery[i].height;
            offsetX -= this.state.tracks.gallery[i].height;
            offsetY -= this.state.tracks.gallery[i].height;
          }
        }

        for (let i = 0; i < this.state.tracks.right.length; i++) {
          right += this.state.tracks.right[i].width;
        }
        for (let i = 0; i < this.state.tracks.bottom.length; i++) {
          bottom += this.state.tracks.bottom[i].height;
        }

        track.offsetX = offsetX;
        track.offsetY = offsetY;
        track.offsetTop = top;
        track.offsetRight = right;
        track.offsetBottom = bottom;
        track.offsetLeft = left;

        break;

      case 'whole':
      default:
        width = this.leftWidth + this.centerWidth + this.rightWidth;
        height = this.topHeight + this.centerHeight + this.bottomHeight;
    }

    if (TRACK_LOCATIONS.indexOf(location) === -1) {
      console.warn('Track with unknown position present:', location, track);
    }

    return {
      left,
      top,
      width,
      height,
      track
    };
  }

  /**
   * Find a central heatmap track among all displayed tracks
   *
   * @param  {Array}  tracks  Tracks to be searched.
   * @return  {Object}  The first central heatmap track or `undefined`.
   */
  findCentralHeatmapTrack(tracks) {
    for (let i = 0; i < tracks.length; i++) {
      if (tracks[i].type === 'combined') {
        return this.findCentralHeatmapTrack(tracks[i].contents);
      }
      if (tracks[i].type === 'heatmap') return tracks[i];
    }
    return undefined;
  }

  trackUuidToOrientation(trackUuid) {
    /**
     * Obtain the orientation of the track defined
     * by the Uuid and return it.
     *
     * Parameters
     * ----------
     *  trackUuid: 'xsdfsd'
     *
     * Returns
     * -------
     *  orientation: '1d-horizontal'
     */
  }

  overlayTracks(positionedTracks) {
    /**
     * Return the current set of overlay tracks.
     *
     * These have no positions of their own because
     * they depend on other tracks to be drawn first.
     *
     * Parameters
     * ----------
     *  positionedTracks: The tracks along with their positions
     *
     * Returns
     * -------
     *  overlaysWithOrientationsAndPositions: []
     *
     */
    if (this.props.overlays) {
      const overlayDefs = this.props.overlays
        .filter(
          overlayTrack => overlayTrack.includes && overlayTrack.includes.length
        )
        .map(overlayTrack => {
          const type = overlayTrack.type
            ? `overlay-${overlayTrack.type}-track`
            : 'overlay-track';

          const overlayDef = Object.assign({}, overlayTrack, {
            uid: overlayTrack.uid || slugid.nice(),
            includes: overlayTrack.includes,
            type,
            options: Object.assign(overlayTrack.options, {
              orientationsAndPositions: overlayTrack.includes
                .map(trackUuid => {
                  // translate a trackUuid into that track's orientation
                  const includedTrack = getTrackByUid(
                    this.props.tracks,
                    trackUuid
                  );
                  const trackPos = getTrackPositionByUid(
                    this.props.tracks,
                    includedTrack.uid
                  );
                  if (!includedTrack) {
                    console.warn(
                      `OverlayTrack included uid (${trackUuid}) not found in the track list`
                    );
                    return null;
                  }

                  let orientation;
                  if (trackPos === 'top' || trackPos === 'bottom') {
                    orientation = '1d-horizontal';
                  }

                  if (trackPos === 'left' || trackPos === 'right') {
                    orientation = '1d-vertical';
                  }

                  if (trackPos === 'center') {
                    orientation = '2d';
                  }

                  if (!orientation) {
                    console.warn(
                      'Only top, bottom, left, right, or center tracks can be overlaid at the moment'
                    );
                    return null;
                  }

                  const positionedTrack = positionedTracks.filter(
                    track => track.track.uid === trackUuid
                  );

                  if (!positionedTrack.length) {
                    // couldn't find a matching track, somebody must have included
                    // an invalid uuid
                    return null;
                  }

                  const position = {
                    left: positionedTrack[0].left - this.props.paddingLeft,
                    top: positionedTrack[0].top - this.props.paddingTop,
                    width: positionedTrack[0].width,
                    height: positionedTrack[0].height
                  };

                  return {
                    orientation,
                    position
                  };
                })
                .filter(x => x) // filter out null entries
            })
          });

          // the 2 * verticalMargin is to make up for the space taken away
          // in render(): this.centerHeight = this.state.height...
          return {
            top: this.props.paddingTop,
            left: this.props.paddingLeft,
            width: this.leftWidth + this.centerWidth + this.rightWidth,
            height:
              this.topHeight +
              this.centerHeight +
              this.bottomHeight +
              this.props.marginTop +
              this.props.marginBottom,
            track: overlayDef
          };
        });

      return overlayDefs;
    }

    return [];
  }

  positionedTracks() {
    /**
     * Return the current set of tracks along with their positions
     * and dimensions
     */
    const tracksAndLocations = this.createTracksAndLocations().map(
      ({ track, location }) => this.calculateTrackPosition(track, location)
    );

    return tracksAndLocations;
  }

  createTrackPositionTexts() {
    /**
     * Create little text fields that show the position and width of
     * each track, just to show that we can calculate that and pass
     * it to the rendering context.
     */
    const positionedTracks = this.positionedTracks();
    this.createTracksAndLocations();

    const trackElements = positionedTracks.map(trackPosition => {
      const { track } = trackPosition;

      return (
        <div
          key={track.uid}
          style={{
            left: trackPosition.left,
            top: trackPosition.top,
            width: trackPosition.width,
            height: trackPosition.height,
            position: 'absolute'
          }}
        >
          {track.uid.slice(0, 2)}
        </div>
      );
    });

    return trackElements;
  }

  handleExportTrackData(hostTrackUid, trackUid) {
    /*
     * Export the data present in a track. Whether a track can export data is defined
     * in the track type definition in config.js
     */
    const track = getTrackByUid(this.props.tracks, trackUid);
    let trackObject = null;

    if (hostTrackUid !== trackUid) {
      // the track whose data we're trying to export is part of a combined track
      trackObject = this.trackRenderer.trackDefObjects[hostTrackUid].trackObject
        .createdTracks[track.uid];
    } else {
      ({ trackObject } = this.trackRenderer.trackDefObjects[hostTrackUid]);
    }

    trackObject.exportData();

    this.closeMenus();
  }

  /**
   * List all the tracks that are under this mouse position
   */
  listTracksAtPosition(x, y, isReturnTrackObj = false) {
    const trackObjectsAtPosition = [];

    if (!this.trackRenderer) return [];

    for (const uid in this.trackRenderer.trackDefObjects) {
      const trackObj = this.trackRenderer.trackDefObjects[uid].trackObject;

      if (trackObj.respondsToPosition(x, y)) {
        // check if this track wishes to respond to events at position x,y
        // by default, this is true
        // it is false in tracks like the horizontal and vertical rule which only
        // wish to be identified if the mouse is directly over them

        if (isReturnTrackObj) {
          if (this.props.tracks.center) {
            if (this.props.tracks.center.contents) {
              for (
                let i = 0;
                i < this.props.tracks.center.contents.length;
                i++
              ) {
                if (this.props.tracks.center.contents[i].uid === uid) {
                  trackObj.is2d = true;
                }
              }
            } else if (
              this.props.tracks.center &&
              this.props.tracks.center.length &&
              this.props.tracks.center[0].uid === uid
            ) {
              trackObj.is2d = true;
            }
          }

          trackObjectsAtPosition.push(trackObj);
        } else {
          trackObjectsAtPosition.push(
            this.trackRenderer.trackDefObjects[uid].trackDef.track
          );
        }
      }
    }

    return trackObjectsAtPosition;
  }

  listAllTrackObjects() {
    /**
     * Get a list of all the track objects in this
     * view.
     *
     * These are the objects that do the drawing, not the track
     * definitions in the viewconf.
     *
     * Returns
     * -------
     *  trackObjects: []
     *    A list of the track objects in this view
     */
    const trackObjectsToCheck = [];

    for (const uid in this.trackRenderer.trackDefObjects) {
      const tdo = this.trackRenderer.trackDefObjects[uid];

      // if this is a combined track then we need to recurse into its
      // subtracks
      if (tdo.trackObject.createdTracks) {
        for (const uid1 in tdo.trackObject.createdTracks) {
          const trackObject = tdo.trackObject.createdTracks[uid1];
          trackObjectsToCheck.push(trackObject);
        }
      } else {
        trackObjectsToCheck.push(tdo.trackObject);
      }
    }

    return trackObjectsToCheck;
  }

  handleZoomToData() {
    /**
     * Try to zoom in or out so that the bounds of the view correspond to the
     * extent of the data.
     */
    const maxSafeInt = Number.MAX_SAFE_INTEGER;
    const minSafeInt = Number.MIN_SAFE_INTEGER;
    const minPos = [maxSafeInt, maxSafeInt];
    const maxPos = [minSafeInt, minSafeInt];

    const trackObjectsToCheck = this.listAllTrackObjects();

    // go through every track definition
    for (const trackObject of trackObjectsToCheck) {
      // get the minimum and maximum positions of all the subtracks
      if (trackObject.tilesetInfo) {
        if (trackObject.tilesetInfo.min_pos) {
          for (let j = 0; j < trackObject.tilesetInfo.min_pos.length; j++) {
            if (trackObject.tilesetInfo.min_pos[j] < minPos[j]) {
              minPos[j] = trackObject.tilesetInfo.min_pos[j];
            }

            if (trackObject.tilesetInfo.max_pos[j] > maxPos[j]) {
              maxPos[j] = trackObject.tilesetInfo.max_pos[j];
            }
          }
        }
      }
    }

    // set the initial domain
    const left =
      this.trackRenderer.currentProps.paddingLeft +
      this.trackRenderer.currentProps.leftWidth;
    let newXDomain = [
      left,
      left + this.trackRenderer.currentProps.centerWidth
    ].map(
      this.trackRenderer.zoomTransform.rescaleX(this.trackRenderer.xScale)
        .invert
    );

    const top =
      this.trackRenderer.currentProps.paddingTop +
      this.trackRenderer.currentProps.topHeight;
    let newYDomain = [
      top,
      top + this.trackRenderer.currentProps.centerHeight
    ].map(
      this.trackRenderer.zoomTransform.rescaleY(this.trackRenderer.yScale)
        .invert
    );

    // reset the zoom transform
    this.trackRenderer.zoomTransform.k = 1;

    this.trackRenderer.zoomTransform.x = 0;
    this.trackRenderer.zoomTransform.y = 0;
    this.trackRenderer.applyZoomTransform();

    if (
      minPos[0] < Number.MAX_SAFE_INTEGER &&
      maxPos[0] > Number.MIN_SAFE_INTEGER
    ) {
      newXDomain = [minPos[0], maxPos[0]];
    }

    if (
      minPos[1] < Number.MAX_SAFE_INTEGER &&
      maxPos[1] > Number.MIN_SAFE_INTEGER
    ) {
      newYDomain = [minPos[1], maxPos[1]];
    }

    this.props.onDataDomainChanged(newXDomain, newYDomain);
  }

  resetViewport() {
    // Reset the zoom transform
    this.trackRenderer.zoomTransform.k = 1;
    this.trackRenderer.zoomTransform.x = 0;
    this.trackRenderer.zoomTransform.y = 0;
    this.trackRenderer.applyZoomTransform();

    this.props.onDataDomainChanged(
      this.props.initialXDomain,
      this.props.initialYDomain
    );
  }

  updatablePropsToString(props) {
    return JSON.stringify({
      tracks: props.tracks,
      overlays: props.overlays,
      viewOptions: props.viewOptions,
      uid: props.uid,
      addTrackPosition: props.addTrackPosition,
      editable: props.editable,
      marginTop: props.marginTop,
      marginBottom: props.marginBottom,
      marginLeft: props.marginLeft,
      marginRight: props.marginRight,
      paddingTop: props.paddingTop,
      paddingBottom: props.paddingBottom,
      paddingLeft: props.paddingLeft,
      paddingRight: props.paddingRight,
      mouseTool: props.mouseTool,
      initialXDomain: props.initialXDomain,
      initialYDomain: props.initialYDomain,
      trackSourceServers: props.trackSourceServers,
      zoomable: props.zoomable,
      draggingHappending: props.draggingHappening
    });
  }

  getXYScales() {
    if (this.trackRenderer) {
      this.xScale = this.trackRenderer.currentXScale;
      this.yScale = this.trackRenderer.currentYScale;
    }
  }

  /**
   * Translate view to data location.
   *
   * @description
   * The view location is in pixels relative to the browser window. The data
   * location is given by the scaling relative to the initial x and y domains.
   * And the genomic location depends on the chrom sizes.
   *
   * @method  rangeViewToDataLoci
   * @author  Fritz Lekschas
   * @date    2018-01-14
   * @param  {Array}  range  Selected view range
   * @param  {Function}  scale  View to data scaling
   * @return  {Array}  2D array of data locations
   */
  rangeViewToDataLoci(range, scale) {
    if (!scale) return [null, null];

    return [
      parseInt(scale.invert(range[0]), 10),
      parseInt(scale.invert(range[1]), 10)
    ];
  }

  rangeSelectionResetHandler() {
    if (this.state.rangeSelectionMaster) {
      this.setState({
        is1dRangeSelection: null,
        rangeSelection: [null, null],
        rangeSelectionMaster: null,
        rangeSelectionEnd: false
      });
    }
  }

  rangeSelection1dEndHandler(axis) {
    if (!this.xScale || !this.yScale) {
      this.getXYScales();
    }

    const scale = axis === 'x' ? this.xScale : this.yScale;

    return range => {
      this.setState(prevState => {
        const newRangeSelection = prevState.is1dRangeSelection
          ? [null, null]
          : prevState.rangeSelection.slice();

        const accessor = !this.state.is1dRangeSelection && axis === 'y' ? 1 : 0;

        let dataPos = this.rangeViewToDataLoci(range, scale);

        // Enforce range selection size constraints
        const size = dataPos[1] - dataPos[0];
        if (this.props.rangeSelection1dSize[0] > size) {
          // Blow selection up
          const center = dataPos[0] + size / 2;
          dataPos = [
            center - this.props.rangeSelection1dSize[0] / 2,
            center + this.props.rangeSelection1dSize[0] / 2
          ];
        } else if (this.props.rangeSelection1dSize[1] < size) {
          // Shrink selection
          const center = dataPos[0] + size / 2;
          dataPos = [
            center - this.props.rangeSelection1dSize[1] / 2,
            center + this.props.rangeSelection1dSize[1] / 2
          ];
        }

        newRangeSelection[accessor] = dataPos;

        if (this.props.rangeSelectionToInt) {
          newRangeSelection[accessor] = newRangeSelection[accessor].map(x =>
            Math.round(x)
          );
        }

        return {
          rangeSelection: newRangeSelection,
          rangeSelectionEnd: true
        };
      });
    };
  }

  rangeSelection1dHandler(axis) {
    if (!this.xScale || !this.yScale) this.getXYScales();

    const scale = axis === 'x' ? this.xScale : this.yScale;

    return range => {
      this.setState(prevState => {
        const newRangeSelection = prevState.is1dRangeSelection
          ? [null, null]
          : prevState.rangeSelection.slice();

        const accessor = !prevState.is1dRangeSelection && axis === 'y' ? 1 : 0;

        newRangeSelection[accessor] = this.rangeViewToDataLoci(range, scale);

        return {
          rangeSelection: newRangeSelection,
          rangeSelectionEnd: false
        };
      });
    };
  }

  rangeSelection1dStartHandler() {
    if (!this.state.rangeSelectionMaster) {
      this.setState({
        is1dRangeSelection: true,
        rangeSelectionMaster: true,
        rangeSelectionEnd: false
      });
    }
  }

  rangeSelection2dHandler(range) {
    if (!this.xScale || !this.yScale) this.getXYScales();

    this.setState({
      rangeSelection: [
        this.rangeViewToDataLoci(range[0], this.xScale),
        this.rangeViewToDataLoci(range[1], this.yScale)
      ],
      rangeSelectionEnd: false
    });
  }

  rangeSelection2dStartHandler() {
    if (!this.state.rangeSelectionMaster) {
      this.setState({
        is1dRangeSelection: false,
        rangeSelectionMaster: true,
        rangeSelectionEnd: false
      });
    }
  }

  rangeSelection2dEndHandler(range) {
    if (!this.xScale || !this.yScale) this.getXYScales();

    const dataPosX = this.rangeViewToDataLoci(range[0], this.xScale);
    const dataPosY = this.rangeViewToDataLoci(range[1], this.yScale);
    let dataPos = [dataPosX, dataPosY];

    // Enforce range selection size constraints
    const sizeX = dataPosX[1] - dataPosX[0];
    const sizeY = dataPosY[1] - dataPosY[0];
    const size = [sizeX, sizeY];

    dataPos.forEach((pos, i) => {
      if (this.props.rangeSelection1dSize[0] > size[i]) {
        // Blow selection up
        const center = pos[0] + Math.round(size[i] / 2);
        pos[0] = center - this.props.rangeSelection1dSize[0] / 2;
        pos[1] = center + this.props.rangeSelection1dSize[0] / 2;
      } else if (this.props.rangeSelection1dSize[1] < size[i]) {
        // Shrink selection
        const center = pos[0] + Math.round(size[i] / 2);
        pos[0] = center - this.props.rangeSelection1dSize[1] / 2;
        pos[1] = center + this.props.rangeSelection1dSize[1] / 2;
      }
    });

    if (this.props.rangeSelectionToInt) {
      dataPos = dataPos.map(x => x.map(y => Math.round(y)));
    }

    this.setState({
      rangeSelection: dataPos,
      rangeSelectionEnd: true
    });
  }

  getContextMenu() {
    if (this.state.contextMenuPosition) {
      const relevantTracks = this.listTracksAtPosition(
        this.state.contextMenuPosition.canvasLeft,
        this.state.contextMenuPosition.canvasTop
      );

      return (
        <PopupMenu onMenuClosed={this.closeMenusBound}>
          <ViewContextMenu
            closeMenu={this.closeMenusBound}
            coords={[this.state.contextMenuDataX, this.state.contextMenuDataY]}
            customItems={this.state.contextMenuCustomItems}
            onAddDivisor={this.handleAddDivisorBound}
            onAddSeries={this.handleAddSeriesBound}
            // Can only add one new track at a time
            // because "whole" tracks are always drawn on top of each other,
            // the notion of Series is unnecessary and so 'host' is null
            onAddTrack={newTrack => {
              this.props.onTracksAdded([newTrack], newTrack.position, null);
              this.handleCloseContextMenu();
            }}
            onChangeTrackData={this.handleChangeTrackDataBound}
            onChangeTrackType={this.handleChangeTrackTypeBound}
            onCloseTrack={this.handleCloseTrackBound}
            onConfigureTrack={this.handleConfigureTrackBound}
            onExportData={this.handleExportTrackDataBound}
            onLockValueScale={this.handleLockValueScaleBound}
            onReplaceTrack={this.handleReplaceTrackBound}
            onTrackOptionsChanged={this.handleTrackOptionsChangedBound}
            onUnlockValueScale={this.handleUnlockValueScaleBound}
            orientation="right"
            position={this.state.contextMenuPosition}
            theme={this.props.theme}
            tracks={relevantTracks}
            trackSourceServers={this.props.trackSourceServers}
          />
        </PopupMenu>
      );
    }

    return null;
  }

  /**
   * Draw an overlay that shows the positions of all the different
   * track areas
   */
  getIdealizedTrackPositionsOverlay() {
    const evtJson = this.props.draggingHappening;
    const datatype = evtJson.datatype;

    if (!(datatype in DEFAULT_TRACKS_FOR_DATATYPE) && !evtJson.defaultTracks) {
      console.warn('unknown data type:', evtJson.higlassTrack);
      return undefined;
    }

    const orientationToPositions = {
      '1d-horizontal': ['top', 'bottom', 'left', 'right'],
      '2d': ['center'],
      '1d-vertical': ['left', 'right']
    };

    const defaultTracks = DEFAULT_TRACKS_FOR_DATATYPE[datatype] || {};

    if (evtJson.defaultTracks) {
      for (const trackType of evtJson.defaultTracks) {
        if (!TRACKS_INFO_BY_TYPE[trackType]) {
          console.warn('unknown track type', trackType);
        } else {
          for (const position of orientationToPositions[
            TRACKS_INFO_BY_TYPE[trackType].orientation
          ]) {
            defaultTracks[position] = trackType;
          }
        }
      }
    }

    const presentTracks = new Set(
      ['top', 'left', 'right', 'center', 'bottom'].filter(
        x => x in this.state.tracks && this.state.tracks[x].length
      )
    );

    const topAllowed = 'top' in defaultTracks;
    const leftAllowed = 'left' in defaultTracks;
    const rightAllowed = 'right' in defaultTracks;
    const bottomAllowed = 'bottom' in defaultTracks;
    const centerAllowed = 'center' in defaultTracks;

    const hasVerticalComponent =
      'center' in defaultTracks ||
      presentTracks.has('left') ||
      presentTracks.has('right') ||
      presentTracks.has('center');

    const topDisplayed = 'top' in defaultTracks;
    const bottomDisplayed = 'bottom' in defaultTracks && hasVerticalComponent;
    const leftDisplayed = 'left' in defaultTracks && hasVerticalComponent;
    const rightDisplayed = 'right' in defaultTracks && hasVerticalComponent;
    const centerDisplayed =
      Object.keys(defaultTracks).length &&
      ('center' in defaultTracks || hasVerticalComponent);

    const topLeftDiv = (
      <div
        style={{
          flexGrow: 1
        }}
      />
    );
    const topRightDiv = React.cloneElement(topLeftDiv);

    const topDiv = (
      <div
        style={{
          display: 'flex',
          flexGrow: 1
        }}
      >
        {topDisplayed && (centerDisplayed || leftDisplayed) ? topLeftDiv : null}
        <DragListeningDiv
          defaultTrackType={defaultTracks.top}
          draggingHappening={this.props.draggingHappening}
          enabled={topAllowed}
          onTrackDropped={track => this.handleTracksAdded([track], 'top')}
          style={{
<<<<<<< HEAD
=======
            border: '1px solid black',
>>>>>>> b13d154c
            flexGrow: 1
          }}
        />
        {topDisplayed && (centerDisplayed || leftDisplayed)
          ? topRightDiv
          : null}
      </div>
    );

    const bottomDiv = (
      <div
        style={{
          display: 'flex',
          flexGrow: 1
        }}
      >
        {topDisplayed && (centerDisplayed || leftDisplayed) ? topLeftDiv : null}
        <DragListeningDiv
          defaultTrackType={defaultTracks.bottom}
          draggingHappening={this.props.draggingHappening}
          enabled={bottomAllowed}
          onTrackDropped={track => this.handleTracksAdded([track], 'bottom')}
<<<<<<< HEAD
=======
          style={{
            border: '1px solid black',
            flexGrow: 1
          }}
>>>>>>> b13d154c
        />
        {topDisplayed && (centerDisplayed || leftDisplayed)
          ? topRightDiv
          : null}
      </div>
    );

    const leftDiv = (
      <DragListeningDiv
        defaultTrackType={defaultTracks.left}
        draggingHappening={this.props.draggingHappening}
        enabled={leftAllowed}
        onTrackDropped={track => this.handleTracksAdded([track], 'left')}
<<<<<<< HEAD
=======
        style={{
          border: '1px solid black',
          flexGrow: 1
        }}
>>>>>>> b13d154c
      />
    );

    const centerDiv = (
      <DragListeningDiv
        defaultTrackType={defaultTracks.center}
        draggingHappening={this.props.draggingHappening}
        enabled={centerAllowed}
        onTrackDropped={track => this.handleTracksAdded([track], 'center')}
        position="center"
<<<<<<< HEAD
=======
        style={{
          border: '1px solid black',
          flexGrow: 1
        }}
>>>>>>> b13d154c
      />
    );

    const rightDiv = React.cloneElement(leftDiv, {
      defaultTrackType: defaultTracks.right,
      enabled: rightAllowed,
      onTrackDropped: track => this.handleTracksAdded([track], 'right')
    });

    return (
      <div
        style={{
          position: 'absolute',
          left: '0px',
          top: '0px',
          width: this.state.width,
          height: this.state.height
        }}
      >
        <div
          style={{
            position: 'absolute',
            width: this.state.width,
            height: this.state.height,
            background: 'white',
            opacity: 0.4
          }}
        />

        <div
          style={{
            width: this.state.width,
            height: this.state.height,
            position: 'absolute',
            display: 'flex',
            flexDirection: 'column'
          }}
        >
          {topDisplayed ? topDiv : null}
          {hasVerticalComponent && (
            <div
              style={{
                display: 'flex',
                height: topDisplayed || bottomDisplayed ? '40%' : '100%',
                width: '100%'
              }}
            >
              {leftDisplayed ? leftDiv : null}
              {centerDisplayed ? centerDiv : null}
              {rightDisplayed ? rightDiv : null}
            </div>
          )}
          {bottomDisplayed ? bottomDiv : null}
        </div>
      </div>
    );
  }

  render() {
    // A gallery track consumes equal width and height. Note that since the
    // gallery goes around the central view it's dimension takes up twice the
    // space!
    this.galleryDim = this.props.tracks.gallery
      ? this.props.tracks.gallery.map(x => x.height).reduce(sum, 0)
      : 0;

    // left, top, right, and bottom have fixed heights / widths
    // the center will vary to accomodate their dimensions
    this.topHeightNoGallery = this.props.tracks.top
      .map(x => x.height)
      .reduce(sum, 0);
    this.topHeight = this.topHeightNoGallery + this.galleryDim;

    this.bottomHeightNoGallery = this.props.tracks.bottom
      .map(x => x.height)
      .reduce(sum, 0);
    this.bottomHeight = this.bottomHeightNoGallery + this.galleryDim;

    this.leftWidthNoGallery = this.props.tracks.left
      .map(x => x.width)
      .reduce(sum, 0);
    this.leftWidth = this.leftWidthNoGallery + this.galleryDim;

    this.rightWidthNoGallery = this.props.tracks.right
      .map(x => x.width)
      .reduce(sum, 0);
    this.rightWidth = this.rightWidthNoGallery + this.galleryDim;

    const verticalPadding = this.props.paddingTop + this.props.paddingBottom;
    const horizontalPadding = this.props.paddingLeft + this.props.paddingRight;

    this.centerHeight = Math.max(
      0,
      this.state.height - this.topHeight - this.bottomHeight - verticalPadding
    );
    this.centerWidth = Math.max(
      0,
      this.state.width - this.leftWidth - this.rightWidth - horizontalPadding
    );

    const trackOutline = 'none';

    const topTracks = (
      <div
        className="top-track-container"
        style={{
          left: this.leftWidth + this.props.paddingLeft,
          top: this.props.paddingTop,
          width: this.centerWidth,
          height: this.topHeightNoGallery,
          outline: trackOutline,
          position: 'absolute'
        }}
      >
        <HorizontalTiledPlot
          configTrackMenuId={this.state.configTrackMenuId}
          editable={this.props.editable}
          handleConfigTrack={this.handleConfigTrackMenuOpened.bind(this)}
          handleResizeTrack={this.handleResizeTrack.bind(this)}
          handleSortEnd={this.handleSortEnd.bind(this)}
          is1dRangeSelection={this.state.is1dRangeSelection}
          isRangeSelectionActive={this.props.mouseTool === MOUSE_TOOL_SELECT}
          onAddSeries={this.handleAddSeries.bind(this)}
          onCloseTrack={this.handleCloseTrack.bind(this)}
          onCloseTrackMenuOpened={this.handleCloseTrackMenuOpened.bind(this)}
          onConfigTrackMenuOpened={this.handleConfigTrackMenuOpened.bind(this)}
          onRangeSelection={this.rangeSelection1dHandler('x').bind(this)}
          onRangeSelectionEnd={this.rangeSelection1dEndHandler('x').bind(this)}
          onRangeSelectionReset={this.rangeSelectionResetHandler.bind(this)}
          onRangeSelectionStart={this.rangeSelection1dStartHandler.bind(this)}
          rangeSelection={this.state.rangeSelection}
          rangeSelectionEnd={this.state.rangeSelectionEnd}
          resizeHandles={new Set(['bottom'])}
          scale={this.xScale}
          tracks={this.props.tracks.top}
          width={this.centerWidth}
        />
      </div>
    );

    const leftTracks = (
      <div
        className="left-track-container"
        style={{
          left: this.props.paddingLeft,
          top: this.topHeight + this.props.paddingTop,
          width: this.leftWidthNoGallery,
          height: this.centerHeight,
          outline: trackOutline,
          position: 'absolute'
        }}
      >
        <VerticalTiledPlot
          configTrackMenuId={this.state.configTrackMenuId}
          editable={this.props.editable}
          handleConfigTrack={this.handleConfigTrackMenuOpened.bind(this)}
          handleResizeTrack={this.handleResizeTrack.bind(this)}
          handleSortEnd={this.handleSortEnd.bind(this)}
          height={this.centerHeight}
          is1dRangeSelection={this.state.is1dRangeSelection}
          isRangeSelectionActive={this.props.mouseTool === MOUSE_TOOL_SELECT}
          onAddSeries={this.handleAddSeries.bind(this)}
          onCloseTrack={this.handleCloseTrack.bind(this)}
          onCloseTrackMenuOpened={this.handleCloseTrackMenuOpened.bind(this)}
          onConfigTrackMenuOpened={this.handleConfigTrackMenuOpened.bind(this)}
          onRangeSelection={this.rangeSelection1dHandler('y').bind(this)}
          onRangeSelectionEnd={this.rangeSelection1dEndHandler('y').bind(this)}
          onRangeSelectionReset={this.rangeSelectionResetHandler.bind(this)}
          onRangeSelectionStart={this.rangeSelection1dStartHandler.bind(this)}
          rangeSelection={this.state.rangeSelection}
          rangeSelectionEnd={this.state.rangeSelectionEnd}
          resizeHandles={new Set(['right'])}
          scale={this.yScale}
          tracks={this.props.tracks.left}
        />
      </div>
    );

    const rightTracks = (
      <div
        className="right-track-container"
        style={{
          right: this.props.paddingRight,
          top: this.topHeight + this.props.paddingTop,
          width: this.rightWidthNoGallery,
          height: this.centerHeight,
          outline: trackOutline,
          position: 'absolute'
        }}
      >
        <VerticalTiledPlot
          configTrackMenuId={this.state.configTrackMenuId}
          editable={this.props.editable}
          handleConfigTrack={this.handleConfigTrackMenuOpened.bind(this)}
          handleResizeTrack={this.handleResizeTrack.bind(this)}
          handleSortEnd={this.handleSortEnd.bind(this)}
          height={this.centerHeight}
          is1dRangeSelection={this.state.is1dRangeSelection}
          isRangeSelectionActive={this.props.mouseTool === MOUSE_TOOL_SELECT}
          onAddSeries={this.handleAddSeries.bind(this)}
          onCloseTrack={this.handleCloseTrack.bind(this)}
          onCloseTrackMenuOpened={this.handleCloseTrackMenuOpened.bind(this)}
          onConfigTrackMenuOpened={this.handleConfigTrackMenuOpened.bind(this)}
          onRangeSelection={this.rangeSelection1dHandler('y').bind(this)}
          onRangeSelectionEnd={this.rangeSelection1dEndHandler('y').bind(this)}
          onRangeSelectionReset={this.rangeSelectionResetHandler.bind(this)}
          onRangeSelectionStart={this.rangeSelection1dStartHandler.bind(this)}
          rangeSelection={this.state.rangeSelection}
          rangeSelectionEnd={this.state.rangeSelectionEnd}
          resizeHandles={new Set(['left'])}
          scale={this.yScale}
          tracks={this.props.tracks.right}
          tracksControlAlignLeft={true}
        />
      </div>
    );

    const bottomTracks = (
      <div
        className="bottom-track-container"
        style={{
          left: this.leftWidth + this.props.paddingLeft,
          bottom: this.props.paddingBottom,
          width: this.centerWidth,
          height: this.bottomHeightNoGallery,
          outline: trackOutline,
          position: 'absolute'
        }}
      >
        <HorizontalTiledPlot
          configTrackMenuId={this.state.configTrackMenuId}
          editable={this.props.editable}
          handleConfigTrack={this.handleConfigTrackMenuOpened.bind(this)}
          handleResizeTrack={this.handleResizeTrack.bind(this)}
          handleSortEnd={this.handleSortEnd.bind(this)}
          is1dRangeSelection={this.state.is1dRangeSelection}
          isRangeSelectionActive={this.props.mouseTool === MOUSE_TOOL_SELECT}
          onAddSeries={this.handleAddSeries.bind(this)}
          onCloseTrack={this.handleCloseTrack.bind(this)}
          onCloseTrackMenuOpened={this.handleCloseTrackMenuOpened.bind(this)}
          onConfigTrackMenuOpened={this.handleConfigTrackMenuOpened.bind(this)}
          onRangeSelection={this.rangeSelection1dHandler('x').bind(this)}
          onRangeSelectionEnd={this.rangeSelection1dEndHandler('x').bind(this)}
          onRangeSelectionReset={this.rangeSelectionResetHandler.bind(this)}
          onRangeSelectionStart={this.rangeSelection1dStartHandler.bind(this)}
          rangeSelection={this.state.rangeSelection}
          rangeSelectionEnd={this.state.rangeSelectionEnd}
          resizeHandles={new Set(['top'])}
          scale={this.xScale}
          tracks={this.props.tracks.bottom}
          width={this.centerWidth}
        />
      </div>
    );

    const galleryTracks = (
      <div
        key="galleryTracksDiv"
        className="gallery-track-container"
        style={{
          left: this.leftWidthNoGallery + this.props.paddingLeft,
          top: this.topHeightNoGallery + this.props.paddingTop,
          width: this.centerWidth + 2 * this.galleryDim,
          height: this.centerHeight + 2 * this.galleryDim,
          outline: trackOutline,
          position: 'absolute'
        }}
      >
        <GalleryTracks
          configTrackMenuId={this.state.configTrackMenuId}
          editable={this.props.editable}
          height={this.centerHeight + 2 * this.galleryDim}
          onAddSeries={this.handleAddSeries.bind(this)}
          onCloseTrack={this.handleCloseTrack.bind(this)}
          onCloseTrackMenuOpened={this.handleCloseTrackMenuOpened.bind(this)}
          onConfigTrackMenuOpened={this.handleConfigTrackMenuOpened.bind(this)}
          tracks={this.props.tracks.gallery}
          width={this.centerWidth + 2 * this.galleryDim}
        />
      </div>
    );

    let centerTrack = (
      <div
        className="center-track-container"
        style={{
          left: this.leftWidth + this.props.paddingLeft,
          top: this.topHeight + this.props.paddingTop,
          width: this.centerWidth,
          height: this.bottomHeight,
          outline: trackOutline
        }}
        styleName="stylesCenterTrack.center-track-container"
      />
    );

    if (this.props.tracks.center.length) {
      centerTrack = (
        <div
          className="center-track-container"
          style={{
            left: this.leftWidth + this.props.paddingLeft,
            top: this.topHeight + this.props.paddingTop,
            width: this.centerWidth,
            height: this.centerHeight,
            outline: trackOutline
          }}
          styleName="stylesCenterTrack.center-track-container"
        >
          <CenterTrack
            configTrackMenuId={this.state.configTrackMenuId}
            editable={this.props.editable}
            height={this.centerHeight}
            is1dRangeSelection={this.state.is1dRangeSelection}
            isRangeSelectionActive={this.props.mouseTool === MOUSE_TOOL_SELECT}
            onAddSeries={this.handleAddSeries.bind(this)}
            onCloseTrackMenuOpened={this.handleCloseTrackMenuOpened.bind(this)}
            onConfigTrackMenuOpened={this.handleConfigTrackMenuOpened.bind(
              this
            )}
            onRangeSelectionReset={this.rangeSelectionResetHandler.bind(this)}
            onRangeSelectionStart={this.rangeSelection2dStartHandler.bind(this)}
            onRangeSelectionX={this.rangeSelection1dHandler('x').bind(this)}
            onRangeSelectionXEnd={this.rangeSelection1dEndHandler('x').bind(
              this
            )}
            onRangeSelectionXY={this.rangeSelection2dHandler.bind(this)}
            onRangeSelectionXYEnd={this.rangeSelection2dEndHandler.bind(this)}
            onRangeSelectionY={this.rangeSelection1dHandler('y').bind(this)}
            onRangeSelectionYEnd={this.rangeSelection1dEndHandler('y').bind(
              this
            )}
            rangeSelection={this.state.rangeSelection}
            rangeSelectionEnd={this.state.rangeSelectionEnd}
            scaleX={this.xScale}
            scaleY={this.yScale}
            tracks={this.props.tracks.center}
            uid={this.props.tracks.center[0].uid}
            width={this.centerWidth}
          />
        </div>
      );
    }

    this.createTrackPositionTexts();

    let positionedTracks = this.positionedTracks();
    positionedTracks = positionedTracks.concat(
      this.overlayTracks(positionedTracks)
    );

    let trackRenderer = null;
    if (this.state.sizeMeasured) {
      trackRenderer = (
        <TrackRenderer
          // Reserved props
          ref={c => {
            this.trackRenderer = c;
          }}
          // Custom props
          canvasElement={this.canvasElement}
          centerHeight={this.centerHeight}
          centerWidth={this.centerWidth}
          disableTrackMenu={this.props.disableTrackMenu}
          dragging={this.props.dragging}
          galleryDim={this.galleryDim}
          height={this.state.height}
          initialXDomain={this.props.initialXDomain}
          initialYDomain={this.props.initialYDomain}
          isRangeSelection={this.props.mouseTool === MOUSE_TOOL_SELECT}
          isShowGlobalMousePosition={this.props.isShowGlobalMousePosition}
          leftWidth={this.leftWidth}
          leftWidthNoGallery={this.leftWidthNoGallery}
          metaTracks={this.props.metaTracks}
          onMouseMoveZoom={this.props.onMouseMoveZoom}
          onNewTilesLoaded={this.props.onNewTilesLoaded}
          onScalesChanged={this.handleScalesChanged.bind(this)}
          onTilesetInfoReceived={this.handleTilesetInfoReceived.bind(this)}
          onTrackOptionsChanged={this.handleTrackOptionsChanged.bind(this)}
          onValueScaleChanged={this.props.onValueScaleChanged}
          paddingLeft={this.props.paddingLeft}
          paddingTop={this.props.paddingTop}
          pixiRenderer={this.props.pixiRenderer}
          pixiStage={this.props.pixiStage}
          pluginTracks={this.props.pluginTracks}
          positionedTracks={positionedTracks}
          registerDraggingChangedListener={
            this.props.registerDraggingChangedListener
          }
          removeDraggingChangedListener={
            this.props.removeDraggingChangedListener
          }
          setCentersFunction={this.props.setCentersFunction}
          svgElement={this.props.svgElement}
          topHeight={this.topHeight}
          topHeightNoGallery={this.topHeightNoGallery}
          uid={this.props.uid}
          viewOptions={this.props.viewOptions}
          width={this.state.width}
          xDomainLimits={this.props.xDomainLimits}
          yDomainLimits={this.props.yDomainLimits}
          zoomable={this.props.zoomable}
          zoomLimits={this.props.zoomLimits}
        >
          {topTracks}
          {leftTracks}
          {rightTracks}
          {bottomTracks}
          {galleryTracks}
          {centerTrack}
        </TrackRenderer>
      );
    }

    let configTrackMenu = null;
    let closeTrackMenu = null;

    if (this.state.configTrackMenuId) {
      configTrackMenu = (
        <PopupMenu onMenuClosed={this.closeMenusBound}>
          <ConfigTrackMenu
            ref={c => {
              this.configTrackMenu = c;
            }}
            closeMenu={this.closeMenusBound}
            onAddDivisor={this.handleAddDivisorBound}
            onAddSeries={this.handleAddSeriesBound}
            onAddTrack={this.handleAddTrackBound}
            onChangeTrackType={this.handleChangeTrackTypeBound}
            onCloseTrack={this.handleCloseTrackBound}
            onConfigureTrack={this.handleConfigureTrackBound}
            onExportData={this.handleExportTrackDataBound}
            onLockValueScale={this.handleLockValueScaleBound}
            onReplaceTrack={this.handleReplaceTrackBound}
            onTrackOptionsChanged={this.handleTrackOptionsChangedBound}
            onUnlockValueScale={this.handleUnlockValueScaleBound}
            position={this.state.configTrackMenuLocation}
            theme={this.props.theme}
            trackOrientation={getTrackPositionByUid(
              this.props.tracks,
              this.state.configTrackMenuId
            )}
            tracks={[
              getTrackByUid(this.props.tracks, this.state.configTrackMenuId)
            ]}
          />
        </PopupMenu>
      );
    }

    if (this.state.closeTrackMenuId) {
      closeTrackMenu = (
        <PopupMenu onMenuClosed={this.handleCloseTrackMenuClosed.bind(this)}>
          <ContextMenuContainer
            position={this.state.closeTrackMenuLocation}
            theme={this.props.theme}
          >
            <CloseTrackMenu
              onCloseTrack={this.handleCloseTrack.bind(this)}
              tracks={[
                getTrackByUid(this.props.tracks, this.state.closeTrackMenuId)
              ]}
            />
          </ContextMenuContainer>
        </PopupMenu>
      );
    }

    let overlays = null;
    if (this.props.chooseTrackHandler) {
      // We want to choose a track and call a function. To choose the track, we display
      // an overlay on top of each track
      overlays = positionedTracks
        .filter(pTrack => pTrack.track.position !== 'whole')
        .map(pTrack => {
<<<<<<< HEAD
          let className = 'tiled-plot-track-overlay-animate';

          if (this.state.mouseOverOverlayUid || this.props.overTrackChooser) {
            className = 'tiled-plot-track-overlay-plain';
          }
=======
          let background = 'transparent';
          let border = 'none';
>>>>>>> b13d154c

          if (this.state.mouseOverOverlayUid === pTrack.track.uid) {
            className = 'tiled-plot-track-overlay-selected';
          }

          return (
            <div
              key={pTrack.track.uid}
<<<<<<< HEAD
=======
              className="tiled-plot-track-overlay"
>>>>>>> b13d154c
              // we want to remove the mouseOverOverlayUid so that next time we try
              // to choose an overlay track, the previously selected one isn't
              // automatically highlighted

              onClick={() => this.handleTrackPositionChosen(pTrack)}
              onDragEnter={evt => {
                this.handleOverlayMouseEnter(pTrack.track.uid);
                evt.preventDefault();
              }}
              onDragLeave={() => this.handleOverlayMouseLeave(pTrack.track.uid)}
              onDragOver={evt => evt.preventDefault()}
              onDrop={() => this.handleTrackPositionChosen(pTrack)}
              onMouseEnter={() =>
                this.handleOverlayMouseEnter(pTrack.track.uid)
              }
              onMouseLeave={() =>
                this.handleOverlayMouseLeave(pTrack.track.uid)
              }
              style={{
                position: 'absolute',
                left: pTrack.left,
                top: pTrack.top,
                width: pTrack.width,
                height: pTrack.height,
<<<<<<< HEAD
                zIndex: 1
              }}
              styleName={`styles.${className}`}
=======
                background,
                opacity: 0.4,
                border,
                zIndex: 1
              }}
>>>>>>> b13d154c
            />
          );
        });
    }

    let trackOptionsElement = null;

    if (
      this.xScale &&
      this.yScale &&
      this.props.editable &&
      this.state.trackOptions
    ) {
      const configComponent = this.state.trackOptions.configComponent;
      const track = this.state.trackOptions.track;

      trackOptionsElement = React.createElement(configComponent, {
        track,
        xScale: this.xScale,
        yScale: this.yScale,
        onCancel: () => {
          this.setState({
            trackOptions: null
          });
        },
        onTrackOptionsChanged: newOptions => newOptions,
        onSubmit: newOptions => {
          this.handleTrackOptionsChanged(
            this.state.trackOptions.track.uid,
            newOptions
          );
          this.setState({
            trackOptions: null
          });
        }
      });
    }

    // track renderer needs to enclose all the other divs so that it
    // can catch the zoom events
    return (
      <div
        ref={c => {
          this.divTiledPlot = c;
        }}
        className="tiled-plot-div"
        style={{
          marginBottom: this.props.marginBottom,
          marginLeft: this.props.marginLeft,
          marginRight: this.props.marginRight,
          marginTop: this.props.marginTop
        }}
        styleName="styles.tiled-plot"
      >
        {trackRenderer}
        {overlays}
        {configTrackMenu}
        {closeTrackMenu}
        {trackOptionsElement}
        {this.getContextMenu()}
        {this.props.draggingHappening &&
          this.getIdealizedTrackPositionsOverlay()}
      </div>
    );
  }

  /* -------------------- Custom Methods -----------------------*/

  addEventListeners() {
    this.eventListeners = [];

    this.eventListeners.forEach(event =>
      document.addEventListener(event.name, event.callback, false)
    );
  }

  removeEventListeners() {
    this.eventListeners.forEach(event =>
      document.removeEventListener(event.name, event.callback)
    );
  }
}

TiledPlot.defaultProps = {
  isShowGlobalMousePosition: false,
  pluginTracks: {},
  metaTracks: [],
  zoomable: true
};

TiledPlot.propTypes = {
  addTrackPosition: PropTypes.string,
  canvasElement: PropTypes.object,
  chooseTrackHandler: PropTypes.func,
  chromInfoPath: PropTypes.string,
  disableTrackMenu: PropTypes.bool,
  dragging: PropTypes.bool,
  draggingHappening: PropTypes.bool,
  editable: PropTypes.bool,
  initialXDomain: PropTypes.array,
  initialYDomain: PropTypes.array,
  isShowGlobalMousePosition: PropTypes.bool,
  marginBottom: PropTypes.number.isRequired,
  marginLeft: PropTypes.number.isRequired,
  marginRight: PropTypes.number.isRequired,
  marginTop: PropTypes.number.isRequired,
  paddingBottom: PropTypes.number.isRequired,
  paddingLeft: PropTypes.number.isRequired,
  paddingRight: PropTypes.number.isRequired,
  paddingTop: PropTypes.number.isRequired,
  metaTracks: PropTypes.array,
  modal: PropTypes.object,
  mouseTool: PropTypes.string,
  onCloseTrack: PropTypes.func,
  onChangeTrackData: PropTypes.func,
  onChangeTrackType: PropTypes.func,
  onDataDomainChanged: PropTypes.func,
  onLockValueScale: PropTypes.func,
  onMouseMoveZoom: PropTypes.func,
  onNewTilesLoaded: PropTypes.func,
  onNoTrackAdded: PropTypes.func,
  onRangeSelection: PropTypes.func.isRequired,
  onScalesChanged: PropTypes.func,
  onTrackOptionsChanged: PropTypes.func,
  onTrackPositionChosen: PropTypes.func,
  onTracksAdded: PropTypes.func,
  onUnlockValueScale: PropTypes.func,
  onValueScaleChanged: PropTypes.func,
  overlays: PropTypes.array,
  openModal: PropTypes.func,
  pixiRenderer: PropTypes.object,
  pixiStage: PropTypes.object,
  pluginTracks: PropTypes.object,
  pubSub: PropTypes.object.isRequired,
  rangeSelection1dSize: PropTypes.array,
  rangeSelectionToInt: PropTypes.bool,
  registerDraggingChangedListener: PropTypes.func,
  removeDraggingChangedListener: PropTypes.func,
  setCentersFunction: PropTypes.func,
  svgElement: PropTypes.object,
  theme: PropTypes.symbol.isRequired,
  tracks: PropTypes.object,
  trackSourceServers: PropTypes.array,
  uid: PropTypes.string,
  viewOptions: PropTypes.object,
  xDomainLimits: PropTypes.array,
  yDomainLimits: PropTypes.array,
  zoomable: PropTypes.bool,
  zoomLimits: PropTypes.array,
  zoomToDataExtentOnInit: PropTypes.func
};

export default withPubSub(withModal(withTheme(TiledPlot)));<|MERGE_RESOLUTION|>--- conflicted
+++ resolved
@@ -754,14 +754,7 @@
   handleConfigureTrack(track, configComponent) {
     this.setState({
       configTrackMenuId: null,
-<<<<<<< HEAD
-      trackOptions: {
-        track,
-        configComponent
-      }
-=======
       trackOptions: { track, configComponent }
->>>>>>> b13d154c
     });
 
     this.closeMenus();
@@ -809,12 +802,6 @@
     TRACK_LOCATIONS.forEach(location => {
       if (tracks[location]) {
         tracks[location].forEach(track => {
-<<<<<<< HEAD
-          tracksAndLocations.push({
-            track,
-            location
-          });
-=======
           if (track.contents) {
             track.contents.forEach(content => {
               content.position = location;
@@ -824,7 +811,6 @@
           // whether to use LeftTrackModifier
           track.position = location;
           tracksAndLocations.push({ track, location });
->>>>>>> b13d154c
         });
       }
     });
@@ -1703,10 +1689,7 @@
           enabled={topAllowed}
           onTrackDropped={track => this.handleTracksAdded([track], 'top')}
           style={{
-<<<<<<< HEAD
-=======
             border: '1px solid black',
->>>>>>> b13d154c
             flexGrow: 1
           }}
         />
@@ -1729,13 +1712,10 @@
           draggingHappening={this.props.draggingHappening}
           enabled={bottomAllowed}
           onTrackDropped={track => this.handleTracksAdded([track], 'bottom')}
-<<<<<<< HEAD
-=======
           style={{
             border: '1px solid black',
             flexGrow: 1
           }}
->>>>>>> b13d154c
         />
         {topDisplayed && (centerDisplayed || leftDisplayed)
           ? topRightDiv
@@ -1749,13 +1729,10 @@
         draggingHappening={this.props.draggingHappening}
         enabled={leftAllowed}
         onTrackDropped={track => this.handleTracksAdded([track], 'left')}
-<<<<<<< HEAD
-=======
         style={{
           border: '1px solid black',
           flexGrow: 1
         }}
->>>>>>> b13d154c
       />
     );
 
@@ -1766,13 +1743,10 @@
         enabled={centerAllowed}
         onTrackDropped={track => this.handleTracksAdded([track], 'center')}
         position="center"
-<<<<<<< HEAD
-=======
         style={{
           border: '1px solid black',
           flexGrow: 1
         }}
->>>>>>> b13d154c
       />
     );
 
@@ -2248,16 +2222,11 @@
       overlays = positionedTracks
         .filter(pTrack => pTrack.track.position !== 'whole')
         .map(pTrack => {
-<<<<<<< HEAD
           let className = 'tiled-plot-track-overlay-animate';
 
           if (this.state.mouseOverOverlayUid || this.props.overTrackChooser) {
             className = 'tiled-plot-track-overlay-plain';
           }
-=======
-          let background = 'transparent';
-          let border = 'none';
->>>>>>> b13d154c
 
           if (this.state.mouseOverOverlayUid === pTrack.track.uid) {
             className = 'tiled-plot-track-overlay-selected';
@@ -2266,10 +2235,6 @@
           return (
             <div
               key={pTrack.track.uid}
-<<<<<<< HEAD
-=======
-              className="tiled-plot-track-overlay"
->>>>>>> b13d154c
               // we want to remove the mouseOverOverlayUid so that next time we try
               // to choose an overlay track, the previously selected one isn't
               // automatically highlighted
@@ -2294,17 +2259,9 @@
                 top: pTrack.top,
                 width: pTrack.width,
                 height: pTrack.height,
-<<<<<<< HEAD
                 zIndex: 1
               }}
               styleName={`styles.${className}`}
-=======
-                background,
-                opacity: 0.4,
-                border,
-                zIndex: 1
-              }}
->>>>>>> b13d154c
             />
           );
         });
