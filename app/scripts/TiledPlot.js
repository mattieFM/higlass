import { select, event, clientPoint, mouse } from 'd3-selection';

import slugid from 'slugid';
import React from 'react';
import ReactDOM from 'react-dom';
import PropTypes from 'prop-types';
import { ResizeSensor, ElementQueries } from 'css-element-queries';

import CenterTrack from './CenterTrack';
import TrackRenderer from './TrackRenderer';
import AddTrackModal from './AddTrackModal';
import ConfigTrackMenu from './ConfigTrackMenu';
import CloseTrackMenu from './CloseTrackMenu';
import PopupMenu from './PopupMenu';
import ContextMenuContainer from './ContextMenuContainer';
import HorizontalTiledPlot from './HorizontalTiledPlot';
import VerticalTiledPlot from './VerticalTiledPlot';
import ViewContextMenu from './ViewContextMenu.js';
// import {HeatmapOptions} from './HeatmapOptions';

// Services
import { chromInfo } from './services';

// Utils
import {
  dataToGenomicLoci,
  getTrackByUid,
  getTrackPositionByUid,
} from './utils';

// Configs
import { MOUSE_TOOL_SELECT, TRACKS_INFO_BY_TYPE } from './configs';

// Styles
import styles from '../styles/TiledPlot.module.scss';
import stylesCenterTrack from '../styles/CenterTrack.module.scss'; // eslint-disable-line no-unused-vars

export class TiledPlot extends React.Component {
  constructor(props) {
    super(props);

    this.closing = false;
    // that the tracks will be drawn on

    const tracks = this.props.tracks;

    this.xScale = null;
    this.yScale = null;

    this.addUidsToTracks(tracks);

    // Add names to all the tracks
    this.trackToReplace = null;
    this.trackRenderer = null;

    this.addTrackModal = null;
    this.configTrackMenu = null;

    /*
    let trackOptions = this.props.editable ?
        {'track': this.props.tracks.center[0].contents[0],
        'configComponent': HeatmapOptions}
        : null;
    */

    // these values should be changed in componentDidMount
    this.state = {
      sizeMeasured: false,
      height: 10,
      width: 10,

      tracks,
      addTrackPosition: null,
      mouseOverOverlayUid: null,
      // trackOptions: null
      // trackOptions: trackOptions
      forceUpdate: 0, // a random value that will be assigned by crucial functions to force an update

      rangeSelection: [
        null,
        null,
      ],

      defaultChromSizes: null,
      contextMenuPosition: null,
    };

    // these dimensions are computed in the render() function and depend
    // on the sizes of the tracks in each section
    this.topHeight = 0;
    this.bottomHeight = 0;

    this.leftWidth = 0;
    this.rightWidth = 0;

    this.centerHeight = 0;
    this.centerWidth = 0;

    this.dragTimeout = null;
    this.previousPropsStr = '';
  }

  waitForDOMAttachment(callback) {
    if (!this.mounted) return;

    const thisElement = ReactDOM.findDOMNode(this);

    if (document.body.contains(thisElement)) {
      callback();
    } else {
      requestAnimationFrame(() => this.waitForDOMAttachment(callback));
    }
  }

  componentDidMount() {
    this.mounted = true;
    this.element = ReactDOM.findDOMNode(this);

    // new ResizeSensor(this.element, this.measureSize.bind(this));
    this.waitForDOMAttachment(() => {
      ElementQueries.listen();
      this.resizeSensor = new ResizeSensor(
        this.element.parentNode, this.measureSize.bind(this),
      );

      this.measureSize();
    });

    this.getDefaultChromSizes();
  }

  componentWillReceiveProps(newProps) {
    this.addUidsToTracks(newProps.tracks);

    this.setState({
      tracks: newProps.tracks,
    });
  }

  shouldComponentUpdate(nextProps, nextState) {
    const thisPropsStr = this.previousPropsStr;
    const nextPropsStr = this.updatablePropsToString(nextProps);

    const thisStateStr = JSON.stringify(this.state);
    const nextStateStr = JSON.stringify(nextState);

    const toUpdate = (
      thisPropsStr !== nextPropsStr
      || thisStateStr !== nextStateStr
      || this.props.chooseTrackHandler !== nextProps.chooseTrackHandler
    );

    if (toUpdate) this.previousPropsStr = nextPropsStr;

    return toUpdate;
  }

  componentWillUpdate() {
    /**
     * Need to determine the offset of this element relative to the canvas on which stuff
     * will be drawn
     */
  }

  componentDidUpdate(prevProps, prevState) {
    if (prevState.rangeSelection !== this.state.rangeSelection) {
      let genomicRange = [null, null];  // Default range

      if (
        this.state.defaultChromSizes
        && this.state.rangeSelection.every(range => range && range.length)
      ) {
        // Convert data into genomic loci
        genomicRange = this.state.rangeSelection
          .map(range => dataToGenomicLoci(
            ...range,
            this.state.defaultChromSizes
          ));
      }

      this.props.onRangeSelection({
        dataRange: this.state.rangeSelection,
        genomicRange
      });
    }

    if (prevProps.tracks.center !== this.props.tracks.center) {
      this.getDefaultChromSizes();
    }
  }

  componentWillUnmount() {
    this.closing = true;
  }

  addUidsToTracks(tracks) {
    for (const key in tracks) {
      for (let i = 0; i < tracks[key].length; i++) {
        tracks[key][i].uid = tracks[key][i].uid ? tracks[key][i].uid : slugid.nice();
      }
    }
  }

  getDefaultChromSizes() {
    try {
      const centralHeatmap = this.findCentralHeatmapTrack(
        this.props.tracks.center
      );
      this.getChromInfo = chromInfo
        .get(`${centralHeatmap.server}/chrom-sizes/?id=${centralHeatmap.tilesetUid}`)
        .then(defaultChromSizes => this.setState({ defaultChromSizes }));
    } catch (err) { /* Nothing */ }
  }

  contextMenuHandler(e) {
    if (e.altKey) return;

    e.preventDefault();

    const mousePos = [e.clientX, e.clientY];
    // Relative mouse position
    const canvasMousePos = clientPoint(this.divTiledPlot, e);

    // the x and y values of the rendered plots
    // will be used if someone decides to draw a horizontal or vertical
    // rule
    const xVal = this.trackRenderer.zoomedXScale.invert(canvasMousePos[0]);
    const yVal = this.trackRenderer.zoomedYScale.invert(canvasMousePos[1]);

    this.setState({
      contextMenuPosition: {
        left: mousePos[0],
        top: mousePos[1],
        canvasLeft: canvasMousePos[0] + this.trackRenderer.xPositionOffset,
        canvasTop: canvasMousePos[1] + this.trackRenderer.yPositionOffset,
      },

      contextMenuX: xVal,
      contextMenuY: yVal,
    });
  }

  measureSize() {
    const heightOffset = 0;
    const height = this.element.clientHeight - heightOffset;
    const width = this.element.clientWidth;

    // console.log('TiledPlot height:', height, 'width:', width);

    if (width > 0 && height > 0) {
      this.setState({
        sizeMeasured: true,
        width,
        height,
      });
    }
  }

  handleTrackOptionsChanged(trackUid, newOptions) {
    /**
     * The drawing options for a track have changed.
     */
    return this.props.onTrackOptionsChanged(trackUid, newOptions);
  }

  handleScalesChanged(x, y) {
    this.xScale = x;
    this.yScale = y;

    this.props.onScalesChanged(x, y);
  }

  handleTilesetInfoReceived(trackUid, tilesetInfo) {
    /**
     * We've received information about a tileset from the server. Register it
     * with the track definition.
     * @param trackUid (string): The identifier for the track
     * @param tilesetInfo (object): Information about the track (hopefully including
     *                              its name.
     */
    const track = getTrackByUid(this.props.tracks, trackUid);

    if (!track.options) { track.options = {}; }

    // track.options.name = tilesetInfo.name;
    track.name = tilesetInfo.name;
    track.maxWidth = tilesetInfo.max_width;
    track.transforms = tilesetInfo.transforms;
    track.header = tilesetInfo.header;
    track.binsPerDimension = tilesetInfo.bins_per_dimension;
    track.maxZoom = tilesetInfo.max_zoom;
    track.coordSystem = tilesetInfo.coordSystem;
  }

  handleOverlayMouseEnter(uid) {
    this.setState({
      mouseOverOverlayUid: uid,
    });
  }

  handleOverlayMouseLeave() {
    this.setState({
      mouseOverOverlayUid: null,
    });
  }


  handleTrackPositionChosen(position) {
    this.handleAddTrack(position);

    // have our parent close the menu
    // parent needs to do it because the button is located in the parent's scope
    this.props.onTrackPositionChosen(position);
  }


  handleNoTrackAdded() {
    /*
     * User hit cancel on the AddTrack dialog so we need to
     * just close it and do nothin
     */
    this.trackToReplace = null;

    this.props.onNoTrackAdded();

    this.setState({
      addTrackPosition: null,
      addTrackHost: null,
    });
  }

  handleDivideSeries(seriesUid) {
    /*
     * We want to create a new series that consists of this series
     * being divided by another. Useful for comparing two tracks
     * by division.
     *
     * Will start working with just heatmaps and then progress to
     * other track types.
     */


  }

  handleAddSeries(trackUid) {
    const trackPosition = getTrackPositionByUid(this.props.tracks, trackUid);
    const track = getTrackByUid(this.props.tracks, trackUid);

    this.setState({
      addTrackPosition: trackPosition,
      addTrackHost: track,
    });
  }

  handleReplaceTrack(uid, orientation) {
    /**
     * @param uid (string): The uid of the track to replace
     * @param orientation (string): The place where to put the new track
     */

    this.trackToReplace = uid;
    this.handleAddTrack(orientation);
  }

  handleAddTrack(position) {
    this.setState({
      addTrackPosition: position,
      addTrackHost: null,
    });
  }

  handleResizeTrack(uid, width, height) {
    const tracks = this.state.tracks;

    for (const trackType in tracks) {
      const theseTracks = tracks[trackType];

      const filteredTracks = theseTracks.filter(d => d.uid == uid);

      if (filteredTracks.length > 0) {
        filteredTracks[0].width = width;
        filteredTracks[0].height = height;
      }
    }

    this.setState({
      tracks,
      forceUpdate: Math.random(),
    });
  }


  closeMenus() {
    this.setState({
      closeTrackMenuId: null,
      configTrackMenuId: null,
      contextMenuPosition: null,
    });
  }
  handleLockValueScale(uid) {
    this.closeMenus();

    this.props.onLockValueScale(uid);
  }

  handleUnlockValueScale(uid) {
    this.closeMenus();

    this.props.onUnlockValueScale(uid);
  }

  handleCloseTrack(uid) {
    this.closeMenus();

    this.props.onCloseTrack(uid);
  }

  handleChangeTrackType(uid, newType) {
    // close the config track menu
    this.closeMenus();

    // change the track type
    this.props.onChangeTrackType(uid, newType);
  }

  handleTracksAdded(newTracks, position, host) {
    /**
     * Arguments
     * ---------
     *  newTracks: {object}
     *      The description of the track, including its type
     *      and data source.
     *  position: string
     *      Where to place this track
     *  host: track
     *    The existing track that we're adding the new one to
     *
     * Returns
     * -------
     *
     *  { uid: "", width: }:
     *      The trackConfig object describing this track. Essentially
     *      the newTrack object passed in with some extra information
     *      (such as the uid) added.
     */
    if (this.trackToReplace) {
      this.handleCloseTrack(this.trackToReplace);
      this.trackToReplace = null;
    }

    // if host is defined, then we're adding a new series
    // further down the chain a combined track will be created
    this.props.onTracksAdded(newTracks, position, host);

    this.setState({
      addTrackPosition: null,
      addTrackHost: null,
    });

    return newTracks;
  }

  handleCloseTrackMenuOpened(uid, clickPosition) {
    this.setState({
      closeTrackMenuId: uid,
      closeTrackMenuLocation: clickPosition,
    });
  }

  handleCloseContextMenu() {
    this.setState({
      contextMenuPosition: null,
      contextMenuX: null,
      contextMenuY: null,
    });
  }


  handleCloseTrackMenuClosed() {
    this.setState({
      closeTrackMenuId: null,
    });
  }

  handleConfigTrackMenuOpened(uid, clickPosition) {
    // let orientation = getTrackPositionByUid(uid);
    this.closeMenus();

    this.setState({
      configTrackMenuId: uid,
      configTrackMenuLocation: clickPosition,
    });
  }

  handleConfigureTrack(track, configComponent) {
    this.setState({
      configTrackMenuId: null,
      trackOptions: { track, configComponent },
    });

    this.closeMenus();
  }

  handleSortEnd(sortedTracks) {
    // some tracks were reordered in the list so we need to reorder them in the original
    // dataset
    const tracks = this.state.tracks;

    // calculate the positions of the sortedTracks
    const positions = {};
    for (let i = 0; i < sortedTracks.length; i++) {
      positions[sortedTracks[i].uid] = i;
    }

    for (const trackType in tracks) {
      const theseTracks = tracks[trackType];
      if (!theseTracks.length) { continue; }

      if (theseTracks[0].uid in positions) {
        const newTracks = new Array(theseTracks.length);
        // this is the right track position
        for (let i = 0; i < theseTracks.length; i++) {
          newTracks[positions[theseTracks[i].uid]] = theseTracks[i];
        }

        tracks[trackType] = newTracks;
      }
    }

    this.setState({
      tracks,
      forceUpdate: Math.random(),
    });
  }

  createTracksAndLocations() {
    const tracksAndLocations = [];
    const tracks = this.state.tracks;

    for (const trackType of ['top', 'left', 'right', 'bottom', 'center', 'whole']) {
      if (!(trackType in tracks))
        continue;

      for (let i = 0; i < tracks[trackType].length; i++) { tracksAndLocations.push({ track: tracks[trackType][i], location: trackType }); }
    }

    return tracksAndLocations;
  }

  calculateTrackPosition(track, location) {
    /**
     * Calculate where a track is absoluately positioned within the drawing area
     *
     * @param track: The track object (with members, e.g. track.uid, track.width, track.height)
     * @param location: Where it's being plotted (e.g. 'top', 'bottom')
     * @return: The position of the track and it's height and width
     *          (e.g. {left: 10, top: 20, width: 30, height: 40}
     */
    let top = this.props.verticalMargin,
      left = this.props.horizontalMargin;

    if (location == 'top') {
      left += this.leftWidth;
      top += 0;

      for (let i = 0; i < this.state.tracks.top.length; i++) {
        if (this.state.tracks.top[i].uid == track.uid) { break; } else { top += this.state.tracks.top[i].height; }
      }

      return { left,
        top,
        width: this.centerWidth,
        height: track.height,
        track };
    } else if (location == 'bottom') {
      left += this.leftWidth;
      top += this.topHeight + this.centerHeight;

      for (let i = 0; i < this.state.tracks.bottom.length; i++) {
        if (this.state.tracks.bottom[i].uid == track.uid) { break; } else { top += this.state.tracks.bottom[i].height; }
      }

      return { left,
        top,
        width: this.centerWidth,
        height: track.height,
        track };
    } else if (location == 'left') {
      top += this.topHeight;

      for (let i = 0; i < this.state.tracks.left.length; i++) {
        if (this.state.tracks.left[i].uid == track.uid) { break; } else { left += this.state.tracks.left[i].width; }
      }

      return { left,
        top,
        width: track.width,
        height: this.centerHeight,
        track };
    } else if (location == 'right') {
      left += this.leftWidth + this.centerWidth;
      top += this.topHeight;

      for (let i = 0; i < this.state.tracks.right.length; i++) {
        if (this.state.tracks.right[i].uid == track.uid) { break; } else { left += this.state.tracks.right[i].width; }
      }

      return { left,
        top,
        width: track.width,
        height: this.centerHeight,
        track };
    } else if (location == 'center') {
      left += this.leftWidth;
      top += this.topHeight;

      return { left,
        top,
        width: this.centerWidth,
        height: this.centerHeight,
        track };
    } else {
      // fall back on 'whole' tracks
      if (location != 'whole') {
        console.warn('Track with unknown position present:', location, track);
      }

      return {
        top: this.props.verticalMargin,
        left: this.props.horizontalMargin,
        width: this.leftWidth + this.centerWidth + this.rightWidth,
        height: this.topHeight + this.centerHeight + this.bottomHeight,
        track
      }
    }
  }

  /**
   * Find a central heatmap track among all displayed tracks
   *
   * @param  {Array}  tracks  Tracks to be searched.
   * @return  {Object}  The first central heatmap track or `undefined`.
   */
  findCentralHeatmapTrack(tracks) {
    for (let i = 0; i < tracks.length; i++) {
      if (tracks[i].type === 'combined') {
        return this.findCentralHeatmapTrack(tracks[i].contents);
      }
      if (tracks[i].type === 'heatmap') return tracks[i];
    }
    return undefined;
  }

  positionedTracks() {
    /**
     * Return the current set of tracks along with their positions
     * and dimensions
     */
    const tracksAndLocations = this.createTracksAndLocations()
      .map(({ track, location }) => this.calculateTrackPosition(track, location));


    return tracksAndLocations;
  }

  createTrackPositionTexts() {
    /**
     * Create little text fields that show the position and width of
     * each track, just to show that we can calculate that and pass
     * it to the rendering context.
     */
    const positionedTracks = this.positionedTracks();
    this.createTracksAndLocations();

    const trackElements = positionedTracks.map((trackPosition) => {
      const track = trackPosition.track;

      return (
        <div
          key={track.uid}
          style={{
            left: trackPosition.left,
            top: trackPosition.top,
            width: trackPosition.width,
            height: trackPosition.height,
            position: 'absolute',
          }}
        >
          {track.uid.slice(0, 2)}
        </div>
      );
    });

    return (trackElements);
  }

  handleExportTrackData(hostTrackUid, trackUid) {
    /*
     * Export the data present in a track. Whether a track can export data is defined
     * in the track type definition in config.js
     */
    const track = getTrackByUid(this.props.tracks, trackUid);
    let trackObject = null;

    if (hostTrackUid != trackUid) {
      // the track whose data we're trying to export is part of a combined track
      trackObject = this.trackRenderer.trackDefObjects[hostTrackUid].trackObject.createdTracks[track.uid];
    } else {
      trackObject = this.trackRenderer.trackDefObjects[hostTrackUid].trackObject.createdTracks[track.uid];
    }

    trackObject.exportData();
  }

  /**
   * List all the tracks that are under this mouse position
   */
  listTracksAtPosition(x, y, isReturnTrackObj = false) {
    const trackObjectsAtPosition = [];

    for (const uid in this.trackRenderer.trackDefObjects) {
      const trackObj = this.trackRenderer.trackDefObjects[uid].trackObject;

      if (trackObj.respondsToPosition(x, y)) {
        // check if this track wishes to respond to events at position x,y
        // by default, this is true
        // it is false in tracks like the horizontal and vertical rule which only
        // wish to be identified if the mouse is directly over them

        if (isReturnTrackObj) {
          // This should be much simpler to determine...
          trackObj.is2d = this.trackRenderer.trackDefObjects[uid].trackDef.track.type === 'combined'
            ? this.trackRenderer.trackDefObjects[uid].trackDef.track.contents
              .some(track => TRACKS_INFO_BY_TYPE[track.type].orientation)
            : TRACKS_INFO_BY_TYPE[
              this.trackRenderer.trackDefObjects[uid].trackDef.track.type
            ].orientation === '2d';

          trackObjectsAtPosition.push(trackObj);
        } else {
          trackObjectsAtPosition.push(
            this.trackRenderer.trackDefObjects[uid].trackDef.track
          );
        }
      }
    }

    return trackObjectsAtPosition;
  }

  listAllTrackObjects() {
    /**
     * Get a list of all the track objects in this
     * view.
     *
     * These are the objects that do the drawing, not the track
     * definitions in the viewconf.
     *
     * Returns
     * -------
     *  trackObjects: []
     *    A list of the track objects in this view
     */
    const trackObjectsToCheck = [];

    for (const uid in this.trackRenderer.trackDefObjects) {
      const tdo = this.trackRenderer.trackDefObjects[uid];

      // if this is a combined track then we need to recurse into its
      // subtracks
      if (tdo.trackObject.createdTracks) {
        for (const uid1 in tdo.trackObject.createdTracks) {
          const trackObject = tdo.trackObject.createdTracks[uid1];
          trackObjectsToCheck.push(trackObject);
        }
      } else {
        trackObjectsToCheck.push(tdo.trackObject);
      }
    }

    return trackObjectsToCheck;
  }

  handleZoomToData() {
    /**
     * Try to zoom in or out so that the bounds of the view correspond to the
     * extent of the data.
     */
    const minPos = [Number.MAX_SAFE_INTEGER, Number.MAX_SAFE_INTEGER];
    const maxPos = [Number.MIN_SAFE_INTEGER, Number.MIN_SAFE_INTEGER];

    const trackObjectsToCheck = this.listAllTrackObjects();

    // go through every track definition
    for (const trackObject of trackObjectsToCheck) {
      // get the minimum and maximum positions of all the subtracks
      if (trackObject.tilesetInfo) {
        if (trackObject.tilesetInfo.min_pos) {
          for (let j = 0; j < trackObject.tilesetInfo.min_pos.length; j++) {
            if (trackObject.tilesetInfo.min_pos[j] < minPos[j]) { minPos[j] = trackObject.tilesetInfo.min_pos[j]; }

            if (trackObject.tilesetInfo.max_pos[j] > maxPos[j]) { maxPos[j] = trackObject.tilesetInfo.max_pos[j]; }
          }
        }
      }
    }

    // set the initial domain
    let newXDomain = [
      this.trackRenderer.currentProps.marginLeft + this.trackRenderer.currentProps.leftWidth,
      this.trackRenderer.currentProps.marginLeft + this.trackRenderer.currentProps.leftWidth + this.trackRenderer.currentProps.centerWidth,
    ].map(this.trackRenderer.zoomTransform.rescaleX(this.trackRenderer.xScale).invert);

    let newYDomain = [
      this.trackRenderer.currentProps.marginTop + this.trackRenderer.currentProps.topHeight,
      this.trackRenderer.currentProps.marginTop + this.trackRenderer.currentProps.topHeight + this.trackRenderer.currentProps.centerHeight,
    ].map(this.trackRenderer.zoomTransform.rescaleY(this.trackRenderer.yScale).invert);

    // reset the zoom transform
    this.trackRenderer.zoomTransform.k = 1;

    this.trackRenderer.zoomTransform.x = 0;
    this.trackRenderer.zoomTransform.y = 0;
    this.trackRenderer.applyZoomTransform();


    if (minPos[0] < Number.MAX_SAFE_INTEGER && maxPos[0] > Number.MIN_SAFE_INTEGER) { newXDomain = [minPos[0], maxPos[0]]; }

    if (minPos[1] < Number.MAX_SAFE_INTEGER && maxPos[1] > Number.MIN_SAFE_INTEGER) { newYDomain = [minPos[1], maxPos[1]]; }


    this.props.onDataDomainChanged(newXDomain, newYDomain);
  }

  updatablePropsToString(props) {
    return JSON.stringify({
      tracks: props.tracks,
      uid: props.uid,
      addTrackPosition: props.addTrackPosition,
      editable: props.editable,
      horizontalMargin: props.horizontalMargin,
      mouseTool: props.mouseTool,
      verticalTiledPlot: props.verticalMargin,
      initialXDomain: props.initialXDomain,
      initialYDomain: props.initialYDomain,
      trackSourceServers: props.trackSourceServers,
      zoomable: props.zoomable,
    });
  }

  /**
   * Translate view to data location.
   *
   * @description
   * The view location is in pixels relative to the browser window. The data
   * location is given by the scaling relative to the initial x and y domains.
   * And the genomic location depends on the chrom sizes.
   *
   * @method  rangeViewToDataLoci
   * @author  Fritz Lekschas
   * @date    2018-01-14
   * @param  {Array}  range  Selected view range
   * @param  {Function}  scale  View to data scaling
   * @return  {Array}  2D array of data locations
   */
  rangeViewToDataLoci(range, scale) {
    return [
      parseInt(scale.invert(range[0]), 10),
      parseInt(scale.invert(range[1]), 10),
    ];
  }

  rangeSelectionEndHandler() {
    if (this.state.rangeSelectionMaster) {
      this.setState({
        is1dRangeSelection: null,
        rangeSelection: [null, null],
        rangeSelectionMaster: null,
      });
    }
  }

  rangeSelection1dHandler(axis) {
    const scale = axis === 'x' ? this.xScale : this.yScale;

    return (range) => {
      const newRangeSelection = this.state.is1dRangeSelection ?
        [null, null] : this.state.rangeSelection.slice();

      const accessor = !this.state.is1dRangeSelection && axis === 'y' ? 1 : 0;

      newRangeSelection[accessor] = this.rangeViewToDataLoci(range, scale);

      this.setState({
        rangeSelection: newRangeSelection,
      });
    };
  }

  rangeSelection1dStartHandler() {
    if (!this.state.rangeSelectionMaster) {
      this.setState({
        is1dRangeSelection: true,
        rangeSelectionMaster: true,
      });
    }
  }

  rangeSelection2dHandler(range) {
    this.setState({
      rangeSelection: [
        this.rangeViewToDataLoci(range[0], this.xScale),
        this.rangeViewToDataLoci(range[1], this.yScale),
      ],
    });
  }

  rangeSelection2dStartHandler() {
    if (!this.state.rangeSelectionMaster) {
      this.setState({
        is1dRangeSelection: false,
        rangeSelectionMaster: true,
      });
    }
  }

  getContextMenu() {
    if (this.state.contextMenuPosition) {
      const relevantTracks = this.listTracksAtPosition(
        this.state.contextMenuPosition.canvasLeft,
        this.state.contextMenuPosition.canvasTop
      );

      return (
        <PopupMenu
          onMenuClosed={this.closeMenus.bind(this)}
        >
          <ViewContextMenu
            closeMenu={this.closeMenus.bind(this)}
            coords={[this.state.contextMenuX, this.state.contextMenuY]}
            onAddSeries={this.handleAddSeries.bind(this)}
            // Can only add one new track at a time
            // because "whole" tracks are always drawn on top of each other,
            // the notion of Series is unnecessary and so 'host' is null
            onAddTrack={(newTrack) => {
<<<<<<< HEAD
              this.props.onTracksAdded([newTrack], 'whole', null);
=======
              this.props.onTracksAdded([newTrack], newTrack.position, null);
>>>>>>> 6c40d96e

              this.handleCloseContextMenu();
            }}
            onChangeTrackType={this.handleChangeTrackType.bind(this)}
            onCloseTrack={this.handleCloseTrack.bind(this)}
            onConfigureTrack={this.handleConfigureTrack.bind(this)}
            onExportData={this.handleExportTrackData.bind(this)}
            onLockValueScale={this.handleLockValueScale.bind(this)}
            onReplaceTrack={this.handleReplaceTrack.bind(this)}
            onTrackOptionsChanged={this.handleTrackOptionsChanged.bind(this)}
            onUnlockValueScale={this.handleUnlockValueScale.bind(this)}
            orientation={'left'}
            position={this.state.contextMenuPosition}
            tracks={relevantTracks}
          />
        </PopupMenu>
      );
    }

    return null;
  }

  render() {
    // left, top, right, and bottom have fixed heights / widths
    // the center will vary to accomodate their dimensions
    this.topHeight = this.props.tracks.top
      .map(x => x.height)
      .reduce((a, b) => a + b, 0);
    this.bottomHeight = this.props.tracks.bottom
      .map(x => x.height)
      .reduce((a, b) => a + b, 0);
    this.leftWidth = this.props.tracks.left
      .map(x => x.width)
      .reduce((a, b) => a + b, 0);
    this.rightWidth = this.props.tracks.right
      .map(x => x.width)
      .reduce((a, b) => a + b, 0);

    this.centerHeight = (
      this.state.height -
      this.topHeight -
      this.bottomHeight -
      (2 * this.props.verticalMargin)
    );
    this.centerWidth = (
      this.state.width -
      this.leftWidth -
      this.rightWidth -
      (2 * this.props.horizontalMargin)
    );

    const trackOutline = 'none';

    const topTracks = (
      <div
        key="topTracksDiv"
        style={{
          left: this.leftWidth + this.props.horizontalMargin,
          top: this.props.verticalMargin,
          width: this.centerWidth,
          height: this.topHeight,
          outline: trackOutline,
          position: 'absolute',
        }}
      >
        <HorizontalTiledPlot
          configTrackMenuId={this.state.configTrackMenuId}
          editable={this.props.editable}
          handleConfigTrack={this.handleConfigTrackMenuOpened.bind(this)}
          handleResizeTrack={this.handleResizeTrack.bind(this)}
          handleSortEnd={this.handleSortEnd.bind(this)}
          is1dRangeSelection={this.state.is1dRangeSelection}
          isRangeSelectionActive={this.props.mouseTool === MOUSE_TOOL_SELECT}
          onAddSeries={this.handleAddSeries.bind(this)}
          onCloseTrack={this.handleCloseTrack.bind(this)}
          onCloseTrackMenuOpened={this.handleCloseTrackMenuOpened.bind(this)}
          onConfigTrackMenuOpened={this.handleConfigTrackMenuOpened.bind(this)}
          onRangeSelection={this.rangeSelection1dHandler('x').bind(this)}
          onRangeSelectionEnd={this.rangeSelectionEndHandler.bind(this)}
          onRangeSelectionStart={this.rangeSelection1dStartHandler.bind(this)}
          rangeSelection={this.state.rangeSelection}
          resizeHandles={new Set(['bottom'])}
          scale={this.xScale}
          tracks={this.props.tracks.top}
          width={this.centerWidth}
        />
      </div>
    );

    const leftTracks = (
      <div
        key="leftTracksPlot"
        style={{
          left: this.props.horizontalMargin,
          top: this.topHeight + this.props.verticalMargin,
          width: this.leftWidth,
          height: this.centerHeight,
          outline: trackOutline,
          position: 'absolute',
        }}
      >
        <VerticalTiledPlot
          configTrackMenuId={this.state.configTrackMenuId}
          editable={this.props.editable}
          handleConfigTrack={this.handleConfigTrackMenuOpened.bind(this)}
          handleResizeTrack={this.handleResizeTrack.bind(this)}
          handleSortEnd={this.handleSortEnd.bind(this)}
          height={this.centerHeight}
          is1dRangeSelection={this.state.is1dRangeSelection}
          isRangeSelectionActive={this.props.mouseTool === MOUSE_TOOL_SELECT}
          onAddSeries={this.handleAddSeries.bind(this)}
          onCloseTrack={this.handleCloseTrack.bind(this)}
          onCloseTrackMenuOpened={this.handleCloseTrackMenuOpened.bind(this)}
          onConfigTrackMenuOpened={this.handleConfigTrackMenuOpened.bind(this)}
          onRangeSelection={this.rangeSelection1dHandler('y').bind(this)}
          onRangeSelectionEnd={this.rangeSelectionEndHandler.bind(this)}
          onRangeSelectionStart={this.rangeSelection1dStartHandler.bind(this)}
          rangeSelection={this.state.rangeSelection}
          resizeHandles={new Set(['right'])}
          scale={this.yScale}
          tracks={this.props.tracks.left}
        />
      </div>
    );

    const rightTracks = (
      <div style={{
        right: this.props.horizontalMargin,
        top: this.topHeight + this.props.verticalMargin,
        width: this.rightWidth,
        height: this.centerHeight,
        outline: trackOutline,
        position: 'absolute',
      }}
      >
        <VerticalTiledPlot
          configTrackMenuId={this.state.configTrackMenuId}
          editable={this.props.editable}
          handleConfigTrack={this.handleConfigTrackMenuOpened.bind(this)}
          handleResizeTrack={this.handleResizeTrack.bind(this)}
          handleSortEnd={this.handleSortEnd.bind(this)}
          height={this.centerHeight}
          is1dRangeSelection={this.state.is1dRangeSelection}
          isRangeSelectionActive={this.props.mouseTool === MOUSE_TOOL_SELECT}
          onAddSeries={this.handleAddSeries.bind(this)}
          onCloseTrack={this.handleCloseTrack.bind(this)}
          onCloseTrackMenuOpened={this.handleCloseTrackMenuOpened.bind(this)}
          onConfigTrackMenuOpened={this.handleConfigTrackMenuOpened.bind(this)}
          onRangeSelection={this.rangeSelection1dHandler('y').bind(this)}
          onRangeSelectionEnd={this.rangeSelectionEndHandler.bind(this)}
          onRangeSelectionStart={this.rangeSelection1dStartHandler.bind(this)}
          rangeSelection={this.state.rangeSelection}
          resizeHandles={new Set(['left'])}
          scale={this.yScale}
          tracks={this.props.tracks.right}
          tracksControlAlignLeft={true}
        />
      </div>
    );

    const bottomTracks = (
      <div style={{
        left: this.leftWidth + this.props.horizontalMargin,
        bottom: this.props.verticalMargin,
        width: this.centerWidth,
        height: this.bottomHeight,
        outline: trackOutline,
        position: 'absolute',
      }}
      >
        <HorizontalTiledPlot
          configTrackMenuId={this.state.configTrackMenuId}
          editable={this.props.editable}
          handleConfigTrack={this.handleConfigTrackMenuOpened.bind(this)}
          handleResizeTrack={this.handleResizeTrack.bind(this)}
          handleSortEnd={this.handleSortEnd.bind(this)}
          is1dRangeSelection={this.state.is1dRangeSelection}
          isRangeSelectionActive={this.props.mouseTool === MOUSE_TOOL_SELECT}
          onAddSeries={this.handleAddSeries.bind(this)}
          onCloseTrack={this.handleCloseTrack.bind(this)}
          onCloseTrackMenuOpened={this.handleCloseTrackMenuOpened.bind(this)}
          onConfigTrackMenuOpened={this.handleConfigTrackMenuOpened.bind(this)}
          onRangeSelection={this.rangeSelection1dHandler('x').bind(this)}
          onRangeSelectionEnd={this.rangeSelectionEndHandler.bind(this)}
          onRangeSelectionStart={this.rangeSelection1dStartHandler.bind(this)}
          rangeSelection={this.state.rangeSelection}
          resizeHandles={new Set(['top'])}
          scale={this.xScale}
          tracks={this.props.tracks.bottom}
          width={this.centerWidth}
        />
      </div>
    );

    let centerTrack = (
      <div
        style={{
          left: this.leftWidth + this.props.horizontalMargin,
          top: this.props.verticalMargin + this.topHeight,
          width: this.centerWidth,
          height: this.bottomHeight,
          outline: trackOutline,
        }}
        styleName="stylesCenterTrack.center-track-container"
      />
    );

    if (this.props.tracks.center.length) {
      centerTrack = (
        <div
          style={{
            left: this.leftWidth + this.props.horizontalMargin,
            top: this.props.verticalMargin + this.topHeight,
            width: this.centerWidth,
            height: this.centerHeight,
            outline: trackOutline,
          }}
          styleName="stylesCenterTrack.center-track-container"
        >
          <CenterTrack
            configTrackMenuId={this.state.configTrackMenuId}
            editable={this.props.editable}
            height={this.centerHeight}
            is1dRangeSelection={this.state.is1dRangeSelection}
            isRangeSelectionActive={this.props.mouseTool === MOUSE_TOOL_SELECT}
            onAddSeries={this.handleAddSeries.bind(this)}
            onCloseTrackMenuOpened={this.handleCloseTrackMenuOpened.bind(this)}
            onConfigTrackMenuOpened={this.handleConfigTrackMenuOpened.bind(this)}
            onRangeSelectionEnd={this.rangeSelectionEndHandler.bind(this)}
            onRangeSelectionStart={this.rangeSelection2dStartHandler.bind(this)}
            onRangeSelectionX={this.rangeSelection1dHandler('x').bind(this)}
            onRangeSelectionXY={this.rangeSelection2dHandler.bind(this)}
            onRangeSelectionY={this.rangeSelection1dHandler('y').bind(this)}
            rangeSelection={this.state.rangeSelection}
            scaleX={this.xScale}
            scaleY={this.yScale}
            tracks={this.props.tracks.center}
            uid={this.props.tracks.center[0].uid}
            width={this.centerWidth}
          />
        </div>
      );
    }

    this.createTrackPositionTexts();

    const positionedTracks = this.positionedTracks();

    let trackRenderer = null;
    if (this.state.sizeMeasured) {
      trackRenderer = (
        <TrackRenderer
          // Reserved props
          ref={(c) => { this.trackRenderer = c; }}

          // Custom props
          canvasElement={this.props.canvasElement}
          centerHeight={this.centerHeight}
          centerWidth={this.centerWidth}
          dragging={this.props.dragging}
          height={this.state.height}
          initialXDomain={this.props.initialXDomain}
          initialYDomain={this.props.initialYDomain}
          isRangeSelection={this.props.mouseTool === MOUSE_TOOL_SELECT}
          leftWidth={this.leftWidth}
          marginLeft={this.props.horizontalMargin}
          marginTop={this.props.verticalMargin}
          onMouseMoveZoom={this.props.onMouseMoveZoom}
          onNewTilesLoaded={this.props.onNewTilesLoaded}
          onScalesChanged={this.handleScalesChanged.bind(this)}
          onTilesetInfoReceived={this.handleTilesetInfoReceived.bind(this)}
          onTrackOptionsChanged={this.handleTrackOptionsChanged.bind(this)}
          onValueScaleChanged={this.props.onValueScaleChanged}
          pixiStage={this.props.pixiStage}
          positionedTracks={positionedTracks}
          registerDraggingChangedListener={this.props.registerDraggingChangedListener}
          removeDraggingChangedListener={this.props.removeDraggingChangedListener}
          setCentersFunction={this.props.setCentersFunction}
          svgElement={this.props.svgElement}
          topHeight={this.topHeight}
          uid={this.props.uid}
          width={this.state.width}
          zoomable={this.props.zoomable}
        >
          {topTracks}
          {leftTracks}
          {rightTracks}
          {bottomTracks}
          {centerTrack}
        </TrackRenderer>
      );
    }

    let configTrackMenu = null;
    let closeTrackMenu = null;

    if (this.state.configTrackMenuId) {
      configTrackMenu = (
        <PopupMenu
          onMenuClosed={this.closeMenus.bind(this)}
        >
          <ConfigTrackMenu
            closeMenu={this.closeMenus.bind(this)}
            onAddSeries={this.handleAddSeries.bind(this)}
            onAddTrack={this.handleAddTrack.bind(this)}
            onChangeTrackType={this.handleChangeTrackType.bind(this)}
            onCloseTrack={this.handleCloseTrack.bind(this)}
            onConfigureTrack={this.handleConfigureTrack.bind(this)}
            onExportData={this.handleExportTrackData.bind(this)}
            onLockValueScale={this.handleLockValueScale.bind(this)}
            onReplaceTrack={this.handleReplaceTrack.bind(this)}
            onTrackOptionsChanged={this.handleTrackOptionsChanged.bind(this)}
            onUnlockValueScale={this.handleUnlockValueScale.bind(this)}
            ref={c => this.configTrackMenu = c}
            position={this.state.configTrackMenuLocation}
            tracks={[getTrackByUid(this.props.tracks, this.state.configTrackMenuId)]}
            trackOrientation={getTrackPositionByUid(this.props.tracks, this.state.configTrackMenuId)}
          />
        </PopupMenu>
      );
    }

    if (this.state.closeTrackMenuId) {
      closeTrackMenu = (
        <PopupMenu
          onMenuClosed={this.handleCloseTrackMenuClosed.bind(this)}
        >
          <ContextMenuContainer
            position={this.state.closeTrackMenuLocation}
          >
            <CloseTrackMenu
              onCloseTrack={this.handleCloseTrack.bind(this)}
              tracks={[getTrackByUid(this.props.tracks, this.state.closeTrackMenuId)]}
            />
          </ContextMenuContainer>
        </PopupMenu>
      );
    }

    let overlays = null;
    if (this.props.chooseTrackHandler) {
      // We want to choose a track and call a function. To choose the track, we display
      // an overlay on top of each track
      overlays = positionedTracks.map((pTrack) => {
        let background = 'transparent';
        let border = 'none';

        if (this.state.mouseOverOverlayUid == pTrack.track.uid) {
          background = 'yellow';
          border = '1px solid black';
        }

        return (
          <div
            className={'tiled-plot-track-overlay'}
            key={pTrack.track.uid}

            // we want to remove the mouseOverOverlayUid so that next time we try
            // to choose an overlay track, the previously selected one isn't
            // automatically highlighted
            onClick={() => {
              this.setState({ mouseOverOverlayUid: null });
              this.props.chooseTrackHandler(pTrack.track.uid);
            }}
            onMouseEnter={() => this.handleOverlayMouseEnter(pTrack.track.uid)}
            onMouseLeave={() => this.handleOverlayMouseLeave(pTrack.track.uid)}
            style={{
              position: 'absolute',
              left: pTrack.left,
              top: pTrack.top,
              width: pTrack.width,
              height: pTrack.height,
              background,
              opacity: 0.4,
              border,
            }}
          />
        );
      });
    }

    let trackOptionsElement = null;

    if (this.xScale && this.yScale && this.props.editable && this.state.trackOptions) {
      const configComponent = this.state.trackOptions.configComponent;
      const track = this.state.trackOptions.track;

      trackOptionsElement = React.createElement(
        configComponent,
        {
          track,
          xScale: this.xScale,
          yScale: this.yScale,
          onCancel: () => {
            this.setState({
              trackOptions: null,
            },
            );
          },
          onTrackOptionsChanged: newOptions => newOptions,
          onSubmit: (newOptions) => {
            this.handleTrackOptionsChanged(
              this.state.trackOptions.track.uid,
              newOptions,
            );
            this.setState({
              trackOptions: null,
            });
          },
        },
      );
    }

    let addTrackModal = null;
    const position = this.state.addTrackPosition ?
      this.state.addTrackPosition : this.props.addTrackPosition;

    if (this.state.addTrackPosition || this.props.addTrackPosition) {
      addTrackModal =
        (<AddTrackModal
          host={this.state.addTrackHost}
          onCancel={this.handleNoTrackAdded.bind(this)}
          onTracksChosen={this.handleTracksAdded.bind(this)}
          position={position}
          ref={(c) => { this.addTrackModal = c; }}
          show={this.state.addTrackPosition != null || this.props.addTrackPosition != null}
          trackSourceServers={this.props.trackSourceServers}
        />);
    }

    // track renderer needs to enclose all the other divs so that it
    // can catch the zoom events
    return (
      <div
        ref={(c) => { this.divTiledPlot = c; }}
        className="tiled-plot-div"
        onContextMenu={this.contextMenuHandler.bind(this)}
        styleName="styles.tiled-plot"
      >
        {trackRenderer}
        {overlays}
        {addTrackModal}
        {configTrackMenu}
        {closeTrackMenu}
        {trackOptionsElement}
        {this.getContextMenu()}
      </div>
    );
  }
}

TiledPlot.propTypes = {
  addTrackPosition: PropTypes.string,
  canvasElement: PropTypes.object,
  chooseTrackHandler: PropTypes.func,
  chromInfoPath: PropTypes.string,
  dragging: PropTypes.bool,
  editable: PropTypes.bool,
  horizontalMargin: PropTypes.number,
  initialXDomain: PropTypes.array,
  initialYDomain: PropTypes.array,
  mouseTool: PropTypes.string,
  onCloseTrack: PropTypes.func,
  onDataDomainChanged: PropTypes.func,
  onLockValueScale: PropTypes.func,
  onMouseMoveZoom: PropTypes.func,
  onNoTrackAdded: PropTypes.func,
  onNewTilesLoaded: PropTypes.func,
  onRangeSelection: PropTypes.func.isRequired,
  onScalesChanged: PropTypes.func,
  onTracksAdded: PropTypes.func,
  onTrackOptionsChanged: PropTypes.func,
  onTrackPositionChosen: PropTypes.func,
  onValueScaleChanged: PropTypes.func,
  onUnlockValueScale: PropTypes.func,
  registerDraggingChangedListener: PropTypes.func,
  removeDraggingChangedListener: PropTypes.func,
  setCentersFunction: PropTypes.func,
  pixiStage: PropTypes.object,
  svgElement: PropTypes.object,
  trackSourceServers: PropTypes.array,
  tracks: PropTypes.object,
  'tracks.top': PropTypes.array,
  'tracks.bottom': PropTypes.array,
  'tracks.left': PropTypes.array,
  'tracks.right': PropTypes.array,
  verticalMargin: PropTypes.number,
  uid: PropTypes.string,
  zoomable: PropTypes.bool,
};

export default TiledPlot;<|MERGE_RESOLUTION|>--- conflicted
+++ resolved
@@ -943,11 +943,7 @@
             // because "whole" tracks are always drawn on top of each other,
             // the notion of Series is unnecessary and so 'host' is null
             onAddTrack={(newTrack) => {
-<<<<<<< HEAD
-              this.props.onTracksAdded([newTrack], 'whole', null);
-=======
               this.props.onTracksAdded([newTrack], newTrack.position, null);
->>>>>>> 6c40d96e
 
               this.handleCloseContextMenu();
             }}
