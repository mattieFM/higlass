--- conflicted
+++ resolved
@@ -2258,18 +2258,11 @@
   marginLeft: PropTypes.number.isRequired,
   marginRight: PropTypes.number.isRequired,
   marginTop: PropTypes.number.isRequired,
-<<<<<<< HEAD
-  metaTracks: PropTypes.array,
-=======
->>>>>>> 8cac2b7f
   paddingBottom: PropTypes.number.isRequired,
   paddingLeft: PropTypes.number.isRequired,
   paddingRight: PropTypes.number.isRequired,
   paddingTop: PropTypes.number.isRequired,
-<<<<<<< HEAD
-=======
   metaTracks: PropTypes.array,
->>>>>>> 8cac2b7f
   mouseTool: PropTypes.string,
   onCloseTrack: PropTypes.func,
   onDataDomainChanged: PropTypes.func,
