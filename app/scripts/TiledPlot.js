import { select, event, clientPoint, mouse } from 'd3-selection';

import slugid from 'slugid';
import React from 'react';
import ReactDOM from 'react-dom';
import PropTypes from 'prop-types';
import { ResizeSensor, ElementQueries } from 'css-element-queries';

import CenterTrack from './CenterTrack';
import DragListeningDiv from './DragListeningDiv.js';
import TrackRenderer from './TrackRenderer';
import AddTrackModal from './AddTrackModal';
import ConfigTrackMenu from './ConfigTrackMenu';
import CloseTrackMenu from './CloseTrackMenu';
import PopupMenu from './PopupMenu';
import ContextMenuContainer from './ContextMenuContainer';
import HorizontalTiledPlot from './HorizontalTiledPlot';
import VerticalTiledPlot from './VerticalTiledPlot';
import ViewContextMenu from './ViewContextMenu.js';
// import {HeatmapOptions} from './HeatmapOptions';

// Services
import { chromInfo } from './services';

// Utils
import {
  dataToGenomicLoci,
  getTrackByUid,
  getTrackPositionByUid,
} from './utils';

// Configs
import { MOUSE_TOOL_SELECT, TRACKS_INFO_BY_TYPE } from './configs';

// Styles
import styles from '../styles/TiledPlot.module.scss';
import stylesCenterTrack from '../styles/CenterTrack.module.scss'; // eslint-disable-line no-unused-vars

export class TiledPlot extends React.Component {
  constructor(props) {
    super(props);

    this.closing = false;
    // that the tracks will be drawn on

    const tracks = this.props.tracks;

    this.xScale = null;
    this.yScale = null;

    this.addUidsToTracks(tracks);

    // Add names to all the tracks
    this.trackToReplace = null;
    this.trackRenderer = null;

    this.addTrackModal = null;
    this.configTrackMenu = null;

    /*
    let trackOptions = this.props.editable ?
        {'track': this.props.tracks.center[0].contents[0],
        'configComponent': HeatmapOptions}
        : null;
    */

    // these values should be changed in componentDidMount
    this.state = {
      sizeMeasured: false,
      height: 10,
      width: 10,

      tracks,
      addTrackPosition: null,
      mouseOverOverlayUid: null,
      // trackOptions: null
      // trackOptions: trackOptions
      forceUpdate: 0, // a random value that will be assigned by crucial functions to force an update

      rangeSelection: [
        null,
        null,
      ],

<<<<<<< HEAD
      draggingHappening: false,
      chromInfo: null,
=======
      defaultChromSizes: null,
>>>>>>> 8760427d
      contextMenuPosition: null,
    };

    // these dimensions are computed in the render() function and depend
    // on the sizes of the tracks in each section
    this.topHeight = 0;
    this.bottomHeight = 0;

    this.leftWidth = 0;
    this.rightWidth = 0;

    this.centerHeight = 0;
    this.centerWidth = 0;

    this.dragTimeout = null;
    this.previousPropsStr = '';
  }

  waitForDOMAttachment(callback) {
    if (!this.mounted) return;

    const thisElement = ReactDOM.findDOMNode(this);

    if (document.body.contains(thisElement)) {
      callback();
    } else {
      requestAnimationFrame(() => this.waitForDOMAttachment(callback));
    }
  }

  componentDidMount() {
    this.mounted = true;
    this.element = ReactDOM.findDOMNode(this);

    // new ResizeSensor(this.element, this.measureSize.bind(this));
    this.waitForDOMAttachment(() => {
      ElementQueries.listen();
      this.resizeSensor = new ResizeSensor(
        this.element.parentNode, this.measureSize.bind(this),
      );

      this.measureSize();
    });

<<<<<<< HEAD
    // add event listeners for drag and drop events
    this.addEventListeners();
=======
    this.getDefaultChromSizes();
>>>>>>> 8760427d
  }

  componentWillReceiveProps(newProps) {
    this.addUidsToTracks(newProps.tracks);

    this.setState({
      tracks: newProps.tracks,
    });
  }

  shouldComponentUpdate(nextProps, nextState) {
    const thisPropsStr = this.previousPropsStr;
    const nextPropsStr = this.updatablePropsToString(nextProps);

    const thisStateStr = JSON.stringify(this.state);
    const nextStateStr = JSON.stringify(nextState);

    const toUpdate = (
      thisPropsStr !== nextPropsStr
      || thisStateStr !== nextStateStr
      || this.props.chooseTrackHandler !== nextProps.chooseTrackHandler
    );

    if (toUpdate) this.previousPropsStr = nextPropsStr;

    return toUpdate;
  }

  componentWillUpdate() {
    /**
     * Need to determine the offset of this element relative to the canvas on which stuff
     * will be drawn
     */
  }

  componentDidUpdate(prevProps, prevState) {
    if (prevState.rangeSelection !== this.state.rangeSelection) {
      let genomicRange = [null, null];  // Default range

      if (
        this.state.defaultChromSizes
        && this.state.rangeSelection.every(range => range && range.length)
      ) {
        // Convert data into genomic loci
        genomicRange = this.state.rangeSelection
          .map(range => dataToGenomicLoci(
            ...range,
            this.state.defaultChromSizes
          ));
      }

      this.props.onRangeSelection({
        dataRange: this.state.rangeSelection,
        genomicRange
      });
    }

    if (prevProps.tracks.center !== this.props.tracks.center) {
      this.getDefaultChromSizes();
    }
  }

  componentWillUnmount() {
    this.closing = true;

    this.removeEventListeners();

  }

  addUidsToTracks(tracks) {
    for (const key in tracks) {
      for (let i = 0; i < tracks[key].length; i++) {
        tracks[key][i].uid = tracks[key][i].uid ? tracks[key][i].uid : slugid.nice();
      }
    }
  }

  getDefaultChromSizes() {
    try {
      const centralHeatmap = this.findCentralHeatmapTrack(
        this.props.tracks.center
      );
      this.getChromInfo = chromInfo
        .get(`${centralHeatmap.server}/chrom-sizes/?id=${centralHeatmap.tilesetUid}`)
        .then(defaultChromSizes => this.setState({ defaultChromSizes }));
    } catch (err) { /* Nothing */ }
  }

  contextMenuHandler(e) {
    if (e.altKey) return;

    e.preventDefault();

    const mousePos = [e.clientX, e.clientY];
    // Relative mouse position
    const canvasMousePos = clientPoint(this.divTiledPlot, e);

    // the x and y values of the rendered plots
    // will be used if someone decides to draw a horizontal or vertical
    // rule
    const xVal = this.trackRenderer.zoomedXScale.invert(canvasMousePos[0]);
    const yVal = this.trackRenderer.zoomedYScale.invert(canvasMousePos[1]);

    this.setState({
      contextMenuPosition: {
        left: mousePos[0],
        top: mousePos[1],
        canvasLeft: canvasMousePos[0] + this.trackRenderer.xPositionOffset,
        canvasTop: canvasMousePos[1] + this.trackRenderer.yPositionOffset,
      },

      contextMenuX: xVal,
      contextMenuY: yVal,
    });
  }

  measureSize() {
    const heightOffset = 0;
    const height = this.element.clientHeight - heightOffset;
    const width = this.element.clientWidth;

    // console.log('TiledPlot height:', height, 'width:', width);

    if (width > 0 && height > 0) {
      this.setState({
        sizeMeasured: true,
        width,
        height,
      });
    }
  }

  handleTrackOptionsChanged(trackUid, newOptions) {
    /**
     * The drawing options for a track have changed.
     */
    return this.props.onTrackOptionsChanged(trackUid, newOptions);
  }

  handleScalesChanged(x, y) {
    this.xScale = x;
    this.yScale = y;

    this.props.onScalesChanged(x, y);
  }

  handleTilesetInfoReceived(trackUid, tilesetInfo) {
    /**
     * We've received information about a tileset from the server. Register it
     * with the track definition.
     * @param trackUid (string): The identifier for the track
     * @param tilesetInfo (object): Information about the track (hopefully including
     *                              its name.
     */
    const track = getTrackByUid(this.props.tracks, trackUid);

    if (!track.options) { track.options = {}; }

    // track.options.name = tilesetInfo.name;
    track.name = tilesetInfo.name;
    track.maxWidth = tilesetInfo.max_width;
    track.transforms = tilesetInfo.transforms;
    track.header = tilesetInfo.header;
    track.binsPerDimension = tilesetInfo.bins_per_dimension;
    track.maxZoom = tilesetInfo.max_zoom;
    track.coordSystem = tilesetInfo.coordSystem;
  }

  handleOverlayMouseEnter(uid) {
    this.setState({
      mouseOverOverlayUid: uid,
    });
  }

  handleOverlayMouseLeave() {
    this.setState({
      mouseOverOverlayUid: null,
    });
  }


  handleTrackPositionChosen(position) {
    this.handleAddTrack(position);

    // have our parent close the menu
    // parent needs to do it because the button is located in the parent's scope
    this.props.onTrackPositionChosen(position);
  }


  handleNoTrackAdded() {
    /*
     * User hit cancel on the AddTrack dialog so we need to
     * just close it and do nothin
     */
    this.trackToReplace = null;

    this.props.onNoTrackAdded();

    this.setState({
      addTrackPosition: null,
      addTrackHost: null,
    });
  }

  handleDivideSeries(seriesUid) {
    /*
     * We want to create a new series that consists of this series
     * being divided by another. Useful for comparing two tracks
     * by division.
     *
     * Will start working with just heatmaps and then progress to
     * other track types.
     */


  }

  handleAddSeries(trackUid) {
    const trackPosition = getTrackPositionByUid(this.props.tracks, trackUid);
    const track = getTrackByUid(this.props.tracks, trackUid);

    this.setState({
      addTrackPosition: trackPosition,
      addTrackHost: track,
    });
  }

  handleReplaceTrack(uid, orientation) {
    /**
     * @param uid (string): The uid of the track to replace
     * @param orientation (string): The place where to put the new track
     */

    this.trackToReplace = uid;
    this.handleAddTrack(orientation);
  }

  handleAddTrack(position) {
    this.setState({
      addTrackPosition: position,
      addTrackHost: null,
    });
  }

  handleResizeTrack(uid, width, height) {
    const tracks = this.state.tracks;

    for (const trackType in tracks) {
      const theseTracks = tracks[trackType];

      const filteredTracks = theseTracks.filter(d => d.uid == uid);

      if (filteredTracks.length > 0) {
        filteredTracks[0].width = width;
        filteredTracks[0].height = height;
      }
    }

    this.setState({
      tracks,
      forceUpdate: Math.random(),
    });
  }


  closeMenus() {
    this.setState({
      closeTrackMenuId: null,
      configTrackMenuId: null,
      contextMenuPosition: null,
    });
  }
  handleLockValueScale(uid) {
    this.closeMenus();

    this.props.onLockValueScale(uid);
  }

  handleUnlockValueScale(uid) {
    this.closeMenus();

    this.props.onUnlockValueScale(uid);
  }

  handleCloseTrack(uid) {
    this.closeMenus();

    this.props.onCloseTrack(uid);
  }

  handleChangeTrackType(uid, newType) {
    // close the config track menu
    this.closeMenus();

    // change the track type
    this.props.onChangeTrackType(uid, newType);
  }

  handleTracksAdded(newTracks, position, host) {
    /**
     * Arguments
     * ---------
     *  newTracks: {object}
     *      The description of the track, including its type
     *      and data source.
     *  position: string
     *      Where to place this track
     *  host: track
     *    The existing track that we're adding the new one to
     *
     * Returns
     * -------
     *
     *  { uid: "", width: }:
     *      The trackConfig object describing this track. Essentially
     *      the newTrack object passed in with some extra information
     *      (such as the uid) added.
     */
    if (this.trackToReplace) {
      this.handleCloseTrack(this.trackToReplace);
      this.trackToReplace = null;
    }

    // if host is defined, then we're adding a new series
    // further down the chain a combined track will be created
    this.props.onTracksAdded(newTracks, position, host);

    this.setState({
      addTrackPosition: null,
      addTrackHost: null,
    });

    return newTracks;
  }

  handleCloseTrackMenuOpened(uid, clickPosition) {
    this.setState({
      closeTrackMenuId: uid,
      closeTrackMenuLocation: clickPosition,
    });
  }

  handleCloseContextMenu() {
    this.setState({
      contextMenuPosition: null,
      contextMenuX: null,
      contextMenuY: null,
    });
  }


  handleCloseTrackMenuClosed() {
    this.setState({
      closeTrackMenuId: null,
    });
  }

  handleConfigTrackMenuOpened(uid, clickPosition) {
    // let orientation = getTrackPositionByUid(uid);
    this.closeMenus();

    this.setState({
      configTrackMenuId: uid,
      configTrackMenuLocation: clickPosition,
    });
  }

  handleConfigureTrack(track, configComponent) {
    this.setState({
      configTrackMenuId: null,
      trackOptions: { track, configComponent },
    });

    this.closeMenus();
  }

  handleSortEnd(sortedTracks) {
    // some tracks were reordered in the list so we need to reorder them in the original
    // dataset
    const tracks = this.state.tracks;

    // calculate the positions of the sortedTracks
    const positions = {};
    for (let i = 0; i < sortedTracks.length; i++) {
      positions[sortedTracks[i].uid] = i;
    }

    for (const trackType in tracks) {
      const theseTracks = tracks[trackType];
      if (!theseTracks.length) { continue; }

      if (theseTracks[0].uid in positions) {
        const newTracks = new Array(theseTracks.length);
        // this is the right track position
        for (let i = 0; i < theseTracks.length; i++) {
          newTracks[positions[theseTracks[i].uid]] = theseTracks[i];
        }

        tracks[trackType] = newTracks;
      }
    }

    this.setState({
      tracks,
      forceUpdate: Math.random(),
    });
  }

  createTracksAndLocations() {
    const tracksAndLocations = [];
    const tracks = this.state.tracks;

    for (const trackType of ['top', 'left', 'right', 'bottom', 'center', 'whole']) {
      if (!(trackType in tracks))
        continue;

      for (let i = 0; i < tracks[trackType].length; i++) { tracksAndLocations.push({ track: tracks[trackType][i], location: trackType }); }
    }

    return tracksAndLocations;
  }

  calculateTrackPosition(track, location) {
    /**
     * Calculate where a track is absoluately positioned within the drawing area
     *
     * @param track: The track object (with members, e.g. track.uid, track.width, track.height)
     * @param location: Where it's being plotted (e.g. 'top', 'bottom')
     * @return: The position of the track and it's height and width
     *          (e.g. {left: 10, top: 20, width: 30, height: 40}
     */
    let top = this.props.verticalMargin,
      left = this.props.horizontalMargin;

    if (location == 'top') {
      left += this.leftWidth;
      top += 0;

      for (let i = 0; i < this.state.tracks.top.length; i++) {
        if (this.state.tracks.top[i].uid == track.uid) { break; } else { top += this.state.tracks.top[i].height; }
      }

      return { left,
        top,
        width: this.centerWidth,
        height: track.height,
        track };
    } else if (location == 'bottom') {
      left += this.leftWidth;
      top += this.topHeight + this.centerHeight;

      for (let i = 0; i < this.state.tracks.bottom.length; i++) {
        if (this.state.tracks.bottom[i].uid == track.uid) { break; } else { top += this.state.tracks.bottom[i].height; }
      }

      return { left,
        top,
        width: this.centerWidth,
        height: track.height,
        track };
    } else if (location == 'left') {
      top += this.topHeight;

      for (let i = 0; i < this.state.tracks.left.length; i++) {
        if (this.state.tracks.left[i].uid == track.uid) { break; } else { left += this.state.tracks.left[i].width; }
      }

      return { left,
        top,
        width: track.width,
        height: this.centerHeight,
        track };
    } else if (location == 'right') {
      left += this.leftWidth + this.centerWidth;
      top += this.topHeight;

      for (let i = 0; i < this.state.tracks.right.length; i++) {
        if (this.state.tracks.right[i].uid == track.uid) { break; } else { left += this.state.tracks.right[i].width; }
      }

      return { left,
        top,
        width: track.width,
        height: this.centerHeight,
        track };
    } else if (location == 'center') {
      left += this.leftWidth;
      top += this.topHeight;

      return { left,
        top,
        width: this.centerWidth,
        height: this.centerHeight,
        track };
    } else {
      // fall back on 'whole' tracks
      if (location != 'whole') {
        console.warn('Track with unknown position present:', location, track);
      }

      return {
        top: this.props.verticalMargin,
        left: this.props.horizontalMargin,
        width: this.leftWidth + this.centerWidth + this.rightWidth,
        height: this.topHeight + this.centerHeight + this.bottomHeight,
        track
      }
    }
  }

  /**
   * Find a central heatmap track among all displayed tracks
   *
   * @param  {Array}  tracks  Tracks to be searched.
   * @return  {Object}  The first central heatmap track or `undefined`.
   */
  findCentralHeatmapTrack(tracks) {
    for (let i = 0; i < tracks.length; i++) {
      if (tracks[i].type === 'combined') {
        return this.findCentralHeatmapTrack(tracks[i].contents);
      }
      if (tracks[i].type === 'heatmap') return tracks[i];
    }
    return undefined;
  }

  positionedTracks() {
    /**
     * Return the current set of tracks along with their positions
     * and dimensions
     */
    const tracksAndLocations = this.createTracksAndLocations()
      .map(({ track, location }) => this.calculateTrackPosition(track, location));


    return tracksAndLocations;
  }

  createTrackPositionTexts() {
    /**
     * Create little text fields that show the position and width of
     * each track, just to show that we can calculate that and pass
     * it to the rendering context.
     */
    const positionedTracks = this.positionedTracks();
    this.createTracksAndLocations();

    const trackElements = positionedTracks.map((trackPosition) => {
      const track = trackPosition.track;

      return (
        <div
          key={track.uid}
          style={{
            left: trackPosition.left,
            top: trackPosition.top,
            width: trackPosition.width,
            height: trackPosition.height,
            position: 'absolute',
          }}
        >
          {track.uid.slice(0, 2)}
        </div>
      );
    });

    return (trackElements);
  }

  handleExportTrackData(hostTrackUid, trackUid) {
    /*
     * Export the data present in a track. Whether a track can export data is defined
     * in the track type definition in config.js
     */
    const track = getTrackByUid(this.props.tracks, trackUid);
    let trackObject = null;

    if (hostTrackUid != trackUid) {
      // the track whose data we're trying to export is part of a combined track
      trackObject = this.trackRenderer.trackDefObjects[hostTrackUid].trackObject.createdTracks[track.uid];
    } else {
      trackObject = this.trackRenderer.trackDefObjects[hostTrackUid].trackObject.createdTracks[track.uid];
    }

    trackObject.exportData();
  }

  /**
   * List all the tracks that are under this mouse position
   */
  listTracksAtPosition(x, y, isReturnTrackObj = false) {
    const trackObjectsAtPosition = [];

    for (const uid in this.trackRenderer.trackDefObjects) {
      const trackObj = this.trackRenderer.trackDefObjects[uid].trackObject;

      if (trackObj.respondsToPosition(x, y)) {
        // check if this track wishes to respond to events at position x,y
        // by default, this is true
        // it is false in tracks like the horizontal and vertical rule which only
        // wish to be identified if the mouse is directly over them

        if (isReturnTrackObj) {
          // This should be much simpler to determine...
          trackObj.is2d = this.trackRenderer.trackDefObjects[uid].trackDef.track.type === 'combined'
            ? this.trackRenderer.trackDefObjects[uid].trackDef.track.contents
              .some(track => TRACKS_INFO_BY_TYPE[track.type].orientation)
            : TRACKS_INFO_BY_TYPE[
              this.trackRenderer.trackDefObjects[uid].trackDef.track.type
            ].orientation === '2d';

          trackObjectsAtPosition.push(trackObj);
        } else {
          trackObjectsAtPosition.push(
            this.trackRenderer.trackDefObjects[uid].trackDef.track
          );
        }
      }
    }

    return trackObjectsAtPosition;
  }

  listAllTrackObjects() {
    /**
     * Get a list of all the track objects in this
     * view.
     *
     * These are the objects that do the drawing, not the track
     * definitions in the viewconf.
     *
     * Returns
     * -------
     *  trackObjects: []
     *    A list of the track objects in this view
     */
    const trackObjectsToCheck = [];

    for (const uid in this.trackRenderer.trackDefObjects) {
      const tdo = this.trackRenderer.trackDefObjects[uid];

      // if this is a combined track then we need to recurse into its
      // subtracks
      if (tdo.trackObject.createdTracks) {
        for (const uid1 in tdo.trackObject.createdTracks) {
          const trackObject = tdo.trackObject.createdTracks[uid1];
          trackObjectsToCheck.push(trackObject);
        }
      } else {
        trackObjectsToCheck.push(tdo.trackObject);
      }
    }

    return trackObjectsToCheck;
  }

  handleZoomToData() {
    /**
     * Try to zoom in or out so that the bounds of the view correspond to the
     * extent of the data.
     */
    const minPos = [Number.MAX_SAFE_INTEGER, Number.MAX_SAFE_INTEGER];
    const maxPos = [Number.MIN_SAFE_INTEGER, Number.MIN_SAFE_INTEGER];

    const trackObjectsToCheck = this.listAllTrackObjects();

    // go through every track definition
    for (const trackObject of trackObjectsToCheck) {
      // get the minimum and maximum positions of all the subtracks
      if (trackObject.tilesetInfo) {
        if (trackObject.tilesetInfo.min_pos) {
          for (let j = 0; j < trackObject.tilesetInfo.min_pos.length; j++) {
            if (trackObject.tilesetInfo.min_pos[j] < minPos[j]) { minPos[j] = trackObject.tilesetInfo.min_pos[j]; }

            if (trackObject.tilesetInfo.max_pos[j] > maxPos[j]) { maxPos[j] = trackObject.tilesetInfo.max_pos[j]; }
          }
        }
      }
    }

    // set the initial domain
    let newXDomain = [
      this.trackRenderer.currentProps.marginLeft + this.trackRenderer.currentProps.leftWidth,
      this.trackRenderer.currentProps.marginLeft + this.trackRenderer.currentProps.leftWidth + this.trackRenderer.currentProps.centerWidth,
    ].map(this.trackRenderer.zoomTransform.rescaleX(this.trackRenderer.xScale).invert);

    let newYDomain = [
      this.trackRenderer.currentProps.marginTop + this.trackRenderer.currentProps.topHeight,
      this.trackRenderer.currentProps.marginTop + this.trackRenderer.currentProps.topHeight + this.trackRenderer.currentProps.centerHeight,
    ].map(this.trackRenderer.zoomTransform.rescaleY(this.trackRenderer.yScale).invert);

    // reset the zoom transform
    this.trackRenderer.zoomTransform.k = 1;

    this.trackRenderer.zoomTransform.x = 0;
    this.trackRenderer.zoomTransform.y = 0;
    this.trackRenderer.applyZoomTransform();


    if (minPos[0] < Number.MAX_SAFE_INTEGER && maxPos[0] > Number.MIN_SAFE_INTEGER) { newXDomain = [minPos[0], maxPos[0]]; }

    if (minPos[1] < Number.MAX_SAFE_INTEGER && maxPos[1] > Number.MIN_SAFE_INTEGER) { newYDomain = [minPos[1], maxPos[1]]; }


    this.props.onDataDomainChanged(newXDomain, newYDomain);
  }

  updatablePropsToString(props) {
    return JSON.stringify({
      tracks: props.tracks,
      uid: props.uid,
      addTrackPosition: props.addTrackPosition,
      editable: props.editable,
      horizontalMargin: props.horizontalMargin,
      mouseTool: props.mouseTool,
      verticalTiledPlot: props.verticalMargin,
      initialXDomain: props.initialXDomain,
      initialYDomain: props.initialYDomain,
      trackSourceServers: props.trackSourceServers,
      zoomable: props.zoomable,
    });
  }

  /**
   * Translate view to data location.
   *
   * @description
   * The view location is in pixels relative to the browser window. The data
   * location is given by the scaling relative to the initial x and y domains.
   * And the genomic location depends on the chrom sizes.
   *
   * @method  rangeViewToDataLoci
   * @author  Fritz Lekschas
   * @date    2018-01-14
   * @param  {Array}  range  Selected view range
   * @param  {Function}  scale  View to data scaling
   * @return  {Array}  2D array of data locations
   */
  rangeViewToDataLoci(range, scale) {
    return [
      parseInt(scale.invert(range[0]), 10),
      parseInt(scale.invert(range[1]), 10),
    ];
  }

  rangeSelectionEndHandler() {
    if (this.state.rangeSelectionMaster) {
      this.setState({
        is1dRangeSelection: null,
        rangeSelection: [null, null],
        rangeSelectionMaster: null,
      });
    }
  }

  rangeSelection1dHandler(axis) {
    const scale = axis === 'x' ? this.xScale : this.yScale;

    return (range) => {
      const newRangeSelection = this.state.is1dRangeSelection ?
        [null, null] : this.state.rangeSelection.slice();

      const accessor = !this.state.is1dRangeSelection && axis === 'y' ? 1 : 0;

      newRangeSelection[accessor] = this.rangeViewToDataLoci(range, scale);

      this.setState({
        rangeSelection: newRangeSelection,
      });
    };
  }

  rangeSelection1dStartHandler() {
    if (!this.state.rangeSelectionMaster) {
      this.setState({
        is1dRangeSelection: true,
        rangeSelectionMaster: true,
      });
    }
  }

  rangeSelection2dHandler(range) {
    this.setState({
      rangeSelection: [
        this.rangeViewToDataLoci(range[0], this.xScale),
        this.rangeViewToDataLoci(range[1], this.yScale),
      ],
    });
  }

  rangeSelection2dStartHandler() {
    if (!this.state.rangeSelectionMaster) {
      this.setState({
        is1dRangeSelection: false,
        rangeSelectionMaster: true,
      });
    }
  }

  getContextMenu() {
    if (this.state.contextMenuPosition) {
      const relevantTracks = this.listTracksAtPosition(
        this.state.contextMenuPosition.canvasLeft,
        this.state.contextMenuPosition.canvasTop
      );

      return (
        <PopupMenu
          onMenuClosed={this.closeMenus.bind(this)}
        >
          <ViewContextMenu
            closeMenu={this.closeMenus.bind(this)}
            coords={[this.state.contextMenuX, this.state.contextMenuY]}
            onAddSeries={this.handleAddSeries.bind(this)}
            // Can only add one new track at a time
            // because "whole" tracks are always drawn on top of each other,
            // the notion of Series is unnecessary and so 'host' is null
            onAddTrack={(newTrack) => {
              this.props.onTracksAdded([newTrack], 'whole', null);

              this.handleCloseContextMenu();
            }}
            onChangeTrackType={this.handleChangeTrackType.bind(this)}
            onCloseTrack={this.handleCloseTrack.bind(this)}
            onConfigureTrack={this.handleConfigureTrack.bind(this)}
            onExportData={this.handleExportTrackData.bind(this)}
            onLockValueScale={this.handleLockValueScale.bind(this)}
            onReplaceTrack={this.handleReplaceTrack.bind(this)}
            onTrackOptionsChanged={this.handleTrackOptionsChanged.bind(this)}
            onUnlockValueScale={this.handleUnlockValueScale.bind(this)}
            orientation={'left'}
            position={this.state.contextMenuPosition}
            tracks={relevantTracks}
          />
        </PopupMenu>
      );
    }

    return null;
  }

  /**
   * Return the avilable positions where a track can be placed given it's
   * type (e.g. 'top', 'middle', 'bottom', 'left', 'right')
   *
   * @param {string} trackType: The datatype of track (e.g. 'matrix', 'vector')
   *
   * @returns {Set} A set of available track positions (e.g. 'top', 'middle', 'bottom'...)
   */
  getAvailablePositions(trackType) {

  }

    /**
   * Draw an overlay that shows the positions of all the different
   * track areas
   */
  getIdealizedTrackPositionsOverlay() {
    const topDiv = (
      <DragListeningDiv
        style={{
          marginLeft: '25%',
          marginRight: '25%',
          border: '1px solid black',
          width: '50%',
          height: '25%',
        }}
      />
    );

    const leftDiv = (
      <DragListeningDiv
        style={{
          border: '1px solid black',
          width: '25%',
          height: '100%',
        }}
      />
    );

    const centerDiv = (
      <DragListeningDiv
        style={{
          border: '1px solid black',
          width: '50%',
          height: '100%',
        }}
      />
    );

    const rightDiv = React.cloneElement(leftDiv);
    const bottomDiv = React.cloneElement(topDiv);

    return(
      <div>
        <div
          style={{
            position: 'absolute',
            width: this.state.width,
            height: this.state.height,
            background: 'white',
            opacity: 0.4,
          }}
        />
        <div
          style={{
            width: this.state.width,
            height: this.state.height,
            position: 'absolute',
          }}
        >
          { topDiv }
          <div
            style={{
            display: 'flex',
            height: '50%',
            width: '100%',
            }}
          >
            { leftDiv }
            { centerDiv }
            { rightDiv }
          </div>
          { bottomDiv }
        </div>
      </div>
    );
  }

  render() {
    // left, top, right, and bottom have fixed heights / widths
    // the center will vary to accomodate their dimensions
    this.topHeight = this.props.tracks.top
      .map(x => x.height)
      .reduce((a, b) => a + b, 0);
    this.bottomHeight = this.props.tracks.bottom
      .map(x => x.height)
      .reduce((a, b) => a + b, 0);
    this.leftWidth = this.props.tracks.left
      .map(x => x.width)
      .reduce((a, b) => a + b, 0);
    this.rightWidth = this.props.tracks.right
      .map(x => x.width)
      .reduce((a, b) => a + b, 0);

    this.centerHeight = (
      this.state.height -
      this.topHeight -
      this.bottomHeight -
      (2 * this.props.verticalMargin)
    );
    this.centerWidth = (
      this.state.width -
      this.leftWidth -
      this.rightWidth -
      (2 * this.props.horizontalMargin)
    );

    const trackOutline = 'none';

    const topTracks = (
      <div
        key="topTracksDiv"
        style={{
          left: this.leftWidth + this.props.horizontalMargin,
          top: this.props.verticalMargin,
          width: this.centerWidth,
          height: this.topHeight,
          outline: trackOutline,
          position: 'absolute',
        }}
      >
        <HorizontalTiledPlot
          configTrackMenuId={this.state.configTrackMenuId}
          editable={this.props.editable}
          handleConfigTrack={this.handleConfigTrackMenuOpened.bind(this)}
          handleResizeTrack={this.handleResizeTrack.bind(this)}
          handleSortEnd={this.handleSortEnd.bind(this)}
          is1dRangeSelection={this.state.is1dRangeSelection}
          isRangeSelectionActive={this.props.mouseTool === MOUSE_TOOL_SELECT}
          onAddSeries={this.handleAddSeries.bind(this)}
          onCloseTrack={this.handleCloseTrack.bind(this)}
          onCloseTrackMenuOpened={this.handleCloseTrackMenuOpened.bind(this)}
          onConfigTrackMenuOpened={this.handleConfigTrackMenuOpened.bind(this)}
          onRangeSelection={this.rangeSelection1dHandler('x').bind(this)}
          onRangeSelectionEnd={this.rangeSelectionEndHandler.bind(this)}
          onRangeSelectionStart={this.rangeSelection1dStartHandler.bind(this)}
          rangeSelection={this.state.rangeSelection}
          resizeHandles={new Set(['bottom'])}
          scale={this.xScale}
          tracks={this.props.tracks.top}
          width={this.centerWidth}
        />
      </div>
    );

    const leftTracks = (
      <div
        key="leftTracksPlot"
        style={{
          left: this.props.horizontalMargin,
          top: this.topHeight + this.props.verticalMargin,
          width: this.leftWidth,
          height: this.centerHeight,
          outline: trackOutline,
          position: 'absolute',
        }}
      >
        <VerticalTiledPlot
          configTrackMenuId={this.state.configTrackMenuId}
          editable={this.props.editable}
          handleConfigTrack={this.handleConfigTrackMenuOpened.bind(this)}
          handleResizeTrack={this.handleResizeTrack.bind(this)}
          handleSortEnd={this.handleSortEnd.bind(this)}
          height={this.centerHeight}
          is1dRangeSelection={this.state.is1dRangeSelection}
          isRangeSelectionActive={this.props.mouseTool === MOUSE_TOOL_SELECT}
          onAddSeries={this.handleAddSeries.bind(this)}
          onCloseTrack={this.handleCloseTrack.bind(this)}
          onCloseTrackMenuOpened={this.handleCloseTrackMenuOpened.bind(this)}
          onConfigTrackMenuOpened={this.handleConfigTrackMenuOpened.bind(this)}
          onRangeSelection={this.rangeSelection1dHandler('y').bind(this)}
          onRangeSelectionEnd={this.rangeSelectionEndHandler.bind(this)}
          onRangeSelectionStart={this.rangeSelection1dStartHandler.bind(this)}
          rangeSelection={this.state.rangeSelection}
          resizeHandles={new Set(['right'])}
          scale={this.yScale}
          tracks={this.props.tracks.left}
        />
      </div>
    );

    const rightTracks = (
      <div style={{
        right: this.props.horizontalMargin,
        top: this.topHeight + this.props.verticalMargin,
        width: this.rightWidth,
        height: this.centerHeight,
        outline: trackOutline,
        position: 'absolute',
      }}
      >
        <VerticalTiledPlot
          configTrackMenuId={this.state.configTrackMenuId}
          editable={this.props.editable}
          handleConfigTrack={this.handleConfigTrackMenuOpened.bind(this)}
          handleResizeTrack={this.handleResizeTrack.bind(this)}
          handleSortEnd={this.handleSortEnd.bind(this)}
          height={this.centerHeight}
          is1dRangeSelection={this.state.is1dRangeSelection}
          isRangeSelectionActive={this.props.mouseTool === MOUSE_TOOL_SELECT}
          onAddSeries={this.handleAddSeries.bind(this)}
          onCloseTrack={this.handleCloseTrack.bind(this)}
          onCloseTrackMenuOpened={this.handleCloseTrackMenuOpened.bind(this)}
          onConfigTrackMenuOpened={this.handleConfigTrackMenuOpened.bind(this)}
          onRangeSelection={this.rangeSelection1dHandler('y').bind(this)}
          onRangeSelectionEnd={this.rangeSelectionEndHandler.bind(this)}
          onRangeSelectionStart={this.rangeSelection1dStartHandler.bind(this)}
          rangeSelection={this.state.rangeSelection}
          resizeHandles={new Set(['left'])}
          scale={this.yScale}
          tracks={this.props.tracks.right}
          tracksControlAlignLeft={true}
        />
      </div>
    );

    const bottomTracks = (
      <div style={{
        left: this.leftWidth + this.props.horizontalMargin,
        bottom: this.props.verticalMargin,
        width: this.centerWidth,
        height: this.bottomHeight,
        outline: trackOutline,
        position: 'absolute',
      }}
      >
        <HorizontalTiledPlot
          configTrackMenuId={this.state.configTrackMenuId}
          editable={this.props.editable}
          handleConfigTrack={this.handleConfigTrackMenuOpened.bind(this)}
          handleResizeTrack={this.handleResizeTrack.bind(this)}
          handleSortEnd={this.handleSortEnd.bind(this)}
          is1dRangeSelection={this.state.is1dRangeSelection}
          isRangeSelectionActive={this.props.mouseTool === MOUSE_TOOL_SELECT}
          onAddSeries={this.handleAddSeries.bind(this)}
          onCloseTrack={this.handleCloseTrack.bind(this)}
          onCloseTrackMenuOpened={this.handleCloseTrackMenuOpened.bind(this)}
          onConfigTrackMenuOpened={this.handleConfigTrackMenuOpened.bind(this)}
          onRangeSelection={this.rangeSelection1dHandler('x').bind(this)}
          onRangeSelectionEnd={this.rangeSelectionEndHandler.bind(this)}
          onRangeSelectionStart={this.rangeSelection1dStartHandler.bind(this)}
          rangeSelection={this.state.rangeSelection}
          resizeHandles={new Set(['top'])}
          scale={this.xScale}
          tracks={this.props.tracks.bottom}
          width={this.centerWidth}
        />
      </div>
    );

    let centerTrack = (
      <div
        style={{
          left: this.leftWidth + this.props.horizontalMargin,
          top: this.props.verticalMargin + this.topHeight,
          width: this.centerWidth,
          height: this.bottomHeight,
          outline: trackOutline,
        }}
        styleName="stylesCenterTrack.center-track-container"
      />
    );

    if (this.props.tracks.center.length) {
      centerTrack = (
        <div
          style={{
            left: this.leftWidth + this.props.horizontalMargin,
            top: this.props.verticalMargin + this.topHeight,
            width: this.centerWidth,
            height: this.centerHeight,
            outline: trackOutline,
          }}
          styleName="stylesCenterTrack.center-track-container"
        >
          <CenterTrack
            configTrackMenuId={this.state.configTrackMenuId}
            editable={this.props.editable}
            height={this.centerHeight}
            is1dRangeSelection={this.state.is1dRangeSelection}
            isRangeSelectionActive={this.props.mouseTool === MOUSE_TOOL_SELECT}
            onAddSeries={this.handleAddSeries.bind(this)}
            onCloseTrackMenuOpened={this.handleCloseTrackMenuOpened.bind(this)}
            onConfigTrackMenuOpened={this.handleConfigTrackMenuOpened.bind(this)}
            onRangeSelectionEnd={this.rangeSelectionEndHandler.bind(this)}
            onRangeSelectionStart={this.rangeSelection2dStartHandler.bind(this)}
            onRangeSelectionX={this.rangeSelection1dHandler('x').bind(this)}
            onRangeSelectionXY={this.rangeSelection2dHandler.bind(this)}
            onRangeSelectionY={this.rangeSelection1dHandler('y').bind(this)}
            rangeSelection={this.state.rangeSelection}
            scaleX={this.xScale}
            scaleY={this.yScale}
            tracks={this.props.tracks.center}
            uid={this.props.tracks.center[0].uid}
            width={this.centerWidth}
          />
        </div>
      );
    }

    this.createTrackPositionTexts();

    const positionedTracks = this.positionedTracks();

    let trackRenderer = null;
    if (this.state.sizeMeasured) {
      trackRenderer = (
        <TrackRenderer
          // Reserved props
          ref={(c) => { this.trackRenderer = c; }}

          // Custom props
          canvasElement={this.props.canvasElement}
          centerHeight={this.centerHeight}
          centerWidth={this.centerWidth}
          dragging={this.props.dragging}
          height={this.state.height}
          initialXDomain={this.props.initialXDomain}
          initialYDomain={this.props.initialYDomain}
          isRangeSelection={this.props.mouseTool === MOUSE_TOOL_SELECT}
          leftWidth={this.leftWidth}
          marginLeft={this.props.horizontalMargin}
          marginTop={this.props.verticalMargin}
          onMouseMoveZoom={this.props.onMouseMoveZoom}
          onNewTilesLoaded={this.props.onNewTilesLoaded}
          onScalesChanged={this.handleScalesChanged.bind(this)}
          onTilesetInfoReceived={this.handleTilesetInfoReceived.bind(this)}
          onTrackOptionsChanged={this.handleTrackOptionsChanged.bind(this)}
          onValueScaleChanged={this.props.onValueScaleChanged}
          pixiStage={this.props.pixiStage}
          positionedTracks={positionedTracks}
          registerDraggingChangedListener={this.props.registerDraggingChangedListener}
          removeDraggingChangedListener={this.props.removeDraggingChangedListener}
          setCentersFunction={this.props.setCentersFunction}
          svgElement={this.props.svgElement}
          topHeight={this.topHeight}
          uid={this.props.uid}
          width={this.state.width}
          zoomable={this.props.zoomable}
        >
          {topTracks}
          {leftTracks}
          {rightTracks}
          {bottomTracks}
          {centerTrack}
        </TrackRenderer>
      );
    }

    let configTrackMenu = null;
    let closeTrackMenu = null;

    if (this.state.configTrackMenuId) {
      configTrackMenu = (
        <PopupMenu
          onMenuClosed={this.closeMenus.bind(this)}
        >
          <ConfigTrackMenu
            closeMenu={this.closeMenus.bind(this)}
            onAddSeries={this.handleAddSeries.bind(this)}
            onAddTrack={this.handleAddTrack.bind(this)}
            onChangeTrackType={this.handleChangeTrackType.bind(this)}
            onCloseTrack={this.handleCloseTrack.bind(this)}
            onConfigureTrack={this.handleConfigureTrack.bind(this)}
            onExportData={this.handleExportTrackData.bind(this)}
            onLockValueScale={this.handleLockValueScale.bind(this)}
            onReplaceTrack={this.handleReplaceTrack.bind(this)}
            onTrackOptionsChanged={this.handleTrackOptionsChanged.bind(this)}
            onUnlockValueScale={this.handleUnlockValueScale.bind(this)}
            ref={c => this.configTrackMenu = c}
            position={this.state.configTrackMenuLocation}
            tracks={[getTrackByUid(this.props.tracks, this.state.configTrackMenuId)]}
            trackOrientation={getTrackPositionByUid(this.props.tracks, this.state.configTrackMenuId)}
          />
        </PopupMenu>
      );
    }

    if (this.state.closeTrackMenuId) {
      closeTrackMenu = (
        <PopupMenu
          onMenuClosed={this.handleCloseTrackMenuClosed.bind(this)}
        >
          <ContextMenuContainer
            position={this.state.closeTrackMenuLocation}
          >
            <CloseTrackMenu
              onCloseTrack={this.handleCloseTrack.bind(this)}
              tracks={[getTrackByUid(this.props.tracks, this.state.closeTrackMenuId)]}
            />
          </ContextMenuContainer>
        </PopupMenu>
      );
    }

    let overlays = null;
    if (this.props.chooseTrackHandler) {
      // We want to choose a track and call a function. To choose the track, we display
      // an overlay on top of each track
      overlays = positionedTracks.map((pTrack) => {
        let background = 'transparent';
        let border = 'none';

        if (this.state.mouseOverOverlayUid == pTrack.track.uid) {
          background = 'yellow';
          border = '1px solid black';
        }

        return (
          <div
            className={'tiled-plot-track-overlay'}
            key={pTrack.track.uid}

            // we want to remove the mouseOverOverlayUid so that next time we try
            // to choose an overlay track, the previously selected one isn't
            // automatically highlighted
            onClick={() => {
              this.setState({ mouseOverOverlayUid: null });
              this.props.chooseTrackHandler(pTrack.track.uid);
            }}
            onMouseEnter={() => this.handleOverlayMouseEnter(pTrack.track.uid)}
            onMouseLeave={() => this.handleOverlayMouseLeave(pTrack.track.uid)}
            style={{
              position: 'absolute',
              left: pTrack.left,
              top: pTrack.top,
              width: pTrack.width,
              height: pTrack.height,
              background,
              opacity: 0.4,
              border,
            }}
          />
        );
      });
    }

    let trackOptionsElement = null;

    if (this.xScale && this.yScale && this.props.editable && this.state.trackOptions) {
      const configComponent = this.state.trackOptions.configComponent;
      const track = this.state.trackOptions.track;

      trackOptionsElement = React.createElement(
        configComponent,
        {
          track,
          xScale: this.xScale,
          yScale: this.yScale,
          onCancel: () => {
            this.setState({
              trackOptions: null,
            },
            );
          },
          onTrackOptionsChanged: newOptions => newOptions,
          onSubmit: (newOptions) => {
            this.handleTrackOptionsChanged(
              this.state.trackOptions.track.uid,
              newOptions,
            );
            this.setState({
              trackOptions: null,
            });
          },
        },
      );
    }

    let addTrackModal = null;
    const position = this.state.addTrackPosition ?
      this.state.addTrackPosition : this.props.addTrackPosition;

    if (this.state.addTrackPosition || this.props.addTrackPosition) {
      addTrackModal =
        (<AddTrackModal
          host={this.state.addTrackHost}
          onCancel={this.handleNoTrackAdded.bind(this)}
          onTracksChosen={this.handleTracksAdded.bind(this)}
          position={position}
          ref={(c) => { this.addTrackModal = c; }}
          show={this.state.addTrackPosition != null || this.props.addTrackPosition != null}
          trackSourceServers={this.props.trackSourceServers}
        />);
    }

    // track renderer needs to enclose all the other divs so that it
    // can catch the zoom events
    return (
      <div
        ref={(c) => { this.divTiledPlot = c; }}
        className="tiled-plot-div"
        onContextMenu={this.contextMenuHandler.bind(this)}
        styleName="styles.tiled-plot"
        onDragEnter={(evt) => {
          console.log('tp dragEnter');
        }}
      >
        {trackRenderer}
        {overlays}
        {addTrackModal}
        {configTrackMenu}
        {closeTrackMenu}
        {trackOptionsElement}
        {this.getContextMenu()}
        {this.state.draggingHappening && this.getIdealizedTrackPositionsOverlay()}
      </div>
    );
  }

  /*-------------------- Custom Methods -----------------------*/

  addEventListeners() {
    this.eventListeners = [
      {
        name: 'dragstart',
        callback: (event) => {
          console.log('dragstart');
          const eventData = event.dataTransfer.getData('text/json');

          console.log('eventData:', eventData);

          this.setState({
            draggingHappening: true,
          });
          return false;
        },
      },
      {
        name: 'dragend',
        callback: (event) => {
          this.setState({
            draggingHappening: false,
          });
          console.log('dragend');
          return false;
        },
      },
    ]

    this.eventListeners.forEach(
      event => document.addEventListener(event.name, event.callback, false)
    );
  }

  removeEventListeners() {
    this.eventListeners.forEach(
      event => document.removeEventListener(event.name, event.fnc)
    );
  }
}

TiledPlot.propTypes = {
  addTrackPosition: PropTypes.string,
  canvasElement: PropTypes.object,
  chooseTrackHandler: PropTypes.func,
  chromInfoPath: PropTypes.string,
  dragging: PropTypes.bool,
  editable: PropTypes.bool,
  horizontalMargin: PropTypes.number,
  initialXDomain: PropTypes.array,
  initialYDomain: PropTypes.array,
  mouseTool: PropTypes.string,
  onCloseTrack: PropTypes.func,
  onDataDomainChanged: PropTypes.func,
  onLockValueScale: PropTypes.func,
  onMouseMoveZoom: PropTypes.func,
  onNoTrackAdded: PropTypes.func,
  onNewTilesLoaded: PropTypes.func,
  onRangeSelection: PropTypes.func.isRequired,
  onScalesChanged: PropTypes.func,
  onTracksAdded: PropTypes.func,
  onTrackOptionsChanged: PropTypes.func,
  onTrackPositionChosen: PropTypes.func,
  onValueScaleChanged: PropTypes.func,
  onUnlockValueScale: PropTypes.func,
  registerDraggingChangedListener: PropTypes.func,
  removeDraggingChangedListener: PropTypes.func,
  setCentersFunction: PropTypes.func,
  pixiStage: PropTypes.object,
  svgElement: PropTypes.object,
  trackSourceServers: PropTypes.array,
  tracks: PropTypes.object,
  'tracks.top': PropTypes.array,
  'tracks.bottom': PropTypes.array,
  'tracks.left': PropTypes.array,
  'tracks.right': PropTypes.array,
  verticalMargin: PropTypes.number,
  uid: PropTypes.string,
  zoomable: PropTypes.bool,
};

export default TiledPlot;<|MERGE_RESOLUTION|>--- conflicted
+++ resolved
@@ -82,12 +82,9 @@
         null,
       ],
 
-<<<<<<< HEAD
       draggingHappening: false,
       chromInfo: null,
-=======
       defaultChromSizes: null,
->>>>>>> 8760427d
       contextMenuPosition: null,
     };
 
@@ -132,12 +129,9 @@
       this.measureSize();
     });
 
-<<<<<<< HEAD
     // add event listeners for drag and drop events
     this.addEventListeners();
-=======
     this.getDefaultChromSizes();
->>>>>>> 8760427d
   }
 
   componentWillReceiveProps(newProps) {
