--- conflicted
+++ resolved
@@ -7,11 +7,8 @@
 
 // Components
 import CenterTrack from './CenterTrack';
-<<<<<<< HEAD
-import DragListeningDiv from './DragListeningDiv.js';
-=======
+import DragListeningDiv from './DragListeningDiv';
 import GalleryTracks from './GalleryTracks';
->>>>>>> bdb38da9
 import TrackRenderer from './TrackRenderer';
 import AddTrackModal from './AddTrackModal';
 import ConfigTrackMenu from './ConfigTrackMenu';
@@ -36,13 +33,10 @@
 
 // Configs
 import {
-<<<<<<< HEAD
+  DEFAULT_TRACKS_FOR_DATATYPE,
   MOUSE_TOOL_SELECT,
   TRACKS_INFO_BY_TYPE,
-  DEFAULT_TRACKS_FOR_DATATYPE,
-=======
-  MOUSE_TOOL_SELECT, TRACKS_INFO_BY_TYPE, TRACK_LOCATIONS
->>>>>>> bdb38da9
+  TRACK_LOCATIONS
 } from './configs';
 
 // Styles
@@ -215,13 +209,9 @@
 
   componentWillUnmount() {
     this.closing = true;
-<<<<<<< HEAD
 
     this.removeEventListeners();
-
-=======
     this.pubSubs.forEach(subscription => pubSub.unsubscribe(subscription));
->>>>>>> bdb38da9
   }
 
   addUidsToTracks(tracks) {
@@ -1829,12 +1819,9 @@
 }
 
 TiledPlot.defaultProps = {
-<<<<<<< HEAD
-  pluginTracks: {}
-=======
+  pluginTracks: {},
   metaTracks: [],
-  zoomable: true
->>>>>>> bdb38da9
+  zoomable: true,
 };
 
 TiledPlot.propTypes = {
