--- conflicted
+++ resolved
@@ -221,23 +221,11 @@
     const toFetch = [...this.visibleTiles]
       .filter(x => !this.fetching.has(x.remoteId) && !fetchedTileIDs.has(x.tileId));
 
-<<<<<<< HEAD
     for (let i = 0; i < toFetch.length; i++) {
       this.fetching.add(toFetch[i].remoteId);
     }
 
     this.removeOldTiles();
-=======
-    toFetch.forEach(tile => this.fetching.add(tile.remoteId));
-
-    // calculate which tiles are obsolete and remove them
-    // fetchedTileID are remote ids
-    const toRemoveIds = [...fetchedTileIDs].filter(x => !this.visibleTileIds.has(x));
-
-    toRemoveIds.forEach((id) => { this.toRemoveIds.add(id); });
-
-    // this.removeTiles(toRemoveIds);
->>>>>>> bdb38da9
     this.fetchNewTiles(toFetch);
   }
 
@@ -431,13 +419,8 @@
 
     // keep track of which tiles are visible at the moment
     this.addMissingGraphics();
-<<<<<<< HEAD
     this.updateExistingGraphics();
     this.removeOldTiles();
-=======
-    // this.updateExistingGraphics();
-    // this.removeOldGraphics();
->>>>>>> bdb38da9
   }
 
   loadTileData(tile, dataLoader) {
