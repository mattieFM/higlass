--- conflicted
+++ resolved
@@ -76,13 +76,7 @@
             if (!this.options)
                 this.options = {};
 
-<<<<<<< HEAD
-            if (!this.options.name && tilesetInfo[tilesetUid].name) {
-                this.options.name = tilesetInfo[tilesetUid].name;
-            }
-=======
             this.options.name = this.options.name ? this.options.name : tilesetInfo[tilesetUid].name;
->>>>>>> d574b08a
 
             this.draw();
         });
@@ -446,20 +440,14 @@
 
     draw() {
         if (!this.tilesetInfo) {
-<<<<<<< HEAD
-            this.trackNotFoundText.text = "Tileset info not found. Server: [" +
-                this.server +
-                "] tilesetUid: [" + this.tilesetUid + "]";
-=======
             if (this.tilesetInfoLoading) {
                 this.trackNotFoundText.text = 'Loading...';
             } else {
-                this.trackNotFoundText.text = "Tileset info not found. Server: [" + 
-                    this.server + 
+                this.trackNotFoundText.text = "Tileset info not found. Server: [" +
+                    this.server +
                     "] tilesetUid: [" + this.tilesetUid + "]";
             }
 
->>>>>>> d574b08a
             this.trackNotFoundText.x = this.position[0];
             this.trackNotFoundText.y = this.position[1];
 
