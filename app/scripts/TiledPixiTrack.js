import {ZOOM_DEBOUNCE} from './config.js';
import debounce from './debounce.js';
import {PixiTrack} from './PixiTrack.js';
import {tileProxy} from './TileProxy.js';
import slugid from 'slugid';
//import {LRUCache} from './lru.js';

export class TiledPixiTrack extends PixiTrack {
    /**
     * A track that must pull remote tiles
     */
    constructor(scene, server, tilesetUid, handleTilesetInfoReceived) {
        /**
         * @param scene: A PIXI.js scene to draw everything to.
         * @param server: The server to pull tiles from.
         * @param tilesetUid: The data set to get the tiles from the server
         */
        super(scene);
        // the tiles which should be visible (although they're not necessarily fetched)
        this.visibleTiles = new Set();
        this.visibleTileIds = new Set();

        // the tiles we already have requests out for
        this.fetching = new Set();

        // tiles we have fetched and ready to be rendered
        this.fetchedTiles = {};

        let tilesetInfo = null;

        this.tilesetUid = tilesetUid;
        this.tilesetServer = server;

        // the graphics that have already been drawn for this track
        this.tileGraphics = {};

        this.maxZoom = 0;

        tileProxy.trackInfo(server, tilesetUid, tilesetInfo => {
            this.tilesetInfo = tilesetInfo[tilesetUid];

            this.maxZoom = +this.tilesetInfo['max_zoom'];
            this.refreshTiles();

            if (handleTilesetInfoReceived)
                handleTilesetInfoReceived(tilesetInfo[tilesetUid]);
        });

<<<<<<< HEAD
        this.uuid = slugid.nice();
=======
        this.refreshTilesDebounced = debounce(
            this.refreshTiles.bind(this), ZOOM_DEBOUNCE
        );
>>>>>>> 84ae7e91
    }


    visibleAndFetchedIds() {
        /**
         * Return the set of ids of all tiles which are both visible and fetched.
         */

        let ret = Object.keys(this.fetchedTiles).filter(x => this.visibleTileIds.has(x));
        return ret;
    }



    setVisibleTiles(tilePositions) {
        /**
         * Set which tiles are visible right now.
         *
         * @param tiles: A set of tiles which will be considered the currently visible
         * tile positions.
         */
        this.visibleTiles = tilePositions.map(x => {
            return {
                tileId: this.tileToLocalId(x),
                remoteId: this.tileToRemoteId(x),
                mirrored: x.mirrored
            }
        });

        this.visibleTileIds = new Set(this.visibleTiles.map(x => x.tileId));
    }

    refreshTiles() {
        if (!this.tilesetInfo)
            return;

        this.calculateVisibleTiles();

        // tiles that are fetched
        let fetchedTileIDs = new Set(Object.keys(this.fetchedTiles));

        //console.log('visibleTiles:', tiles.map(x => x.join('/')).join(" "));
        // fetch the tiles that should be visible but haven't been fetched
        // and aren't in the process of being fetched
        let toFetch = [...this.visibleTiles].filter(x => !this.fetching.has(x.remoteId) && !fetchedTileIDs.has(x.tileId))
        //console.log('toFetch:', toFetch);

        for (let i = 0; i < toFetch.length; i++)
            this.fetching.add(toFetch[i].remoteId);

        // calculate which tiles are obsolete and remove them
        // fetchedTileID are remote ids
        let toRemove = [...fetchedTileIDs].filter(x => !this.visibleTileIds.has(x));

        this.removeTiles(toRemove);
        this.fetchNewTiles(toFetch);
    }

    parentInFetched(tile) {
        let uid = tile.tileData.tilesetUid;
        let zl = tile.tileData.zoomLevel;
        let pos = tile.tileData.tilePos;

        while (zl > 0) {
            zl -= 1;
            pos = pos.map(x => Math.floor(x / 2));

            let parentId = uid + '.' + zl + '.' + pos.join('.');
            if (parentId in this.fetchedTiles)
                return true

        }

        return false;
    }

    parentTileId(tile) {
        let parentZoomLevel = tile.tileData.zoomLevel - 1;
        let parentPos = tile.tileData.tilePos.map(x => Math.floor(x / 2));
        let parentUid = tile.tileData.tilesetUid;

        return parentUid + '.' + parentZoomLevel + '.' + parentPos.join('.')
    }

    removeTiles(toRemoveIds) {
        /**
         * Remove obsolete tiles
         *
         * @param toRemoveIds: An array of tile ids to remove from the list of fetched tiles.
         */

        // if there's nothing to remove, don't bother doing anything
        if (!toRemoveIds.length)
            return;

        if (!this.areAllVisibleTilesLoaded())
            return;

        toRemoveIds.forEach(x => {
            let tileIdStr = x;
            this.destroyTile(this.fetchedTiles[tileIdStr]);

            if (tileIdStr in this.tileGraphics) {
                this.pMain.removeChild(this.tileGraphics[tileIdStr]);
                delete this.tileGraphics[tileIdStr]
            }

            delete this.fetchedTiles[tileIdStr];
        })

        this.synchronizeTilesAndGraphics();
        this.draw();
    }

    zoomed(newXScale, newYScale, k=1, tx=0, ty=0) {
        this.xScale(newXScale);
        this.yScale(newYScale);

        this.refreshTilesDebounced();

        this.pMobile.position.x = tx;
        this.pMobile.position.y = this.position[1];

        this.pMobile.scale.x = k;
        this.pMobile.scale.y = 1;
    }

    setPosition(newPosition) {
        super.setPosition(newPosition);

        this.draw();
    }

    setDimensions(newDimensions) {
        super.setDimensions(newDimensions);

        this.draw();
    }

    areAllVisibleTilesLoaded() {
        /**
         * Check to see if all the visible tiles are loaded.
         *
         * If they are, remove all other tiles.
         */
        // tiles that are visible

        // tiles that are fetched
        let fetchedTileIDs = new Set(Object.keys(this.fetchedTiles));

        //console.log('this.fetchedTiles:', this.fetchedTiles);
        let visibleTileIdsList = [...this.visibleTileIds];

        for (let i = 0; i < visibleTileIdsList.length; i++) {
            if (!fetchedTileIDs.has(visibleTileIdsList[i] ))
                return false;
        }

        return true;
    }

    allTilesLoaded() {
        /**
         * Function is called when all tiles that should be visible have
         * been received.
         */
    }

    initTile(tile) {
        // create the tile
        // should be overwritten by child classes
        //console.log("ERROR: unimplemented createTile:", this);
    }

    updateTile(tile) {
        //console.log("ERROR: unimplemented updateTile:", this);
    }

    destroyTile(tile) {
        // remove all data structures needed to draw this tile
    }


    addMissingGraphics() {
        /**
         * Add graphics for tiles that have no graphics
         */
        let fetchedTileIDs = Object.keys(this.fetchedTiles);

        for (let i = 0; i < fetchedTileIDs.length; i++) {
            if (!(fetchedTileIDs[i] in this.tileGraphics)) {
                let newGraphics = new PIXI.Graphics();
                this.pMain.addChild(newGraphics);

                this.fetchedTiles[fetchedTileIDs[i]].graphics = newGraphics;
                this.initTile(this.fetchedTiles[fetchedTileIDs[i]]);

                //console.log('adding graphics...', fetchedTileIDs[i]);
                this.tileGraphics[fetchedTileIDs[i]] = newGraphics;
            }
        }
    }

    updateExistingGraphics() {
        /**
         * Change the graphics for existing tiles
         */
        let fetchedTileIDs = Object.keys(this.fetchedTiles);

        for (let i = 0; i < fetchedTileIDs.length; i++) {

            this.updateTile(this.fetchedTiles[fetchedTileIDs[i]]);
        }
    }

    synchronizeTilesAndGraphics() {
        /**
         * Make sure that we have a one to one mapping between tiles
         * and graphics objects
         *
         */

        // keep track of which tiles are visible at the moment
        this.addMissingGraphics();
        this.updateExistingGraphics();
        //this.removeOldGraphics();
    }

    loadTileData(tile, dataLoader) {
        /**
         * Extract drawable data from a tile loaded by a generic tile loader
         *
         * @param tile: A tile returned by a TiledArea.
         * @param dataLoader: A function for extracting drawable data from a tile. This
         *                    usually means differentiating the between dense and sparse
         *                    tiles and putting the data into an array.
         */

       // see if the data is already cached
       let loadedTileData = this.lruCache.get(tile.tileId);

       // if not, load it and put it in the cache
       if (!loadedTileData) {
            loadedTileData = dataLoader(tile.data, tile.type);
            this.lruCache.put(tile.tileId, loadedTileData);
       }

       return loadedTileData;
    }

    fetchNewTiles(toFetch) {
        if (toFetch.length > 0) {
            let toFetchList = [...(new Set(toFetch.map(x => x.remoteId)))];
            //console.log('fetching:', toFetchList.join(' '));
            // tileProxy.fetchTiles(this.tilesetServer, toFetchList, this.receivedTiles.bind(this));

            tileProxy.fetchTilesDebounced({
                id: this.uuid,
                server: this.tilesetServer,
                done: this.receivedTiles.bind(this),
                ids: toFetchList
            });
        }
    }

    receivedTiles(loadedTiles) {
        /**
         * We've gotten a bunch of tiles from the server in
         * response to a request from fetchTiles.
         */
        //console.log('received:', loadedTiles);
        for (let i = 0; i < this.visibleTiles.length; i++) {
            let tileId = this.visibleTiles[i].tileId;


            if (this.visibleTiles[i].remoteId in loadedTiles) {

                if (!(tileId in this.fetchedTiles)) {
                    // this tile may have graphics associated with it
                    this.fetchedTiles[tileId] = this.visibleTiles[i];
                }

                this.fetchedTiles[tileId].tileData = loadedTiles[this.visibleTiles[i].remoteId];
            }
        }

        for (let key in loadedTiles) {
            if (this.fetching.has(key))
                this.fetching.delete(key);

        }

        this.synchronizeTilesAndGraphics();

        if (this.areAllVisibleTilesLoaded()) {
            this.allTilesLoaded();
        }

        /*
         * Mainly called to remove old unnecessary tiles
         */
        this.refreshTiles();
    }


    draw() {
        for (let uid in this.fetchedTiles)
            this.drawTile(this.fetchedTiles[uid]);

    }

    drawTile(tileData, graphics) {
        /**
         * Draw a tile on some graphics
         */

    }

    minVisibleValue() {
         let min = Math.min.apply(null, this.visibleAndFetchedIds().map(x => this.fetchedTiles[x].tileData.minNonZero));
         return min;
    }

    maxVisibleValue() {
         let visibleAndFetchedIds = this.visibleAndFetchedIds();

         if (visibleAndFetchedIds.length == 0) {
             visibleAndFetchedIds = Object.keys(this.fetchedTiles);
         }

         let max = Math.max.apply(null, visibleAndFetchedIds.map(x => this.fetchedTiles[x].tileData.maxNonZero));
         return max;
    }
}<|MERGE_RESOLUTION|>--- conflicted
+++ resolved
@@ -46,13 +46,11 @@
                 handleTilesetInfoReceived(tilesetInfo[tilesetUid]);
         });
 
-<<<<<<< HEAD
         this.uuid = slugid.nice();
-=======
+
         this.refreshTilesDebounced = debounce(
             this.refreshTiles.bind(this), ZOOM_DEBOUNCE
         );
->>>>>>> 84ae7e91
     }
 
 
