--- conflicted
+++ resolved
@@ -676,16 +676,8 @@
       visibleAndFetchedIds = Object.keys(this.fetchedTiles);
     }
 
-<<<<<<< HEAD
     let min = Math.min(
       ...visibleAndFetchedIds.map(x => this.fetchedTiles[x].tileData.minNonZero)
-=======
-    let min = Math.min.apply(
-      null,
-      visibleAndFetchedIds
-        .map(x => this.fetchedTiles[x].tileData.minNonZero)
-        .filter(x => x)
->>>>>>> 934a0d9b
     );
 
     // if there's no data, use null
@@ -705,16 +697,8 @@
       visibleAndFetchedIds = Object.keys(this.fetchedTiles);
     }
 
-<<<<<<< HEAD
     let max = Math.max(
       ...visibleAndFetchedIds.map(x => this.fetchedTiles[x].tileData.maxNonZero)
-=======
-    let max = Math.max.apply(
-      null,
-      visibleAndFetchedIds
-        .map(x => this.fetchedTiles[x].tileData.maxNonZero)
-        .filter(x => x)
->>>>>>> 934a0d9b
     );
 
 
