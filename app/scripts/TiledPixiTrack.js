import { scaleLinear, scaleLog } from 'd3-scale';
import { median } from 'd3-array';
import slugid from 'slugid';
import * as PIXI from 'pixi.js';

import PixiTrack from './PixiTrack';

<<<<<<< HEAD
// Services
import { pubSub, tileProxy } from './services';

=======
>>>>>>> 62f0726c
// Utils
import { debounce } from './utils';

// Configs
import { ZOOM_DEBOUNCE } from './configs';

import DataFetcher from './DataFetcher';

/**
 * Get a valueScale for a heatmap.
 *
 * If the scalingType isn't specified, then default to the defaultScaling.
 *
 * @param {string} scalingType: The type of the (e.g. 'linear', or 'log')
 * @param {number} minValue: The minimum data value to which this scale will apply
 * @param {number} maxValue: The maximum data value to which this scale will apply
 * @param {string} defaultScaling: The default scaling type to use in case
 * 'scalingType' is null (e.g. 'linear' or 'log')
 *
 * @returns {d3.scale} A scale with appropriately set domain and range
 */
export const getValueScale = function(scalingType, minValue, maxValue, defaultScaling) {
  const scalingTypeToUse = scalingType || defaultScaling;

  if (scalingTypeToUse == 'log' && minValue > 0) {
    return scaleLog().range([254, 0])
      .domain([minValue, minValue + maxValue]);
  }

  if (scalingTypeToUse == 'log') {
    // warn the users that their desired scaling type couldn't be used
    console.warn('Negative values present in data. Defaulting to linear scale: ', minValue);
  }

  return scaleLinear().range([254, 0])
    .domain([minValue, minValue + maxValue]);
}

export class TiledPixiTrack extends PixiTrack {
  /**
   * A track that must pull remote tiles
   *
   * @param scene: A PIXI.js scene to draw everything to.
   * @param server: The server to pull tiles from.
   * @param tilesetUid: The data set to get the tiles from the server
   */
<<<<<<< HEAD
  constructor(
    scene,
    server,
    tilesetUid,
    handleTilesetInfoReceived,
    options,
    animate,
    onValueScaleChanged
  ) {
=======
  constructor(scene, dataConfig, handleTilesetInfoReceived, options, animate, onValueScaleChanged) {
>>>>>>> 62f0726c
    super(scene, options);

    // the tiles which should be visible (although they're not necessarily fetched)
    this.visibleTiles = new Set();
    this.visibleTileIds = new Set();

    // the tiles we already have requests out for
    this.fetching = new Set();
    this.scale = {};

    // tiles we have fetched and ready to be rendered
    this.fetchedTiles = {};

    // the graphics that have already been drawn for this track
    this.tileGraphics = {};

    this.maxZoom = 0;
    this.medianVisibleValue = null;

    this.animate = animate;
    this.onValueScaleChanged = onValueScaleChanged;

    // store the server and tileset uid so they can be used in draw()
    // if the tileset info is not found
    this.prevValueScale = null;

    this.dataFetcher = new DataFetcher(dataConfig);

    this.dataFetcher.tilesetInfo((tilesetInfo) => {
      this.tilesetInfo = tilesetInfo;

      if ('error' in this.tilesetInfo) {
        // no tileset info for this track
        console.warn(
          'Error retrieving tilesetInfo:', dataConfig, this.tilesetInfo.error
        );

        this.trackNotFoundText = '';
        this.errorTextText = this.tilesetInfo.error;
        this.tilesetInfo = null;
        // this.draw();
        this.animate();
        return;
      }

      this.maxZoom = +this.tilesetInfo.max_zoom;

      if (this.options && this.options.maxZoom) {
        if (this.options.maxZoom >= 0) {
          this.maxZoom = Math.min(this.options.maxZoom, this.maxZoom);
        } else {
          console.error('Invalid maxZoom on track:', this);
        }
      }

      this.refreshTiles();

<<<<<<< HEAD
      if (handleTilesetInfoReceived) {
        handleTilesetInfoReceived(tilesetInfo[tilesetUid]);
      }
=======
      if (handleTilesetInfoReceived) handleTilesetInfoReceived(tilesetInfo);
>>>>>>> 62f0726c

      if (!this.options) this.options = {};

      this.options.name = this.options.name ? this.options.name : tilesetInfo.name;

      this.draw();
      this.animate();
    });

    this.uuid = slugid.nice();
<<<<<<< HEAD

=======
>>>>>>> 62f0726c
    this.refreshTilesDebounced = debounce(this.refreshTiles.bind(this), ZOOM_DEBOUNCE);

    this.trackNotFoundText = new PIXI.Text(
      '', { fontSize: '12px', fontFamily: 'Arial', fill: 'black' }
    );

    this.pLabel.addChild(this.trackNotFoundText);
  }

  rerender(options) {
    super.rerender(options);

    if (!this.tilesetInfo) { return; }

    this.maxZoom = +this.tilesetInfo.max_zoom;

    if (this.options && this.options.maxZoom) {
      if (this.options.maxZoom >= 0) {
        this.maxZoom = Math.min(this.options.maxZoom, this.maxZoom);
      } else {
        console.error('Invalid maxZoom on track:', this);
      }
    }
  }

  /**
   * Return the set of ids of all tiles which are both visible and fetched.
   */
  visibleAndFetchedIds() {
    return Object.keys(this.fetchedTiles).filter(x => this.visibleTileIds.has(x));
  }

  visibleAndFetchedTiles() {
    return this.visibleAndFetchedIds().map(x => this.fetchedTiles[x]);
  }

  /**
   * Set which tiles are visible right now.
   *
   * @param tiles: A set of tiles which will be considered the currently visible
   * tile positions.
   */
  setVisibleTiles(tilePositions) {
    this.visibleTiles = tilePositions.map(x => ({
      tileId: this.tileToLocalId(x),
      remoteId: this.tileToRemoteId(x),
      mirrored: x.mirrored,
    }));

    this.visibleTileIds = new Set(this.visibleTiles.map(x => x.tileId));
  }

  refreshTiles() {
    if (!this.tilesetInfo) { return; }

    this.calculateVisibleTiles();

    // tiles that are fetched
    const fetchedTileIDs = new Set(Object.keys(this.fetchedTiles));

    // fetch the tiles that should be visible but haven't been fetched
    // and aren't in the process of being fetched
    const toFetch = [...this.visibleTiles]
      .filter(x => !this.fetching.has(x.remoteId) && !fetchedTileIDs.has(x.tileId));

<<<<<<< HEAD
    toFetch.forEach(tile => this.fetching.add(tile.remoteId));
=======
    for (let i = 0; i < toFetch.length; i++) {
      // console.log('to fetch:', toFetch[i]);
      this.fetching.add(toFetch[i].remoteId);
    }
>>>>>>> 62f0726c

    // calculate which tiles are obsolete and remove them
    // fetchedTileID are remote ids
    const toRemove = [...fetchedTileIDs].filter(x => !this.visibleTileIds.has(x));


    this.removeTiles(toRemove);
    this.fetchNewTiles(toFetch);
  }

  parentInFetched(tile) {
    const uid = tile.tileData.tilesetUid;
    let zl = tile.tileData.zoomLevel;
    let pos = tile.tileData.tilePos;

    while (zl > 0) {
      zl -= 1;
      pos = pos.map(x => Math.floor(x / 2));

      const parentId = `${uid}.${zl}.${pos.join('.')}`;
      if (parentId in this.fetchedTiles) { return true; }
    }

    return false;
  }

  parentTileId(tile) {
    const parentZoomLevel = tile.tileData.zoomLevel - 1;
    const parentPos = tile.tileData.tilePos.map(x => Math.floor(x / 2));
    const parentUid = tile.tileData.tilesetUid;

    return `${parentUid}.${parentZoomLevel}.${parentPos.join('.')}`;
  }

  removeTiles(toRemoveIds) {
    /**
         * Remove obsolete tiles
         *
         * @param toRemoveIds: An array of tile ids to remove from the list of fetched tiles.
         */

    // if there's nothing to remove, don't bother doing anything
    if (!toRemoveIds.length) { return; }

    if (!this.areAllVisibleTilesLoaded()) { return; }

    toRemoveIds.forEach((x) => {
      const tileIdStr = x;
      this.destroyTile(this.fetchedTiles[tileIdStr]);

      if (tileIdStr in this.tileGraphics) {
        this.pMain.removeChild(this.tileGraphics[tileIdStr]);
        delete this.tileGraphics[tileIdStr];
      }

      delete this.fetchedTiles[tileIdStr];
    });

    this.synchronizeTilesAndGraphics();
    this.draw();
  }

  zoomed(newXScale, newYScale, k = 1, tx = 0, ty = 0) {
    this.xScale(newXScale);
    this.yScale(newYScale);

    this.refreshTilesDebounced();

    this.pMobile.position.x = tx;
    this.pMobile.position.y = this.position[1];

    this.pMobile.scale.x = k;
    this.pMobile.scale.y = 1;
  }

  setPosition(newPosition) {
    super.setPosition(newPosition);
  }

  setDimensions(newDimensions) {
    super.setDimensions(newDimensions);
  }

  /**
   * Check to see if all the visible tiles are loaded.
   *
   * If they are, remove all other tiles.
   */
  areAllVisibleTilesLoaded() {
<<<<<<< HEAD
    for (let i = 0; i < this.visibleTileIds.length; i++) {
      if (!this.fetchedTiles[this.visibleTileIds[i]]) return false;
=======
    /**
         * Check to see if all the visible tiles are loaded.
         *
         * If they are, remove all other tiles.
         */
    // tiles that are visible

    // tiles that are fetched
    const fetchedTileIDs = new Set(Object.keys(this.fetchedTiles));

    // console.log('this.fetchedTiles:', this.fetchedTiles);
    const visibleTileIdsList = [...this.visibleTileIds];

    for (let i = 0; i < visibleTileIdsList.length; i++) {
      if (!fetchedTileIDs.has(visibleTileIdsList[i])) { return false; }
>>>>>>> 62f0726c
    }
    return true;
  }

  /**
   * Function is called when all tiles that should be visible have
   * been received.
   */
  allTilesLoaded() {}

  minValue(_) {
    if (_) { this.scale.minValue = _; } else { return this.scale.minValue; }
  }

  maxValue(_) {
    if (_) { this.scale.maxValue = _; } else { return this.scale.maxValue; }
  }

  minRawValue() {
    // this is the minimum value from all the tiles that
    // hasn't been externally modified by locked scales
    return this.scale.minRawValue;
  }

  maxRawValue() {
    // this is the maximum value from all the tiles that
    // hasn't been externally modified by locked scales
    return this.scale.maxRawValue;
  }


  initTile(tile) {
    // create the tile
    // should be overwritten by child classes
    // console.log("ERROR: unimplemented createTile:", this);
    this.scale.minRawValue = this.minVisibleValue();
    this.scale.maxRawValue = this.maxVisibleValue();

    this.scale.minValue = this.scale.minRawValue;
    this.scale.maxValue = this.scale.maxRawValue;
  }

  updateTile(tile) {
    // console.log("ERROR: unimplemented updateTile:", this);
  }

  destroyTile(tile) {
    // remove all data structures needed to draw this tile
  }


  addMissingGraphics() {
    /**
         * Add graphics for tiles that have no graphics
         */
    const fetchedTileIDs = Object.keys(this.fetchedTiles);
    let added = false;

    for (let i = 0; i < fetchedTileIDs.length; i++) {
      if (!(fetchedTileIDs[i] in this.tileGraphics)) {
        const newGraphics = new PIXI.Graphics();
        this.pMain.addChild(newGraphics);

        this.fetchedTiles[fetchedTileIDs[i]].graphics = newGraphics;

        this.initTile(this.fetchedTiles[fetchedTileIDs[i]]);

        this.tileGraphics[fetchedTileIDs[i]] = newGraphics;
        added = true;
      }
    }

    /*
        if (added)
            this.draw();
        */
  }

  updateExistingGraphics() {
    /**
         * Change the graphics for existing tiles
         */
    const fetchedTileIDs = Object.keys(this.fetchedTiles);

    for (let i = 0; i < fetchedTileIDs.length; i++) {
      this.updateTile(this.fetchedTiles[fetchedTileIDs[i]]);
    }
  }

  synchronizeTilesAndGraphics() {
    /**
     * Make sure that we have a one to one mapping between tiles
     * and graphics objects
     *
     */

    // keep track of which tiles are visible at the moment
    this.addMissingGraphics();
    this.updateExistingGraphics();
    // this.removeOldGraphics();
  }

  loadTileData(tile, dataLoader) {
    /**
     * Extract drawable data from a tile loaded by a generic tile loader
     *
     * @param tile: A tile returned by a TiledArea.
     * @param dataLoader: A function for extracting drawable data from a tile. This
     *                    usually means differentiating the between dense and sparse
     *                    tiles and putting the data into an array.
     */

    // see if the data is already cached
    let loadedTileData = this.lruCache.get(tile.tileId);

    // if not, load it and put it in the cache
    if (!loadedTileData) {
      loadedTileData = dataLoader(tile.data, tile.type);
      this.lruCache.put(tile.tileId, loadedTileData);
    }

    return loadedTileData;
  }

  fetchNewTiles(toFetch) {
    if (toFetch.length > 0) {
      const toFetchList = [...(new Set(toFetch.map(x => x.remoteId)))];

      this.dataFetcher.fetchTilesDebounced(
        this.receivedTiles.bind(this),
        toFetchList
      );
    }
  }

  /**
   * We've gotten a bunch of tiles from the server in
   * response to a request from fetchTiles.
   */
  receivedTiles(loadedTiles) {
    for (let i = 0; i < this.visibleTiles.length; i++) {
      const tileId = this.visibleTiles[i].tileId;

      if (!loadedTiles[this.visibleTiles[i].remoteId]) { continue; }


      if (this.visibleTiles[i].remoteId in loadedTiles) {
        if (!(tileId in this.fetchedTiles)) {
          // this tile may have graphics associated with it
          this.fetchedTiles[tileId] = this.visibleTiles[i];
        }


        this.fetchedTiles[tileId].tileData = loadedTiles[this.visibleTiles[i].remoteId];

        if (this.fetchedTiles[tileId].tileData.error) {
          console.warn('Error in loaded tile', tileId, this.fetchedTiles[tileId].tileData);
        }
      }
    }

    const fetchedTileIDs = new Set(Object.keys(this.fetchedTiles));
    // console.log('fetchedTileIDs:', fetchedTileIDs);
    // console.log('fetching:', this.fetching);

    for (const key in loadedTiles) {
      if (loadedTiles[key]) {
        const tileId = loadedTiles[key].tilePositionId;
        // console.log('tileId:', tileId, 'fetching:', this.fetching);

        if (this.fetching.has(tileId)) {
          // console.log('removing:', tileId, 'fetching:', this.fetching);
          this.fetching.delete(tileId);
        }
      }
    }


    this.synchronizeTilesAndGraphics();

    /*
         * Mainly called to remove old unnecessary tiles
         */
    this.refreshTiles();

    if (this.options.valueScaling) { this.calculateMedianVisibleValue(); }

    // we need to draw when we receive new data
    this.draw();

    // Let HiGlass know we need to re-render
    // check if the value scale has changed
    if (this.valueScale) {
      if (!this.prevValueScale || JSON.stringify(this.valueScale.domain()) != JSON.stringify(this.prevValueScale.domain())) {
        // console.log('here', this.onValueScaleChanged);
        // if (this.prevValueScale)
        // console.log('this.prevValueScale.domain()', this.prevValueScale.domain());
        // console.log('this.valueScale.domain()', this.valueScale.domain());
        this.prevValueScale = this.valueScale.copy();

        if (this.onValueScaleChanged) {
          this.onValueScaleChanged();
        }
      }
    }

    this.animate();

    // 1. Check if all visible tiles are loaded
    // 2. If `true` then send out event
    if (this.areAllVisibleTilesLoaded()) {
      pubSub.publish('TiledPixiTrack.tilesLoaded', { uuid: this.uuid });
    }
  }

  draw() {
    if (this.delayDrawing) { return; }

    if (!this.tilesetInfo) {
      if (this.dataFetcher.tilesetInfoLoading) {
        this.trackNotFoundText.text = 'Loading...';
      } else {
        this.trackNotFoundText.text = `Tileset info not found. Server: [${
          this.server
        }] tilesetUid: [${this.tilesetUid}]`;
      }

      this.trackNotFoundText.x = this.position[0];
      this.trackNotFoundText.y = this.position[1];

      /*
            if (this.flipText)
                this.trackNotFoundText.scale.x = -1;
            */

      this.trackNotFoundText.visible = true;
    } else {
      this.trackNotFoundText.visible = false;
    }

    super.draw();

    Object.keys(this.fetchedTiles).forEach(
      tilesetUid => this.drawTile(this.fetchedTiles[tilesetUid])
    );

    pubSub.publish('TiledPixiTrack.tilesDrawn', { uuid: this.uuid });
  }

  drawTile(tileData, graphics) {
    /**
     * Draw a tile on some graphics
     */
  }

  calculateMedianVisibleValue() {
    if (this.areAllVisibleTilesLoaded()) {
      this.allTilesLoaded();
    }

    let visibleAndFetchedIds = this.visibleAndFetchedIds();

    if (visibleAndFetchedIds.length === 0) {
      visibleAndFetchedIds = Object.keys(this.fetchedTiles);
    }

    const values = [].concat.apply(
      [],
      visibleAndFetchedIds
        .filter(x => this.fetchedTiles[x].tileData.dense)
        .map(x => Array.from(this.fetchedTiles[x].tileData.dense))
    ).filter(x => x > 0);

    this.medianVisibleValue = median(values);
    return this.medianVisibleValue;
  }

  allVisibleValues() {
    return [].concat.apply(
      [],
      this.visibleAndFetchedIds().map(x => Array.from(this.fetchedTiles[x].tileData.dense))
    );
  }

  minVisibleValue() {
    let visibleAndFetchedIds = this.visibleAndFetchedIds();

    if (visibleAndFetchedIds.length == 0) {
      visibleAndFetchedIds = Object.keys(this.fetchedTiles);
    }

    let min = Math.min.apply(
      null,
      visibleAndFetchedIds.map(x => this.fetchedTiles[x].tileData.minNonZero)
      .filter(x => x)
    );

    // if there's no data, use null
    if (min === Number.MAX_SAFE_INTEGER) { min = null; }

    return min;
  }

  maxVisibleValue() {
    let visibleAndFetchedIds = this.visibleAndFetchedIds();

    if (visibleAndFetchedIds.length === 0) {
      visibleAndFetchedIds = Object.keys(this.fetchedTiles);
    }

    let max = Math.max.apply(
      null,
      visibleAndFetchedIds.map(x => this.fetchedTiles[x].tileData.maxNonZero)
      .filter(x => x)
    );


    // if there's no data, use null
    if (max === Number.MIN_SAFE_INTEGER) { max = null; }

    return max;
  }

  makeValueScale(minValue, medianValue,  maxValue, margin) {
    /*
     * Create a value scale that will be used to position values
     * along the y axis.
     *
     * Parameters
     * ----------
     *  minValue: number
     *    The minimum value of the data
     *  medianValue: number
     *    The median value of the data. Potentially used for adding
     *    a pseudocount
     *  maxValue: number
     *    The maximum value of the data
     *  margin: number
     *    A number of pixels to be left free on the top and bottom
     *    of the track. For example if the glyphs have a certain
     *    width and we want all of them to fit into the space.
     *
     * Returns
     * -------
     *  valueScale: d3.scale
     *      A d3 value scale
    */
    let valueScale = null;

    if (!margin)
      margin = 6;  // set a default value

    // console.log('valueScaling:', this.options.valueScaling);
    if (this.options.valueScaling === 'log') {
      let offsetValue = medianValue;

      if (!offsetValue) { offsetValue = minValue; }

      valueScale = scaleLog()
        // .base(Math.E)
        .domain([offsetValue, maxValue + offsetValue])
        // .domain([offsetValue, this.maxValue()])
        .range([this.dimensions[1] - margin, margin]);
      pseudocount = offsetValue;
    } else {
      // linear scale
      valueScale = scaleLinear()
        .domain([minValue, maxValue])
        .range([this.dimensions[1] - margin, margin]);
    }

    return valueScale;
  }
}

export default TiledPixiTrack;<|MERGE_RESOLUTION|>--- conflicted
+++ resolved
@@ -5,12 +5,9 @@
 
 import PixiTrack from './PixiTrack';
 
-<<<<<<< HEAD
 // Services
 import { pubSub, tileProxy } from './services';
 
-=======
->>>>>>> 62f0726c
 // Utils
 import { debounce } from './utils';
 
@@ -57,19 +54,7 @@
    * @param server: The server to pull tiles from.
    * @param tilesetUid: The data set to get the tiles from the server
    */
-<<<<<<< HEAD
-  constructor(
-    scene,
-    server,
-    tilesetUid,
-    handleTilesetInfoReceived,
-    options,
-    animate,
-    onValueScaleChanged
-  ) {
-=======
   constructor(scene, dataConfig, handleTilesetInfoReceived, options, animate, onValueScaleChanged) {
->>>>>>> 62f0726c
     super(scene, options);
 
     // the tiles which should be visible (although they're not necessarily fetched)
@@ -127,13 +112,7 @@
 
       this.refreshTiles();
 
-<<<<<<< HEAD
-      if (handleTilesetInfoReceived) {
-        handleTilesetInfoReceived(tilesetInfo[tilesetUid]);
-      }
-=======
       if (handleTilesetInfoReceived) handleTilesetInfoReceived(tilesetInfo);
->>>>>>> 62f0726c
 
       if (!this.options) this.options = {};
 
@@ -144,10 +123,7 @@
     });
 
     this.uuid = slugid.nice();
-<<<<<<< HEAD
-
-=======
->>>>>>> 62f0726c
+
     this.refreshTilesDebounced = debounce(this.refreshTiles.bind(this), ZOOM_DEBOUNCE);
 
     this.trackNotFoundText = new PIXI.Text(
@@ -213,14 +189,7 @@
     const toFetch = [...this.visibleTiles]
       .filter(x => !this.fetching.has(x.remoteId) && !fetchedTileIDs.has(x.tileId));
 
-<<<<<<< HEAD
     toFetch.forEach(tile => this.fetching.add(tile.remoteId));
-=======
-    for (let i = 0; i < toFetch.length; i++) {
-      // console.log('to fetch:', toFetch[i]);
-      this.fetching.add(toFetch[i].remoteId);
-    }
->>>>>>> 62f0726c
 
     // calculate which tiles are obsolete and remove them
     // fetchedTileID are remote ids
@@ -310,17 +279,6 @@
    * If they are, remove all other tiles.
    */
   areAllVisibleTilesLoaded() {
-<<<<<<< HEAD
-    for (let i = 0; i < this.visibleTileIds.length; i++) {
-      if (!this.fetchedTiles[this.visibleTileIds[i]]) return false;
-=======
-    /**
-         * Check to see if all the visible tiles are loaded.
-         *
-         * If they are, remove all other tiles.
-         */
-    // tiles that are visible
-
     // tiles that are fetched
     const fetchedTileIDs = new Set(Object.keys(this.fetchedTiles));
 
@@ -329,7 +287,6 @@
 
     for (let i = 0; i < visibleTileIdsList.length; i++) {
       if (!fetchedTileIDs.has(visibleTileIdsList[i])) { return false; }
->>>>>>> 62f0726c
     }
     return true;
   }
