import { scaleLinear, scaleLog } from 'd3-scale';
import { median } from 'd3-array';
import slugid from 'slugid';
import * as PIXI from 'pixi.js';

import PixiTrack from './PixiTrack';

// Utils
import { debounce } from './utils';

// Configs
import { ZOOM_DEBOUNCE } from './configs';

import DataFetcher from './DataFetcher';

/**
 * Get a valueScale for a heatmap.
 *
 * If the scalingType isn't specified, then default to the defaultScaling.
 *
 * @param {string} scalingType: The type of the (e.g. 'linear', or 'log')
 * @param {number} minValue: The minimum data value to which this scale will apply
 * @param {number} pseudocount: A value to add to all numbers to prevent taking the log of 0
 * @param {number} maxValue: The maximum data value to which this scale will apply
 * @param {string} defaultScaling: The default scaling type to use in case
 * 'scalingType' is null (e.g. 'linear' or 'log')
 *
 * @returns {array} An array of [string, scale] containin the scale type and a scale with an appropriately set domain and range
 */
export const getValueScale = function(scalingType, minValue, pseudocount, maxValue, defaultScaling) {
  const scalingTypeToUse = scalingType || defaultScaling;

  if (scalingTypeToUse == 'log' && minValue > 0) {
<<<<<<< HEAD
    return scaleLog().range([254, 0])
      .domain([minValue, minValue + maxValue]);
=======
    return ['log', scaleLog().range([254, 0])
      .domain([minValue + pseudocount, maxValue + pseudocount])];
>>>>>>> 07c9cc29
  }

  if (scalingTypeToUse == 'log') {
    // warn the users that their desired scaling type couldn't be used
    console.warn('Negative values present in data. Defaulting to linear scale: ', minValue);
  }

<<<<<<< HEAD
  return scaleLinear().range([254, 0])
    .domain([minValue, minValue + maxValue]);
=======
  return ['linear', scaleLinear().range([254, 0])
    .domain([minValue, maxValue])];
>>>>>>> 07c9cc29
}

export class TiledPixiTrack extends PixiTrack {
  /**
   * A track that must pull remote tiles
   *
   * @param scene: A PIXI.js scene to draw everything to.
   * @param server: The server to pull tiles from.
   * @param tilesetUid: The data set to get the tiles from the server
   */
  constructor(scene, dataConfig, handleTilesetInfoReceived, options, animate, onValueScaleChanged) {
    super(scene, options);

    // the tiles which should be visible (although they're not necessarily fetched)
    this.visibleTiles = new Set();
    this.visibleTileIds = new Set();

    // the tiles we already have requests out for
    this.fetching = new Set();
    this.scale = {};

    // tiles we have fetched and ready to be rendered
    this.fetchedTiles = {};

    // the graphics that have already been drawn for this track
    this.tileGraphics = {};

    this.maxZoom = 0;
    this.medianVisibleValue = null;

    this.animate = animate;
    this.onValueScaleChanged = onValueScaleChanged;

    // store the server and tileset uid so they can be used in draw()
    // if the tileset info is not found
    this.prevValueScale = null;

    this.dataFetcher = new DataFetcher(dataConfig);

    this.dataFetcher.tilesetInfo((tilesetInfo) => {
      this.tilesetInfo = tilesetInfo;

      if ('error' in this.tilesetInfo) {
        // no tileset info for this track
        console.warn(
          'Error retrieving tilesetInfo:', dataConfig, this.tilesetInfo.error
        );

        this.trackNotFoundText = '';
        this.errorTextText = this.tilesetInfo.error;
        this.tilesetInfo = null;
        this.draw();
        this.animate();
        return;
      }

      this.maxZoom = +this.tilesetInfo.max_zoom;

      if (this.options && this.options.maxZoom) {
        if (this.options.maxZoom >= 0) {
          this.maxZoom = Math.min(this.options.maxZoom, this.maxZoom);
        } else {
          console.error('Invalid maxZoom on track:', this);
        }
      }

      this.refreshTiles();

      if (handleTilesetInfoReceived) handleTilesetInfoReceived(tilesetInfo);

      if (!this.options) this.options = {};

      this.options.name = this.options.name ? this.options.name : tilesetInfo.name;

      this.draw();
      this.animate();
    });

    this.uuid = slugid.nice();
    this.refreshTilesDebounced = debounce(this.refreshTiles.bind(this), ZOOM_DEBOUNCE);

    this.trackNotFoundText = new PIXI.Text(
      '', { fontSize: '12px', fontFamily: 'Arial', fill: 'black' }
    );

    this.pLabel.addChild(this.trackNotFoundText);
  }

  rerender(options) {
    super.rerender(options);

    if (!this.tilesetInfo) { return; }

    this.maxZoom = +this.tilesetInfo.max_zoom;

    if (this.options && this.options.maxZoom) {
      if (this.options.maxZoom >= 0) {
        this.maxZoom = Math.min(this.options.maxZoom, this.maxZoom);
      } else {
        console.error('Invalid maxZoom on track:', this);
      }
    }
  }


  visibleAndFetchedIds() {
    /**
         * Return the set of ids of all tiles which are both visible and fetched.
         */

    const ret = Object.keys(this.fetchedTiles).filter(x => this.visibleTileIds.has(x));
    return ret;
  }

  visibleAndFetchedTiles() {
    const ids = this.visibleAndFetchedIds();

    return ids.map(x => this.fetchedTiles[x]);
  }

  /**
   * Set which tiles are visible right now.
   *
   * @param tiles: A set of tiles which will be considered the currently visible
   * tile positions.
   */
  setVisibleTiles(tilePositions) {
    this.visibleTiles = tilePositions.map(x => ({
      tileId: this.tileToLocalId(x),
      remoteId: this.tileToRemoteId(x),
      mirrored: x.mirrored,
    }));

    this.visibleTileIds = new Set(this.visibleTiles.map(x => x.tileId));
  }

  refreshTiles() {
    if (!this.tilesetInfo) { return; }

    this.calculateVisibleTiles();

    // tiles that are fetched
    const fetchedTileIDs = new Set(Object.keys(this.fetchedTiles));

    // fetch the tiles that should be visible but haven't been fetched
    // and aren't in the process of being fetched
    const toFetch = [...this.visibleTiles].filter(x => !this.fetching.has(x.remoteId) && !fetchedTileIDs.has(x.tileId));

    for (let i = 0; i < toFetch.length; i++) {
      // console.log('to fetch:', toFetch[i]);
      this.fetching.add(toFetch[i].remoteId);
    }

    // calculate which tiles are obsolete and remove them
    // fetchedTileID are remote ids
    const toRemove = [...fetchedTileIDs].filter(x => !this.visibleTileIds.has(x));


    this.removeTiles(toRemove);
    this.fetchNewTiles(toFetch);
  }

  parentInFetched(tile) {
    const uid = tile.tileData.tilesetUid;
    let zl = tile.tileData.zoomLevel;
    let pos = tile.tileData.tilePos;

    while (zl > 0) {
      zl -= 1;
      pos = pos.map(x => Math.floor(x / 2));

      const parentId = `${uid}.${zl}.${pos.join('.')}`;
      if (parentId in this.fetchedTiles) { return true; }
    }

    return false;
  }

  parentTileId(tile) {
    const parentZoomLevel = tile.tileData.zoomLevel - 1;
    const parentPos = tile.tileData.tilePos.map(x => Math.floor(x / 2));
    const parentUid = tile.tileData.tilesetUid;

    return `${parentUid}.${parentZoomLevel}.${parentPos.join('.')}`;
  }

  removeTiles(toRemoveIds) {
    /**
         * Remove obsolete tiles
         *
         * @param toRemoveIds: An array of tile ids to remove from the list of fetched tiles.
         */

    // if there's nothing to remove, don't bother doing anything
    if (!toRemoveIds.length) { return; }

    if (!this.areAllVisibleTilesLoaded()) { return; }

    toRemoveIds.forEach((x) => {
      const tileIdStr = x;
      this.destroyTile(this.fetchedTiles[tileIdStr]);

      if (tileIdStr in this.tileGraphics) {
        this.pMain.removeChild(this.tileGraphics[tileIdStr]);
        delete this.tileGraphics[tileIdStr];
      }

      delete this.fetchedTiles[tileIdStr];
    });

    this.synchronizeTilesAndGraphics();
    this.draw();
  }

  zoomed(newXScale, newYScale, k = 1, tx = 0, ty = 0) {
    this.xScale(newXScale);
    this.yScale(newYScale);

    this.refreshTilesDebounced();

    this.pMobile.position.x = tx;
    this.pMobile.position.y = this.position[1];

    this.pMobile.scale.x = k;
    this.pMobile.scale.y = 1;
  }

  setPosition(newPosition) {
    super.setPosition(newPosition);

    // this.draw();
  }

  setDimensions(newDimensions) {
    super.setDimensions(newDimensions);

    // this.draw();
  }

  areAllVisibleTilesLoaded() {
    /**
         * Check to see if all the visible tiles are loaded.
         *
         * If they are, remove all other tiles.
         */
    // tiles that are visible

    // tiles that are fetched
    const fetchedTileIDs = new Set(Object.keys(this.fetchedTiles));

    // console.log('this.fetchedTiles:', this.fetchedTiles);
    const visibleTileIdsList = [...this.visibleTileIds];

    for (let i = 0; i < visibleTileIdsList.length; i++) {
      if (!fetchedTileIDs.has(visibleTileIdsList[i])) { return false; }
    }

    return true;
  }

  allTilesLoaded() {
    /**
         * Function is called when all tiles that should be visible have
         * been received.
         */
  }

  minValue(_) {
    if (_) { this.scale.minValue = _; } else { return this.scale.minValue; }
  }

  maxValue(_) {
    if (_) { this.scale.maxValue = _; } else { return this.scale.maxValue; }
  }

  minRawValue() {
    // this is the minimum value from all the tiles that
    // hasn't been externally modified by locked scales
    return this.scale.minRawValue;
  }

  maxRawValue() {
    // this is the maximum value from all the tiles that
    // hasn't been externally modified by locked scales
    return this.scale.maxRawValue;
  }


  initTile(tile) {
    // create the tile
    // should be overwritten by child classes
    // console.log("ERROR: unimplemented createTile:", this);
    this.scale.minRawValue = this.minVisibleValue();
    this.scale.maxRawValue = this.maxVisibleValue();

    this.scale.minValue = this.scale.minRawValue;
    this.scale.maxValue = this.scale.maxRawValue;
  }

  updateTile(tile) {
    // console.log("ERROR: unimplemented updateTile:", this);
  }

  destroyTile(tile) {
    // remove all data structures needed to draw this tile
  }


  addMissingGraphics() {
    /**
         * Add graphics for tiles that have no graphics
         */
    const fetchedTileIDs = Object.keys(this.fetchedTiles);
    let added = false;

    for (let i = 0; i < fetchedTileIDs.length; i++) {
      if (!(fetchedTileIDs[i] in this.tileGraphics)) {
        const newGraphics = new PIXI.Graphics();
        // console.log('adding:', fetchedTileIDs[i]);
        this.pMain.addChild(newGraphics);

        this.fetchedTiles[fetchedTileIDs[i]].graphics = newGraphics;
        // console.log('fetchedTiles:', this.fetchedTiles[fetchedTileIDs[i]]);
        this.initTile(this.fetchedTiles[fetchedTileIDs[i]]);

        // console.log('adding graphics...', fetchedTileIDs[i]);
        this.tileGraphics[fetchedTileIDs[i]] = newGraphics;
        added = true;
      }
    }

    /*
        if (added)
            this.draw();
        */
  }

  updateExistingGraphics() {
    /**
         * Change the graphics for existing tiles
         */
    const fetchedTileIDs = Object.keys(this.fetchedTiles);

    for (let i = 0; i < fetchedTileIDs.length; i++) {
      this.updateTile(this.fetchedTiles[fetchedTileIDs[i]]);
    }
  }

  synchronizeTilesAndGraphics() {
    /**
     * Make sure that we have a one to one mapping between tiles
     * and graphics objects
     *
     */

    // keep track of which tiles are visible at the moment
    this.addMissingGraphics();
    this.updateExistingGraphics();
    // this.removeOldGraphics();
  }

  loadTileData(tile, dataLoader) {
    /**
     * Extract drawable data from a tile loaded by a generic tile loader
     *
     * @param tile: A tile returned by a TiledArea.
     * @param dataLoader: A function for extracting drawable data from a tile. This
     *                    usually means differentiating the between dense and sparse
     *                    tiles and putting the data into an array.
     */

    // see if the data is already cached
    let loadedTileData = this.lruCache.get(tile.tileId);

    // if not, load it and put it in the cache
    if (!loadedTileData) {
      loadedTileData = dataLoader(tile.data, tile.type);
      this.lruCache.put(tile.tileId, loadedTileData);
    }

    return loadedTileData;
  }

  fetchNewTiles(toFetch) {
    if (toFetch.length > 0) {
      const toFetchList = [...(new Set(toFetch.map(x => x.remoteId)))];

      this.dataFetcher.fetchTilesDebounced(
        this.receivedTiles.bind(this),
        toFetchList
      );
    }
  }

  receivedTiles(loadedTiles) {
    /**
         * We've gotten a bunch of tiles from the server in
         * response to a request from fetchTiles.
         */
    // console.log('received:', loadedTiles);
    for (let i = 0; i < this.visibleTiles.length; i++) {
      const tileId = this.visibleTiles[i].tileId;

      if (!loadedTiles[this.visibleTiles[i].remoteId]) { continue; }


      if (this.visibleTiles[i].remoteId in loadedTiles) {
        if (!(tileId in this.fetchedTiles)) {
          // this tile may have graphics associated with it
          this.fetchedTiles[tileId] = this.visibleTiles[i];
        }


        this.fetchedTiles[tileId].tileData = loadedTiles[this.visibleTiles[i].remoteId];

        if (this.fetchedTiles[tileId].tileData.error) {
          console.warn('Error in loaded tile', tileId, this.fetchedTiles[tileId].tileData);
        }
      }
    }

    const fetchedTileIDs = new Set(Object.keys(this.fetchedTiles));
    // console.log('fetchedTileIDs:', fetchedTileIDs);
    // console.log('fetching:', this.fetching);

    for (const key in loadedTiles) {
      if (loadedTiles[key]) {
        const tileId = loadedTiles[key].tilePositionId;
        // console.log('tileId:', tileId, 'fetching:', this.fetching);

        if (this.fetching.has(tileId)) {
          // console.log('removing:', tileId, 'fetching:', this.fetching);
          this.fetching.delete(tileId);
        }
      }
    }


    this.synchronizeTilesAndGraphics();

    /*
         * Mainly called to remove old unnecessary tiles
         */
    this.refreshTiles();

    if (this.options.valueScaling) { this.calculateMedianVisibleValue(); }

    // we need to draw when we receive new data
    this.draw();

    // Let HiGlass know we need to re-render
    // check if the value scale has changed
    if (this.valueScale) {
      if (!this.prevValueScale || JSON.stringify(this.valueScale.domain()) != JSON.stringify(this.prevValueScale.domain())) {
        // console.log('here', this.onValueScaleChanged);
        // if (this.prevValueScale)
        // console.log('this.prevValueScale.domain()', this.prevValueScale.domain());
        // console.log('this.valueScale.domain()', this.valueScale.domain());
        this.prevValueScale = this.valueScale.copy();

        if (this.onValueScaleChanged) {
          this.onValueScaleChanged();
        }
      }
    }

    this.animate();
  }

  draw() {
    if (this.delayDrawing) { return; }

    if (!this.tilesetInfo) {
      if (this.dataFetcher.tilesetInfoLoading) {
        this.trackNotFoundText.text = 'Loading...';
      } else {
        this.trackNotFoundText.text = `Tileset info not found. Server: [${
          this.server
        }] tilesetUid: [${this.tilesetUid}]`;
      }

      this.trackNotFoundText.x = this.position[0];
      this.trackNotFoundText.y = this.position[1];

      /*
            if (this.flipText)
                this.trackNotFoundText.scale.x = -1;
            */

      this.trackNotFoundText.visible = true;
    } else {
      this.trackNotFoundText.visible = false;
    }

    super.draw();

    for (const uid in this.fetchedTiles) {
      this.drawTile(this.fetchedTiles[uid]);
    }
  }

  drawTile(tileData, graphics) {
    /**
     * Draw a tile on some graphics
     */
  }

  calculateMedianVisibleValue() {
    if (this.areAllVisibleTilesLoaded()) {
      this.allTilesLoaded();
    }

    let visibleAndFetchedIds = this.visibleAndFetchedIds();

    if (visibleAndFetchedIds.length === 0) {
      visibleAndFetchedIds = Object.keys(this.fetchedTiles);
    }

    const values = [].concat.apply(
      [],
      visibleAndFetchedIds
        .filter(x => this.fetchedTiles[x].tileData.dense)
        .map(x => Array.from(this.fetchedTiles[x].tileData.dense))
    ).filter(x => x > 0);

    this.medianVisibleValue = median(values);
    return this.medianVisibleValue;
  }

  allVisibleValues() {
    return [].concat.apply(
      [],
      this.visibleAndFetchedIds().map(x => Array.from(this.fetchedTiles[x].tileData.dense))
    );
  }

  minVisibleValue() {
    let visibleAndFetchedIds = this.visibleAndFetchedIds();

    if (visibleAndFetchedIds.length == 0) {
      visibleAndFetchedIds = Object.keys(this.fetchedTiles);
    }

    let min = Math.min.apply(
      null,
      visibleAndFetchedIds.map(x => this.fetchedTiles[x].tileData.minNonZero)
      .filter(x => x)
    );

    // if there's no data, use null
    if (min === Number.MAX_SAFE_INTEGER) { min = null; }

    return min;
  }

  maxVisibleValue() {
    let visibleAndFetchedIds = this.visibleAndFetchedIds();

    if (visibleAndFetchedIds.length === 0) {
      visibleAndFetchedIds = Object.keys(this.fetchedTiles);
    }

    let max = Math.max.apply(
      null,
      visibleAndFetchedIds.map(x => this.fetchedTiles[x].tileData.maxNonZero)
      .filter(x => x)
    );


    // if there's no data, use null
    if (max === Number.MIN_SAFE_INTEGER) { max = null; }

    return max;
  }

  makeValueScale(minValue, medianValue,  maxValue, margin) {
    /*
     * Create a value scale that will be used to position values
     * along the y axis.
     *
     * Parameters
     * ----------
     *  minValue: number
     *    The minimum value of the data
     *  medianValue: number
     *    The median value of the data. Potentially used for adding
     *    a pseudocount
     *  maxValue: number
     *    The maximum value of the data
     *  margin: number
     *    A number of pixels to be left free on the top and bottom
     *    of the track. For example if the glyphs have a certain
     *    width and we want all of them to fit into the space.
     *
     * Returns
     * -------
     *  valueScale: d3.scale
     *      A d3 value scale
    */
    let valueScale = null;

    if (!margin)
      margin = 6;  // set a default value

    // console.log('valueScaling:', this.options.valueScaling);
    if (this.options.valueScaling === 'log') {
      let offsetValue = medianValue;

      if (!offsetValue) { offsetValue = minValue; }

      valueScale = scaleLog()
        // .base(Math.E)
        .domain([offsetValue, maxValue + offsetValue])
        // .domain([offsetValue, this.maxValue()])
        .range([this.dimensions[1] - margin, margin]);
      pseudocount = offsetValue;
    } else {
      // linear scale
      valueScale = scaleLinear()
        .domain([minValue, maxValue])
        .range([this.dimensions[1] - margin, margin]);
    }

    return valueScale;
  }
}

export default TiledPixiTrack;<|MERGE_RESOLUTION|>--- conflicted
+++ resolved
@@ -31,13 +31,8 @@
   const scalingTypeToUse = scalingType || defaultScaling;
 
   if (scalingTypeToUse == 'log' && minValue > 0) {
-<<<<<<< HEAD
-    return scaleLog().range([254, 0])
-      .domain([minValue, minValue + maxValue]);
-=======
     return ['log', scaleLog().range([254, 0])
       .domain([minValue + pseudocount, maxValue + pseudocount])];
->>>>>>> 07c9cc29
   }
 
   if (scalingTypeToUse == 'log') {
@@ -45,13 +40,8 @@
     console.warn('Negative values present in data. Defaulting to linear scale: ', minValue);
   }
 
-<<<<<<< HEAD
-  return scaleLinear().range([254, 0])
-    .domain([minValue, minValue + maxValue]);
-=======
   return ['linear', scaleLinear().range([254, 0])
     .domain([minValue, maxValue])];
->>>>>>> 07c9cc29
 }
 
 export class TiledPixiTrack extends PixiTrack {
