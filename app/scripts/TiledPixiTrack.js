import { median } from 'd3-array';
import slugid from 'slugid';
import * as PIXI from 'pixi.js';

import PixiTrack from './PixiTrack';

// Services
import { tileProxy } from './services';

// Utils
import { debounce } from './utils';

// Configs
import { ZOOM_DEBOUNCE } from './configs';

export class TiledPixiTrack extends PixiTrack {
  /**
   * A track that must pull remote tiles
   */
  constructor(scene, server, tilesetUid, handleTilesetInfoReceived, options, animate) {
    /**
<<<<<<< HEAD
=======
     * A track that must pull remote tiles
     */
    constructor(scene, server, tilesetUid, handleTilesetInfoReceived, options, animate, onValueScaleChanged) {
        /**
>>>>>>> d6b82af9
         * @param scene: A PIXI.js scene to draw everything to.
         * @param server: The server to pull tiles from.
         * @param tilesetUid: The data set to get the tiles from the server
         */
    super(scene, options);

    // the tiles which should be visible (although they're not necessarily fetched)
    this.visibleTiles = new Set();
    this.visibleTileIds = new Set();

    // the tiles we already have requests out for
    this.fetching = new Set();
    this.scale = {};

    // tiles we have fetched and ready to be rendered
    this.fetchedTiles = {};

    const tilesetInfo = null;

    this.tilesetUid = tilesetUid;
    this.tilesetServer = server;
    this.tilesetInfoLoading = true;

    // the graphics that have already been drawn for this track
    this.tileGraphics = {};

    this.maxZoom = 0;
    this.medianVisibleValue = null;

<<<<<<< HEAD
    this.animate = animate;

    // store the server and tileset uid so they can be used in draw()
    // if the tileset info is not found
    this.server = server;
    this.tilesetUid = tilesetUid;
=======
        this.animate = animate;
        this.onValueScaleChanged = onValueScaleChanged;

        // store the server and tileset uid so they can be used in draw()
        // if the tileset info is not found
        this.server = server;
        this.tilesetUid = tilesetUid;
        this.prevValueScale = null;
>>>>>>> d6b82af9

    tileProxy.trackInfo(server, tilesetUid, (tilesetInfo) => {
      // console.log('tilesetInfo:', tilesetInfo);
      this.tilesetInfo = tilesetInfo[tilesetUid];
      this.tilesetInfoLoading = false;

      if ('error' in this.tilesetInfo) {
        // no tileset info for this track
        this.tilesetInfo = null;
        this.draw();
        return;
      }

      this.maxZoom = +this.tilesetInfo.max_zoom;

      if (this.options && this.options.maxZoom) {
        if (this.options.maxZoom >= 0) { this.maxZoom = Math.min(this.options.maxZoom, this.maxZoom); } else { console.error('Invalid maxZoom on track:', this); }
      }

      this.refreshTiles();

      if (handleTilesetInfoReceived) { handleTilesetInfoReceived(tilesetInfo[tilesetUid]); }

      if (!this.options) { this.options = {}; }

      this.options.name = this.options.name ? this.options.name : tilesetInfo[tilesetUid].name;

      this.draw();
    });

    this.uuid = slugid.nice();


    this.refreshTilesDebounced = debounce(this.refreshTiles.bind(this), ZOOM_DEBOUNCE);

    this.trackNotFoundText = new PIXI.Text('',
      { fontSize: '12px', fontFamily: 'Arial', fill: 'black' });

    this.pLabel.addChild(this.trackNotFoundText);
  }

  rerender(options) {
    super.rerender(options);

    if (!this.tilesetInfo) { return; }

    this.maxZoom = +this.tilesetInfo.max_zoom;

    if (this.options && this.options.maxZoom) {
      if (this.options.maxZoom >= 0) { this.maxZoom = Math.min(this.options.maxZoom, this.maxZoom); } else { console.error('Invalid maxZoom on track:', this); }
    }
  }


  visibleAndFetchedIds() {
    /**
         * Return the set of ids of all tiles which are both visible and fetched.
         */

    const ret = Object.keys(this.fetchedTiles).filter(x => this.visibleTileIds.has(x));
    return ret;
  }

  visibleAndFetchedTiles() {
    const ids = this.visibleAndFetchedIds();

    return ids.map(x => this.fetchedTiles[x]);
  }

  setVisibleTiles(tilePositions) {
    /**
         * Set which tiles are visible right now.
         *
         * @param tiles: A set of tiles which will be considered the currently visible
         * tile positions.
         */
    this.visibleTiles = tilePositions.map(x => ({
      tileId: this.tileToLocalId(x),
      remoteId: this.tileToRemoteId(x),
      mirrored: x.mirrored,
    }));

<<<<<<< HEAD
    this.visibleTileIds = new Set(this.visibleTiles.map(x => x.tileId));
  }
=======
    refreshTiles() {
        if (!this.tilesetInfo) {
            return;
        }
>>>>>>> d6b82af9

  refreshTiles() {
    if (!this.tilesetInfo) { return; }

    this.calculateVisibleTiles();

    // tiles that are fetched
    const fetchedTileIDs = new Set(Object.keys(this.fetchedTiles));

    // fetch the tiles that should be visible but haven't been fetched
    // and aren't in the process of being fetched
    const toFetch = [...this.visibleTiles].filter(x => !this.fetching.has(x.remoteId) && !fetchedTileIDs.has(x.tileId));

    for (let i = 0; i < toFetch.length; i++) { this.fetching.add(toFetch[i].remoteId); }

    // calculate which tiles are obsolete and remove them
    // fetchedTileID are remote ids
    const toRemove = [...fetchedTileIDs].filter(x => !this.visibleTileIds.has(x));


    this.removeTiles(toRemove);
    this.fetchNewTiles(toFetch);
  }

  parentInFetched(tile) {
    const uid = tile.tileData.tilesetUid;
    let zl = tile.tileData.zoomLevel;
    let pos = tile.tileData.tilePos;

    while (zl > 0) {
      zl -= 1;
      pos = pos.map(x => Math.floor(x / 2));

      const parentId = `${uid}.${zl}.${pos.join('.')}`;
      if (parentId in this.fetchedTiles) { return true; }
    }

    return false;
  }

  parentTileId(tile) {
    const parentZoomLevel = tile.tileData.zoomLevel - 1;
    const parentPos = tile.tileData.tilePos.map(x => Math.floor(x / 2));
    const parentUid = tile.tileData.tilesetUid;

    return `${parentUid}.${parentZoomLevel}.${parentPos.join('.')}`;
  }

  removeTiles(toRemoveIds) {
    /**
         * Remove obsolete tiles
         *
         * @param toRemoveIds: An array of tile ids to remove from the list of fetched tiles.
         */

    // if there's nothing to remove, don't bother doing anything
    if (!toRemoveIds.length) { return; }

    if (!this.areAllVisibleTilesLoaded()) { return; }

    toRemoveIds.forEach((x) => {
      const tileIdStr = x;
      this.destroyTile(this.fetchedTiles[tileIdStr]);

      if (tileIdStr in this.tileGraphics) {
        this.pMain.removeChild(this.tileGraphics[tileIdStr]);
        delete this.tileGraphics[tileIdStr];
      }

      delete this.fetchedTiles[tileIdStr];
    });

    this.synchronizeTilesAndGraphics();
    this.draw();
  }

  zoomed(newXScale, newYScale, k = 1, tx = 0, ty = 0) {
    this.xScale(newXScale);
    this.yScale(newYScale);

    this.refreshTilesDebounced();

    this.pMobile.position.x = tx;
    this.pMobile.position.y = this.position[1];

    this.pMobile.scale.x = k;
    this.pMobile.scale.y = 1;
  }

  setPosition(newPosition) {
    super.setPosition(newPosition);

    // this.draw();
  }

  setDimensions(newDimensions) {
    super.setDimensions(newDimensions);

    // this.draw();
  }

  areAllVisibleTilesLoaded() {
    /**
         * Check to see if all the visible tiles are loaded.
         *
         * If they are, remove all other tiles.
         */
    // tiles that are visible

    // tiles that are fetched
    const fetchedTileIDs = new Set(Object.keys(this.fetchedTiles));

    // console.log('this.fetchedTiles:', this.fetchedTiles);
    const visibleTileIdsList = [...this.visibleTileIds];

    // console.log('fetchedTileIDs:', fetchedTileIDs);
    // console.log('visibleTileIdsList:', visibleTileIdsList);

    for (let i = 0; i < visibleTileIdsList.length; i++) {
      if (!fetchedTileIDs.has(visibleTileIdsList[i])) { return false; }
    }

    return true;
  }

  allTilesLoaded() {
    /**
         * Function is called when all tiles that should be visible have
         * been received.
         */
  }

  minValue(_) {
    if (_) { this.scale.minValue = _; } else { return this.scale.minValue; }
  }

  maxValue(_) {
    if (_) { this.scale.maxValue = _; } else { return this.scale.maxValue; }
  }

  minRawValue() {
    // this is the minimum value from all the tiles that
    // hasn't been externally modified by locked scales
    return this.scale.minRawValue;
  }

  maxRawValue() {
    // this is the maximum value from all the tiles that
    // hasn't been externally modified by locked scales
    return this.scale.maxRawValue;
  }


  initTile(tile) {
    // create the tile
    // should be overwritten by child classes
    // console.log("ERROR: unimplemented createTile:", this);
    this.scale.minRawValue = this.minVisibleValue();
    this.scale.maxRawValue = this.maxVisibleValue();

    this.scale.minValue = this.scale.minRawValue;
    this.scale.maxValue = this.scale.maxRawValue;
  }

  updateTile(tile) {
    // console.log("ERROR: unimplemented updateTile:", this);
  }

  destroyTile(tile) {
    // remove all data structures needed to draw this tile
  }


  addMissingGraphics() {
    /**
         * Add graphics for tiles that have no graphics
         */
    const fetchedTileIDs = Object.keys(this.fetchedTiles);
    let added = false;

    for (let i = 0; i < fetchedTileIDs.length; i++) {
      if (!(fetchedTileIDs[i] in this.tileGraphics)) {
        const newGraphics = new PIXI.Graphics();
        // console.log('adding:', fetchedTileIDs[i]);
        this.pMain.addChild(newGraphics);

        this.fetchedTiles[fetchedTileIDs[i]].graphics = newGraphics;
        // console.log('fetchedTiles:', this.fetchedTiles[fetchedTileIDs[i]]);
        this.initTile(this.fetchedTiles[fetchedTileIDs[i]]);

        // console.log('adding graphics...', fetchedTileIDs[i]);
        this.tileGraphics[fetchedTileIDs[i]] = newGraphics;
        added = true;
      }
    }

    /*
        if (added)
            this.draw();
        */
  }

  updateExistingGraphics() {
    /**
         * Change the graphics for existing tiles
         */
    const fetchedTileIDs = Object.keys(this.fetchedTiles);

    for (let i = 0; i < fetchedTileIDs.length; i++) {
      this.updateTile(this.fetchedTiles[fetchedTileIDs[i]]);
    }
  }

  synchronizeTilesAndGraphics() {
    /**
         * Make sure that we have a one to one mapping between tiles
         * and graphics objects
         *
         */

    // keep track of which tiles are visible at the moment
    this.addMissingGraphics();
    this.updateExistingGraphics();
    // this.removeOldGraphics();
  }

  loadTileData(tile, dataLoader) {
    /**
         * Extract drawable data from a tile loaded by a generic tile loader
         *
         * @param tile: A tile returned by a TiledArea.
         * @param dataLoader: A function for extracting drawable data from a tile. This
         *                    usually means differentiating the between dense and sparse
         *                    tiles and putting the data into an array.
         */

    // see if the data is already cached
    let loadedTileData = this.lruCache.get(tile.tileId);

    // if not, load it and put it in the cache
    if (!loadedTileData) {
      loadedTileData = dataLoader(tile.data, tile.type);
      this.lruCache.put(tile.tileId, loadedTileData);
    }

<<<<<<< HEAD
    return loadedTileData;
  }

  fetchNewTiles(toFetch) {
    if (toFetch.length > 0) {
      const toFetchList = [...(new Set(toFetch.map(x => x.remoteId)))];
      // console.log('fetching:', toFetchList.join(' '));
      // tileProxy.fetchTiles(this.tilesetServer, toFetchList, this.receivedTiles.bind(this));

      tileProxy.fetchTilesDebounced({
        id: this.uuid,
        server: this.tilesetServer,
        done: this.receivedTiles.bind(this),
        ids: toFetchList,
      });
=======
    fetchNewTiles(toFetch) {
        //console.log('fetch new tiles', toFetch);
        if (toFetch.length > 0) {
            let toFetchList = [...(new Set(toFetch.map(x => x.remoteId)))];
            //console.log('fetching:', toFetchList.join(' '));
            // tileProxy.fetchTiles(this.tilesetServer, toFetchList, this.receivedTiles.bind(this));

            tileProxy.fetchTilesDebounced({
                id: this.uuid,
                server: this.tilesetServer,
                done: this.receivedTiles.bind(this),
                ids: toFetchList
            });
        }
>>>>>>> d6b82af9
    }
  }

  receivedTiles(loadedTiles) {
    /**
         * We've gotten a bunch of tiles from the server in
         * response to a request from fetchTiles.
         */
    // console.log('received:', loadedTiles);
    for (let i = 0; i < this.visibleTiles.length; i++) {
      const tileId = this.visibleTiles[i].tileId;

      if (!loadedTiles[this.visibleTiles[i].remoteId]) { continue; }


      if (this.visibleTiles[i].remoteId in loadedTiles) {
        if (!(tileId in this.fetchedTiles)) {
          // this tile may have graphics associated with it
          this.fetchedTiles[tileId] = this.visibleTiles[i];
        }


        this.fetchedTiles[tileId].tileData = loadedTiles[this.visibleTiles[i].remoteId];
      }
    }

    for (const key in loadedTiles) {
      if (loadedTiles[key]) {
        if (this.fetching.has(key)) { this.fetching.delete(key); }
      }
    }


    this.synchronizeTilesAndGraphics();

    /*
         * Mainly called to remove old unnecessary tiles
         */
    this.refreshTiles();

    if (this.options.valueScaling) { this.calculateMedianVisibleValue(); }

    // we need to draw when we receive new data
    this.draw();

<<<<<<< HEAD
    // Let HiGlass know we need to re-render
    this.animate();
  }
=======
        // Let HiGlass know we need to re-render
        // check if the value scale has changed
        if (this.valueScale) {
            if (!this.prevValueScale || JSON.stringify(this.valueScale.domain()) != JSON.stringify(this.prevValueScale.domain())) {
                //console.log('here', this.onValueScaleChanged);
                //if (this.prevValueScale)
                    //console.log('this.prevValueScale.domain()', this.prevValueScale.domain());
                    //console.log('this.valueScale.domain()', this.valueScale.domain());
                this.prevValueScale = this.valueScale.copy();

                if (this.onValueScaleChanged) {
                    this.onValueScaleChanged();
                }
            }
        }
        //this.animate();
        this.animate();
    }
>>>>>>> d6b82af9


  draw() {
    if (this.delayDrawing) { return; }

    if (!this.tilesetInfo) {
      if (this.tilesetInfoLoading) {
        this.trackNotFoundText.text = 'Loading...';
      } else {
        this.trackNotFoundText.text = `Tileset info not found. Server: [${
          this.server
        }] tilesetUid: [${this.tilesetUid}]`;
      }

      this.trackNotFoundText.x = this.position[0];
      this.trackNotFoundText.y = this.position[1];

      /*
            if (this.flipText)
                this.trackNotFoundText.scale.x = -1;
            */

      this.trackNotFoundText.visible = true;
    } else {
      this.trackNotFoundText.visible = false;
    }

    super.draw();

    for (const uid in this.fetchedTiles) { this.drawTile(this.fetchedTiles[uid]); }

<<<<<<< HEAD
    // this.animate();
  }
=======
    }
>>>>>>> d6b82af9

  drawTile(tileData, graphics) {
    /**
         * Draw a tile on some graphics
         */

  }

  calculateMedianVisibleValue() {
    if (this.areAllVisibleTilesLoaded()) {
      this.allTilesLoaded();
    }

    let visibleAndFetchedIds = this.visibleAndFetchedIds();

    if (visibleAndFetchedIds.length == 0) {
      visibleAndFetchedIds = Object.keys(this.fetchedTiles);
    }

    const values = [].concat.apply([], visibleAndFetchedIds.filter(x => this.fetchedTiles[x].tileData.dense).map(x => Array.from(this.fetchedTiles[x].tileData.dense))).filter(x => x > 0);

    this.medianVisibleValue = median(values);
  }

  allVisibleValues() {
    return [].concat.apply([], this.visibleAndFetchedIds().map(x => Array.from(this.fetchedTiles[x].tileData.dense)));
  }

  minVisibleValue() {
    let visibleAndFetchedIds = this.visibleAndFetchedIds();

    if (visibleAndFetchedIds.length == 0) {
      visibleAndFetchedIds = Object.keys(this.fetchedTiles);
    }

    let min = Math.min.apply(null, visibleAndFetchedIds.map(x => this.fetchedTiles[x].tileData.minNonZero));

    if (min == Number.MAX_SAFE_INTEGER) { min = 0; }

    return min;
  }

  maxVisibleValue() {
    let visibleAndFetchedIds = this.visibleAndFetchedIds();

    if (visibleAndFetchedIds.length == 0) {
      visibleAndFetchedIds = Object.keys(this.fetchedTiles);
    }

    let max = Math.max.apply(null, visibleAndFetchedIds.map(x => this.fetchedTiles[x].tileData.maxNonZero));

    if (max == Number.MIN_SAFE_INTEGER) { max = 1; }

    return max;
  }
}

export default TiledPixiTrack;<|MERGE_RESOLUTION|>--- conflicted
+++ resolved
@@ -16,20 +16,12 @@
 export class TiledPixiTrack extends PixiTrack {
   /**
    * A track that must pull remote tiles
+   *
+   * @param scene: A PIXI.js scene to draw everything to.
+   * @param server: The server to pull tiles from.
+   * @param tilesetUid: The data set to get the tiles from the server
    */
-  constructor(scene, server, tilesetUid, handleTilesetInfoReceived, options, animate) {
-    /**
-<<<<<<< HEAD
-=======
-     * A track that must pull remote tiles
-     */
-    constructor(scene, server, tilesetUid, handleTilesetInfoReceived, options, animate, onValueScaleChanged) {
-        /**
->>>>>>> d6b82af9
-         * @param scene: A PIXI.js scene to draw everything to.
-         * @param server: The server to pull tiles from.
-         * @param tilesetUid: The data set to get the tiles from the server
-         */
+  constructor(scene, server, tilesetUid, handleTilesetInfoReceived, options, animate, onValueScaleChanged) {
     super(scene, options);
 
     // the tiles which should be visible (although they're not necessarily fetched)
@@ -55,23 +47,15 @@
     this.maxZoom = 0;
     this.medianVisibleValue = null;
 
-<<<<<<< HEAD
     this.animate = animate;
+    this.onValueScaleChanged = onValueScaleChanged;
 
     // store the server and tileset uid so they can be used in draw()
     // if the tileset info is not found
     this.server = server;
     this.tilesetUid = tilesetUid;
-=======
-        this.animate = animate;
-        this.onValueScaleChanged = onValueScaleChanged;
-
-        // store the server and tileset uid so they can be used in draw()
-        // if the tileset info is not found
-        this.server = server;
-        this.tilesetUid = tilesetUid;
-        this.prevValueScale = null;
->>>>>>> d6b82af9
+    this.prevValueScale = null;
+
 
     tileProxy.trackInfo(server, tilesetUid, (tilesetInfo) => {
       // console.log('tilesetInfo:', tilesetInfo);
@@ -154,15 +138,9 @@
       mirrored: x.mirrored,
     }));
 
-<<<<<<< HEAD
+
     this.visibleTileIds = new Set(this.visibleTiles.map(x => x.tileId));
   }
-=======
-    refreshTiles() {
-        if (!this.tilesetInfo) {
-            return;
-        }
->>>>>>> d6b82af9
 
   refreshTiles() {
     if (!this.tilesetInfo) { return; }
@@ -378,10 +356,10 @@
 
   synchronizeTilesAndGraphics() {
     /**
-         * Make sure that we have a one to one mapping between tiles
-         * and graphics objects
-         *
-         */
+     * Make sure that we have a one to one mapping between tiles
+     * and graphics objects
+     *
+     */
 
     // keep track of which tiles are visible at the moment
     this.addMissingGraphics();
@@ -391,13 +369,13 @@
 
   loadTileData(tile, dataLoader) {
     /**
-         * Extract drawable data from a tile loaded by a generic tile loader
-         *
-         * @param tile: A tile returned by a TiledArea.
-         * @param dataLoader: A function for extracting drawable data from a tile. This
-         *                    usually means differentiating the between dense and sparse
-         *                    tiles and putting the data into an array.
-         */
+     * Extract drawable data from a tile loaded by a generic tile loader
+     *
+     * @param tile: A tile returned by a TiledArea.
+     * @param dataLoader: A function for extracting drawable data from a tile. This
+     *                    usually means differentiating the between dense and sparse
+     *                    tiles and putting the data into an array.
+     */
 
     // see if the data is already cached
     let loadedTileData = this.lruCache.get(tile.tileId);
@@ -408,15 +386,12 @@
       this.lruCache.put(tile.tileId, loadedTileData);
     }
 
-<<<<<<< HEAD
     return loadedTileData;
   }
 
   fetchNewTiles(toFetch) {
     if (toFetch.length > 0) {
       const toFetchList = [...(new Set(toFetch.map(x => x.remoteId)))];
-      // console.log('fetching:', toFetchList.join(' '));
-      // tileProxy.fetchTiles(this.tilesetServer, toFetchList, this.receivedTiles.bind(this));
 
       tileProxy.fetchTilesDebounced({
         id: this.uuid,
@@ -424,22 +399,6 @@
         done: this.receivedTiles.bind(this),
         ids: toFetchList,
       });
-=======
-    fetchNewTiles(toFetch) {
-        //console.log('fetch new tiles', toFetch);
-        if (toFetch.length > 0) {
-            let toFetchList = [...(new Set(toFetch.map(x => x.remoteId)))];
-            //console.log('fetching:', toFetchList.join(' '));
-            // tileProxy.fetchTiles(this.tilesetServer, toFetchList, this.receivedTiles.bind(this));
-
-            tileProxy.fetchTilesDebounced({
-                id: this.uuid,
-                server: this.tilesetServer,
-                done: this.receivedTiles.bind(this),
-                ids: toFetchList
-            });
-        }
->>>>>>> d6b82af9
     }
   }
 
@@ -485,31 +444,24 @@
     // we need to draw when we receive new data
     this.draw();
 
-<<<<<<< HEAD
     // Let HiGlass know we need to re-render
+    // check if the value scale has changed
+    if (this.valueScale) {
+      if (!this.prevValueScale || JSON.stringify(this.valueScale.domain()) != JSON.stringify(this.prevValueScale.domain())) {
+        // console.log('here', this.onValueScaleChanged);
+        // if (this.prevValueScale)
+        // console.log('this.prevValueScale.domain()', this.prevValueScale.domain());
+        // console.log('this.valueScale.domain()', this.valueScale.domain());
+        this.prevValueScale = this.valueScale.copy();
+
+        if (this.onValueScaleChanged) {
+          this.onValueScaleChanged();
+        }
+      }
+    }
+
     this.animate();
   }
-=======
-        // Let HiGlass know we need to re-render
-        // check if the value scale has changed
-        if (this.valueScale) {
-            if (!this.prevValueScale || JSON.stringify(this.valueScale.domain()) != JSON.stringify(this.prevValueScale.domain())) {
-                //console.log('here', this.onValueScaleChanged);
-                //if (this.prevValueScale)
-                    //console.log('this.prevValueScale.domain()', this.prevValueScale.domain());
-                    //console.log('this.valueScale.domain()', this.valueScale.domain());
-                this.prevValueScale = this.valueScale.copy();
-
-                if (this.onValueScaleChanged) {
-                    this.onValueScaleChanged();
-                }
-            }
-        }
-        //this.animate();
-        this.animate();
-    }
->>>>>>> d6b82af9
-
 
   draw() {
     if (this.delayDrawing) { return; }
@@ -538,20 +490,15 @@
 
     super.draw();
 
-    for (const uid in this.fetchedTiles) { this.drawTile(this.fetchedTiles[uid]); }
-
-<<<<<<< HEAD
-    // this.animate();
-  }
-=======
-    }
->>>>>>> d6b82af9
+    for (const uid in this.fetchedTiles) {
+      this.drawTile(this.fetchedTiles[uid]);
+    }
+  }
 
   drawTile(tileData, graphics) {
     /**
-         * Draw a tile on some graphics
-         */
-
+     * Draw a tile on some graphics
+     */
   }
 
   calculateMedianVisibleValue() {
