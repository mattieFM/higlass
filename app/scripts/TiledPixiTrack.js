--- conflicted
+++ resolved
@@ -140,11 +140,7 @@
       this.options.name = this.options.name ? this.options.name : tilesetInfo.name;
 
       this.draw();
-<<<<<<< HEAD
-      this.drawLabel();
-=======
       this.drawLabel(); //draw the label so that the current resolution is displayed
->>>>>>> 150fc8ef
       this.animate();
     });
 
