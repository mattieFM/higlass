--- conflicted
+++ resolved
@@ -140,7 +140,9 @@
 
     this.pLabel.addChild(this.trackNotFoundText);
 
-    this.refreshTilesDebounced = debounce(this.refreshTiles.bind(this), ZOOM_DEBOUNCE);
+    this.refreshTilesDebounced = throttleAndDebounce(
+      this.refreshTiles.bind(this), ZOOM_DEBOUNCE, ZOOM_DEBOUNCE
+    );
 
     this.dataFetcher.tilesetInfo((tilesetInfo) => {
       this.tilesetInfo = tilesetInfo;
@@ -192,21 +194,6 @@
       this.drawLabel(); // draw the label so that the current resolution is displayed
       this.animate();
     });
-<<<<<<< HEAD
-=======
-
-    this.uuid = slugid.nice();
-
-    this.refreshTilesDebounced = throttleAndDebounce(
-      this.refreshTiles.bind(this), ZOOM_DEBOUNCE, ZOOM_DEBOUNCE
-    );
-
-    this.trackNotFoundText = new PIXI.Text(
-      '', { fontSize: '12px', fontFamily: 'Arial', fill: 'black' }
-    );
-
-    this.pLabel.addChild(this.trackNotFoundText);
->>>>>>> 5b7f008b
   }
 
   setFixedValueScaleMin(value) {
