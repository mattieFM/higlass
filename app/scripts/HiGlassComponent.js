import React from 'react';
import PropTypes from 'prop-types';
import { select, clientPoint } from 'd3-selection';
import { scaleLinear } from 'd3-scale';
import slugid from 'slugid';
import ReactDOM from 'react-dom';
import ReactGridLayout from 'react-grid-layout';
import { ResizeSensor, ElementQueries } from 'css-element-queries';
import * as PIXI from 'pixi.js';
import vkbeautify from 'vkbeautify';
import parse from 'url-parse';
import createPubSub, { globalPubSub } from 'pub-sub-es';

import TiledPlot from './TiledPlot';
import GenomePositionSearchBox from './GenomePositionSearchBox';
import ExportLinkDialog from './ExportLinkDialog';
import ViewHeader from './ViewHeader';
import ChromosomeInfo from './ChromosomeInfo';
import ViewConfigEditor from './ViewConfigEditor';

import createSymbolIcon from './symbol';
import { all as icons } from './icons';
import createApi from './api';

// Higher-order components
import { Provider as PubSubProvider } from './hocs/with-pub-sub';
import { Provider as ModalProvider } from './hocs/with-modal';

// Services
import {
  chromInfo,
  createDomEvent,
  getDarkTheme,
  setDarkTheme,
  setTileProxyAuthHeader,
  tileProxy,
  requestsInFlight,
} from './services';

// Utils
import {
  debounce,
  dictFromTuples,
  dictItems,
  dictKeys,
  dictValues,
  download,
  fillInMinWidths,
  forwardEvent,
  getElementDim,
  getTrackByUid,
  getTrackObjById,
  getTrackPositionByUid,
  hasParent,
  // loadChromInfos,
  numericifyVersion,
  objVals,
  positionedTracksToAllTracks,
  scalesCenterAndK,
  scalesToGenomeLoci,
} from './utils';

// Configs
import {
  DEFAULT_SERVER,
  DEFAULT_CONTAINER_PADDING_X,
  DEFAULT_CONTAINER_PADDING_Y,
  DEFAULT_VIEW_MARGIN,
  DEFAULT_VIEW_PADDING,
  MOUSE_TOOL_MOVE,
  MOUSE_TOOL_SELECT,
  LOCATION_LISTENER_PREFIX,
  LONG_DRAG_TIMEOUT,
  SHORT_DRAG_TIMEOUT,
  TRACKS_INFO_BY_TYPE,
} from './configs';

// Styles
import styles from '../styles/HiGlass.module.scss'; // eslint-disable-line no-unused-vars
import stylesMTHeader from '../styles/ViewHeader.module.scss'; // eslint-disable-line no-unused-vars

import stylesGlobal from '../styles/HiGlass.scss'; // eslint-disable-line no-unused-vars

const NUM_GRID_COLUMNS = 12;
const DEFAULT_NEW_VIEW_HEIGHT = 12;
const VIEW_HEADER_HEIGHT = 20;

class HiGlassComponent extends React.Component {
  constructor(props) {
    super(props);

    // Check React version
    if (numericifyVersion(React.version) < 15.6) {
      console.warn(
        'HiGlass requires React v15.6 or higher. Current version: ', React.version
      );
    }

    this.pubSub = createPubSub();
    this.domEvent = createDomEvent(this.pubSub);

    this.pubSubs = [];

    this.minHorizontalHeight = 20;
    this.minVerticalWidth = 20;
    this.resizeSensor = null;

    this.uid = slugid.nice();
    this.tiledPlots = {};
    this.genomePositionSearchBoxes = {};

    // keep track of the xScales of each Track Renderer
    this.xScales = {};
    this.yScales = {};
    this.topDiv = null;
    this.zoomToDataExtentOnInit = new Set();

    // a reference of view / track combinations
    // to be used with combined to viewAndTrackUid
    this.viewTrackUidsToCombinedUid = {};
    this.combinedUidToViewTrack = {};

    // event listeners for when the scales of a view change
    // bypasses the React event framework because this needs
    // to be fast
    // indexed by view uid and then listener uid
    this.scalesChangedListeners = {};
    this.draggingChangedListeners = {};
    this.valueScalesChangedListeners = {};

    // locks that keep the location and zoom synchronized
    // between views
    this.zoomLocks = {};
    this.locationLocks = {};

    // locks that keep the value scales synchronized between
    // *tracks* (which can be in different views)
    this.valueScaleLocks = {};

    this.prevAuthToken = props.options.authToken;
    this.setCenters = {};

    this.plusImg = {};
    this.configImg = {};

    this.viewMarginTop = +props.options.viewMarginTop >= 0
      ? +props.options.viewMarginTop
      : DEFAULT_VIEW_MARGIN;
    this.viewMarginBottom = +props.options.viewMarginBottom >= 0
      ? +props.options.viewMarginBottom
      : DEFAULT_VIEW_MARGIN;
    this.viewMarginLeft = +props.options.viewMarginLeft >= 0
      ? +props.options.viewMarginLeft
      : DEFAULT_VIEW_MARGIN;
    this.viewMarginRight = +props.options.viewMarginRight >= 0
      ? +props.options.viewMarginRight
      : DEFAULT_VIEW_MARGIN;

    this.viewPaddingTop = +props.options.viewPaddingTop >= 0
      ? +props.options.viewPaddingTop
      : DEFAULT_VIEW_PADDING;
    this.viewPaddingBottom = +props.options.viewPaddingBottom >= 0
      ? +props.options.viewPaddingBottom
      : DEFAULT_VIEW_PADDING;
    this.viewPaddingLeft = +props.options.viewPaddingLeft >= 0
      ? +props.options.viewPaddingLeft
      : DEFAULT_VIEW_PADDING;
    this.viewPaddingRight = +props.options.viewPaddingRight >= 0
      ? +props.options.viewPaddingRight
      : DEFAULT_VIEW_PADDING;

    this.genomePositionSearchBox = null;
    this.viewHeaders = {};

    this.boundRefreshView = (() => { this.refreshView(LONG_DRAG_TIMEOUT); });

    this.unsetOnLocationChange = [];

    if (props.options.isDarkTheme) setDarkTheme();

    this.viewconfLoaded = false;

    const { viewConfig } = this.props;
    const views = this.loadIfRemoteViewConfig(this.props.viewConfig);

    if (props.options.authToken) {
      setTileProxyAuthHeader(props.options.authToken);
    }

    this.pixiStage = new PIXI.Container();
    this.pixiStage.interactive = true;

    this.element = null;

    let mouseTool = MOUSE_TOOL_MOVE;

    if (this.props.options) {
      switch (this.props.options.mouseTool) {
        case MOUSE_TOOL_SELECT:
          mouseTool = MOUSE_TOOL_SELECT;
          break;
        default:
          break;
      }
    }

    const pluginTracks = {};
    try {
      if (window.higlassTracks) {
        Object.values(window.higlassTracks).forEach((trackDef) => {
          pluginTracks[trackDef.config.type] = trackDef;
        });
      }
    } catch (e) {
      console.warn(
        'Broken config of a plugin track', this.props.options.tracks
      );
    }

    const rowHeight = this.props.options.pixelPreciseMarginPadding
      ? 1
      : 30;

    this.mounted = false;
    this.state = {
      bounded: this.props.options.bounded || false,
      pluginTracks,
      currentBreakpoint: 'lg',
      width: 0,
      height: 0,
      rowHeight,
      svgElement: null,
      canvasElement: null,
      views,
      viewConfig,
      addTrackPositionMenuPosition: null,

      mouseOverOverlayUid: null,
      mouseTool,
      isDarkTheme: false,
      rangeSelection1dSize: [0, Infinity],
      rangeSelectionToInt: false,
      modal: null,
    };

    Object.values(views).map(view => this.adjustLayoutToTrackSizes(view));

    // monitor whether this element is attached to the DOM so that
    // we can determine whether to add the resizesensor
    this.attachedToDOM = false;

    // Set up API
    const {
      public: api, destroy: apiDestroy, publish: apiPublish
    } = createApi(this, this.pubSub);
    this.api = api;
    this.apiDestroy = apiDestroy;
    this.apiPublish = apiPublish;

    this.viewChangeListener = [];

    this.triggerViewChangeDb = debounce(
      this.triggerViewChange.bind(this), 250,
    );

    this.pubSubs = [];
    this.rangeSelection = [null, null];

    this.prevMouseHoverTrack = null;
    this.zooming = false;

    // Bound functions
    this.appClickHandlerBound = this.appClickHandler.bind(this);
    this.keyDownHandlerBound = this.keyDownHandler.bind(this);
    this.keyUpHandlerBound = this.keyUpHandler.bind(this);
    this.resizeHandlerBound = this.resizeHandler.bind(this);
    this.resizeHandlerBound = this.resizeHandler.bind(this);
    this.dispatchEventBound = this.dispatchEvent.bind(this);
    this.animateOnMouseMoveHandlerBound = this.animateOnMouseMoveHandler.bind(this);
    this.zoomStartHandlerBound = this.zoomStartHandler.bind(this);
    this.zoomEndHandlerBound = this.zoomEndHandler.bind(this);
    this.zoomHandlerBound = this.zoomHandler.bind(this);
    this.trackDroppedHandlerBound = this.trackDroppedHandler.bind(this);
    this.animateBound = this.animate.bind(this);
    this.animateOnGlobalEventBound = this.animateOnGlobalEvent.bind(this);
    this.requestReceivedHandlerBound = this.requestReceivedHandler.bind(this);
    this.wheelHandlerBound = this.wheelHandler.bind(this);
    this.mouseMoveHandlerBound = this.mouseMoveHandler.bind(this);
    this.onMouseLeaveHandlerBound = this.onMouseLeaveHandler.bind(this);
    this.onBlurHandlerBound = this.onBlurHandler.bind(this);
    this.openModalBound = this.openModal.bind(this);
    this.closeModalBound = this.closeModal.bind(this);
    this.handleEditViewConfigBound = this.handleEditViewConfig.bind(this);

    this.modal = {
      open: this.openModalBound,
      close: this.closeModalBound
    };

    this.setBroadcastMousePositionGlobally(
      this.props.options.broadcastMousePositionGlobally
      || this.props.options.globalMousePosition
    );
    this.setShowGlobalMousePosition(
      this.props.options.showGlobalMousePosition
      || this.props.options.globalMousePosition
    );
  }

  componentWillMount() {
    this.domEvent.register('keydown', document);
    this.domEvent.register('keyup', document);
    this.domEvent.register('scroll', document);
    this.domEvent.register('resize', window);
    this.domEvent.register('orientationchange', window);

    this.domEvent.register('wheel', window);
    this.domEvent.register('mousedown', window, true);
    this.domEvent.register('mouseup', window, true);
    this.domEvent.register('click', window, true);
    this.domEvent.register('mousemove', window);
    this.domEvent.register('blur', window);

    this.pubSubs.push(
      this.pubSub.subscribe('app.click', this.appClickHandlerBound),
      this.pubSub.subscribe('blur', this.onBlurHandlerBound),
      this.pubSub.subscribe('keydown', this.keyDownHandlerBound),
      this.pubSub.subscribe('keyup', this.keyUpHandlerBound),
      this.pubSub.subscribe('resize', this.resizeHandlerBound),
      this.pubSub.subscribe('wheel', this.wheelHandlerBound),
      this.pubSub.subscribe('orientationchange', this.resizeHandlerBound),
      this.pubSub.subscribe('app.event', this.dispatchEventBound),
      this.pubSub.subscribe('app.animateOnMouseMove', this.animateOnMouseMoveHandlerBound),
      this.pubSub.subscribe('trackDropped', this.trackDroppedHandlerBound),
      this.pubSub.subscribe('app.zoomStart', this.zoomStartHandlerBound),
      this.pubSub.subscribe('app.zoomEnd', this.zoomEndHandlerBound),
      this.pubSub.subscribe('app.zoom', this.zoomHandlerBound),
      this.pubSub.subscribe('requestReceived', this.requestReceivedHandlerBound),
    );

    if (this.props.getApi) {
      this.props.getApi(this.api);
    }
  }

  setBroadcastMousePositionGlobally(isBroadcastMousePositionGlobally = false) {
    this.isBroadcastMousePositionGlobally = isBroadcastMousePositionGlobally;
  }

  setShowGlobalMousePosition(isShowGlobalMousePosition = false) {
    this.isShowGlobalMousePosition = isShowGlobalMousePosition;

    if (this.isShowGlobalMousePosition && !this.globalMousePositionListener) {
      this.globalMousePositionListener = globalPubSub.subscribe(
        'higlass.mouseMove', this.animateOnGlobalEventBound
      );
      this.pubSubs.push(this.globalMousePositionListener);
    }

    if (this.isShowGlobalMousePosition && !this.globalMousePositionListener) {
      const index = this.pubSubs.findIndex(
        listener => listener === this.globalMousePositionListener
      );

      globalPubSub.unsubscribe(this.globalMousePositionListener);

      if (index >= 0) this.pubSubs.splice(index, 1);

      this.globalMousePositionListener = undefined;
    }
  }

  zoomStartHandler() {
    this.hideHoverMenu();
    this.zooming = true;
  }

  zoomEndHandler() {
    this.zooming = false;
  }

  zoomHandler(evt) {
    if (!evt.sourceEvent) return;

    this.mouseMoveHandler(evt.sourceEvent);
  }

  waitForDOMAttachment(callback) {
    if (!this.mounted) return;

    const thisElement = ReactDOM.findDOMNode(this);

    if (document.body.contains(thisElement)) {
      callback();
    } else {
      requestAnimationFrame(() => this.waitForDOMAttachment(callback));
    }
  }

  componentDidMount() {
    // the addEventListener is necessary because TrackRenderer determines where to paint
    // all the elements based on their bounding boxes. If the window isn't
    // in focus, everything is drawn at the top and overlaps. When it gains
    // focus we need to redraw everything in its proper place
    this.mounted = true;
    this.element = ReactDOM.findDOMNode(this);
    window.addEventListener('focus', this.boundRefreshView);

    Object.values(this.state.views).forEach((view) => {
      if (!view.layout) {
        view.layout = this.generateViewLayout(view);
      } else {
        view.layout.i = view.uid;
      }
    });

    const rendererOptions = {
      view: this.canvasElement,
      antialias: true,
      transparent: true,
      resolution: 2,
      autoResize: true,
    };

    if (this.props.options.renderer === 'webgl') {
      this.pixiRenderer = new PIXI.WebGLRenderer(
        this.state.width,
        this.state.height,
        rendererOptions
      );
    } else if (this.props.options.renderer === 'canvas') {
      this.pixiRenderer = new PIXI.CanvasRenderer(
        this.state.width,
        this.state.height,
        rendererOptions
      );
    } else {
      this.pixiRenderer = PIXI.autoDetectRenderer(
        this.state.width,
        this.state.height,
        rendererOptions
      );
    }

    // PIXI.RESOLUTION=2;
    this.fitPixiToParentContainer();

    // keep track of the width and height of this element, because it
    // needs to be reflected in the size of our drawing surface
    this.setState({
      svgElement: this.svgElement,
      canvasElement: this.canvasElement,
    });

    this.waitForDOMAttachment(() => {
      ElementQueries.listen();

      this.resizeSensor = new ResizeSensor(
        this.element.parentNode, this.updateAfterResize.bind(this),
      );

      // this.forceUpdate();
      this.updateAfterResize();
    });

    this.handleDragStart();
    this.handleDragStop();

    this.animate();
    // this.handleExportViewsAsLink();

    const baseSvg = select(this.element).append('svg').style('display', 'none');

    // Add SVG Icons
    icons.forEach(
      icon => createSymbolIcon(baseSvg, icon.id, icon.paths, icon.viewBox),
    );
  }

  getTrackObject(viewUid, trackUid) {
    return this.tiledPlots[viewUid].trackRenderer.getTrackObject(trackUid);
  }

  getTrackRenderer(viewUid) {
    return this.tiledPlots[viewUid].trackRenderer;
  }

  /**
   * Check if the passed in viewConfig is remote (i.e. is a string).
   * If it is, fetch it before proceeding
   */
  loadIfRemoteViewConfig(viewConfig) {
    let views = {};
    if (typeof viewConfig === 'string') {
      // Load external viewConfig
      tileProxy.json(viewConfig, (error, remoteViewConfig) => {
        viewConfig = remoteViewConfig;
        this.setState({
          views: this.processViewConfig(
            JSON.parse(JSON.stringify(remoteViewConfig))
          ),
          viewConfig: remoteViewConfig
        });
        this.unsetOnLocationChange.forEach(({ viewId, callback, callbackId }) => {
          this.onLocationChange(viewId, callback, callbackId);
        });
      }, this.pubSub);
    } else {
      views = this.processViewConfig(
        JSON.parse(JSON.stringify(viewConfig))
      );
      if (this.mounted) {
        this.setState({
          viewConfig,
        });
      }
    }

    return views;
  }

  componentWillReceiveProps(newProps) {
    const viewsByUid = this.loadIfRemoteViewConfig(newProps.viewConfig);

    if (newProps.options.authToken !== this.prevAuthToken) {
      // we go a new auth token so we should reload everything
      setTileProxyAuthHeader(newProps.options.authToken);

      for (const viewId of this.iterateOverViews()) {
        const trackRenderer = this.getTrackRenderer(viewId);
        const trackDefinitions = JSON.parse(trackRenderer.prevTrackDefinitions);

        // this will remove all the tracks and then recreate them
        // re-requesting all tiles with the new auth key
        trackRenderer.syncTrackObjects([]);
        trackRenderer.syncTrackObjects(trackDefinitions);
      }

      this.prevAuthToken = newProps.options.authToken;
    }

    // make sure that the current view is tall enough to display
    // all the tracks (if unbounded, which is checked in adjustLayout...)
    for (const view of dictValues(viewsByUid)) {
      this.adjustLayoutToTrackSizes(view);
    }

    this.setState({
      views: viewsByUid,
    });
  }

  componentWillUpdate() {
    // let width = this.element.clientWidth;
    // let height = this.element.clientHeight;

    this.pixiRenderer.render(this.pixiStage);
  }

  componentDidUpdate() {
    this.animate();
    this.triggerViewChangeDb();
  }

  componentWillUnmount() {
    // Destroy PIXI renderer, stages, and assets
    this.mounted = false;
    this.pixiStage.destroy(false);
    this.pixiStage = null;
    this.pixiRenderer.destroy(true);
    this.pixiRenderer = null;

    window.removeEventListener('focus', this.boundRefreshView);

    // if this element was never attached to the DOM
    // then the resize sensor will never have been initiated
    if (this.resizeSensor) this.resizeSensor.detach();

    this.domEvent.unregister('keydown', document);
    this.domEvent.unregister('keyup', document);
    this.domEvent.unregister('scroll', document);
    this.domEvent.unregister('wheel', window);
    this.domEvent.unregister('mousedown', window);
    this.domEvent.unregister('mouseup', window);
    this.domEvent.unregister('click', window);
    this.domEvent.unregister('mousemove', window);

    this.pubSubs.forEach(subscription => this.pubSub.unsubscribe(subscription));

    this.pubSubs = [];

    this.apiDestroy();
  }

  /* ---------------------------- Custom Methods ---------------------------- */


  dispatchEvent(e) {
    if (!this.canvasElement) return;

    forwardEvent(e, this.canvasElement);
  }

  trackDroppedHandler() {
    this.setState({
      draggingHappening: null,
    });
  }

  requestReceivedHandler() {
    if (!this.viewconfLoaded && requestsInFlight === 0) {
      this.viewconfLoaded = true;
      if (this.props.options.onViewConfLoaded) {
        this.props.options.onViewConfLoaded();
      }
    }
  }

  animateOnMouseMoveHandler(active) {
    if (active && !this.animateOnMouseMove) {
      this.pubSubs.push(this.pubSub.subscribe('app.mouseMove', this.animateBound));
    }
    this.animateOnMouseMove = active;
  }

  fitPixiToParentContainer() {
    if (!this.element || !this.element.parentNode) {
      console.warn('No parentNode:', this.element);
      return;
    }

    const width = this.element.parentNode.clientWidth;
    const height = this.element.parentNode.clientHeight;

    this.pixiRenderer.resize(width, height);

    this.pixiRenderer.view.style.width = `${width}px`;
    this.pixiRenderer.view.style.height = `${height}px`;

    this.pixiRenderer.render(this.pixiStage);
  }

  /**
   * Add default track options. These can come from two places:
   *
   * 1. The track definitions (options/tracks-info.js)
   * 2. The default options passed into the component
   *
   * Of these, #2 takes precendence over #1.
   *
   * @param {array} track The track to add default options to
   */
  addDefaultTrackOptions(track) {
    const trackInfo = this.getTrackInfo(track.type);
    if (!trackInfo) return;

    if (typeof track.options === 'undefined') {
      track.options = {};
    }

    const trackOptions = track.options ? track.options : {};

    if (this.props.options.defaultTrackOptions) {
      if (this.props.options.defaultTrackOptions.trackSpecific
        && this.props.options.defaultTrackOptions.trackSpecific[track.type]) {
        // track specific options take precedence over all options

        const options = this.props.options.defaultTrackOptions.trackSpecific[track.type];

        for (const optionName in options) {
          track.options[optionName] = typeof (track.options[optionName]) !== 'undefined'
            ? track.options[optionName]
            : JSON.parse(JSON.stringify(options[optionName]));
        }
      }

      if (this.props.options.defaultTrackOptions.all) {
        const options = this.props.options.defaultTrackOptions.all;

        for (const optionName in options) {
          track.options[optionName] = typeof (track.options[optionName]) !== 'undefined'
            ? track.options[optionName]
            : JSON.parse(JSON.stringify(options[optionName]));
        }
      }
    }

    if (trackInfo.defaultOptions) {
      if (!track.options) {
        track.options = JSON.parse(JSON.stringify(trackInfo.defaultOptions));
      } else {
        for (const optionName in trackInfo.defaultOptions) {
          track.options[optionName] = typeof (track.options[optionName]) !== 'undefined'
            ? track.options[optionName]
            : JSON.parse(JSON.stringify(trackInfo.defaultOptions[optionName]));
        }
      }
    } else { track.options = trackOptions; }
  }

  keyDownHandler(event) {
    if (this.props.options.rangeSelectionOnAlt && event.key === 'Alt') {
      this.setState({
        mouseTool: MOUSE_TOOL_SELECT,
      });
    }
  }

  keyUpHandler(event) {
    if (this.props.options.rangeSelectionOnAlt && event.key === 'Alt') {
      this.setState({
        mouseTool: MOUSE_TOOL_MOVE,
      });
    }
  }

  openModal(modal) {
    this.setState({
      // The following is only needed for testing purposes
      modal: React.cloneElement(modal, { ref: (c) => { this.modalRef = c; } })
    });
  }

  closeModal() {
    this.modalRef = null;
    this.setState({ modal: null });
  }

  handleEditViewConfig() {
    const { viewConfig: viewConfigTmp } = this.state;
    this.setState({ viewConfigTmp });
    this.openModal(
      <ViewConfigEditor
        onCancel={() => {
          const { viewConfigTmp: viewConfig } = this.state;
          const views = this.processViewConfig(viewConfig);
          for (const view of dictValues(views)) {
            this.adjustLayoutToTrackSizes(view);
          }
          this.setState({
            views,
            viewConfig,
            viewConfigTmp: null
          });
        }}
        onChange={(viewConfigJson) => {
          const viewConfig = JSON.parse(viewConfigJson);
          const views = this.processViewConfig(viewConfig);
          for (const view of dictValues(views)) {
            this.adjustLayoutToTrackSizes(view);
          }
          this.setState({ views, viewConfig });
        }}
        onSave={(viewConfigJson) => {
          const viewConfig = JSON.parse(viewConfigJson);
          const views = this.processViewConfig(viewConfig);
          for (const view of dictValues(views)) {
            this.adjustLayoutToTrackSizes(view);
          }
          this.setState({
            views,
            viewConfig,
            viewConfigTmp: null
          });
        }}
        viewConfig={this.getViewsAsString()}
      />
    );
  }

  animate() {
    if (this.isRequestingAnimationFrame) return;

    this.isRequestingAnimationFrame = true;

    requestAnimationFrame(() => {
      // component was probably unmounted
      if (!this.pixiRenderer) return;

      this.pixiRenderer.render(this.pixiStage);

      this.isRequestingAnimationFrame = false;
    });
  }

  animateOnGlobalEvent({ sourceUid } = {}) {
    if (sourceUid !== this.uid && this.animateOnMouseMove) this.animate();
  }

  measureSize() {
    const [width, height] = getElementDim(this.element);

    if (width > 0 && height > 0) {
      this.setState({
        sizeMeasured: true,
        width,
        height,
      });
    }
  }

  updateAfterResize() {
    this.measureSize();
    this.updateRowHeight();
    this.fitPixiToParentContainer();
    this.refreshView(LONG_DRAG_TIMEOUT);
    this.resizeHandler();
  }

  onBreakpointChange(breakpoint) {
    this.setState({
      currentBreakpoint: breakpoint,
    });
  }

  handleOverlayMouseEnter(uid) {
    this.setState({
      mouseOverOverlayUid: uid,
    });
  }

  handleOverlayMouseLeave() {
    this.setState({
      mouseOverOverlayUid: null,
    });
  }

  /**
   * We want to lock the zoom of this view to the zoom of another view.
   *
   * First we pick which other view we want to lock to.
   *
   * The we calculate the current zoom offset and center offset. The differences
   * between the center of the two views will always remain the same, as will the
   * different between the zoom levels.
   */
  handleLockLocation(uid) {
    // create a view chooser and remove the config view menu
    this.setState({
      chooseViewHandler: uid2 => this.handleLocationLockChosen(uid, uid2),
      mouseOverOverlayUid: uid,
    });
  }

  /**
   * Can views be added, removed or rearranged and are the view headers
   * visible?
   */
  isEditable() {
    if (!this.props.options || !('editable' in this.props.options)) {
      return this.state.viewConfig.editable;
    }

    return this.props.options.editable && this.state.viewConfig.editable;
  }

  /**
   * Can views be added, removed or rearranged and are the view headers
   * visible?
   */
  isTrackMenuDisabled() {
    if (
      this.props.options && (
        this.props.options.editable === false
        || this.props.options.tracksEditable === false
      )
    ) {
      return true;
    }

    return (
      this.state.viewConfig && (
        this.state.viewConfig.tracksEditable === false
        || this.state.viewConfig.editable === false
      )
    );
  }

  /**
   * Can views be added, removed or rearranged and are the view headers
   * visible?
   */
  isViewHeaderDisabled() {
    if (
      this.props.options && (
        this.props.options.editable === false
        || this.props.options.viewEditable === false
      )
    ) {
      return true;
    }

    return (
      this.state.viewConfig && (
        this.state.viewConfig.viewEditable === false
        || this.state.viewConfig.editable === false
      )
    );
  }

  /**
   * Iteratate over all of the views in this component
   */
  iterateOverViews() {
    const viewIds = [];

    for (const viewId in Object.keys(this.state.views)) {
      viewIds.push(viewId);
    }

    return viewIds;
  }

  iterateOverTracksInView(viewId) {
    const allTracks = [];
    const { tracks } = this.state.views[viewId];

    for (const trackType in tracks) {
      for (const track of tracks[trackType]) {
        if (track.type === 'combined' && track.contents) {
          for (const subTrack of track.contents) {
            allTracks.push({ viewId, trackId: subTrack.uid, track: subTrack });
          }
        } else {
          allTracks.push({ viewId, trackId: track.uid, track });
        }
      }
    }

    return allTracks;
  }

  /**
   * Iterate over all the tracks in this component.
   */
  iterateOverTracks() {
    const allTracks = [];
    for (const viewId in this.state.views) {
      const { tracks } = this.state.views[viewId];

      for (const trackType in tracks) {
        for (const track of tracks[trackType]) {
          if (track.type === 'combined' && track.contents) {
            for (const subTrack of track.contents) {
              allTracks.push({ viewId, trackId: subTrack.uid, track: subTrack });
            }
          } else {
            allTracks.push({ viewId, trackId: track.uid, track });
          }
        }
      }
    }

    return allTracks;
  }

  setMouseTool(mouseTool) {
    this.setState({ mouseTool });
  }

  /**
   * Syncing the values of locked scales
   *
   * Arguments
   * ---------
   *  viewUid: string
   *    The id of the view containing the track whose value scale initially changed
   *  trackUid: string
   *    The id of the track that whose value scale changed
   *
   * Returns
   * -------
   *    Nothing
   */
  syncValueScales(viewUid, trackUid) {
    const uid = this.combineViewAndTrackUid(viewUid, trackUid);

    if (!this.state.views[viewUid]) return;
    // the view must have been deleted

    const sourceTrack = getTrackByUid(this.state.views[viewUid].tracks, trackUid);

    if (this.valueScaleLocks[uid]) {
      const lockGroupValues = dictValues(this.valueScaleLocks[uid]);

      // /let trackObj = this.tiledPlots[viewUid].trackRenderer.getTrackObject(trackUid);
      const lockedTracks = lockGroupValues
        .filter(x => this.tiledPlots[x.view])
        .map(x => this.tiledPlots[x.view].trackRenderer.getTrackObject(x.track))
        .filter(x => x);

      const minValues = lockedTracks
        // exclude tracks that don't set min and max values
        .filter(x => x.minRawValue && x.maxRawValue)
        .map(x => x.minRawValue())
        .filter(x => x);

      const maxValues = lockedTracks
        // exclude tracks that don't set min and max values
        .filter(x => x.minRawValue && x.maxRawValue)
        .map(x => x.maxRawValue())
        .filter(x => x);

      const allMin = Math.min(...minValues);
      const allMax = Math.max(...maxValues);

      for (const lockedTrack of lockedTracks) {
        // set the newly calculated minimum and maximum values
        // using d3 style setters
        if (lockedTrack.minValue) { lockedTrack.minValue(allMin); }
        if (lockedTrack.maxValue) { lockedTrack.maxValue(allMax); }

        if (!lockedTrack.valueScale) {
          // this track probably hasn't loaded the tiles to
          // create a valueScale
          continue;
        }

        lockedTrack.valueScale.domain([allMin, allMax]);

        if (
          sourceTrack.options
          && typeof sourceTrack.options.scaleStartPercent !== 'undefined'
          && typeof sourceTrack.options.scaleEndPercent !== 'undefined'
        ) {
          lockedTrack.options.scaleStartPercent = sourceTrack.options.scaleStartPercent;
          lockedTrack.options.scaleEndPercent = sourceTrack.options.scaleEndPercent;
        }

        // the second parameter forces a rerender even though
        // the options haven't changed
        lockedTrack.rerender(lockedTrack.options, true);
      }
    }
  }

  handleNewTilesLoaded(viewUid, trackUid) {
    // this.syncValueScales(viewUid, trackUid);
    this.animate();
  }

  notifyDragChangedListeners(dragging) {
    // iterate over viewId
    dictValues(this.draggingChangedListeners).forEach((l) => {
      // iterate over listenerId
      dictValues(l).forEach(listener => listener(dragging));
    });
  }

  /**
   * Add a listener that will be called every time the view is updated.
   *
   * @param viewUid: The uid of the view being observed
   * @param listenerUid: The uid of the listener
   * @param eventHandler: The handler to be called when the scales change
   *    Event handler is called with parameters (xScale, yScale)
   */
  addDraggingChangedListener(viewUid, listenerUid, eventHandler) {
    if (!this.draggingChangedListeners.hasOwnProperty(viewUid)) {
      this.draggingChangedListeners[viewUid] = {};
    }

    this.draggingChangedListeners[viewUid][listenerUid] = eventHandler;

    eventHandler(true);
    eventHandler(false);
  }

  /**
   * Remove a scale change event listener
   *
   * @param viewUid: The view that it's listening on.
   * @param listenerUid: The uid of the listener itself.
   */
  removeDraggingChangedListener(viewUid, listenerUid) {
    if (this.draggingChangedListeners.hasOwnProperty(viewUid)) {
      const listeners = this.draggingChangedListeners[viewUid];


      if (listeners.hasOwnProperty(listenerUid)) {
        // make sure the listener doesn't think we're still
        // dragging
        listeners[listenerUid](false);
        delete listeners[listenerUid];
      }
    }
  }

  /**
   * Add an event listener that will be called every time the scale
   * of the view with uid viewUid is changed.
   *
   * @param viewUid: The uid of the view being observed
   * @param listenerUid: The uid of the listener
   * @param eventHandler: The handler to be called when the scales change
   *    Event handler is called with parameters (xScale, yScale)
   */
  addScalesChangedListener(viewUid, listenerUid, eventHandler) {
    if (!this.scalesChangedListeners[viewUid]) {
      this.scalesChangedListeners[viewUid] = {};
    }

    this.scalesChangedListeners[viewUid][listenerUid] = eventHandler;

    if (!this.xScales[viewUid] || !this.yScales[viewUid]) { return; }

    // call the handler for the first time
    eventHandler(this.xScales[viewUid], this.yScales[viewUid]);
  }

  /**
   * Remove a scale change event listener
   *
   * @param viewUid: The view that it's listening on.
   * @param listenerUid: The uid of the listener itself.
   */
  removeScalesChangedListener(viewUid, listenerUid) {
    if (this.scalesChangedListeners[viewUid]) {
      const listeners = this.scalesChangedListeners[viewUid];

      if (listeners[listenerUid]) { delete listeners[listenerUid]; }
    }
  }

  createSVG() {
    const xmlns = 'http://www.w3.org/2000/xmlns/';
    const xlinkns = 'http://www.w3.org/1999/xlink';
    const svgns = 'http://www.w3.org/2000/svg';

    const svg = document.createElementNS(svgns, 'svg');
    svg.setAttributeNS(xmlns, 'xmlns', svgns);
    svg.setAttributeNS(xmlns, 'xmlns:xlink', xlinkns);
    svg.setAttribute('version', '1.1');

    for (const tiledPlot of dictValues(this.tiledPlots)) {
      if (!tiledPlot) continue; // probably opened and closed

      for (const trackDefObject of dictValues(tiledPlot.trackRenderer.trackDefObjects)) {
        if (trackDefObject.trackObject.exportSVG) {
          const trackSVG = trackDefObject.trackObject.exportSVG();

          if (trackSVG) svg.appendChild(trackSVG[0]);
        }
      }
    }
    return svg;
  }

  createSVGString() {
    const svg = this.createSVG();

    // FF is fussier than Chrome, and requires dimensions on the SVG,
    // if it is to be used as an image src.
    svg.setAttribute('width', this.canvasElement.style.width);
    svg.setAttribute('height', this.canvasElement.style.height);

    let svgString = vkbeautify.xml(new window.XMLSerializer().serializeToString(svg));

    svgString = svgString.replace(/<a0:/g, '<');
    svgString = svgString.replace(/<\/a0:/g, '</');

<<<<<<< HEAD
    // FF is fussier than Chrome, and requires dimensions on the SVG,
    // if it is to be used as an image src.
    // https://bugzilla.mozilla.org/show_bug.cgi?id=700533
    const w = this.canvasElement.width;
    const h = this.canvasElement.height;
    const dimensionedSvgString = `<svg width="${w}" height="${h}" ${svgString.slice(4)}`;
    const replacedNamespace = dimensionedSvgString.replace('xmlns="http://www.w3.org/1999/xhtml"', '');
    return replacedNamespace;
=======
    const xmlDeclaration = '<?xml version="1.0" encoding="UTF-8" standalone="no"?>';
    const doctype = '<!DOCTYPE svg PUBLIC "-//W3C//DTD SVG 1.1//EN" "http://www.w3.org/Graphics/SVG/1.1/DTD/svg11.dtd">';

    return `${xmlDeclaration}\n${doctype}\n${svgString}`;
>>>>>>> 2a87818b
  }

  handleExportSVG() {
    download(
      'export.svg',
      new Blob([this.createSVGString()], { type: 'image/svg+xml' })
    );
  }

  createPNGBlobPromise() {
    return new Promise((resolve) => {
      // It would seem easier to call canvas.toDataURL()...
      // Except that with webgl context, it swaps buffers after drawing
      // and you don't have direct access to what is on-screen.
      // (You end up getting a PNG of the desired dimensions, but it is empty.)
      //
      // We'd either need to
      // - Turn on preserveDrawingBuffer and rerender, and add a callback
      // - Or leave it off, and somehow synchronously export before the swap
      // - Or look into low-level stuff like copyBufferSubData.
      //
      // Basing it on the SVG also guarantees us that the two exports are the same.

      const svgString = this.createSVGString();

      const img = new Image(this.canvasElement.width, this.canvasElement.height);
      img.src = `data:image/svg+xml;base64,${btoa(svgString)}`;
      img.onload = () => {
        const targetCanvas = document.createElement('canvas');
        // TODO: I have no idea why dimensions are doubled!
        targetCanvas.width = this.canvasElement.width / 2;
        targetCanvas.height = this.canvasElement.height / 2;
        targetCanvas.getContext('2d').drawImage(img, 0, 0);
        targetCanvas.toBlob((blob) => { resolve(blob); });
      };
    });
  }

  handleExportPNG() {
    this.createPNGBlobPromise().then((blob) => {
      download('export.png', blob);
    });
  }

  /*
   * The scales of some view have changed (presumably in response to zooming).
   *
   * Mark the new scales and update any locked views.
   *
   * @param uid: The view of whom the scales have changed.
   */
  handleScalesChanged(uid, xScale, yScale, notify = true) {
    // console.log('hsc:', xScale.domain());

    this.xScales[uid] = xScale;
    this.yScales[uid] = yScale;

    if (notify) {
      if (uid in this.scalesChangedListeners) {
        dictValues(this.scalesChangedListeners[uid]).forEach((x) => {
          x(xScale, yScale);
        });
      }
    }

    if (this.zoomLocks[uid]) {
      // this view is locked to another
      const lockGroup = this.zoomLocks[uid];
      const lockGroupItems = dictItems(lockGroup);

      // eslint-disable-next-line no-unused-vars
      const [centerX, centerY, k] = scalesCenterAndK(this.xScales[uid], this.yScales[uid]);

      for (let i = 0; i < lockGroupItems.length; i++) {
        const key = lockGroupItems[i][0];
        const value = lockGroupItems[i][1];

        if (!this.xScales[key] || !this.yScales[key]) { continue; }

        if (key === uid) {
          // no need to notify oneself that the scales have changed
          continue;
        }

        // eslint-disable-next-line no-unused-vars
        const [keyCenterX, keyCenterY, keyK] = scalesCenterAndK(this.xScales[key],
          this.yScales[key]);

        const rk = value[2] / lockGroup[uid][2];

        // let newCenterX = centerX + dx;
        // let newCenterY = centerY + dy;
        const newK = k * rk;

        if (!this.setCenters[key]) { continue; }

        // the key here is the target of zoom lock, so we want to keep its
        // x center and y center unchanged
        const [newXScale, newYScale] = this.setCenters[key](keyCenterX,
          keyCenterY,
          newK, false);

        // because the setCenters call above has a 'false' notify, the new scales won't
        // be propagated from there, so we have to store them here
        this.xScales[key] = newXScale;
        this.yScales[key] = newYScale;

        // notify the listeners of all locked views that the scales of
        // this view have changed
        if (this.scalesChangedListeners.hasOwnProperty(key)) {
          dictValues(this.scalesChangedListeners[key]).forEach((x) => {
            x(newXScale, newYScale);
          });
        }
      }
    }

    if (this.locationLocks[uid]) {
      // this view is locked to another
      const lockGroup = this.locationLocks[uid];
      const lockGroupItems = dictItems(lockGroup);

      // eslint-disable-next-line no-unused-vars
      const [centerX, centerY, k] = scalesCenterAndK(this.xScales[uid], this.yScales[uid]);

      for (let i = 0; i < lockGroupItems.length; i++) {
        const key = lockGroupItems[i][0];
        const value = lockGroupItems[i][1];

        if (!this.xScales[key] || !this.yScales[key]) { continue; }

        // eslint-disable-next-line no-unused-vars
        const [keyCenterX, keyCenterY, keyK] = scalesCenterAndK(this.xScales[key],
          this.yScales[key]);

        if (key === uid) { // no need to notify oneself that the scales have changed
          continue;
        }

        const dx = value[0] - lockGroup[uid][0];
        const dy = value[1] - lockGroup[uid][1];


        const newCenterX = centerX + dx;
        const newCenterY = centerY + dy;

        if (!this.setCenters[key]) { continue; }

        const [newXScale, newYScale] = this.setCenters[key](newCenterX,
          newCenterY,
          keyK, false);

        // because the setCenters call above has a 'false' notify, the new scales won't
        // be propagated from there, so we have to store them here
        this.xScales[key] = newXScale;
        this.yScales[key] = newYScale;

        // notify the listeners of all locked views that the scales of
        // this view have changed
        if (this.scalesChangedListeners.hasOwnProperty(key)) {
          dictValues(this.scalesChangedListeners[key]).forEach((x) => {
            x(newXScale, newYScale);
          });
        }
      }
    }

    this.animate();

    // Call view change handler
    this.triggerViewChangeDb();
  }

  handleProjectViewport(uid) {
    /**
     * We want to show the extent of this viewport on another view.
     */


    this.setState({
      chooseTrackHandler: (viewUid, trackUid) => (
        this.handleViewportProjected(uid, viewUid, trackUid)
      )
    });
  }

  /**
   * Adjust the zoom level so that all of the data is visible
   *
   * @param viewUid: The view uid for which to adjust the zoom level
   */
  handleZoomToData(viewUid) {
    if (viewUid && !this.tiledPlots[viewUid]) {
      throw new Error(
        `View uid ${viewUid} does not exist in the current viewConfig`
      );
    }

    if (viewUid) {
      this.tiledPlots[viewUid].handleZoomToData();
    } else {
      Object.values(this.tiledPlots)
        .forEach(tiledPlot => tiledPlot.handleZoomToData());
    }
  }

  /**
   * Reset the viewport to the initial x and y domain
   * @param  {number} viewId - ID of the view for which the viewport should be
   *  reset.
   */
  resetViewport(viewId) {
    if (viewId && !this.tiledPlots[viewId]) {
      throw new Error(
        `View uid ${viewId} does not exist in the current viewConfig`
      );
    }

    if (viewId) {
      this.tiledPlots[viewId].resetViewport();
    } else {
      Object.values(this.tiledPlots)
        .forEach(tiledPlot => tiledPlot.resetViewport());
    }
  }

  /**
   * We want to yank some attributes from another view.
   *
   * This will create a view selection overlay and then call the selected
   * provided function.
   */
  handleYankFunction(uid, yankFunction) {
    this.setState({
      chooseViewHandler: uid2 => yankFunction(uid, uid2),
      mouseOverOverlayUid: uid,
    });
  }

  /**
   * We want to unlock uid from the zoom group that it's in.
   *
   * @param uid: The uid of a view.
   */
  handleUnlock(uid, lockGroups) {
    // if this function is being called, lockGroup has to exist
    const lockGroup = lockGroups[uid];
    const lockGroupKeys = dictKeys(lockGroup);

    if (lockGroupKeys.length === 2) {
      // there's only two items in this lock group so we need to
      // remove them both (no point in having one view locked to itself)
      delete lockGroups[lockGroupKeys[0]];
      delete lockGroups[lockGroupKeys[1]];

      return;
    }
    // delete this view from the zoomLockGroup
    if (lockGroups[uid]) {
      if (lockGroups[uid][uid]) { delete lockGroups[uid][uid]; }
    }

    // remove the handler
    if (lockGroups[uid]) { delete lockGroups[uid]; }
  }

  viewScalesLockData(uid) {
    if (!this.xScales[uid] || !this.yScales[uid]) {
      console.warn("View scale lock doesn't correspond to existing uid: ", uid);
      return null;
    }

    return scalesCenterAndK(this.xScales[uid], this.yScales[uid]);
  }

  /*
   * :param uid1 (string): The uid of the first element to be locked (e.g. viewUid)
   * :param uid2 (string): The uid of the second element to be locked (e.g. viewUid)
   * :param lockGroups (dict): The set of locks where to store this lock (e.g. this.locationLocks)
   * :parma lockData (function): A function that takes two uids and calculates some extra data
   * to store with this lock data (e.g. scalesCenterAndK(this.xScales[uid1], this.yScales[uid1]))
   */
  addLock(uid1, uid2, lockGroups, lockData) {
    let group1Members = [];
    let group2Members = [];

    if (!lockGroups[uid1]) {
      // view1 isn't already in a group
      group1Members = [[uid1, lockData.bind(this)(uid1)]];
    } else {
      // view1 is already in a group
      group1Members = dictItems(lockGroups[uid1])
        .filter(x => lockData(x[0])) // make sure we can create the necessary data for this lock
        // in the case of location locks, this implies that the
        // views it's locking exist
        .map(x => [x[0], lockData(x[0])]); // x is [uid, [centerX, centerY, k]]
    }

    if (!lockGroups[uid2]) {
      // view1 isn't already in a group
      group2Members = [[uid2, lockData.bind(this)(uid2)]];
    } else {
      // view2 is already in a group
      group2Members = dictItems(lockGroups[uid2])
        .filter(x => lockData.bind(this)(x[0]))
        // make sure we can create the necessary data for this lock
        // in the case of location locks, this implies that the
        // views it's locking exist
        .map(x => (
          // x is [uid, [centerX, centerY, k]]
          [x[0], lockData.bind(this)(x[0])]
        ));
    }

    const allMembers = group1Members.concat(group2Members);

    const groupDict = dictFromTuples(allMembers);

    allMembers.forEach((m) => { lockGroups[m[0]] = groupDict; });
  }

  /* Views uid1 and uid2 need to be locked so that they always maintain the current
   * zoom and translation difference.
   * @param uid1: The view that the lock was called from
   * @param uid2: The view that the lock was called on (the view that was selected)
   */
  handleLocationLockChosen(uid1, uid2) {
    if (uid1 === uid2) {
      this.setState({
        chooseViewHandler: null,
      });

      return; // locking a view to itself is silly
    }

    this.addLock(uid1, uid2, this.locationLocks, this.viewScalesLockData.bind(this));


    this.setState({
      chooseViewHandler: null,
    });
  }

  /* Views uid1 and uid2 need to be locked so that they always maintain the current
   * zoom and translation difference.
   * @param uid1: The view that the lock was called from
   * @param uid2: The view that the lock was called on (the view that was selected)
   */
  handleZoomLockChosen(uid1, uid2) {
    if (uid1 === uid2) {
      this.setState({
        chooseViewHandler: null,
      });

      return; // locking a view to itself is silly
    }

    this.addLock(uid1, uid2, this.zoomLocks, this.viewScalesLockData.bind(this));


    this.setState({
      chooseViewHandler: null,
    });
  }

  /**
   * We want to project the viewport of fromView onto toTrack of toView.
   *
   * @param fromView: The uid of the view that we want to project
   * @param toView: The uid of the view that we want to project to
   * @param toTrack: The track we want to project to
   *
   * Returns
   * -------
   *
   *  newTrackUid: string
   *      The uid of the newly created viewport projection track
   */
  handleViewportProjected(fromView, toView, toTrack) {
    let newTrackUid = null;

    if (fromView === toView) {
      alert('A view can not show its own viewport.');
    } else {
      const hostTrack = getTrackByUid(this.state.views[toView].tracks, toTrack);
      const position = getTrackPositionByUid(this.state.views[toView].tracks, toTrack);
      newTrackUid = slugid.nice();

      const projectionTypes = {
        top: 'horizontal',
        bottom: 'horizontal',
        center: 'center',
        left: 'vertical',
        right: 'vertical',
      };

      const newTrack = {
        uid: newTrackUid,
        type: `viewport-projection-${projectionTypes[position]}`,
        fromViewUid: fromView,
      };

      this.addCallbacks(toView, newTrack);
      this.handleTrackAdded(toView, newTrack, position, hostTrack);
    }
    this.setState({
      chooseTrackHandler: null,
    });

    return newTrackUid;
  }

  /**
   * Uid1 is copying the center of uid2
   */
  handleLocationYanked(uid1, uid2) {
    // where we're taking the zoom from
    const sourceXScale = this.xScales[uid2];
    const sourceYScale = this.yScales[uid2];

    const targetXScale = this.xScales[uid1];
    const targetYScale = this.yScales[uid1];

    // eslint-disable-next-line no-unused-vars
    const [targetCenterX, targetCenterY, targetK] = scalesCenterAndK(targetXScale, targetYScale);
    // eslint-disable-next-line no-unused-vars
    const [sourceCenterX, sourceCenterY, sourceK] = scalesCenterAndK(sourceXScale, sourceYScale);

    // set target center
    this.setCenters[uid1](sourceCenterX, sourceCenterY, targetK, true);


    this.setState({
      chooseViewHandler: null,
    });
  }

  /**
   * Uid1 yanked the zoom of uid2, now  make sure that they're synchronized.
   */
  handleZoomYanked(uid1, uid2) {
    // where we're taking the zoom from
    const sourceXScale = this.xScales[uid2];
    const sourceYScale = this.yScales[uid2];

    const targetXScale = this.xScales[uid1];
    const targetYScale = this.yScales[uid1];

    // eslint-disable-next-line no-unused-vars
    const [targetCenterX, targetCenterY, targetK] = scalesCenterAndK(targetXScale, targetYScale);
    // eslint-disable-next-line no-unused-vars
    const [sourceCenterX, sourceCenterY, sourceK] = scalesCenterAndK(sourceXScale, sourceYScale);

    // set target center
    this.setCenters[uid1](targetCenterX, targetCenterY, sourceK, true);

    this.setState({
      chooseViewHandler: null,
    });
  }


  /**
   * The user has chosen a position for the new track. The actual
   * track selection will be handled by TiledPlot
   *
   * We just need to close the menu here.
   */
  handleTrackPositionChosen(viewUid, position) {
    this.setState({
      addTrackPosition: position,
      addTrackPositionView: viewUid,
    });
  }

  /**
   * Update the height of each row in the layout so that it takes up all
   * of the available space in the div.
   */
  updateRowHeight() {
    if (
      !(this.props.options && this.props.options.bounded)
      || this.props.options.pixelPreciseMarginPadding
    ) {
      // not bounded so we don't need to update the row height
      return;
    }

    // const width = this.element.parentNode.clientWidth;
    const height = this.element.parentNode.clientHeight;

    let maxHeight = 0;
    for (const view of dictValues(this.state.views)) {
      maxHeight = Math.max(maxHeight, view.layout.y + view.layout.h);
    }

    this.handleDragStart();
    this.handleDragStop();

    const MARGIN_HEIGHT = this.isEditable() ? 10 : 0;

    const marginHeight = (MARGIN_HEIGHT * maxHeight) - 1;
    const availableHeight = height - marginHeight;

    // const currentRowHeight = this.state.rowHeight;
    const prospectiveRowHeight = availableHeight / maxHeight; // maxHeight is the number of
    // rows necessary to display this view

    const chosenRowHeight = Math.floor(prospectiveRowHeight);

    // for (const view of dictValues(this.state.views)) {
    //   const {
    //     totalWidth,
    //     totalHeight,
    //     topHeight,
    //     bottomHeight,
    //     leftWidth,
    //     rightWidth,
    //     centerWidth,
    //     centerHeight,
    //     minNecessaryHeight
    //   } = this.calculateViewDimensions(view);

    //   // If the view is bounded, then we always fit everything inside the container
    //   //
    //   // It used to be that if the viewconfig was too long, we just let it overflow,
    //   // but I think it's better that it's always contained.

    //   /*
    //         if (minNecessaryHeight > view.layout.h * (prospectiveRowHeight + MARGIN_HEIGHT)) {
    //             // we don't have space for one of the containers, so let them exceed the bounds
    //             // of the box
    //             chosenRowHeight = currentRowHeight;
    //             break;
    //         }
    //         */
    // }

    this.setState({
      rowHeight: chosenRowHeight,
    });
  }

  /**
   * Notify the children that the layout has changed so that they
   * know to redraw themselves
   */
  handleLayoutChange(layout /* , layouts */) {
    if (!this.element) { return; }

    for (const l of layout) {
      const view = this.state.views[l.i];

      if (view) {
        view.layout = l;
      }
    }

    // some of the views have changed their height
    /*
      this.setState({
          views: this.state.views
      });
      */

    this.updateRowHeight();

    this.refreshView(LONG_DRAG_TIMEOUT);
  }

  /**
   * Maybe somebody started dragging again before the previous drag
   * timeout fired. In that case, we need to clear this timeout so
   * that it doesn't override a previously set one.
   */
  clearDragTimeout() {
    if (this.dragTimeout) {
      clearTimeout(this.dragTimeout);
      this.dragTimeout = null;
    }
  }

  getTrackInfo(trackType) {
    if (TRACKS_INFO_BY_TYPE[trackType]) {
      return TRACKS_INFO_BY_TYPE[trackType];
    }

    if (
      window.higlassTracksByType && window.higlassTracksByType[trackType]
    ) {
      return window.higlassTracksByType[trackType].config;
    }

    console.warn(
      'Track type not found:',
      trackType,
      '(check app/scripts/config/ for a list of defined track types)'
    );
    return undefined;
  }

  forceRefreshView() {
    // force everything to rerender
    this.setState(this.state); // eslint-disable-line react/no-access-state-in-setstate
  }

  refreshView(timeout = SHORT_DRAG_TIMEOUT) {
    this.clearDragTimeout();

    this.notifyDragChangedListeners(true);

    this.clearDragTimeout();
    this.dragTimeout = setTimeout(() => {
      this.notifyDragChangedListeners(false);
    }, timeout);
  }

  handleDragStart(/* layout, oldItem, newItem, placeholder, e, element */) {
    this.clearDragTimeout();
    this.notifyDragChangedListeners(true);
  }

  handleDragStop() {
    // wait for the CSS transitions to end before
    // turning off the dragging state
    //
    this.clearDragTimeout();
    this.dragTimeout = setTimeout(() => {
      this.notifyDragChangedListeners(false);
    }, LONG_DRAG_TIMEOUT);
  }

  resizeHandler() {
    objVals(this.viewHeaders).filter(x => x).forEach(viewHeader => viewHeader.checkWidth());
  }

  /**
   * If tracks don't have specified dimensions, add in the known
   * minimums
   *
   * Operates on the tracks stored for this TiledPlot.
   */
  fillInMinWidths(tracksDict) {
    const horizontalLocations = ['top', 'bottom'];

    // first make sure all track types are specified
    // this will make the code later on simpler
    if (!('center' in tracksDict)) { tracksDict.center = []; }
    if (!('left' in tracksDict)) { tracksDict.left = []; }
    if (!('right' in tracksDict)) { tracksDict.right = []; }
    if (!('top' in tracksDict)) { tracksDict.top = []; }
    if (!('bottom' in tracksDict)) { tracksDict.bottom = []; }

    for (let j = 0; j < horizontalLocations.length; j++) {
      const tracks = tracksDict[horizontalLocations[j]];

      // e.g. no 'top' tracks
      if (!tracks) { continue; }

      for (let i = 0; i < tracks.length; i++) {
        const trackInfo = this.getTrackInfo(tracks[i].type);

        if (!('height' in tracks[i]) || (trackInfo && tracks[i].height < trackInfo.minHeight)) {
          if (trackInfo && trackInfo.minHeight) {
            tracks[i].height = trackInfo.minHeight;
          } else { tracks[i].height = this.minHorizontalHeight; }
        }
      }
    }

    const verticalLocations = ['left', 'right'];

    for (let j = 0; j < verticalLocations.length; j++) {
      const tracks = tracksDict[verticalLocations[j]];

      // e.g. no 'left' tracks
      if (!tracks) { continue; }

      for (let i = 0; i < tracks.length; i++) {
        const trackInfo = this.getTrackInfo(tracks[i].type);

        if (!('width' in tracks[i]) || (trackInfo && tracks[i].width < trackInfo.minWidth)) {
          //
          if (trackInfo && trackInfo.minWidth) {
            tracks[i].width = trackInfo.minWidth;
          } else { tracks[i].width = this.minVerticalWidth; }
        }
      }
    }

    return tracksDict;
  }

  /**
   * Get the dimensions for this view, counting just the tracks
   * that are present in it
   *
   * @param view: A view containing a list of tracks as a member.
   * @return: A width and a height pair (e.g. [width, height])
   */
  calculateViewDimensions(view) {
    const defaultHorizontalHeight = 20;
    const defaultVerticalWidth = 0;
    const defaultCenterHeight = 100;
    const defaultCenterWidth = 100;
    let currHeight = (
      this.viewMarginTop
      + this.viewMarginBottom
      + this.viewPaddingTop
      + this.viewPaddingBottom
    );
    let currWidth = (
      this.viewMarginLeft
      + this.viewMarginRight
      + this.viewPaddingLeft
      + this.viewPaddingRight
    );
    // currWidth will generally be ignored because it will just be set to
    // the width of the enclosing container
    let minNecessaryHeight = 0;
    minNecessaryHeight += 10; // the header

    const MIN_VERTICAL_HEIGHT = 20;

    if (view.tracks.top) {
      // tally up the height of the top tracks

      for (let i = 0; i < view.tracks.top.length; i++) {
        const track = view.tracks.top[i];
        currHeight += track.height ? track.height : defaultHorizontalHeight;
        minNecessaryHeight += track.height ? track.height : defaultHorizontalHeight;
      }
    }

    if (view.tracks.bottom) {
      // tally up the height of the top tracks

      for (let i = 0; i < view.tracks.bottom.length; i++) {
        const track = view.tracks.bottom[i];
        currHeight += track.height ? track.height : defaultHorizontalHeight;
        minNecessaryHeight += track.height ? track.height : defaultHorizontalHeight;
      }
    }

    if ((view.tracks.left && view.tracks.left.length > 0)
      || (view.tracks.right && view.tracks.right.length > 0)
      || (view.tracks.center && view.tracks.center.length > 0)) {
      minNecessaryHeight += MIN_VERTICAL_HEIGHT;
    }

    let leftHeight = 0;
    if (view.tracks.left) {
      // tally up the height of the top tracks

      for (let i = 0; i < view.tracks.left.length; i++) {
        const track = view.tracks.left[i];
        const thisHeight = track.height ? track.height : defaultCenterHeight;
        currWidth += track.width ? track.width : defaultVerticalWidth;

        leftHeight = Math.max(leftHeight, thisHeight);
      }
    }

    let rightHeight = 0;

    if (view.tracks.right) {
      // tally up the height of the top tracks

      for (let i = 0; i < view.tracks.right.length; i++) {
        const track = view.tracks.right[i];
        const thisHeight = track.height ? track.height : defaultCenterHeight;
        currWidth += track.width ? track.width : defaultVerticalWidth;

        rightHeight = Math.max(rightHeight, thisHeight);
      }
    }

    const sideHeight = Math.max(leftHeight, rightHeight);

    let centerHeight = 0;
    let centerWidth = 0;

    if (view.tracks.center && dictValues(view.tracks.center).length > 0) {
      if (!view.tracks.center[0].contents || view.tracks.center[0].contents.length > 0) {
        let height = null;
        let width = null;

        if (view.tracks.center[0].contents) {
          // combined track in the center
          for (const track of view.tracks.center[0].contents) {
            height = Math.max(height, track.height
              ? track.height : defaultCenterHeight);
            width = Math.max(width, track.width
              ? track.width : defaultCenterWidth);
          }
        } else {
          height = view.tracks.center[0].height
            ? view.tracks.center[0].height : defaultCenterHeight;
          width = view.tracks.center[0].width
            ? view.tracks.center[0].width : defaultCenterWidth;
        }

        currHeight += height;
        currWidth += width;
      }
    } else if (((view.tracks.top && dictValues(view.tracks.top).length > 1)
      || (view.tracks.bottom && dictValues(view.tracks.bottom).length > 1))
      && ((view.tracks.left && dictValues(view.tracks.left).length)
      || (view.tracks.right && dictValues(view.tracks.right).length))) {
      centerWidth = defaultCenterWidth;
      centerHeight = defaultCenterHeight;
    }

    // make the total height the greater of the left height
    // and the center height
    if (sideHeight > centerHeight) {
      currHeight += sideHeight;
    } else {
      currHeight += centerHeight;
    }

    let topHeight = 0;
    let bottomHeight = 0;
    let leftWidth = 0;
    let rightWidth = 0;

    if ('top' in view.tracks) {
      topHeight = view.tracks.top
        .map(x => (x.height ? x.height : defaultHorizontalHeight))
        .reduce((a, b) => a + b, 0);
    }
    if ('bottom' in view.tracks) {
      bottomHeight = view.tracks.bottom
        .map(x => (x.height ? x.height : defaultHorizontalHeight))
        .reduce((a, b) => a + b, 0);
    }
    if ('left' in view.tracks) {
      leftWidth = view.tracks.left
        .map(x => (x.width ? x.width : defaultVerticalWidth))
        .reduce((a, b) => a + b, 0);
    }
    if ('right' in view.tracks) {
      rightWidth = view.tracks.right
        .map(x => (x.width ? x.width : defaultVerticalWidth))
        .reduce((a, b) => a + b, 0);
    }

    return {
      totalWidth: currWidth,
      totalHeight: currHeight,
      topHeight,
      bottomHeight,
      leftWidth,
      rightWidth,
      centerWidth,
      centerHeight,
      minNecessaryHeight,
    };
  }

  generateViewLayout(view) {
    let layout = null;

    if ('layout' in view) {
      ({ layout } = view.layout);
    } else {
      /*
      const minTrackHeight = 30;
      const elementWidth = this.element.clientWidth;

      let { totalWidth, totalHeight,
        topHeight, bottomHeight,
        leftWidth, rightWidth,
        centerWidth, centerHeight } = this.calculateViewDimensions(view);

      // console.log(totalWidth, totalHeight, leftWidth, rightWidth, centerWidth, centerHeight);

      if (view.searchBox) { totalHeight += 30; }

      const heightGrid = Math.ceil(totalHeight / this.rowHeight);

      */

      // we're keeping this simple, just make the view 12x12
      layout = {
        x: 0,
        y: 0,
        w: NUM_GRID_COLUMNS,
        h: DEFAULT_NEW_VIEW_HEIGHT,
      };

      // the height should be adjusted when the layout changes


      /*
        if ('center' in view.tracks || 'left' in view.tracks || 'right' in view.tracks) {
            let desiredHeight = ((elementWidth - leftWidth - rightWidth - 2 * this.viewMarginTop) );
            desiredHeight +=  topHeight + bottomHeight + 2*this.viewMarginBottom + 20;

            // how much height is left in the browser?

            // limit the height of the container to the window height
            // the number 160 is relatively arbitrary and should be
            // replaced with a concrete measure of the element below and
            // above the canvas area
            let availableHeight = window.innerHeight - 160;

            if (desiredHeight > availableHeight )
                desiredHeight = availableHeight;

            // stretch the view out
            layout.h = Math.ceil(desiredHeight / this.rowHeight);
        }
        else
            layout.h = heightGrid;

        layout.minH = heightGrid;
        layout.i = slugid.nice();
        */
    }


    // console.trace('generated layout:', layout);

    return layout;
  }

  /**
   * Remove all the tracks from a view
   *
   * @param {viewUid} Thie view's identifier
   */
  handleClearView(viewUid) {
    const { views } = this.state;

    views[viewUid].tracks.top = [];
    views[viewUid].tracks.bottom = [];
    views[viewUid].tracks.center = [];
    views[viewUid].tracks.left = [];
    views[viewUid].tracks.right = [];
    views[viewUid].tracks.whole = [];

    this.setState({
      views,
    });
  }

  /**
   * A view needs to be closed. Remove it from from the viewConfig and then clean
   * up all of its connections (zoom links, workers, etc...)
   *
   * @param {uid} This view's identifier
   */
  handleCloseView(uid) {
    // check if this is the only view
    // if it is, don't close it (display an error message)
    if (dictValues(this.state.views).length === 1) {
      return;
    }

    // if this view was zoom locked to another, we need to unlock it
    this.handleUnlock(uid, this.zoomLocks);

    // might want to notify the views that they're beig closed
    this.setState((prevState) => {
      delete prevState.views[uid];

      const viewsByUid = this.removeInvalidTracks(prevState.views);
      return {
        views: viewsByUid,
      };
    });
  }

  /**
   * We're adding a new dataset to an existing track
   *
   * @param newTrack: The new track to be added.
   * @param position: Where the new series should be placed.
   *  (This could also be inferred from the hostTrack, but since
   *  we already have it, we might as well use it)
   * @param hostTrack: The track that will host the new series.
   */
  handleSeriesAdded(viewId, newTrack, position, hostTrack) {
    // is the host track a combined track?
    // if so, easy, just append the new track to its contents
    // if not, remove the current track from the track list
    // create a new combined track, add the current and the new
    // tracks and then update the whole track list
    const { tracks } = this.state.views[viewId];

    if (hostTrack.type === 'combined') {
      hostTrack.contents.push(newTrack);
    } else {
      const newHost = {
        type: 'combined',
        uid: slugid.nice(),
        height: hostTrack.height,
        width: hostTrack.width,
        contents: [hostTrack, newTrack],
      };

      const positionTracks = tracks[position];

      for (let i = 0; i < positionTracks.length; i++) {
        if (positionTracks[i].uid === hostTrack.uid) { positionTracks[i] = newHost; }
      }
    }

    this.setState(prevState => ({
      views: prevState.views,
    }));
  }

  handleNoTrackAdded() {
    if (this.state.addTrackPosition) {
      // we've already added the track, remove the add track dialog
      this.setState({
        addTrackPosition: null,
      });
    }
  }

  /**
   * Add multiple new tracks (likely from the AddTrackModal dialog)
   *
   * @param trackInfo: A JSON object that can be used as a track
   *                   definition
   * @param position: The position the track is being added to
   * @param host: If this track is being added to another track
   */
  handleTracksAdded(viewId, newTracks, position, host) {
    this.storeTrackSizes(viewId);

    for (const newTrack of newTracks) { this.handleTrackAdded(viewId, newTrack, position, host); }
  }

  /**
   * Change the type of a track. For example, convert a line to a bar track.
   *
   * Parameters
   * ----------
   *  viewUid: string
   *    The view containing the track to be changed
   *  trackUid: string
   *    The uid identifying the existin track
   *  newType: string
   *    The type to switch this track to.
   */
  handleChangeTrackType(viewUid, trackUid, newType) {
    const view = this.state.views[viewUid];
    const trackConfig = getTrackByUid(view.tracks, trackUid);

    // this track needs a new uid so that it will be rerendered
    trackConfig.uid = slugid.nice();
    trackConfig.type = newType;

    this.setState(prevState => ({
      views: prevState.views,
    }));
  }

  /**
   * Change the data source for a track. E.g. when adding or
   * removing a divisor.
   *
   * Parameters
   * ----------
   *  viewUid: string
   *    The view containing the track to be changed
   *  trackUid: string
   *    The uid identifying the existin track
   *  newData: object
   *    The new data source section
   */
  handleChangeTrackData(viewUid, trackUid, newData) {
    const view = this.state.views[viewUid];
    const trackConfig = getTrackByUid(view.tracks, trackUid);

    // this track needs a new uid so that it will be rerendered
    trackConfig.uid = slugid.nice();
    trackConfig.data = newData;

    this.setState(prevState => ({
      views: prevState.views,
    }));
  }

  /**
   * A track was added from the AddTrackModal dialog.
   *
   * @param trackInfo: A JSON object that can be used as a track
   *                   definition
   * @param position: The position the track is being added to
   * @param host: If this track is being added to another track
   *
   * @returns {Object}: A trackConfig (\{ uid: "", width: x \})
   *  describing this track
   */
  handleTrackAdded(viewId, newTrack, position, host = null) {
    this.addDefaultTrackOptions(newTrack);

    // make sure the new track has a uid
    if (!newTrack.uid) newTrack.uid = slugid.nice();

    if (newTrack.contents) {
      // add default options to combined tracks
      for (const ct of newTrack.contents) { this.addDefaultTrackOptions(ct); }
    }

    this.addNameToTrack(newTrack);

    if (this.state.addTrackPosition) {
      // we've already added the track, remove the add track dialog
      this.setState({
        addTrackPosition: null,
      });
    }

    if (host) {
      // we're adding a series rather than a whole new track
      this.handleSeriesAdded(viewId, newTrack, position, host);
      return null;
    }

    newTrack.position = position;
    newTrack.width = this.getTrackInfo(newTrack.type).defaultWidth
      || this.getTrackInfo(newTrack.type).minWidth
      || this.minVerticalWidth;
    newTrack.height = this.getTrackInfo(newTrack.type).defaultHeight
      || this.getTrackInfo(newTrack.type).minHeight
      || this.minHorizontalHeight;

    const { tracks } = this.state.views[viewId];
    if (position === 'left' || position === 'top') {
      // if we're adding a track on the left or the top, we want the
      // new track to appear at the begginning of the track list
      tracks[position].unshift(newTrack);
    } else if (position === 'center') {
      // we're going to have to either overlay the existing track with a new one
      // or add another one on top
      if (tracks.center.length === 0) {
        // no existing tracks
        const newCombined = {
          uid: slugid.nice(),
          type: 'combined',
          contents: [
            newTrack],
        };
        tracks.center = [newCombined];
      } else if (tracks.center[0].type === 'combined') {
        // if it's a combined track, we just need to add this track to the
        // contents
        tracks.center[0].contents.push(newTrack);
      } else {
        // if it's not, we have to create a new combined track
        const newCombined = {
          uid: slugid.nice(),
          type: 'combined',
          contents: [
            tracks.center[0],
            newTrack],
        };

        tracks.center = [newCombined];
      }
    } else {
      // otherwise, we want it at the end of the track list
      if (!tracks[position]) {
        // this position wasn't defined in the original viewconf
        tracks[position] = [];
      }

      tracks[position].push(newTrack);
    }

    this.adjustLayoutToTrackSizes(this.state.views[viewId]);

    return newTrack;
  }

  /**
   * Go through each track and store its size in the viewconf.
   *
   * This is so that sizes don't get lost when the view is unbounded
   * and new tracks are added.
   *
   * Parameters
   * ----------
   *
   *  viewId : string
   *      The id of the view whose tracks we're measuring
   *
   * Returns
   * -------
   *
   *  Nothing
   */
  storeTrackSizes(viewId) {
    const looseTracks = positionedTracksToAllTracks(this.state.views[viewId].tracks);

    for (const track of looseTracks) {
      const trackObj = this.tiledPlots[viewId].trackRenderer.getTrackObject(track.uid);

      if (!trackObj) {
        continue;
      }

      ([track.width, track.height] = trackObj.dimensions);
    }
  }

  /*
   * Adjust the layout to match the size of the contained tracks. If tracks
   * are added, the layout size needs to expand. If they're removed, it needs
   * to contract.
   *
   * This function should be called from handleTrackAdded and handleCloseTrack.
   *
   * Parameters
   * ----------
   *
   *  view : {...}
   *      The definition from the viewconf
   */
  adjustLayoutToTrackSizes(view) {
    // if the view is too short, expand the view so that it fits this track
    if (!view.layout) return;

    const isEditable = this.isEditable();

    let totalTrackHeight = 0;

    // we are not checking for this.viewHeaders because this function may be
    // called before the component is mounted
    if (isEditable) totalTrackHeight += VIEW_HEADER_HEIGHT;

    // the tracks are larger than the height of the current view, so we need
    // to extend it
    const { totalHeight } = this.calculateViewDimensions(view);
    totalTrackHeight += totalHeight;

    const MARGIN_HEIGHT = this.isEditable() ? 10 : 0;

    totalTrackHeight += MARGIN_HEIGHT;
    const rowHeight = this.state.rowHeight + MARGIN_HEIGHT;

    if (!this.props.options.bounded) {
      view.layout.h = Math.ceil(totalTrackHeight / rowHeight);
    }
  }

  handleCloseTrack(viewId, uid) {
    const { tracks } = this.state.views[viewId];

    this.handleUnlockValueScale(viewId, uid);

    for (const trackType in tracks) {
      const theseTracks = tracks[trackType];
      const newTracks = theseTracks.filter(d => d.uid !== uid);

      if (newTracks.length === theseTracks.length) {
        // no whole tracks need to removed, see if any of the combined tracks
        // contain series which need to go
        const combinedTracks = newTracks.filter(x => x.type === 'combined');

        combinedTracks.forEach((ct) => {
          ct.contents = ct.contents.filter(x => x.uid !== uid);
        });
      } else {
        tracks[trackType] = newTracks;
      }
    }

    this.storeTrackSizes(viewId);
    this.adjustLayoutToTrackSizes(this.state.views[viewId]);

    this.setState(prevState => ({
      views: prevState.views,
    }));

    return this.state.views;
  }

  handleLockValueScale(fromViewUid, fromTrackUid) {
    this.setState({
      chooseTrackHandler: (toViewUid, toTrackUid) => (
        this.handleValueScaleLocked(fromViewUid, fromTrackUid, toViewUid, toTrackUid)
      ),
    });
  }

  combineViewAndTrackUid(viewUid, trackUid) {
    // see if we've already created a uid for this view / track combo
    const uid = `${viewUid}.${trackUid}`;

    this.combinedUidToViewTrack[uid] = { view: viewUid, track: trackUid };

    if (this.viewTrackUidsToCombinedUid[viewUid]) {
      if (this.viewTrackUidsToCombinedUid[trackUid]) {
        return this.viewTrackUidsToCombinedUid[viewUid][trackUid];
      }

      this.viewTrackUidsToCombinedUid[viewUid][trackUid] = uid;
    } else {
      this.viewTrackUidsToCombinedUid[viewUid] = {};
      this.viewTrackUidsToCombinedUid[viewUid][trackUid] = uid;
    }


    return uid;
  }

  handleUnlockValueScale(viewUid, trackUid) {
    // if it's combined track, unlock each individual component
    if (this.tiledPlots[viewUid].trackRenderer.getTrackObject(trackUid).createdTracks) {
      // if the from view is a combined track, recurse and add links between its child tracks
      const childTrackUids = dictKeys(this.tiledPlots[viewUid]
        .trackRenderer
        .getTrackObject(trackUid)
        .createdTracks);
      for (const childTrackUid of childTrackUids) {
        this.handleUnlock(this.combineViewAndTrackUid(viewUid, childTrackUid),
          this.valueScaleLocks);
      }
    } else {
      this.handleUnlock(this.combineViewAndTrackUid(viewUid, trackUid), this.valueScaleLocks);
    }
  }


  handleValueScaleLocked(fromViewUid, fromTrackUid, toViewUid, toTrackUid) {
    if (this.tiledPlots[fromViewUid].trackRenderer.getTrackObject(fromTrackUid).createdTracks) {
      // if the from view is a combined track, recurse and add links between its child tracks
      const childTrackUids = dictKeys(this.tiledPlots[fromViewUid]
        .trackRenderer
        .getTrackObject(fromTrackUid)
        .createdTracks);
      for (const childTrackUid of childTrackUids) {
        this.handleValueScaleLocked(fromViewUid, childTrackUid, toViewUid, toTrackUid);
      }

      return;
    }

    if (this.tiledPlots[toViewUid].trackRenderer.getTrackObject(toTrackUid).createdTracks) {
      // if the from view is a combined track, recurse and add links between its child tracks
      const childTrackUids = dictKeys(this.tiledPlots[toViewUid]
        .trackRenderer
        .getTrackObject(toTrackUid)
        .createdTracks);
      for (const childTrackUid of childTrackUids) {
        this.handleValueScaleLocked(fromViewUid, fromTrackUid, toViewUid, childTrackUid);
      }

      return;
    }

    const fromUid = this.combineViewAndTrackUid(fromViewUid, fromTrackUid);
    const toUid = this.combineViewAndTrackUid(toViewUid, toTrackUid);

    this.addLock(fromUid, toUid, this.valueScaleLocks, uid => this.combinedUidToViewTrack[uid]);

    this.syncValueScales(fromViewUid, fromTrackUid);

    this.setState({
      chooseTrackHandler: null,
    });
  }

  /**
   * Add callbacks for functions that need them
   *
   * Done in place.
   *
   * @param track: A view with tracks.
   */
  addCallbacks(viewUid, track) {
    if (track.type === 'viewport-projection-center'
          || track.type === 'viewport-projection-horizontal'
          || track.type === 'viewport-projection-vertical'
    ) {
      const fromView = track.fromViewUid;

      track.registerViewportChanged = (trackId, listener) => this.addScalesChangedListener(
        fromView, trackId, listener
      );
      track.removeViewportChanged = trackId => this.removeScalesChangedListener(fromView, trackId);
      track.setDomainsCallback = (xDomain, yDomain) => {
        const tXScale = scaleLinear().domain(xDomain).range(this.xScales[fromView].range());
        const tYScale = scaleLinear().domain(yDomain).range(this.yScales[fromView].range());

        const [tx, ty, k] = scalesCenterAndK(tXScale, tYScale);
        this.setCenters[fromView](tx, ty, k, false);

        let zoomLocked = false;
        let locationLocked = false;

        // if we drag the brush and this view is locked to others, we don't
        // want the movement we induce in them to come back and modify this
        // view and set up a feedback loop
        if (viewUid in this.zoomLocks) { zoomLocked = fromView in this.zoomLocks[viewUid]; }
        if (zoomLocked) { this.handleUnlock(viewUid, this.zoomLocks); }

        if (viewUid in this.locationLocks) {
          locationLocked = fromView in this.locationLocks[viewUid];
        }
        if (locationLocked) {
          this.handleUnlock(viewUid, this.locationLocks);
        }

        this.handleScalesChanged(fromView, tXScale, tYScale, true);

        if (zoomLocked) {
          this.addLock(viewUid, fromView, this.zoomLocks, this.viewScalesLockData);
        }
        if (locationLocked) {
          this.addLock(viewUid, fromView, this.locationLocks, this.viewScalesLockData);
        }
      };
    }
  }

  deserializeLocationLocks(viewConfig) {
    this.locationLocks = {};

    if (viewConfig.locationLocks) {
      for (const viewUid of dictKeys(viewConfig.locationLocks.locksByViewUid)) {
        this.locationLocks[viewUid] = viewConfig.locationLocks
          .locksDict[viewConfig.locationLocks.locksByViewUid[viewUid]];
      }
    }
  }

  deserializeZoomLocks(viewConfig) {
    this.zoomLocks = {};

    //
    if (viewConfig.zoomLocks) {
      for (const viewUid of dictKeys(viewConfig.zoomLocks.locksByViewUid)) {
        this.zoomLocks[viewUid] = viewConfig.zoomLocks
          .locksDict[viewConfig.zoomLocks.locksByViewUid[viewUid]];
      }
    }
  }

  deserializeValueScaleLocks(viewConfig) {
    this.valueScaleLocks = {};

    if (viewConfig.valueScaleLocks) {
      for (const viewUid of dictKeys(viewConfig.valueScaleLocks.locksByViewUid)) {
        this.valueScaleLocks[viewUid] = viewConfig.valueScaleLocks
          .locksDict[viewConfig.valueScaleLocks.locksByViewUid[viewUid]];
      }
    }
  }

  serializeLocks(locks) {
    const locksDict = {};
    const locksByViewUid = {};

    for (const viewUid of dictKeys(locks)) {
      let lockUid = locks[viewUid] && locks[viewUid].uid;

      if (!lockUid) {
        // otherwise, assign this locationLock its own uid
        lockUid = slugid.nice();
      }
      locks[viewUid].uid = lockUid;

      // make a note that we've seen this lock
      locksDict[lockUid] = locks[viewUid];

      // note that this view has a reference to this lock
      locksByViewUid[viewUid] = locks[viewUid].uid;
    }

    // remove the uids we just added
    // for (let viewUid of dictKeys(locks)) {
    //   if (locks[viewUid].hasOwnProperty('uid')) {
    //     locks[viewUid].uid = undefined;
    //     delete locks[viewUid].uid;
    //   }
    // }

    return { locksByViewUid, locksDict };
  }

  getViewsAsJson() {
    const newJson = JSON.parse(JSON.stringify(this.state.viewConfig));
    newJson.views = dictItems(this.state.views).map((k) => {
      const newView = JSON.parse(JSON.stringify(k[1]));
      const uid = k[0];

      for (const track of positionedTracksToAllTracks(newView.tracks)) {
        if (track.server) {
          const url = parse(track.server, {});

          if (!url.hostname.length) {
            // no hostname specified in the track source servers so we'll add the
            // current URL's
            const hostString = window.location.host;
            const { protocol } = window.location;
            const newUrl = `${protocol}//${hostString}${url.pathname}`;

            track.server = newUrl;
          }
        }

        if ('serverUidKey' in track) { delete track.serverUidKey; }
        if ('uuid' in track) { delete track.uuid; }
        if ('private' in track) { delete track.private; }
        if ('maxZoom' in track) { delete track.maxZoom; }
        if ('coordSystem' in track) { delete track.coordSystem; }
        if ('coordSystem2' in track) { delete track.coordSystem2; }
        if ('datatype' in track) { delete track.datatype; }
        if ('maxWidth' in track) { delete track.maxWidth; }
        if ('datafile' in track) { delete track.datafile; }
        if ('filetype' in track) { delete track.filetype; }
        if ('binsPerDimension' in track) { delete track.binsPerDimension; }
      }
      //

      newView.uid = uid;
      newView.initialXDomain = this.xScales[uid].domain();
      newView.initialYDomain = this.yScales[uid].domain();

      return newView;
    });

    newJson.zoomLocks = this.serializeLocks(this.zoomLocks);
    newJson.locationLocks = this.serializeLocks(this.locationLocks);
    newJson.valueScaleLocks = this.serializeLocks(this.valueScaleLocks);

    return newJson;
  }

  getViewsAsString() {
    return JSON.stringify(this.getViewsAsJson(), null, 2);
  }

  handleExportViewAsJSON() {
    const data = this.getViewsAsString();
    // const file = new Blob([data], { type: 'text/json' });

    download('viewconf.json', data);
  }

  handleExportViewsAsLink(
    url = this.state.viewConfig.exportViewUrl, fromApi = false
  ) {
    const port = window.location.port === '' ? '' : `:${window.location.port}`;

    const req = fetch(
      url,
      {
        method: 'POST',
        headers: {
          Accept: 'application/json, text/plain, */*',
          'Content-Type': 'application/json',
          'X-Requested-With': 'XMLHttpRequest',
        },
        body: `{"viewconf":${this.getViewsAsString()}}`,
        credentials: 'same-origin',
      }
    )
      .then((response) => {
        if (!response.ok) { throw response; }
        return response.json();
      })
      .catch((err) => {
        console.warn('err:', err);
      })
      .then(_json => ({
        id: _json.uid,
        url: `${window.location.protocol}//${window.location.hostname}${port}/app/?config=${_json.uid}`
      }));

    if (!fromApi) {
      req
        .then((sharedView) => {
          this.openModal(
            <ExportLinkDialog
              onDone={() => { this.closeModalBound(); }}
              url={sharedView.url}
            />
          );
        })
        .catch(e => console.error('Exporting view config as link failed:', e));
    }

    return req;
  }

  handleDataDomainChanged(viewUid, newXDomain, newYDomain) {
    /*
         * The initial[XY]Domain of a view has changed. Update its definition
         * and rerender.
         */
    const { views } = this.state;

    views[viewUid].initialXDomain = newXDomain;
    views[viewUid].initialYDomain = newYDomain;

    this.xScales[viewUid] = scaleLinear().domain(newXDomain);
    this.yScales[viewUid] = scaleLinear().domain(newYDomain);

    if (this.zoomLocks[viewUid]) {
      const lockGroup = this.zoomLocks[viewUid];
      const lockGroupItems = dictItems(lockGroup);

      for (let i = 0; i < lockGroupItems.length; i++) {
        const key = lockGroupItems[i][0];

        if (!(key in this.locationLocks)) {
          // only zoom to extent if both zoom and location
          // are locked
          continue;
        }

        views[key].initialXDomain = newXDomain;
        views[key].initialYDomain = newYDomain;

        this.xScales[key] = scaleLinear().domain(newXDomain);
        this.yScales[key] = scaleLinear().domain(newYDomain);
      }
    }

    this.setState({ views });
  }

  /**
   * Check if we can place a view at this position
   */
  viewPositionAvailable(pX, pY, w, h) {
    const pEndX = pX + w;
    const pEndY = pY + h;

    if (pX + w > NUM_GRID_COLUMNS) {
      // this view will go over the right edge of our grid
      return false;
    }

    const sortedViews = dictValues(this.state.views);

    // check if this position
    for (let j = 0; j < sortedViews.length; j++) {
      const svX = sortedViews[j].layout.x;
      const svY = sortedViews[j].layout.y;

      const svEndX = svX + sortedViews[j].layout.w;
      const svEndY = svY + sortedViews[j].layout.h;

      if (pX < svEndX && pEndX > svX) {
        // x range intersects
        if (pY < svEndY && pEndY > svY) {
          // y range intersects
          return false;
        }
      }
    }

    return true;
  }

  /**
   * User clicked on the "Add View" button. We'll duplicate the last
   * view.
   */
  handleAddView(view) {
    const views = dictValues(this.state.views);
    const lastView = view;

    const potentialPositions = [];

    if (view.layout.w === 12) {
      // this view is full width, we can cut it in half (#259)
      view.layout.w = 6;
    }

    for (let i = 0; i < views.length; i++) {
      let pX = views[i].layout.x + views[i].layout.w;
      let pY = views[i].layout.y;

      // can we place the new view to the right of this view?
      if (this.viewPositionAvailable(pX, pY, view.layout.w, view.layout.h)) {
        potentialPositions.push([pX, pY]);
      }

      pX = views[i].layout.x;
      pY = views[i].layout.y + views[i].layout.h;
      // can we place the new view below this view
      if (this.viewPositionAvailable(pX, pY, view.layout.w, view.layout.h)) {
        potentialPositions.push([pX, pY]);
      }
    }


    potentialPositions.sort((a, b) => {
      const n = a[1] - b[1];

      if (n === 0) {
        return a[0] - b[0];
      }

      return n;
    });

    const jsonString = JSON.stringify(lastView);

    const newView = JSON.parse(jsonString); // ghetto copy
    newView.initialXDomain = this.xScales[newView.uid].domain();
    newView.initialYDomain = this.yScales[newView.uid].domain();

    // place this new view below all the others

    ([[newView.layout.x, newView.layout.y]] = potentialPositions);

    // give it its own unique id
    newView.uid = slugid.nice();
    newView.layout.i = newView.uid;

    positionedTracksToAllTracks(newView.tracks).forEach(t => this.addCallbacks(newView.uid, t));

    this.state.views[newView.uid] = newView;

    this.setState(prevState => ({
      views: prevState.views,
    }));
  }

  /**
   * Add a name to this track based on its track type.
   *
   * Name is added in-place.
   *
   * The list of track information can be found in config.js:TRACKS_INFO
   */
  addNameToTrack(track) {
    const config = this.getTrackInfo(track.type);

    if (config && config.name) track.name = config.name;

    return track;
  }

  /**
   * Add track names to the ones that have known names in config.js
   */
  addUidsToTracks(allTracks) {
    allTracks.forEach((t) => {
      if (!t.uid) { t.uid = slugid.nice(); }
    });

    return allTracks;
  }

  /**
   * Add track names to the ones that have known names in config.js
   */
  addNamesToTracks(allTracks) {
    allTracks.forEach((t) => {
      if (!t.name) { this.addNameToTrack(t); }
    });

    return allTracks;
  }

  handleSelectedAssemblyChanged(viewUid, newAssembly, newAutocompleteId, newServer) {
    /*
     * A new assembly was selected in the GenomePositionSearchBox.
     * Update the corresponding
     * view's entry
     *
     * Arguments
     * ---------
     *
     * viewUid: string
     *      The uid of the view this genomepositionsearchbox belongs to
     * newAssembly: string
     *      The new assembly it should display coordinates for
     *
     * Returns
     * -------
     *
     *  Nothing
     */
    const { views } = this.state;

    views[viewUid].genomePositionSearchBox.chromInfoId = newAssembly;
    views[viewUid].genomePositionSearchBox.autocompleteId = newAutocompleteId;
    views[viewUid].genomePositionSearchBox.autocompleteServer = newServer;
  }

  createGenomePostionSearchBoxEntry(existingGenomePositionSearchBox, suggestedAssembly) {
    /*
         * Create genomePositionSearchBox settings. If existing settings for this view exist,
         * then use those. Otherwise use defaults.
         *
         * Arguments:
         *     existingGenomePositionSearchBox:
         *          {
         *              autocompleteServer: string (e.g. higlass.io/api/v1),
         *              autocompleteId: string (e.g. Xz1f)
         *              chromInfoServer: string (e.g. higlass.io/api/v1)
         *              chromInfoId: string (e.g. hg19)
         *              visible: boolean (e.g. true)
         *           }
         *          If there's already information about which assembly and autocomplete
         *          source to use, it should be in this format.
         *
         *      suggestedAssembly:
         *          Guess which assembly should be displayed based on the tracks visible.
         *          In all meaningful scenarios, all tracks should be of the same assembly
         *          but in case they're not, suggest the most common one
         *
         * Return:
         *      A valid genomePositionSearchBox object
         *
         */
    let newGpsb = existingGenomePositionSearchBox;
    const defaultGpsb = {
      autocompleteServer: DEFAULT_SERVER,
      // "autocompleteId": "OHJakQICQD6gTD7skx4EWA",
      chromInfoServer: DEFAULT_SERVER,
      visible: false,
    };

    if (!newGpsb) { newGpsb = JSON.parse(JSON.stringify(defaultGpsb)); }

    if (!newGpsb.autocompleteServer) {
      newGpsb.autocompleteServer = defaultGpsb.autocompleteServer;
    }

    /*
         * If we don't have an autocompleteId, we'll try to look it up in
         * the autocomplete server
         */
    /*
        if (!newGpsb.autocompleteId)
            newGpsb.autocompleteId = defaultGpsb.autocompleteId;
        */

    if (!newGpsb.chromInfoId) {
      newGpsb.chromInfoId = suggestedAssembly;
    }

    if (!newGpsb.chromInfoServer) { newGpsb.chromInfoServer = defaultGpsb.chromInfoServer; }

    if (!newGpsb.visible) { newGpsb.visible = false; }

    return newGpsb;
  }

  handleTogglePositionSearchBox(viewUid) {
    /*
         * Show or hide the genome position search box for a given view
         */

    const view = this.state.views[viewUid];
    view.genomePositionSearchBoxVisible = !view.genomePositionSearchBoxVisible;

    const positionedTracks = positionedTracksToAllTracks(view.tracks);

    // count the number of tracks that are part of some assembly
    const assemblyCounts = {};
    for (const track of positionedTracks) {
      if (!track.coordSystem) { continue; }

      if (!assemblyCounts[track.coordSystem]) { assemblyCounts[track.coordSystem] = 0; }

      assemblyCounts[track.coordSystem] += 1;
    }

    const sortedAssemblyCounts = dictItems(assemblyCounts).sort((a, b) => b[1] - a[1]);
    let selectedAssembly = 'hg19'; // always the default if nothing is otherwise selected

    if (sortedAssemblyCounts.length) { selectedAssembly = sortedAssemblyCounts[0][0]; }

    view.genomePositionSearchBox = this.createGenomePostionSearchBoxEntry(
      view.genomePositionSearchBox, selectedAssembly
    );
    view.genomePositionSearchBox.visible = !view.genomePositionSearchBox.visible;

    this.refreshView();

    this.setState({
      configMenuUid: null,
    });
  }

  handleTrackOptionsChanged(viewUid, trackUid, newOptions) {
    // some track's options changed...
    // redraw the track  and store the changes in the config file
    const view = this.state.views[viewUid];
    const track = getTrackByUid(view.tracks, trackUid);

    if (!track) {
      return;
    }

    track.options = Object.assign(track.options, newOptions);

    if (this.mounted) {
      this.setState(prevState => ({
        views: prevState.views,
      }));
    }
  }

  handleViewOptionsChanged(viewUid, newOptions) {
    const view = this.state.views[viewUid];

    if (!view) {
      return;
    }

    view.options = Object.assign(view.options || {}, newOptions);

    if (this.mounted) {
      this.setState(prevState => ({
        views: prevState.views,
      }));
    }
  }

  /**
   * Determine whether a track is valid and can be displayed.
   *
   * Tracks can be invalid due to inconsistent input such as
   * referral to views that don't exist
   *
   * @param track (object): A track definition
   * @param viewUidsPresent (Set): The view uids which are available
   */
  isTrackValid(track, viewUidsPresent) {
    if (track.type === 'viewport-projection-center') {
      if (!viewUidsPresent.has(track.fromViewUid)) {
        return false;
      }
    }

    return true;
  }

  /**
   * Remove tracks which can no longer be shown (possibly because the views they
   * refer to no longer exist
   */
  removeInvalidTracks(viewsByUid) {
    const viewUidsSet = new Set(dictKeys(viewsByUid));

    for (const v of dictValues(viewsByUid)) {
      for (const trackOrientation of ['left', 'top', 'center', 'right', 'bottom']) {
        if (v.tracks && v.tracks.hasOwnProperty(trackOrientation)) {
          // filter out invalid tracks
          v.tracks[trackOrientation] = v.tracks[trackOrientation]
            .filter(t => this.isTrackValid(t, viewUidsSet));

          // filter out invalid tracks in combined tracks
          v.tracks[trackOrientation].forEach((t) => {
            if (t.type === 'combined') {
              t.contents = t.contents
                .filter(c => this.isTrackValid(c, viewUidsSet));
            }
          });
        }
      }
    }

    return viewsByUid;
  }

  processViewConfig(viewConfig) {
    let { views } = viewConfig;
    let viewsByUid = {};

    if (!viewConfig.views || viewConfig.views.length === 0) {
      console.warn('No views provided in viewConfig');
      views = [
        {
          editable: true,
          tracks: {}
        }
      ];
    }

    views.forEach((v) => {
      if (v.tracks) {
        fillInMinWidths(v.tracks);
      }

      // if a view doesn't have a uid, assign it one
      if (!v.uid) { v.uid = slugid.nice(); }

      viewsByUid[v.uid] = v;

      if (this.zoomToDataExtentOnInit.has(v.uid)) {
        this.zoomToDataExtentOnInit.delete(v.uid);
      }

      if (!v.initialXDomain) {
        console.warn('No initialXDomain provided in the view config.');
        v.initialXDomain = [0, 100];

        this.zoomToDataExtentOnInit.add(v.uid);
      } else {
        v.initialXDomain[0] = +v.initialXDomain[0];
        v.initialXDomain[1] = +v.initialXDomain[1];
      }

      // if there's no y domain specified just use the x domain instead
      // effectively centers the view on the diagonal
      if (!v.initialYDomain) {
        v.initialYDomain = [v.initialXDomain[0], v.initialXDomain[1]];
      } else {
        v.initialXDomain[0] = +v.initialXDomain[0];
        v.initialXDomain[1] = +v.initialXDomain[1];
      }

      if (!this.xScales[v.uid]) {
        this.xScales[v.uid] = scaleLinear().domain(v.initialXDomain);
      }
      if (!this.yScales[v.uid]) {
        this.yScales[v.uid] = scaleLinear().domain(v.initialYDomain);
      }

      // Add names to all the tracks
      let looseTracks = positionedTracksToAllTracks(v.tracks);

      // give tracks their default names (e.g. 'type': 'top-axis'
      // will get a name of 'Top Axis'
      looseTracks = this.addUidsToTracks(looseTracks);
      looseTracks = this.addNamesToTracks(looseTracks);

      looseTracks.forEach(t => this.addCallbacks(v.uid, t));

      // make sure that the layout for this view refers to this view
      if (v.layout) { v.layout.i = v.uid; }

      // add default options (as specified in config.js
      // (e.g. line color, heatmap color scales, etc...)
      looseTracks.forEach((t) => {
        this.addDefaultTrackOptions(t);

        if (t.contents) {
          // add default options to combined tracks
          for (const ct of t.contents) { this.addDefaultTrackOptions(ct); }
        }
      });

      if (!v.layout) {
        v.layout = this.generateViewLayout(v);
      }
    });

    this.deserializeZoomLocks(viewConfig);
    this.deserializeLocationLocks(viewConfig);
    this.deserializeValueScaleLocks(viewConfig);

    viewsByUid = this.removeInvalidTracks(viewsByUid);

    return viewsByUid;
  }

  handleWindowFocused() {
    /*
         * The window housing this view gained focus. That means the bounding boxes
         * may have changed so we need to redraw everything.
         *
         */


  }

  /**
   * Handle range selection events.
   *
   * @description
   * Store active range selectio and forward the range selection event to the
   * API.
   *
   * @param  {Array}  range  Double array of the selected range.
   */
  rangeSelectionHandler(range) {
    this.rangeSelection = range;
    this.apiPublish('rangeSelection', range);
  }

  offViewChange(listenerId) {
    this.viewChangeListener.splice(listenerId, 1);
  }

  onViewChange(callback) {
    return this.viewChangeListener.push(callback) - 1;
  }

  triggerViewChange() {
    this.viewChangeListener.forEach(
      callback => callback(this.getViewsAsString()),
    );
  }

  getGenomeLocation(viewId) {
    return chromInfo
      .get(this.state.views[viewId].chromInfoPath)
      .then(chrInfo => scalesToGenomeLoci(
        this.xScales[viewId], this.yScales[viewId], chrInfo,
      ));
  }

  offLocationChange(viewId, listenerId) {
    this.removeScalesChangedListener(viewId, listenerId);
  }

  zoomTo(viewUid, start1Abs, end1Abs, start2Abs, end2Abs, animateTime) {
    if (!(viewUid in this.setCenters)) {
      throw Error(`Invalid viewUid. Current uuids: ${Object.keys(this.setCenters).join(',')}`);
    }

    if (
      Number.isNaN(+start1Abs) || Number.isNaN(+end1Abs)
    ) {
      const coords = [start1Abs, end1Abs].join(', ');
      console.warn([
        `Invalid coordinates (${coords}). All coordinates need to be numbers
        and should represent absolute coordinates (not chromosome
        coordinates).`,
      ].join(' '));
      return;
    }

    if (Number.isNaN(+start2Abs) || Number.isNaN(+end2Abs)
      || start2Abs === null || end2Abs === null) {
      start2Abs = start1Abs;
      end2Abs = end1Abs;
    }

    // console.log('start1Abs', start1Abs, 'start2Abs', start2Abs);

    const [centerX, centerY, k] = scalesCenterAndK(
      this.xScales[viewUid].copy().domain([start1Abs, end1Abs]),
      this.yScales[viewUid].copy().domain([start2Abs, end2Abs]),
    );

    this.setCenters[viewUid](
      centerX, centerY, k, false, animateTime,
    );
  }

  onLocationChange(viewId, callback, callbackId) {
    const viewsIds = Object.keys(this.state.views);

    if (!viewsIds.length) {
      // HiGlass was probably initialized with an URL instead of a viewconfig
      // and that remote viewConfig is not yet loaded.
      this.unsetOnLocationChange.push({
        viewId, callback, callbackId
      });
      return null;
    }

    viewId = typeof viewId === 'undefined' && viewsIds.length === 1
      ? viewsIds[0]
      : viewId;

    if (
      typeof viewId === 'undefined' || viewsIds.indexOf(viewId) === -1
    ) {
      console.error(
        'onLocationChange either missing a viewId or passed an invalid viewId: ', viewId
      );
      return null;
    }

    const view = this.state.views[viewId];

    // Convert scales into genomic locations
    const middleLayerListener = (xScale, yScale) => {
      callback({
        xDomain: xScale.domain(),
        yDomain: yScale.domain(),
        xRange: xScale.range(),
        yRange: yScale.range()
      });
    };

    let newListenerId = 1;
    if (this.scalesChangedListeners[view.uid]) {
      newListenerId = Object.keys(this.scalesChangedListeners[view.uid])
        .filter(listenerId => listenerId.indexOf(LOCATION_LISTENER_PREFIX) === 0)
        .map(listenerId => parseInt(listenerId.slice(LOCATION_LISTENER_PREFIX.length + 1), 10))
        .reduce((max, value) => Math.max(max, value), 0) + 1;
    }

    this.addScalesChangedListener(
      view.uid,
      `${LOCATION_LISTENER_PREFIX}.${newListenerId}`,
      middleLayerListener,
    );

    if (callbackId) {
      callbackId(`${LOCATION_LISTENER_PREFIX}.${newListenerId}`);
    }

    return newListenerId;
  }

  /**
   * List all the views that are at the given position view position
   */
  getTiledPlotAtPosition(x, y) {
    let foundTiledPlot;

    const views = dictValues(this.state.views);
    // console.log('views:', views);
    // console.log('tiledAreas:', this.tiledAreasDivs);

    for (let i = 0; i < views.length; i++) {
      const tiledPlot = this.tiledPlots[views[i].uid];

      // console.log('1');
      const area = this.tiledAreasDivs[views[i].uid].getBoundingClientRect();
      // console.log('2');

      const { top, left } = area;
      const bottom = top + area.height;
      const right = left + area.width;

      const withinX = x >= left && x <= right;
      const withinY = y >= top && y <= bottom;

      if (withinX && withinY) {
        foundTiledPlot = tiledPlot;
        break;
      }
    }

    return foundTiledPlot;
  }

  /**
   * Handle mousemove events by republishing the event using pubSub.
   *
   * @param {object}  e  Event object.
   */
  mouseMoveHandler(e) {
    if (!this.topDiv || this.state.modal) return;

    const absX = e.clientX;
    const absY = e.clientY;
    const relPos = clientPoint(this.topDiv, e);
    const hoveredTiledPlot = this.getTiledPlotAtPosition(absX, absY);

    const hoveredTracks = hoveredTiledPlot
      ? hoveredTiledPlot.listTracksAtPosition(relPos[0], relPos[1], true)
        .map(track => track.originalTrack || track)
      : [];

    const hoveredTrack = hoveredTracks.find(track => !track.isAugmentationTrack);

    const relTrackPos = hoveredTrack
      ? [
        relPos[0] - hoveredTrack.position[0],
        relPos[1] - hoveredTrack.position[1],
      ]
      : relPos;

    let dataX = -1;
    let dataY = -1;

    if (hoveredTrack) {
      dataX = !hoveredTrack.flipText
        ? hoveredTrack._xScale.invert(relTrackPos[0]) // dataX
        : hoveredTrack._xScale.invert(relTrackPos[1]); // dataY

      dataY = hoveredTrack.is2d
        ? hoveredTrack._yScale.invert(relTrackPos[1])
        : dataX;
    }

    const evt = {
      x: relPos[0],
      y: relPos[1],
      relTrackX: (hoveredTrack && hoveredTrack.flipText) ? relTrackPos[1] : relTrackPos[0],
      relTrackY: (hoveredTrack && hoveredTrack.flipText) ? relTrackPos[0] : relTrackPos[1],
      dataX,
      dataY,
      // See below why we need these derived boolean values
      isFrom2dTrack: !!(hoveredTrack && hoveredTrack.is2d),
      isFromVerticalTrack: !!(hoveredTrack && hoveredTrack.flipText),
      track: hoveredTrack,
      origEvt: e,
      sourceUid: this.uid,
      hoveredTracks,
      // See below why we need these derived boolean values
      noHoveredTracks: hoveredTracks.length === 0,
    };

    this.pubSub.publish('app.mouseMove', evt);

    if (this.isBroadcastMousePositionGlobally) {
      // In order to broadcast information globally with the
      // Broadcast Channel API we have to remove properties that reference local
      // objects as those can't be cloned and broadcasted to another context
      // (i.e., another browser window or tab).
      // This is also the reason why created some derived boolean variables,
      // like `noHoveredTracks`.
      const eventDataOnly = { ...evt };
      eventDataOnly.origEvt = undefined;
      eventDataOnly.track = undefined;
      eventDataOnly.hoveredTracks = undefined;
      delete eventDataOnly.origEvt;
      delete eventDataOnly.track;
      delete eventDataOnly.hoveredTracks;
      globalPubSub.publish('higlass.mouseMove', eventDataOnly);
    }

    this.apiPublish('cursorLocation', {
      absX,
      absY,
      relX: evt.x,
      relY: evt.y,
      relTrackX: evt.relTrackX,
      relTrackY: evt.relTrackY,
      dataX: evt.dataX,
      dataY: evt.dataY,
      isFrom2dTrack: evt.isFrom2dTrack,
      isFromVerticalTrack: evt.isFromVerticalTrack,
    });

    this.showHoverMenu(evt);
  }

  getMinMaxValue(viewId, trackId, ignoreOffScreenValues, ignoreFixedScale) {
    const track = getTrackObjById(this.tiledPlots, viewId, trackId);

    if (!track) {
      console.warn(`Track with ID: ${trackId} not found!`);
      return undefined;
    }

    if (!track.minVisibleValue || !track.maxVisibleValue) {
      console.warn(
        `Track ${trackId} doesn't support the retrieval of min or max values.`
      );
      return undefined;
    }

    if (ignoreOffScreenValues && track.getAggregatedVisibleValue) {
      return [
        track.getAggregatedVisibleValue('min'),
        track.getAggregatedVisibleValue('max'),
      ];
    }

    return [
      track.minVisibleValue(ignoreFixedScale),
      track.maxVisibleValue(ignoreFixedScale)
    ];
  }

  /**
   * Show a menu displaying some information about the track under it
   */
  showHoverMenu(evt) {
    // each track should have a function that returns an HTML representation
    // of the data at a give position
    const mouseOverHtml = (evt.track && evt.track.getMouseOverHtml)
      ? evt.track.getMouseOverHtml(evt.relTrackX, evt.relTrackY)
      : '';

    if (evt.track !== this.prevMouseHoverTrack) {
      if (this.prevMouseHoverTrack && this.prevMouseHoverTrack.stopHover) {
        this.prevMouseHoverTrack.stopHover();
      }
    }

    this.prevMouseHoverTrack = evt.track;


    if (this.zooming) return;

    const data = (mouseOverHtml && mouseOverHtml.length) ? [1] : [];


    // try to select the mouseover div
    let mouseOverDiv = select('body')
      .selectAll('.track-mouseover-menu').data(data);

    mouseOverDiv
      .exit()
      .remove();

    mouseOverDiv
      .enter()
      .append('div')
      .classed('track-mouseover-menu', true)
      .classed(styles['track-mouseover-menu'], true);

    mouseOverDiv = select('body').selectAll('.track-mouseover-menu');
    const mousePos = clientPoint(select('body').node(), evt.origEvt);


    /*
    mouseOverDiv.selectAll('.mouseover-marker')
      .data([1])
      .enter()
      .append('div')
      .classed('.mouseover-marker', true)
    */

    mouseOverDiv
      .style('left', `${mousePos[0]}px`)
      .style('top', `${mousePos[1]}px`);

    // probably not over a track so there's no mouseover rectangle
    if (!mouseOverDiv.node()) return;

    const bbox = mouseOverDiv.node().getBoundingClientRect();

    if (bbox.x + bbox.width > window.innerWidth) {
      // the overlay box is spilling outside of the track so switch
      // to showing it on the left
      mouseOverDiv.style('left', `${(mousePos[0] - bbox.width)}px`);
    }

    if (bbox.y + bbox.height > window.innerHeight) {
      // the overlay box is spilling outside of the track so switch
      // to showing it on the left
      mouseOverDiv.style('top', `${(mousePos[1] - bbox.height)}px`);
    }

    mouseOverDiv.html(mouseOverHtml);
  }

  /**
   * Hide the hover menu when e.g. the user starts zooming
   */
  hideHoverMenu() {
    select('body').selectAll('.track-mouseover-menu').remove();
  }

  /**
   * Handle internally broadcasted click events
   */
  appClickHandler(data) {
    this.apiPublish('click', data);
  }

  /**
   * Handle mousemove and zoom events.
   */
  mouseMoveZoomHandler(data) {
    this.apiPublish('mouseMoveZoom', data);
  }

  /**
   * Handle mousedown events/
   */
  mouseDownHandler(evt) {

  }

  setTrackValueScaleLimits(viewId, trackId, minValue, maxValue) {
    const track = getTrackObjById(this.tiledPlots, viewId, trackId);

    if (!track) {
      console.warn(`Could't find track: ${trackId}`);
      return;
    }

    if (track.setFixedValueScaleMin && track.setFixedValueScaleMax) {
      track.setFixedValueScaleMin(minValue);
      track.setFixedValueScaleMax(maxValue);

      track.rerender(track.options, true);
      track.animate();
    } else {
      console.warn('Track doesn\'t support fixed value scales.');
    }
  }

  setChromInfo(chromInfoPath, callback) {
    ChromosomeInfo(chromInfoPath, (newChromInfo) => {
      this.chromInfo = newChromInfo;
      callback();
    }, this.pubSub);
  }

  onMouseLeaveHandler() {
    this.pubSub.publish('app.mouseLeave');
    this.hideHoverMenu();
    this.animate();
  }

  onBlurHandler() {
    this.animate();
  }

  isZoomFixed(view) {
    return (
      this.props.zoomFixed
      || this.props.options.zoomFixed
      || this.state.viewConfig.zoomFixed
      || (view && view.zoomFixed)
    );
  }

  wheelHandler(evt) {
    if (this.state.modal) return;

    // The event forwarder wasn't written for React's SyntheticEvent
    const nativeEvent = evt.nativeEvent || evt;
    const isZoomFixed = (
      this.props.zoomFixed
      || this.props.options.zoomFixed
      || this.state.viewConfig.zoomFixed
    );

    const isTargetCanvas = evt.target === this.canvasElement;

    if (!hasParent(nativeEvent.target, this.topDiv)) {
      // ignore events that don't come from within the
      // HiGlass container
      return;
    }

    if (isZoomFixed) {
      // ignore events when in zoom fixed mode
      return;
    }

    if (nativeEvent.forwarded || isTargetCanvas) {
      evt.stopPropagation();
      evt.preventDefault();

      return;
    }

    evt.preventDefault();

    // forward the wheel event back to the TrackRenderer that it should go to
    // this is so that we can zoom when there's a viewport projection present
    const hoveredTiledPlot = this.getTiledPlotAtPosition(nativeEvent.clientX, nativeEvent.clientY);

    if (hoveredTiledPlot) {
      const { trackRenderer } = hoveredTiledPlot;
      nativeEvent.forwarded = true;

      if (nativeEvent) {
        forwardEvent(nativeEvent, trackRenderer.eventTracker);

        nativeEvent.preventDefault();
      }
    }
  }

  render() {
    this.tiledAreasDivs = {};
    this.tiledAreas = (
      <div
        styleName="styles.tiled-area"
      />
    );

    // The component needs to be mounted in order for the initial view to have
    // the right width
    if (this.mounted) {
      this.tiledAreas = dictValues(this.state.views).map((view) => {
        const zoomFixed = this.isZoomFixed(view);

        // only show the add track menu for the tiled plot it was selected for
        const addTrackPositionMenuPosition = view.uid === this.state.addTrackPositionMenuUid
          ? this.state.addTrackPositionMenuPosition
          : null;

        let overlay = null;
        if (this.state.chooseViewHandler) {
          let background = 'transparent';

          if (this.state.mouseOverOverlayUid === view.uid) background = 'green';

          overlay = (
            <div
              className="tiled-plot-overlay"
              onClick={() => this.state.chooseViewHandler(view.uid)}
              onMouseEnter={() => this.handleOverlayMouseEnter(view.uid)}
              onMouseLeave={() => this.handleOverlayMouseLeave(view.uid)}
              onMouseMove={() => this.handleOverlayMouseEnter(view.uid)}
              style={{
                position: 'absolute',
                width: '100%',
                height: '100%',
                background,
                opacity: 0.3,
                zIndex: 1
              }}
            />
          );
        }

        const tiledPlot = (
          <TiledPlot
            // Reserved props
            key={`tp${view.uid}`}
            ref={(c) => { this.tiledPlots[view.uid] = c; }}

            // Custom props
            addTrackPosition={
              this.state.addTrackPositionView === view.uid
                ? this.state.addTrackPosition
                : null
            }
            addTrackPositionMenuPosition={addTrackPositionMenuPosition}
            canvasElement={this.state.canvasElement}
            chooseTrackHandler={
              this.state.chooseTrackHandler
                ? trackId => this.state.chooseTrackHandler(view.uid, trackId)
                : null
            }
            chromInfoPath={view.chromInfoPath}
            disableTrackMenu={this.isTrackMenuDisabled()}
            draggingHappening={this.state.draggingHappening}
            editable={this.isEditable()}
            initialXDomain={view.initialXDomain}
            initialYDomain={view.initialYDomain}
            isShowGlobalMousePosition={this.isShowGlobalMousePosition}
            marginBottom={this.viewMarginBottom}
            marginLeft={this.viewMarginLeft}
            marginRight={this.viewMarginRight}
            marginTop={this.viewMarginTop}
            metaTracks={view.metaTracks}
            mouseTool={this.state.mouseTool}
            onChangeTrackData={(trackId, newData) => (
              this.handleChangeTrackData(view.uid, trackId, newData))}
            onChangeTrackType={(trackId, newType) => (
              this.handleChangeTrackType(view.uid, trackId, newType))}
            onCloseTrack={uid => this.handleCloseTrack(view.uid, uid)}
            onDataDomainChanged={(xDomain, yDomain) => (
              this.handleDataDomainChanged(view.uid, xDomain, yDomain))}
            onLockValueScale={uid => this.handleLockValueScale(view.uid, uid)}
            onMouseMoveZoom={this.mouseMoveZoomHandler.bind(this)}
            onNewTilesLoaded={trackUid => this.handleNewTilesLoaded(view.uid, trackUid)}
            onNoTrackAdded={this.handleNoTrackAdded.bind(this)}
            onRangeSelection={this.rangeSelectionHandler.bind(this)}
            onScalesChanged={(x, y) => this.handleScalesChanged(view.uid, x, y)}
            onTrackOptionsChanged={(trackId, options) => (
              this.handleTrackOptionsChanged(view.uid, trackId, options))}
            onTrackPositionChosen={this.handleTrackPositionChosen.bind(this)}
            onTracksAdded={(newTracks, position, host) => (
              this.handleTracksAdded(view.uid, newTracks, position, host))}
            onUnlockValueScale={uid => this.handleUnlockValueScale(view.uid, uid)}
            onValueScaleChanged={uid => this.syncValueScales(view.uid, uid)}
            overlays={view.overlays}
            paddingBottom={this.viewPaddingBottom}
            paddingLeft={this.viewPaddingLeft}
            paddingRight={this.viewPaddingRight}
            paddingTop={this.viewPaddingTop}
            pixiStage={this.pixiStage}
            pluginTracks={this.state.pluginTracks}
            rangeSelection1dSize={this.state.rangeSelection1dSize}
            rangeSelectionToInt={this.state.rangeSelectionToInt}
            registerDraggingChangedListener={listener => (
              this.addDraggingChangedListener(view.uid, view.uid, listener))}
            removeDraggingChangedListener={listener => (
              this.removeDraggingChangedListener(view.uid, view.uid, listener))}
            setCentersFunction={(c) => { this.setCenters[view.uid] = c; }}
            svgElement={this.state.svgElement}
            tracks={view.tracks}
            trackSourceServers={this.state.viewConfig.trackSourceServers}
            uid={view.uid}
            verticalMargin={this.verticalMargin}
            viewOptions={view.options}
            // dragging={this.state.dragging}
            xDomainLimits={view.xDomainLimits}
            yDomainLimits={view.yDomainLimits}
            zoomable={!zoomFixed}
            zoomLimits={view.zoomLimits}
            zoomToDataExtentOnInit={this.zoomToDataExtentOnInit.has(view.uid)}
          />
        );

        const getGenomePositionSearchBox = (isFocused, onFocus) => {
          if (!view.genomePositionSearchBox) return null;

          return (
            <GenomePositionSearchBox
              // Reserved props
              key={`gpsb${view.uid}`}
              ref={(c) => { this.genomePositionSearchBoxes[view.uid] = c; }}

              // Custom props
              autocompleteId={view.genomePositionSearchBox.autocompleteId}
              autocompleteServer={view.genomePositionSearchBox.autocompleteServer}
              chromInfoId={view.genomePositionSearchBox.chromInfoId}
              chromInfoServer={view.genomePositionSearchBox.chromInfoServer}
              isFocused={isFocused}
              // the chromInfoId is either specified in the viewconfig or guessed based on
              // the visible tracks (see createGenomePositionSearchBoxEntry)
              onFocus={onFocus}
              onSelectedAssemblyChanged={(x, y, server) => (
                this.handleSelectedAssemblyChanged(view.uid, x, y, server))}
              registerViewportChangedListener={listener => (
                this.addScalesChangedListener(view.uid, view.uid, listener))}
              removeViewportChangedListener={() => (
                this.removeScalesChangedListener(view.uid, view.uid))}
              setCenters={(centerX, centerY, k, animateTime) => (
                this.setCenters[view.uid](centerX, centerY, k, false, animateTime))}
              trackSourceServers={this.state.viewConfig.trackSourceServers}
              twoD={true}
            />
          );
        };

        const multiTrackHeader = (
          this.isEditable()
          && !this.isViewHeaderDisabled()
          && !this.state.viewConfig.hideHeader
        ) ? (
          <ViewHeader
            ref={(c) => { this.viewHeaders[view.uid] = c; }}
            getGenomePositionSearchBox={getGenomePositionSearchBox}
            isGenomePositionSearchBoxVisible={
              view.genomePositionSearchBox && view.genomePositionSearchBox.visible
            }
            mouseTool={this.state.mouseTool}
            onAddView={() => this.handleAddView(view)}
            onClearView={() => this.handleClearView(view.uid)}
            onCloseView={() => this.handleCloseView(view.uid)}
            onEditViewConfig={this.handleEditViewConfigBound}
            onExportPNG={this.handleExportPNG.bind(this)}
            onExportSVG={this.handleExportSVG.bind(this)}
            onExportViewsAsJSON={this.handleExportViewAsJSON.bind(this)}
            onExportViewsAsLink={this.handleExportViewsAsLink.bind(this)}
            onLockLocation={uid => (
              this.handleYankFunction(uid, this.handleLocationLockChosen.bind(this)))}
            onLockZoom={uid => (
              this.handleYankFunction(uid, this.handleZoomLockChosen.bind(this)))}
            onLockZoomAndLocation={uid => this.handleYankFunction(uid, (a, b) => {
              this.handleZoomLockChosen(a, b);
              this.handleLocationLockChosen(a, b);
            })}
            onProjectViewport={this.handleProjectViewport.bind(this)}
            onTakeAndLockZoomAndLocation={(uid) => {
              this.handleYankFunction(uid, (a, b) => {
                this.handleZoomYanked(a, b);
                this.handleLocationYanked(a, b);
                this.handleZoomLockChosen(a, b);
                this.handleLocationLockChosen(a, b);
              });
            }}
            onTogglePositionSearchBox={this.handleTogglePositionSearchBox.bind(this)}
            onTrackPositionChosen={position => this.handleTrackPositionChosen(view.uid, position)}
            onUnlockLocation={uid => this.handleUnlock(uid, this.locationLocks)}
            onUnlockZoom={uid => this.handleUnlock(uid, this.zoomLocks)}
            onUnlockZoomAndLocation={(uid) => {
              this.handleUnlock(uid, this.zoomLocks);
              this.handleUnlock(uid, this.locationLocks);
            }}
            onViewOptionsChanged={newOptions => this.handleViewOptionsChanged(view.uid, newOptions)}
            onYankLocation={uid => (
              this.handleYankFunction(uid, this.handleLocationYanked.bind(this)))}
            onYankZoom={uid => this.handleYankFunction(uid, this.handleZoomYanked.bind(this))}
            onYankZoomAndLocation={uid => (
              this.handleYankFunction(uid, (a, b) => {
                this.handleZoomYanked(a, b);
                this.handleLocationYanked(a, b);
              }))}
            onZoomToData={uid => this.handleZoomToData(uid)}
            viewUid={view.uid}
          />
          ) : null;

        return (
          <div
            key={view.uid}
            ref={(c) => { this.tiledAreasDivs[view.uid] = c; }}
            styleName="styles.tiled-area"
          >
            {multiTrackHeader}
            {tiledPlot}
            {overlay}
          </div>
        );
      });
    }

    let layouts = this.mounted
      ? Object
        .values(this.state.views)
        .filter(view => view.layout)
        .map(view => view.layout)
      : [];

    layouts = JSON.parse(JSON.stringify(layouts)); // make sure to copy the layouts

    const defaultContainerPaddingX = this.isEditable()
      ? DEFAULT_CONTAINER_PADDING_X : 0;
    const defaultContainerPaddingY = this.isEditable()
      ? DEFAULT_CONTAINER_PADDING_Y : 0;

    const containerPaddingX = +this.props.options.containerPaddingX >= 0
      ? +this.props.options.containerPaddingX
      : defaultContainerPaddingX;
    const containerPaddingY = +this.props.options.containerPaddingY >= 0
      ? +this.props.options.containerPaddingY
      : defaultContainerPaddingY;

    const gridLayout = (
      <ReactGridLayout
        // Reserved props
        ref={(c) => { this.gridLayout = c; }}

        // Custom props
        cols={12}
        containerPadding={[containerPaddingX, containerPaddingY]}
        draggableHandle={`.${stylesMTHeader['multitrack-header-grabber']}`}
        isDraggable={this.isEditable()}
        isResizable={this.isEditable()}
        layout={layouts}
        margin={this.isEditable() ? [10, 10] : [0, 0]}
        measureBeforeMount={false}
        onBreakpointChange={this.onBreakpointChange.bind(this)}
        onDragStart={this.handleDragStart.bind(this)}
        onDragStop={this.handleDragStop.bind(this)}
        onLayoutChange={this.handleLayoutChange.bind(this)}
        onResize={this.resizeHandler.bind(this)}
        rowHeight={this.state.rowHeight}
        // for some reason, this becomes 40 within the react-grid component
        // (try resizing the component to see how much the height changes)
        // Programming by coincidence FTW :-/
        // WidthProvider option
        // I like to have it animate on mount. If you don't, delete
        // `useCSSTransforms` (it's default `true`)
        // and set `measureBeforeMount={true}`.
        useCSSTransforms={this.mounted}
        width={this.state.width}
      >
        {this.tiledAreas}
      </ReactGridLayout>
    );

    let styleNames = 'styles.higlass';

    if (getDarkTheme()) {
      styleNames += ' styles.higlass-dark-theme';
    }

    return (
      <div
        key={this.uid}
        ref={(c) => { this.topDiv = c; }}
        className="higlass"
        onMouseLeave={this.onMouseLeaveHandlerBound}
        onMouseMove={this.mouseMoveHandlerBound}
        onWheel={this.onWheelHandlerBound}
        styleName={styleNames}
      >
        <PubSubProvider value={this.pubSub}>
          <ModalProvider value={this.modal}>
            {this.state.modal}
            <canvas
              key={this.uid}
              ref={(c) => { this.canvasElement = c; }}
              styleName="styles.higlass-canvas"
            />
            <div
              ref={(c) => { this.divDrawingSurface = c; }}
              styleName="styles.higlass-drawing-surface"
            >
              {gridLayout}
            </div>
            <svg
              ref={(c) => { this.svgElement = c; }}
              style={{
                // inline the styles so they aren't overriden by other css
                // on the web page
                position: 'absolute',
                width: '100%',
                height: '100%',
                left: 0,
                top: 0,
                pointerEvents: 'none',
              }}
              styleName="styles.higlass-svg"
            />
          </ModalProvider>
        </PubSubProvider>
      </div>
    );
  }
}

HiGlassComponent.defaultProps = {
  options: {},
  zoomFixed: false,
};

HiGlassComponent.propTypes = {
  options: PropTypes.object,
  viewConfig: PropTypes.oneOfType([
    PropTypes.string,
    PropTypes.object,
  ]).isRequired,
  zoomFixed: PropTypes.bool,
};

export default HiGlassComponent;<|MERGE_RESOLUTION|>--- conflicted
+++ resolved
@@ -1139,6 +1139,7 @@
         if (trackDefObject.trackObject.exportSVG) {
           const trackSVG = trackDefObject.trackObject.exportSVG();
 
+          console.log('appending', trackSVG[0]);
           if (trackSVG) svg.appendChild(trackSVG[0]);
         }
       }
@@ -1159,21 +1160,14 @@
     svgString = svgString.replace(/<a0:/g, '<');
     svgString = svgString.replace(/<\/a0:/g, '</');
 
-<<<<<<< HEAD
     // FF is fussier than Chrome, and requires dimensions on the SVG,
     // if it is to be used as an image src.
     // https://bugzilla.mozilla.org/show_bug.cgi?id=700533
     const w = this.canvasElement.width;
     const h = this.canvasElement.height;
-    const dimensionedSvgString = `<svg width="${w}" height="${h}" ${svgString.slice(4)}`;
+    const dimensionedSvgString = `<svg ${svgString.slice(4)}`;
     const replacedNamespace = dimensionedSvgString.replace('xmlns="http://www.w3.org/1999/xhtml"', '');
     return replacedNamespace;
-=======
-    const xmlDeclaration = '<?xml version="1.0" encoding="UTF-8" standalone="no"?>';
-    const doctype = '<!DOCTYPE svg PUBLIC "-//W3C//DTD SVG 1.1//EN" "http://www.w3.org/Graphics/SVG/1.1/DTD/svg11.dtd">';
-
-    return `${xmlDeclaration}\n${doctype}\n${svgString}`;
->>>>>>> 2a87818b
   }
 
   handleExportSVG() {
