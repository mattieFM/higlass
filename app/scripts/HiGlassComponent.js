--- conflicted
+++ resolved
@@ -3270,7 +3270,6 @@
 
     this.pubSub.publish('app.mouseMove', evt);
 
-<<<<<<< HEAD
     if (this.isBroadcastMousePositionGlobally) {
       const eventDataOnly = { ...evt };
       eventDataOnly.origEvt = undefined;
@@ -3281,7 +3280,7 @@
       delete eventDataOnly.hoveredTracks;
       globalPubSub.publish('higlass.mouseMove', eventDataOnly);
     }
-=======
+
     this.apiPublish('cursorLocation', {
       absX,
       absY,
@@ -3294,7 +3293,6 @@
       isFrom2dTrack: evt.isFrom2dTrack,
       isFromVerticalTrack: evt.isFromVerticalTrack,
     });
->>>>>>> 01ee36e0
 
     this.showHoverMenu(evt);
   }
