--- conflicted
+++ resolved
@@ -503,33 +503,23 @@
   }
 
   animate() {
-<<<<<<< HEAD
-    if (this.animationFrameIsRequested) return;
-
-    this.animationFrameIsRequested = true;
-=======
     if (this.isRequestingAnimationFrame) return;
 
     this.isRequestingAnimationFrame = true;
 
->>>>>>> 3d058735
     requestAnimationFrame(() => {
       // component was probably unmounted
       if (!this.pixiRenderer) return;
 
       this.pixiRenderer.render(this.pixiStage);
-<<<<<<< HEAD
+
       PIXI.tweenManager.update();
 
-      this.animationFrameIsRequested = false;
+      this.isRequestingAnimationFrame = false;
       if (this.repeatingAnimation.size) {
         pubSub.publish('app.tick');
         this.animate();
       }
-=======
-
-      this.isRequestingAnimationFrame = false;
->>>>>>> 3d058735
     });
   }
 
