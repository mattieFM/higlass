import React from 'react';
import PropTypes from 'prop-types';
import { select, clientPoint } from 'd3-selection';
import { scaleLinear } from 'd3-scale';
import { json } from 'd3-request';
import slugid from 'slugid';
import ReactDOM from 'react-dom';
import ReactGridLayout from 'react-grid-layout';
import { ResizeSensor, ElementQueries } from 'css-element-queries';
import * as PIXI from 'pixi.js';
import vkbeautify from 'vkbeautify';
import parse from 'url-parse';

import TiledPlot from './TiledPlot';
import GenomePositionSearchBox from './GenomePositionSearchBox';
import ExportLinkModal from './ExportLinkModal';
import ViewHeader from './ViewHeader';
import ChromosomeInfo from './ChromosomeInfo';

import { createSymbolIcon } from './symbol';
import { all as icons } from './icons';
import api, { destroy as apiDestroy, publish as apiPublish } from './api';

// Services
import {
  chromInfo,
  domEvent,
  getDarkTheme,
  setDarkTheme,
  pubSub,
  setTileProxyAuthHeader
} from './services';

// Utils
import {
  debounce,
  dictFromTuples,
  dictItems,
  dictKeys,
  dictValues,
  download,
  fillInMinWidths,
  forwardEvent,
  getTrackByUid,
  getTrackPositionByUid,
  hasParent,
  // loadChromInfos,
  objVals,
  positionedTracksToAllTracks,
  scalesCenterAndK,
  scalesToGenomeLoci,
} from './utils';

// Configs
import {
  DEFAULT_SERVER,
  MOUSE_TOOL_MOVE,
  MOUSE_TOOL_SELECT,
  LOCATION_LISTENER_PREFIX,
  LONG_DRAG_TIMEOUT,
  SHORT_DRAG_TIMEOUT,
  TRACKS_INFO_BY_TYPE,
} from './configs';

// Styles
import styles from '../styles/HiGlass.module.scss'; // eslint-disable-line no-unused-vars
import stylesMTHeader from '../styles/ViewHeader.module.scss'; // eslint-disable-line no-unused-vars

import stylesGlobal from '../styles/HiGlass.scss'; // eslint-disable-line no-unused-vars

const NUM_GRID_COLUMNS = 12;
const DEFAULT_NEW_VIEW_HEIGHT = 12;
const VIEW_HEADER_HEIGHT = 20;

class HiGlassComponent extends React.Component {
  constructor(props) {
    super(props);

    this.minHorizontalHeight = 20;
    this.minVerticalWidth = 20;
    this.resizeSensor = null;

    this.uid = slugid.nice();
    this.rowHeight = 40;
    this.tiledPlots = {};
    this.genomePositionSearchBoxes = {};

    // keep track of the xScales of each Track Renderer
    this.xScales = {};
    this.yScales = {};
    this.topDiv = null;

    // a reference of view / track combinations
    // to be used with combined to viewAndTrackUid
    this.viewTrackUidsToCombinedUid = {};
    this.combinedUidToViewTrack = {};

    // event listeners for when the scales of a view change
    // bypasses the React event framework because this needs
    // to be fast
    // indexed by view uid and then listener uid
    this.scalesChangedListeners = {};
    this.draggingChangedListeners = {};
    this.valueScalesChangedListeners = {};

    // locks that keep the location and zoom synchronized
    // between views
    this.zoomLocks = {};
    this.locationLocks = {};

    this.prevAuthToken = props.options.authToken;

    // locks that keep the value scales synchronized between
    // *tracks* (which can be in different views)
    this.valueScaleLocks = {};

    this.setCenters = {};

    this.plusImg = {};
    this.configImg = {};

    this.horizontalMargin = 5;
    this.verticalMargin = 5;

    this.genomePositionSearchBox = null;
    this.viewHeaders = {};

    this.boundRefreshView = (() => { this.refreshView(LONG_DRAG_TIMEOUT); });

    this.unsetOnLocationChange = [];

    if (props.options.isDarkTheme) setDarkTheme();

    let viewConfig = {};
    let views = {};
    if (typeof this.props.viewConfig === 'string') {
      // Load external viewConfig
      json(this.props.viewConfig, (error, viewConfig) => {
        this.setState({
          viewConfig,
          views: this.processViewConfig(
            JSON.parse(JSON.stringify(viewConfig))
          )
        });
        this.unsetOnLocationChange.forEach(({ viewId, callback, callbackId }) => {
          this.onLocationChange(viewId, callback, callbackId);
        });
      });
    } else {
      viewConfig = this.props.viewConfig;
      views = this.processViewConfig(
        JSON.parse(JSON.stringify(viewConfig))
      );
    }

    if (props.options.authToken) {
      setTileProxyAuthHeader(props.options.authToken);
    }

    this.pixiStage = new PIXI.Container();
    this.pixiStage.interactive = true;

    this.element = null;

    let mouseTool = MOUSE_TOOL_MOVE;

    if (this.props.options) {
      switch (this.props.options.mouseTool) {
        case MOUSE_TOOL_SELECT:
          mouseTool = MOUSE_TOOL_SELECT;
          break;
      }
    }

    const pluginTracks = {};
    try {
      if (window.higlassTracks) {
        Object.values(window.higlassTracks).forEach((trackDef) => {
          pluginTracks[trackDef.config.type] = trackDef;
        });
      }
    } catch (e) {
      console.warn(
        'Broken config of a plugin track', this.props.options.tracks
      );
    }

    this.mounted = false;
    this.state = {
      bounded: this.props.options.bounded || false,
      pluginTracks,
      currentBreakpoint: 'lg',
      width: 0,
      height: 0,
      rowHeight: 30,
      svgElement: null,
      canvasElement: null,
      views,
      viewConfig,
      addTrackPositionMenuPosition: null,

      // chooseViewHandler: uid2 => this.handleZoomYanked(views[0].uid, uid2),
      // chooseViewHandler: uid2 => this.handleZoomLockChosen(views[0].uid, uid2),
      // chooseViewHandler: uid2 => this.handleCenterSynced(views[0].uid, uid2),
      // chooseTrackHandler: (viewUid, trackUid) => this.handleViewportProjected(views[0].uid, viewUid, trackUid),
      mouseOverOverlayUid: null,
      exportLinkModalOpen: false,
      exportLinkLocation: null,
      mouseTool,
      isDarkTheme: false
    };

    dictValues(views).map(view => this.adjustLayoutToTrackSizes(view));

    // monitor whether this element is attached to the DOM so that
    // we can determine whether to add the resizesensor
    this.attachedToDOM = false;

    // Set up API
    this.api = api(this);

    this.viewChangeListener = [];

    this.triggerViewChangeDb = debounce(
      this.triggerViewChange.bind(this), 250,
    );

    this.pubSubs = [];
    this.rangeSelection = [null, null];

    this.prevMouseHoverTrack = null;
    this.zooming = false;
  }

  componentWillMount() {
    domEvent.register('keydown', document);
    domEvent.register('keyup', document);
    domEvent.register('scroll', document);
    domEvent.register('resize', window);
    domEvent.register('orientationchange', window);
    domEvent.register('mousewheel', window);
    domEvent.register('mousedown', window, true);
    domEvent.register('mouseup', window, true);
    domEvent.register('click', window, true);
    domEvent.register('mousemove', window);

    this.pubSubs = [];
    this.pubSubs.push(
      pubSub.subscribe('keydown', this.keyDownHandler.bind(this))
    );
    this.pubSubs.push(
      pubSub.subscribe('keyup', this.keyUpHandler.bind(this))
    );
    this.pubSubs.push(
      pubSub.subscribe('resize', this.resizeHandler.bind(this))
    );
    this.pubSubs.push(
      pubSub.subscribe('mousewheel', this.mousewheelHandler.bind(this))
    );
    this.pubSubs.push(
      pubSub.subscribe('orientationchange', this.resizeHandler.bind(this))
    );
    this.pubSubs.push(
      pubSub.subscribe('app.event', this.dispatchEvent.bind(this))
    );
    this.pubSubs.push(
      pubSub.subscribe('app.animateOnMouseMove', this.animateOnMouseMoveHandler.bind(this))
    );

    this.pubSubs.push(
      pubSub.subscribe('trackDropped', () => {
        this.setState({
          draggingHappening: null,
        });
      }),
      pubSub.subscribe('app.zoomStart', this.zoomStartHandler.bind(this))
    );

    this.pubSubs.push(
      pubSub.subscribe('app.zoomEnd', this.zoomEndHandler.bind(this))
    );

    this.pubSubs.push(
      pubSub.subscribe('app.zoom', this.zoomHandler.bind(this))
    );

    if (this.props.getApi) {
      this.props.getApi(this.api);
    }
  }

  zoomStartHandler() {
    this.hideHoverMenu();
    this.zooming = true;
  }

  zoomEndHandler() {
    this.zooming = false;
  }

  zoomHandler(evt) {
    if (!evt.sourceEvent)
      return;

    this.mouseMoveHandler(evt.sourceEvent);
  }

  waitForDOMAttachment(callback) {
    if (!this.mounted) return;

    const thisElement = ReactDOM.findDOMNode(this);

    if (document.body.contains(thisElement)) {
      callback();
    } else {
      requestAnimationFrame(() => this.waitForDOMAttachment(callback));
    }
  }

  componentDidMount() {
    // the addEventListener is necessary because TrackRenderer determines where to paint
    // all the elements based on their bounding boxes. If the window isn't
    // in focus, everything is drawn at the top and overlaps. When it gains
    // focus we need to redraw everything in its proper place
    this.mounted = true;
    this.element = ReactDOM.findDOMNode(this);
    window.addEventListener('focus', this.boundRefreshView);
    window.addEventListener('mousewheel', this.mousewheelHandler.bind(this), true);

    dictValues(this.state.views).forEach((v) => {
      if (!v.layout) {
        v.layout = this.generateViewLayout(v);
      } else {
        v.layout.i = v.uid;
      }
    });

    this.pixiRenderer = PIXI.autoDetectRenderer(
      this.state.width,
      this.state.height,
      {
        view: this.canvasElement,
        antialias: true,
        transparent: true,
        resolution: 2,
        autoResize: true,
      }
    );

    // PIXI.RESOLUTION=2;
    this.fitPixiToParentContainer();

    // keep track of the width and height of this element, because it
    // needs to be reflected in the size of our drawing surface
    this.setState({
      svgElement: this.svgElement,
      canvasElement: this.canvasElement,
    });

    this.waitForDOMAttachment(() => {
      ElementQueries.listen();
      this.resizeSensor = new ResizeSensor(
        this.element.parentNode, this.updateAfterResize.bind(this),
      );

      // this.forceUpdate();
      this.updateAfterResize();
    });

    this.handleDragStart();
    this.handleDragStop();

    this.animate();
    // this.handleExportViewsAsLink();

    const baseSvg = select(this.element).append('svg').style('display', 'none');

    // Add SVG Icons
    icons.forEach(
      icon => createSymbolIcon(baseSvg, icon.id, icon.paths, icon.viewBox),
    );
  }
  getTrackObject(viewUid, trackUid) {
    return this.tiledPlots[viewUid].trackRenderer.getTrackObject(trackUid);
  }

  getTrackRenderer(viewUid) {
    return this.tiledPlots[viewUid].trackRenderer;
  }

  componentWillReceiveProps(newProps) {
    const viewsByUid = this.processViewConfig(newProps.viewConfig);

    if (newProps.options.authToken != this.prevAuthToken) {
      // we go a new auth token so we should reload everything
      setTileProxyAuthHeader(newProps.options.authToken);

      for (let viewId of this.iterateOverViews()) {
        const trackRenderer = this.getTrackRenderer(viewId);
        const trackDefinitions = JSON.parse(trackRenderer.prevTrackDefinitions);

        // this will remove all the tracks and then recreate them
        // re-requesting all tiles with the new auth key
        trackRenderer.syncTrackObjects([]);
        trackRenderer.syncTrackObjects(trackDefinitions);
      }

      this.prevAuthToken = newProps.options.authToken;
    }

    this.setState({
      views: viewsByUid,
    });
  }

  componentWillUpdate(nextProps, nextState) {
    // let width = this.element.clientWidth;
    // let height = this.element.clientHeight;

    /*
    this.pixiRenderer.resize(width, height);
    this.pixiRenderer.view.style.width = width + 'px';
    this.pixiRenderer.view.style.height = height + 'px';
    */

    this.pixiRenderer.render(this.pixiStage);

    /*
    if (this.state.views !== nextState.views) {
      loadChromInfos(nextState.views);
    }
    */
  }

  componentDidUpdate() {
    this.animate();
    this.triggerViewChangeDb();
  }

  componentWillUnmount() {
    // Destroy PIXI renderer, stages, and assets
    this.mounted = false;
    this.pixiStage.destroy(false);
    this.pixiStage = null;
    this.pixiRenderer.destroy(true);
    this.pixiRenderer = null;

    window.removeEventListener('focus', this.boundRefreshView);

    // if this element was never attached to the DOM
    // then the resize sensor will never have been initiated
    if (this.resizeSensor) this.resizeSensor.detach();

    domEvent.unregister('keydown', document);
    domEvent.unregister('keyup', document);
    domEvent.unregister('scroll', document);
    domEvent.unregister('mousewheel', window);
    domEvent.unregister('mousedown', window);
    domEvent.unregister('mouseup', window);
    domEvent.unregister('click', window);
    domEvent.unregister('mousemove', window);

    this.pubSubs.forEach(subscription => pubSub.unsubscribe(subscription));
    this.pubSubs = [];

    apiDestroy();
  }

  /* ---------------------------- Custom Methods ---------------------------- */


  dispatchEvent(e) {
    if (!this.canvasElement) return;

    forwardEvent(e, this.canvasElement);
  }

  mousewheelHandler(e) {
    if (hasParent(e.target, this.topDiv)) e.preventDefault();
  }

  animateOnMouseMoveHandler(active) {
    if (active && !this.animateOnMouseMove) {
      this.pubSubs.push(
        pubSub.subscribe('app.mouseMove', this.animate.bind(this)),
      );
    }
    this.animateOnMouseMove = active;
  }

  fitPixiToParentContainer() {
    if (!this.element.parentNode) {
      console.warn('No parentNode:', this.element);
      return;
    }

    const width = this.element.parentNode.clientWidth;
    const height = this.element.parentNode.clientHeight;

    this.pixiRenderer.resize(width, height);

    this.pixiRenderer.view.style.width = `${width}px`;
    this.pixiRenderer.view.style.height = `${height}px`;

    this.pixiRenderer.render(this.pixiStage);
  }

  addDefaultOptions(track) {
    const trackInfo = this.getTrackInfo(track.type);
    if (!trackInfo) return;

    const trackOptions = track.options ? track.options : {};

    if (trackInfo.defaultOptions) {
      if (!track.options) {
        track.options = JSON.parse(JSON.stringify(trackInfo.defaultOptions));
      } else {
        for (const optionName in trackInfo.defaultOptions) {
          track.options[optionName] = typeof(track.options[optionName]) !== 'undefined'
            ? track.options[optionName]
            : JSON.parse(JSON.stringify(trackInfo.defaultOptions[optionName]));
        }
      }
    } else { track.options = trackOptions; }
  }

  keyDownHandler(event) {
    if (this.props.options.rangeSelectionOnAlt && event.key === 'Alt') {
      this.setState({
        mouseTool: MOUSE_TOOL_SELECT,
      });
    }
  }

  keyUpHandler(event) {
    if (this.props.options.rangeSelectionOnAlt && event.key === 'Alt') {
      this.setState({
        mouseTool: MOUSE_TOOL_MOVE,
      });
    }
  }

  animate() {
    if (this.isRequestingAnimationFrame) return;

    this.isRequestingAnimationFrame = true;

    requestAnimationFrame(() => {
      // component was probably unmounted
      if (!this.pixiRenderer) return;

      this.pixiRenderer.render(this.pixiStage);

      this.isRequestingAnimationFrame = false;
    });
  }

  measureSize() {
    const heightOffset = 0;
    const height = this.element.clientHeight - heightOffset;
    const width = this.element.clientWidth;

    if (width > 0 && height > 0) {
      this.setState({
        sizeMeasured: true,
        width,
        height,
      });
    }
  }

  updateAfterResize() {
    this.measureSize();
    this.updateRowHeight();
    this.fitPixiToParentContainer();
    this.refreshView(LONG_DRAG_TIMEOUT);
  }

  onBreakpointChange(breakpoint) {
    this.setState({
      currentBreakpoint: breakpoint,
    });
  }

  handleOverlayMouseEnter(uid) {
    this.setState({
      mouseOverOverlayUid: uid,
    });
  }

  handleOverlayMouseLeave(uid) {
    this.setState({
      mouseOverOverlayUid: null,
    });
  }

  handleLockLocation(uid) {
    /**
       * We want to lock the zoom of this view to the zoom of another view.
       *
       * First we pick which other view we want to lock to.
       *
       * The we calculate the current zoom offset and center offset. The differences
       * between the center of the two views will always remain the same, as will the
       * different between the zoom levels.
       */
    // create a view chooser and remove the config view menu
    this.setState({
      chooseViewHandler: uid2 => this.handleLocationLockChosen(uid, uid2),
      mouseOverOverlayUid: uid,
    });
  }

  updateLockedValueScales(viewUid, trackUid) {
    const lockGroup = this.valueScaleLocks[this.combineViewAndTrackUid(viewUid, trackUid)];
  }

  /*
   * Iteratate over all of the views in this component
   */
  iterateOverViews() {
    const viewIds = [];

    for (const viewId in this.state.views) {
      viewIds.push(viewId);
    }

    return viewIds;
  }

  iterateOverTracksInView(viewId) {
    const allTracks = [];
    const tracks = this.state.views[viewId].tracks;

    for (const trackType in tracks) {
      for (const track of tracks[trackType]) {
        if (track.type === 'combined' && track.contents) {
          for (const subTrack of track.contents) {
            allTracks.push({ viewId, trackId: subTrack.uid, track: subTrack });
          }
        } else {
          allTracks.push({ viewId, trackId: track.uid, track: track});
        }
      }
    }

    return allTracks;
  }

  /**
   * Iterate over all the tracks in this component.
   */
  iterateOverTracks() {
    const allTracks = [];
    for (const viewId in this.state.views) {
      const tracks = this.state.views[viewId].tracks;

      for (const trackType in tracks) {
        for (const track of tracks[trackType]) {
          if (track.type === 'combined' && track.contents) {
            for (const subTrack of track.contents) {
              allTracks.push({ viewId, trackId: subTrack.uid, track: subTrack });
            }
          } else {
            allTracks.push({ viewId, trackId: track.uid, track: track });
          }
        }
      }
    }

    return allTracks;
  }

  setMouseTool(mouseTool) {
    this.setState({ mouseTool });
  }

  /**
   * Syncing the values of locked scales
   *
   * Arguments
   * ---------
   *  viewUid: string
   *    The id of the view containing the track whose value scale initially changed
   *  trackUid: string
   *    The id of the track that whose value scale changed
   *
   * Returns
   * -------
   *    Nothing
   */
  syncValueScales(viewUid, trackUid) {
    const uid = this.combineViewAndTrackUid(viewUid, trackUid);

    if (!this.state.views[viewUid])
      // the view must have been deleted
      return;

    const sourceTrack = getTrackByUid(this.state.views[viewUid].tracks, trackUid);

    if (this.valueScaleLocks[uid]) {
      const lockGroupValues = dictValues(this.valueScaleLocks[uid]);

      // /let trackObj = this.tiledPlots[viewUid].trackRenderer.getTrackObject(trackUid);
      const lockedTracks = lockGroupValues
        .filter(x => this.tiledPlots[x.view])
        .map(x => this.tiledPlots[x.view].trackRenderer.getTrackObject(x.track));

      const minValues = lockedTracks
        // exclude tracks that don't set min and max values
        .filter(x => x.minRawValue && x.maxRawValue)
        .map(x => x.minRawValue())
        .filter(x => x);

      const maxValues = lockedTracks
        // exclude tracks that don't set min and max values
        .filter(x => x.minRawValue && x.maxRawValue)
        .map(x => x.maxRawValue())
        .filter(x => x);

      const allMin = Math.min(...minValues);
      const allMax = Math.max(...maxValues);

      for (const lockedTrack of lockedTracks) {
        // set the newly calculated minimum and maximum values
        // using d3 style setters
        if (lockedTrack.minValue) { lockedTrack.minValue(allMin); }
        if (lockedTrack.maxValue) { lockedTrack.maxValue(allMax); }

        if (!lockedTrack.valueScale) {
          // this track probably hasn't loaded the tiles to
          // create a valueScale
          continue;
        }

        lockedTrack.valueScale.domain([allMin, allMax]);

        if  (
          sourceTrack.options &&
          typeof sourceTrack.options.scaleStartPercent !== 'undefined' &&
          typeof sourceTrack.options.scaleEndPercent !== 'undefined'
        ) {
          lockedTrack.options.scaleStartPercent = sourceTrack.options.scaleStartPercent;
          lockedTrack.options.scaleEndPercent = sourceTrack.options.scaleEndPercent;
        }

        // the second parameter forces a rerender even though
        // the options haven't changed
        lockedTrack.rerender(lockedTrack.options, true);
      }
    }
  }

  handleNewTilesLoaded(viewUid, trackUid) {
    // this.syncValueScales(viewUid, trackUid);
    this.animate();
  }

  notifyDragChangedListeners(dragging) {
    // iterate over viewId
    dictValues(this.draggingChangedListeners).forEach((l) => {
      // iterate over listenerId
      dictValues(l).forEach(listener => listener(dragging));
    });
  }

  addDraggingChangedListener(viewUid, listenerUid, eventHandler) {
    /**
       * Add a listener that will be called every time the view is updated.
       *
       * @param viewUid: The uid of the view being observed
       * @param listenerUid: The uid of the listener
       * @param eventHandler: The handler to be called when the scales change
       *    Event handler is called with parameters (xScale, yScale)
       */
    if (!this.draggingChangedListeners.hasOwnProperty(viewUid)) {
      this.draggingChangedListeners[viewUid] = {};
    }

    this.draggingChangedListeners[viewUid][listenerUid] = eventHandler;

    eventHandler(true);
    eventHandler(false);
  }

  removeDraggingChangedListener(viewUid, listenerUid) {
    /**
       * Remove a scale change event listener
       *
       * @param viewUid: The view that it's listening on.
       * @param listenerUid: The uid of the listener itself.
       */
    if (this.draggingChangedListeners.hasOwnProperty(viewUid)) {
      const listeners = this.draggingChangedListeners[viewUid];


      if (listeners.hasOwnProperty(listenerUid)) {
        // make sure the listener doesn't think we're still
        // dragging
        listeners[listenerUid](false);
        delete listeners[listenerUid];
      }
    }
  }

  /**
   * Add an event listener that will be called every time the scale
   * of the view with uid viewUid is changed.
   *
   * @param viewUid: The uid of the view being observed
   * @param listenerUid: The uid of the listener
   * @param eventHandler: The handler to be called when the scales change
   *    Event handler is called with parameters (xScale, yScale)
   */
  addScalesChangedListener(viewUid, listenerUid, eventHandler) {
    if (!this.scalesChangedListeners[viewUid]) {
      this.scalesChangedListeners[viewUid] = {};
    }

    this.scalesChangedListeners[viewUid][listenerUid] = eventHandler;

    if (!this.xScales[viewUid] || !this.yScales[viewUid]) { return; }

    // call the handler for the first time
    eventHandler(this.xScales[viewUid], this.yScales[viewUid]);
  }

  /**
   * Remove a scale change event listener
   *
   * @param viewUid: The view that it's listening on.
   * @param listenerUid: The uid of the listener itself.
   */
  removeScalesChangedListener(viewUid, listenerUid) {
    if (this.scalesChangedListeners[viewUid]) {
      const listeners = this.scalesChangedListeners[viewUid];

      if (listeners[listenerUid]) { delete listeners[listenerUid]; }
    }
  }

  createSVG() {
    const outputSVG = '<svg xmlns="http://www.w3.org/2000/svg" xmlns:xlink="http://www.w3.org/1999/xlink">\n';
    const svg = document.createElement('svg');
    svg.setAttribute('xmlns:xlink', 'http://www.w3.org/1999/xlink');
    svg.setAttribute('xmlns', 'http://www.w3.org/2000/svg');

    for (const tiledPlot of dictValues(this.tiledPlots)) {
      if (!tiledPlot) continue; //probalby opened and closed

      for (const trackDefObject of dictValues(tiledPlot.trackRenderer.trackDefObjects)) {
        if (trackDefObject.trackObject.exportSVG) {
          const trackSVG = trackDefObject.trackObject.exportSVG()[0];

          svg.appendChild(trackSVG);
        }
      }
    }
    return svg;
  }

  createSVGString() {
    let svgString = vkbeautify.xml(new XMLSerializer().serializeToString(this.createSVG()));

    svgString = svgString.replace("\<a0:", "\<");
    svgString = svgString.replace("\</a0:", "\<\/");

    return svgString;
  }

  createDataURI() {
    return this.canvasElement.toDataURL();
  }

  handleExportSVG() {
    download('export.svg', this.createSVGString());
  }

  handleScalesChanged(uid, xScale, yScale, notify = true) {
    /*
       * The scales of some view have changed (presumably in response to zooming).
       *
       * Mark the new scales and update any locked views.
       *
       * @param uid: The view of whom the scales have changed.
       */
    this.xScales[uid] = xScale;
    this.yScales[uid] = yScale;

    if (notify) {
      if (this.scalesChangedListeners.hasOwnProperty(uid)) {
        dictValues(this.scalesChangedListeners[uid]).forEach((x) => {
          x(xScale, yScale);
        });
      }
    }

    if (this.zoomLocks[uid]) {
      // this view is locked to another
      const lockGroup = this.zoomLocks[uid];
      const lockGroupItems = dictItems(lockGroup);


      const [centerX, centerY, k] = scalesCenterAndK(this.xScales[uid], this.yScales[uid]);


      for (let i = 0; i < lockGroupItems.length; i++) {
        const key = lockGroupItems[i][0];
        const value = lockGroupItems[i][1];

        if (!this.xScales[key] || !this.yScales[key]) { continue; }

        if (key == uid) // no need to notify oneself that the scales have changed
        { continue; }

        const [keyCenterX, keyCenterY, keyK] = scalesCenterAndK(this.xScales[key],
          this.yScales[key]);

        const dx = value[0] - lockGroup[uid][0];
        const dy = value[1] - lockGroup[uid][1];
        const rk = value[2] / lockGroup[uid][2];

        // let newCenterX = centerX + dx;
        // let newCenterY = centerY + dy;
        const newK = k * rk;

        if (!this.setCenters[key]) { continue; }

        // the key here is the target of zoom lock, so we want to keep its
        // x center and y center unchanged
        const [newXScale, newYScale] = this.setCenters[key](keyCenterX,
          keyCenterY,
          newK, false);

        // because the setCenters call above has a 'false' notify, the new scales won't
        // be propagated from there, so we have to store them here
        this.xScales[key] = newXScale;
        this.yScales[key] = newYScale;

        // notify the listeners of all locked views that the scales of
        // this view have changed
        if (this.scalesChangedListeners.hasOwnProperty(key)) {
          dictValues(this.scalesChangedListeners[key]).forEach((x) => {
            x(newXScale, newYScale);
          });
        }
      }
    }

    if (this.locationLocks[uid]) {
      // this view is locked to another
      const lockGroup = this.locationLocks[uid];
      const lockGroupItems = dictItems(lockGroup);

      const [centerX, centerY, k] = scalesCenterAndK(this.xScales[uid], this.yScales[uid]);


      for (let i = 0; i < lockGroupItems.length; i++) {
        const key = lockGroupItems[i][0];
        const value = lockGroupItems[i][1];

        if (!this.xScales[key] || !this.yScales[key]) { continue; }

        const [keyCenterX, keyCenterY, keyK] = scalesCenterAndK(this.xScales[key],
          this.yScales[key]);

        if (key == uid) // no need to notify oneself that the scales have changed
        { continue; }

        const dx = value[0] - lockGroup[uid][0];
        const dy = value[1] - lockGroup[uid][1];


        const newCenterX = centerX + dx;
        const newCenterY = centerY + dy;

        if (!this.setCenters[key]) { continue; }

        const [newXScale, newYScale] = this.setCenters[key](newCenterX,
          newCenterY,
          keyK, false);

        // because the setCenters call above has a 'false' notify, the new scales won't
        // be propagated from there, so we have to store them here
        this.xScales[key] = newXScale;
        this.yScales[key] = newYScale;

        // notify the listeners of all locked views that the scales of
        // this view have changed
        if (this.scalesChangedListeners.hasOwnProperty(key)) {
          dictValues(this.scalesChangedListeners[key]).forEach((x) => {
            x(newXScale, newYScale);
          });
        }
      }
    }

    this.animate();

    // Call view change handler
    this.triggerViewChangeDb();
  }

  handleProjectViewport(uid) {
    /**
     * We want to show the extent of this viewport on another view.
     */


    this.setState({
      chooseTrackHandler: (viewUid, trackUid) => this.handleViewportProjected(uid, viewUid, trackUid),
    });
  }

  handleZoomToData(viewUid) {
    /**
     * Adjust the zoom level so that all of the data is visible
     *
     * @param viewUid: The view uid for which to adjust the zoom level
     */
    if (!this.tiledPlots[viewUid])
      throw `View uid ${viewUid} does not exist in the current viewConfig`;

    this.tiledPlots[viewUid].handleZoomToData();
  }


  handleYankFunction(uid, yankFunction) {
    /**
         * We want to yank some attributes from another view.
         *
         * This will create a view selection overlay and then call the selected
         * provided function.
         */

    this.setState({
      chooseViewHandler: uid2 => yankFunction(uid, uid2),
      mouseOverOverlayUid: uid,
    });
  }

  handleUnlock(uid, lockGroups) {
    /**
       * We want to unlock uid from the zoom group that it's in.
       *
       * @param uid: The uid of a view.
       */

    // if this function is being called, lockGroup has to exist
    const lockGroup = lockGroups[uid];
    const lockGroupKeys = dictKeys(lockGroup);

    if (lockGroupKeys.length == 2) {
      // there's only two items in this lock group so we need to
      // remove them both (no point in having one view locked to itself)
      delete lockGroups[lockGroupKeys[0]];
      delete lockGroups[lockGroupKeys[1]];

      return;
    }
    // delete this view from the zoomLockGroup
    if (lockGroups[uid]) {
      if (lockGroups[uid][uid]) { delete lockGroups[uid][uid]; }
    }

    // remove the handler
    if (lockGroups[uid]) { delete lockGroups[uid]; }
  }

  viewScalesLockData(uid) {
    if (!this.xScales[uid] || !this.yScales[uid]) {
      console.warn("View scale lock doesn't correspond to existing uid: ", uid);
      return;
    }

    return scalesCenterAndK(this.xScales[uid], this.yScales[uid]);
  }

  addLock(uid1, uid2, lockGroups, lockData) {
    /*
       * :param uid1 (string): The uid of the first element to be locked (e.g. viewUid)
       * :param uid2 (string): The uid of the second element to be locked (e.g. viewUid)
       * :param lockGroups (dict): The set of locks where to store this lock (e.g. this.locationLocks)
       * :parma lockData (function): A function that takes two uids and calculates some extra data
       *    to store with this lock data (e.g. scalesCenterAndK(this.xScales[uid1], this.yScales[uid1]))
       */
    let group1Members = [];
    let group2Members = [];

    if (!lockGroups[uid1]) {
      // view1 isn't already in a group
      group1Members = [[uid1, lockData.bind(this)(uid1)]];
    } else {
      // view1 is already in a group
      group1Members = dictItems(lockGroups[uid1])
        .filter(x => lockData(x[0])) // make sure we can create the necessary data for this lock
        // in the case of location locks, this implies that the
        // views it's locking exist
        .map(x =>
          // x is [uid, [centerX, centerY, k]]
          [x[0], lockData(x[0])],
        );
    }

    if (!lockGroups[uid2]) {
      // view1 isn't already in a group
      group2Members = [[uid2, lockData.bind(this)(uid2)]];
    } else {
      // view2 is already in a group
      group2Members = dictItems(lockGroups[uid2])
        .filter(x => lockData(x[0])) // make sure we can create the necessary data for this lock
        // in the case of location locks, this implies that the
        // views it's locking exist
        .map(x =>
          // x is [uid, [centerX, centerY, k]]
          [x[0], lockData(x[0])],
        );
    }

    const allMembers = group1Members.concat(group2Members);

    const groupDict = dictFromTuples(allMembers);

    allMembers.forEach((m) => { lockGroups[m[0]] = groupDict; });
  }

  handleLocationLockChosen(uid1, uid2) {
    /* Views uid1 and uid2 need to be locked so that they always maintain the current
         * zoom and translation difference.
         * @param uid1: The view that the lock was called from
         * @param uid2: The view that the lock was called on (the view that was selected)
         */
    if (uid1 == uid2) {
      this.setState({
        chooseViewHandler: null,
      });

      return; // locking a view to itself is silly
    }

    this.addLock(uid1, uid2, this.locationLocks, this.viewScalesLockData.bind(this));


    this.setState({
      chooseViewHandler: null,
    });
  }

  handleZoomLockChosen(uid1, uid2) {
    /* Views uid1 and uid2 need to be locked so that they always maintain the current
         * zoom and translation difference.
         * @param uid1: The view that the lock was called from
         * @param uid2: The view that the lock was called on (the view that was selected)
         */

    if (uid1 == uid2) {
      this.setState({
        chooseViewHandler: null,
      });

      return; // locking a view to itself is silly
    }

    this.addLock(uid1, uid2, this.zoomLocks, this.viewScalesLockData.bind(this));


    this.setState({
      chooseViewHandler: null,
    });
  }

  handleViewportProjected(fromView, toView, toTrack) {
    /**
     * We want to project the viewport of fromView onto toTrack of toView.
     *
     * @param fromView: The uid of the view that we want to project
     * @param toView: The uid of the view that we want to project to
     * @param toTrack: The track we want to project to
     *
     * Returns
     * -------
     *
     *  newTrackUid: string
     *      The uid of the newly created viewport projection track
     */
    let newTrackUid = null;

    if (fromView == toView) {
      alert('A view can not show its own viewport.');
    } else {
      const hostTrack = getTrackByUid(this.state.views[toView].tracks, toTrack);
      const position = getTrackPositionByUid(this.state.views[toView].tracks, toTrack);
      newTrackUid = slugid.nice();

      const projectionTypes = {
        top: 'horizontal',
        bottom: 'horizontal',
        center: 'center',
        left: 'vertical',
        right: 'vertical' };

      const newTrack = {
        uid: newTrackUid,
        type: `viewport-projection-${projectionTypes[position]}`,
        fromViewUid: fromView,
      };

      this.addCallbacks(toView, newTrack);
      this.handleTrackAdded(toView, newTrack, position, hostTrack);
    }
    this.setState({
      chooseTrackHandler: null,
    });

    return newTrackUid;
  }

  handleLocationYanked(uid1, uid2) {
    /**
         * Uid1 is copying the center of uid2
         */
    // where we're taking the zoom from
    const sourceXScale = this.xScales[uid2];
    const sourceYScale = this.yScales[uid2];

    const targetXScale = this.xScales[uid1];
    const targetYScale = this.yScales[uid1];


    const [targetCenterX, targetCenterY, targetK] = scalesCenterAndK(targetXScale, targetYScale);
    const [sourceCenterX, sourceCenterY, sourceK] = scalesCenterAndK(sourceXScale, sourceYScale);


    // set target center
    this.setCenters[uid1](sourceCenterX, sourceCenterY, targetK, true );


    this.setState({
      chooseViewHandler: null,
    });
  }

  handleZoomYanked(uid1, uid2) {
    /**
         * Uid1 yanked the zoom of uid2, now  make sure that they're synchronized.
         */

    // where we're taking the zoom from
    const sourceXScale = this.xScales[uid2];
    const sourceYScale = this.yScales[uid2];

    const targetXScale = this.xScales[uid1];
    const targetYScale = this.yScales[uid1];

    const [targetCenterX, targetCenterY, targetK] = scalesCenterAndK(targetXScale, targetYScale);
    const [sourceCenterX, sourceCenterY, sourceK] = scalesCenterAndK(sourceXScale, sourceYScale);


    // set target center
    this.setCenters[uid1](targetCenterX, targetCenterY, sourceK, true );

    this.setState({
      chooseViewHandler: null,
    });
  }


  handleTrackPositionChosen(viewUid, position) {
    /**
       * The user has chosen a position for the new track. The actual
       * track selection will be handled by TiledPlot
       *
       * We just need to close the menu here.
       */
    this.setState({
      addTrackPosition: position,
      addTrackPositionView: viewUid,
    });
  }

  /**
   * Update the height of each row in the layout so that it takes up all
   * of the available space in the div.
   */
  updateRowHeight() {
    if (!(this.props.options && this.props.options.bounded)) {
      // not bounded so we don't need to update the row height
      return;
    }

    // const width = this.element.parentNode.clientWidth;
    const height = this.element.parentNode.clientHeight;

    let maxHeight = 0;
    for (const view of dictValues(this.state.views)) {
      maxHeight = Math.max(maxHeight, view.layout.y + view.layout.h);
    }

    this.handleDragStart();
    this.handleDragStop();

    const MARGIN_HEIGHT = this.state.viewConfig.editable ? 10 : 0;

    const marginHeight = (MARGIN_HEIGHT * maxHeight) - 1;
    const availableHeight = height - marginHeight;

    // const currentRowHeight = this.state.rowHeight;
    const prospectiveRowHeight = availableHeight / maxHeight; // maxHeight is the number of
    // rows necessary to display this view

    const chosenRowHeight = Math.floor(prospectiveRowHeight);

    // for (const view of dictValues(this.state.views)) {
    //   const {
    //     totalWidth,
    //     totalHeight,
    //     topHeight,
    //     bottomHeight,
    //     leftWidth,
    //     rightWidth,
    //     centerWidth,
    //     centerHeight,
    //     minNecessaryHeight
    //   } = this.calculateViewDimensions(view);

    //   // If the view is bounded, then we always fit everything inside the container
    //   //
    //   // It used to be that if the viewconfig was too long, we just let it overflow,
    //   // but I think it's better that it's always contained.

    //   /*
    //         if (minNecessaryHeight > view.layout.h * (prospectiveRowHeight + MARGIN_HEIGHT)) {
    //             // we don't have space for one of the containers, so let them exceed the bounds
    //             // of the box
    //             chosenRowHeight = currentRowHeight;
    //             break;
    //         }
    //         */
    // }

    this.setState({
      rowHeight: chosenRowHeight,
    });
  }

  handleLayoutChange(layout, layouts) {
    /**
       * Notify the children that the layout has changed so that they
       * know to redraw themselves
       */

    if (!this.element) { return; }

    for (const l of layout) {
      const view = this.state.views[l.i];

      if (view) {
        view.layout = l;
      }
    }

    // some of the views have changed their height
    /*
      this.setState({
          views: this.state.views
      });
      */

    this.updateRowHeight();

    this.refreshView(LONG_DRAG_TIMEOUT);
  }

  clearDragTimeout() {
    /**
       * Maybe somebody started dragging again before the previous drag
       * timeout fired. In that case, we need to clear this timeout so
       * that it doesn't override a previously set one.
       */
    if (this.dragTimeout) {
      clearTimeout(this.dragTimeout);
      this.dragTimeout = null;
    }
  }

  getTrackInfo(trackType) {
    if (TRACKS_INFO_BY_TYPE[trackType]) {
      return TRACKS_INFO_BY_TYPE[trackType];
    } else if (
      window.higlassTracksByType && window.higlassTracksByType[trackType]
    ) {
      return window.higlassTracksByType[trackType].config;
    }
    console.warn(
      'Track type not found:',
      trackType,
      '(check app/scripts/config/ for a list of defined track types)'
    );
    return undefined;
  }

  forceRefreshView() {
    // force everything to rerender

    this.setState(this.state);
  }

  refreshView(timeout = SHORT_DRAG_TIMEOUT) {
    this.clearDragTimeout();

    this.notifyDragChangedListeners(true);

    this.clearDragTimeout();
    this.dragTimeout = setTimeout(() => {
      this.notifyDragChangedListeners(false);
    }, timeout);
  }

  handleDragStart(layout, oldItem, newItem, placeholder, e, element) {
    this.clearDragTimeout();
    this.notifyDragChangedListeners(true);
  }

  handleDragStop() {
    // wait for the CSS transitions to end before
    // turning off the dragging state
    //
    this.clearDragTimeout();
    this.dragTimeout = setTimeout(() => {
      this.notifyDragChangedListeners(false);
    }, LONG_DRAG_TIMEOUT);
  }

  resizeHandler() {
    objVals(this.viewHeaders).filter(x => x).forEach(viewHeader => viewHeader.checkWidth());
  }

  /**
   * If tracks don't have specified dimensions, add in the known
   * minimums
   *
   * Operates on the tracks stored for this TiledPlot.
   */
  fillInMinWidths(tracksDict) {
    const horizontalLocations = ['top', 'bottom'];

    // first make sure all track types are specified
    // this will make the code later on simpler
    if (!('center' in tracksDict)) { tracksDict.center = []; }
    if (!('left' in tracksDict)) { tracksDict.left = []; }
    if (!('right' in tracksDict)) { tracksDict.right = []; }
    if (!('top' in tracksDict)) { tracksDict.top = []; }
    if (!('bottom' in tracksDict)) { tracksDict.bottom = []; }

    for (let j = 0; j < horizontalLocations.length; j++) {
      const tracks = tracksDict[horizontalLocations[j]];

      // e.g. no 'top' tracks
      if (!tracks) { continue; }

      for (let i = 0; i < tracks.length; i++) {
        const trackInfo = this.getTrackInfo(tracks[i].type);

        if (!('height' in tracks[i]) || (trackInfo && tracks[i].height < trackInfo.minHeight)) {
          if (trackInfo && trackInfo.minHeight) {
            tracks[i].height = trackInfo.minHeight;
          } else { tracks[i].height = this.minHorizontalHeight; }
        }
      }
    }

    const verticalLocations = ['left', 'right'];

    for (let j = 0; j < verticalLocations.length; j++) {
      const tracks = tracksDict[verticalLocations[j]];

      // e.g. no 'left' tracks
      if (!tracks) { continue; }

      for (let i = 0; i < tracks.length; i++) {
        const trackInfo = this.getTrackInfo(tracks[i].type);

        if (!('width' in tracks[i]) || (trackInfo && tracks[i].width < trackInfo.minWidth)) {
          //
          if (trackInfo && trackInfo.minWidth) { tracks[i].width = trackInfo.minWidth; } else { tracks[i].width = this.minVerticalWidth; }
        }
      }
    }

    return tracksDict;
  }


  calculateViewDimensions(view) {
    /**
       * Get the dimensions for this view, counting just the tracks
       * that are present in it
       *
       * @param view: A view containing a list of tracks as a member.
       * @return: A width and a height pair (e.g. [width, height])
       */
    const defaultHorizontalHeight = 20;
    const defaultVerticalWidth = 0;
    const defaultCenterHeight = 100;
    const defaultCenterWidth = 100;
    let currHeight = this.horizontalMargin * 2;
    let currWidth = this.verticalMargin * 2; // currWidth will generally be ignored because it will just be set to
    // the width of the enclosing container
    let minNecessaryHeight = 0;
    minNecessaryHeight += 10; // the header

    const MIN_VERTICAL_HEIGHT = 20;

    if (view.tracks.top) {
      // tally up the height of the top tracks

      for (let i = 0; i < view.tracks.top.length; i++) {
        const track = view.tracks.top[i];
        currHeight += track.height ? track.height : defaultHorizontalHeight;
        minNecessaryHeight += track.height ? track.height : defaultHorizontalHeight;
      }
    }

    if (view.tracks.bottom) {
      // tally up the height of the top tracks

      for (let i = 0; i < view.tracks.bottom.length; i++) {
        const track = view.tracks.bottom[i];
        currHeight += track.height ? track.height : defaultHorizontalHeight;
        minNecessaryHeight += track.height ? track.height : defaultHorizontalHeight;
      }
    }

    if ((view.tracks.left && view.tracks.left.length > 0) ||
          (view.tracks.right && view.tracks.right.length > 0) ||
            (view.tracks.center && view.tracks.center.length > 0)) { minNecessaryHeight += MIN_VERTICAL_HEIGHT; }

    let leftHeight = 0;
    if (view.tracks.left) {
      // tally up the height of the top tracks

      for (let i = 0; i < view.tracks.left.length; i++) {
        const track = view.tracks.left[i];
        const thisHeight = track.height ? track.height : defaultCenterHeight;
        currWidth += track.width ? track.width : defaultVerticalWidth;

        leftHeight = Math.max(leftHeight, thisHeight);
      }
    }

    let rightHeight = 0;

    if (view.tracks.right) {
      // tally up the height of the top tracks

      for (let i = 0; i < view.tracks.right.length; i++) {
        const track = view.tracks.right[i];
        const thisHeight = track.height ? track.height : defaultCenterHeight;
        currWidth += track.width ? track.width : defaultVerticalWidth;

        rightHeight = Math.max(rightHeight, thisHeight);
      }
    }

    const sideHeight = Math.max(leftHeight, rightHeight);

    let centerHeight = 0;
    let centerWidth = 0;
    if (view.tracks.center && dictValues(view.tracks.center).length > 0) {
      if (!view.tracks.center[0].contents || view.tracks.center[0].contents.length > 0) {
        let centerHeight = null;
        let centerWidth = null;

        if (view.tracks.center[0].contents) {
          // combined track in the center
          for (const track of view.tracks.center[0].contents) {
            centerHeight = Math.max(centerHeight, track.height ? track.height : defaultCenterHeight);
            centerWidth = Math.max(centerWidth, track.width ? track.width : defaultCenterWidth);
          }
        } else {
          centerHeight = view.tracks.center[0].height ? view.tracks.center[0].height : defaultCenterHeight;
          centerWidth = view.tracks.center[0].width ? view.tracks.center[0].width : defaultCenterWidth;
        }

        currHeight += centerHeight;
        currWidth += centerWidth;
      }
    } else if (((view.tracks.top && dictValues(view.tracks.top).length > 1) ||
                  (view.tracks.bottom && dictValues(view.tracks.bottom).length > 1)) &&
              ((view.tracks.left && dictValues(view.tracks.left).length) ||
               (view.tracks.right && dictValues(view.tracks.right).length))) {
      centerWidth = defaultCenterWidth;
      centerHeight = defaultCenterHeight;
    }

    // make the total height the greater of the left height
    // and the center height
    if (sideHeight > centerHeight) { currHeight += sideHeight; } else { currHeight += centerHeight; }

    let topHeight = 0;
    let bottomHeight = 0;
    let leftWidth = 0;
    let rightWidth = 0;

    if ('top' in view.tracks) {
      topHeight = view.tracks.top
        .map(x => (x.height ? x.height : defaultHorizontalHeight))
        .reduce((a, b) => a + b, 0);
    }
    if ('bottom' in view.tracks) {
      bottomHeight = view.tracks.bottom
        .map(x => (x.height ? x.height : defaultHorizontalHeight))
        .reduce((a, b) => a + b, 0);
    }
    if ('left' in view.tracks) {
      leftWidth = view.tracks.left
        .map(x => (x.width ? x.width : defaultVerticalWidth))
        .reduce((a, b) => a + b, 0);
    }
    if ('right' in view.tracks) {
      rightWidth = view.tracks.right
        .map(x => (x.width ? x.width : defaultVerticalWidth))
        .reduce((a, b) => a + b, 0);
    }

    return { totalWidth: currWidth,
      totalHeight: currHeight,
      topHeight,
      bottomHeight,
      leftWidth,
      rightWidth,
      centerWidth,
      centerHeight,
      minNecessaryHeight };
  }

  generateViewLayout(view) {
    let layout = null;

    if ('layout' in view) {
      layout = view.layout;
    } else {
      const minTrackHeight = 30;
      const elementWidth = this.element.clientWidth;

      let { totalWidth, totalHeight,
        topHeight, bottomHeight,
        leftWidth, rightWidth,
        centerWidth, centerHeight } = this.calculateViewDimensions(view);

      if (view.searchBox) { totalHeight += 30; }

      const heightGrid = Math.ceil(totalHeight / this.rowHeight);

      layout = {
        x: 0,
        y: 0,
        w: NUM_GRID_COLUMNS,
        h: DEFAULT_NEW_VIEW_HEIGHT,
      };

      // the height should be adjusted when the layout changes


      /*
        if ('center' in view.tracks || 'left' in view.tracks || 'right' in view.tracks) {
            let desiredHeight = ((elementWidth - leftWidth - rightWidth - 2 * this.horizontalMargin) );
            desiredHeight +=  topHeight + bottomHeight + 2*this.verticalMargin + 20;

            // how much height is left in the browser?

            // limit the height of the container to the window height
            // the number 160 is relatively arbitrary and should be
            // replaced with a concrete measure of the element below and
            // above the canvas area
            let availableHeight = window.innerHeight - 160;

            if (desiredHeight > availableHeight )
                desiredHeight = availableHeight;

            // stretch the view out
            layout.h = Math.ceil(desiredHeight / this.rowHeight);
        }
        else
            layout.h = heightGrid;

        layout.minH = heightGrid;
        layout.i = slugid.nice();
        */
    }

    return layout;
  }

  handleClearView(viewUid) {
    /**
     * Remove all the tracks from a view
     *
     * @param {viewUid} Thie view's identifier
     */
    const views = this.state.views;

    views[viewUid].tracks.top = [];
    views[viewUid].tracks.bottom = [];
    views[viewUid].tracks.center = [];
    views[viewUid].tracks.left = [];
    views[viewUid].tracks.right = [];

    this.setState({
      views: views,
    });
  }

  handleCloseView(uid) {
    /**
       * A view needs to be closed. Remove it from from the viewConfig and then clean
       * up all of its connections (zoom links, workers, etc...)
       *
       * @param {uid} This view's identifier
       */

    // check if this is the only view
    // if it is, don't close it (display an error message)
    if (dictValues(this.state.views).length == 1) {
      return;
    }

    // if this view was zoom locked to another, we need to unlock it
    this.handleUnlock(uid, this.zoomLocks);
    delete this.state.views[uid];

    const viewsByUid = this.removeInvalidTracks(this.state.views);

    // might want to notify the views that they're beig closed
    this.setState({
      views: viewsByUid,
    });
  }

  handleSeriesAdded(viewId, newTrack, position, hostTrack) {
    /**
         * We're adding a new dataset to an existing track
         *
         * @param newTrack: The new track to be added.
         * @param position: Where the new series should be placed.
         *  (This could also be inferred from the hostTrack, but since
         *  we already have it, we might as well use it)
         * @param hostTrack: The track that will host the new series.
         */

    // is the host track a combined track?
    // if so, easy, just append the new track to its contents
    // if not, remove the current track from the track list
    // create a new combined track, add the current and the new
    // tracks and then update the whole track list
    const tracks = this.state.views[viewId].tracks;

    if (hostTrack.type == 'combined') {
      hostTrack.contents.push(newTrack);
    } else {
      const newHost = { type: 'combined',
        uid: slugid.nice(),
        height: hostTrack.height,
        width: hostTrack.width,
        contents: [hostTrack, newTrack] };

      const positionTracks = tracks[position];

      for (let i = 0; i < positionTracks.length; i++) {
        if (positionTracks[i].uid == hostTrack.uid) { positionTracks[i] = newHost; }
      }
    }

    this.setState({
      views: this.state.views,
    });
  }

  handleNoTrackAdded() {
    if (this.state.addTrackPosition) {
      // we've already added the track, remove the add track dialog
      this.setState({
        addTrackPosition: null,
      });
    }
  }

  handleTracksAdded(viewId, newTracks, position, host) {
    /**
         * Add multiple new tracks (likely from the AddTrackModal dialog)
         *
         * @param trackInfo: A JSON object that can be used as a track
         *                   definition
         * @param position: The position the track is being added to
         * @param host: If this track is being added to another track
         */
    this.storeTrackSizes(viewId);

    for (const newTrack of newTracks) { this.handleTrackAdded(viewId, newTrack, position, host); }
  }

  handleChangeTrackType(viewUid, trackUid, newType) {
    /**
     * Change the type of a track. For example, convert a line to a bar track.
     *
     * Parameters
     * ----------
     *  viewUid: string
     *    The view containing the track to be changed
     *  trackUid: string
     *    The uid identifying the existin track
     *  newType: string
     *    The type to switch this track to.
     */
    const view = this.state.views[viewUid];
    let trackConfig = getTrackByUid(view.tracks, trackUid);

    // this track needs a new uid so that it will be rerendered
    trackConfig.uid = slugid.nice();
    trackConfig.type = newType;

    this.setState({
      views: this.state.views,
    });
  }

  handleChangeTrackData(viewUid, trackUid, newData) {
    /**
     * Change the data source for a track. E.g. when adding or
     * removing a divisor.
     *
     * Parameters
     * ----------
     *  viewUid: string
     *    The view containing the track to be changed
     *  trackUid: string
     *    The uid identifying the existin track
     *  newData: object
     *    The new data source section
     */
    const view = this.state.views[viewUid];
    let trackConfig = getTrackByUid(view.tracks, trackUid);

    // this track needs a new uid so that it will be rerendered
    trackConfig.uid = slugid.nice();
    trackConfig.data = newData;

    this.setState({
      views: this.state.views,
    });
  }

  /**
   * A track was added from the AddTrackModal dialog.
   *
   * @param trackInfo: A JSON object that can be used as a track
   *                   definition
   * @param position: The position the track is being added to
   * @param host: If this track is being added to another track
   *
   * Returns
   * -------
   *
   *  { uid: "", width: }:
   *      The trackConfig object describing this track.
   */
  handleTrackAdded(viewId, newTrack, position, host = null) {
    this.addDefaultOptions(newTrack);

    // make sure the new track has a uid
    if (!newTrack.uid) newTrack.uid = slugid.nice();

    if (newTrack.contents) {
      // add default options to combined tracks
      for (const ct of newTrack.contents) { this.addDefaultOptions(ct); }
    }

    this.addNameToTrack(newTrack);

    if (this.state.addTrackPosition) {
      // we've already added the track, remove the add track dialog
      this.setState({
        addTrackPosition: null,
      });
    }

    if (host) {
      // we're adding a series rather than a whole new track
      this.handleSeriesAdded(viewId, newTrack, position, host);
      return;
    }

    newTrack.width = this.getTrackInfo(newTrack.type).minWidth
      ? this.getTrackInfo(newTrack.type).minWidth
      : this.minVerticalWidth;
    newTrack.height = this.getTrackInfo(newTrack.type).minHeight
      ? this.getTrackInfo(newTrack.type).minHeight
      : this.minHorizontalHeight;

    const tracks = this.state.views[viewId].tracks;
    if (position === 'left' || position === 'top') {
      // if we're adding a track on the left or the top, we want the
      // new track to appear at the begginning of the track list
      tracks[position].unshift(newTrack);
    } else if (position === 'center') {
      // we're going to have to either overlay the existing track with a new one
      // or add another one on top
      if (tracks.center.length === 0) {
        // no existing tracks
        const newCombined = {
          uid: slugid.nice(),
          type: 'combined',
          contents: [
            newTrack],
        };
        tracks.center = [newCombined];
      } else {
        // center track exists
        if (tracks.center[0].type == 'combined') {
          // if it's a combined track, we just need to add this track to the
          // contents
          tracks.center[0].contents.push(newTrack);
        } else {
          // if it's not, we have to create a new combined track
          const newCombined = {
            uid: slugid.nice(),
            type: 'combined',
            contents: [
              tracks.center[0],
              newTrack],
          };

          tracks.center = [newCombined];
        }
      }
    } else {
      // otherwise, we want it at the end of the track list
      if (!tracks[position])
        // this position wasn't defined in the original viewconf
        tracks[position] = [];
      tracks[position].push(newTrack);
    }

    this.adjustLayoutToTrackSizes(this.state.views[viewId]);

    return newTrack;
  }

  storeTrackSizes(viewId) {
    /**
         * Go through each track and store its size in the viewconf.
         *
         * This is so that sizes don't get lost when the view is unbounded
         * and new tracks are added.
         *
         * Parameters
         * ----------
         *
         *  viewId : string
         *      The id of the view whose tracks we're measuring
         *
         * Returns
         * -------
         *
         *  Nothing
         */
    const looseTracks = positionedTracksToAllTracks(this.state.views[viewId].tracks);

    for (const track of looseTracks) {
      const trackObj = this.tiledPlots[viewId].trackRenderer.getTrackObject(track.uid);

      if (!trackObj)
        continue;

      track.width = trackObj.dimensions[0];
      track.height = trackObj.dimensions[1];
    }
  }

  adjustLayoutToTrackSizes(view) {
    /*
         * Adjust the layout to match the size of the contained tracks. If tracks
         * are added, the layout size needs to expand. If they're removed, it needs
         * to contract.
         *
         * This function should be called from handleTrackAdded and handleCloseTrack.
         *
         * Parameters
         * ----------
         *
         *  view : {...}
         *      The definition from the viewconf
         */
    // if the view is too short, expand the view so that it fits this track
    if (!view.layout) { return; }

    let totalTrackHeight = 0;

    // we are not checking for this.viewHeaders because this function may be
    // called before the component is mounted
    if (this.state.viewConfig.editable) {
      totalTrackHeight += VIEW_HEADER_HEIGHT;
    }

    // the tracks are larger than the height of the current view, so we need
    // to extend it
    const { totalHeight } = this.calculateViewDimensions(view);
    totalTrackHeight += totalHeight;

    const MARGIN_HEIGHT = this.state.viewConfig.editable ? 10 : 0;

    if (!this.props.options.bounded) {
      view.layout.h = Math.ceil(
        (totalTrackHeight + MARGIN_HEIGHT) /
              (this.state.rowHeight + MARGIN_HEIGHT),
      );
    }
  }

  handleCloseTrack(viewId, uid) {
    const tracks = this.state.views[viewId].tracks;

    this.handleUnlockValueScale(viewId, uid);

    for (const trackType in tracks) {
      const theseTracks = tracks[trackType];
      const newTracks = theseTracks.filter(d => d.uid != uid);

      if (newTracks.length == theseTracks.length) {
        // no whole tracks need to removed, see if any of the combined tracks
        // contain series which need to go
        const combinedTracks = newTracks.filter(x => x.type == 'combined');

        combinedTracks.forEach((ct) => {
          ct.contents = ct.contents.filter(x => x.uid != uid);
        });
      } else {
        tracks[trackType] = newTracks;
      }
    }

    this.storeTrackSizes(viewId);
    this.adjustLayoutToTrackSizes(this.state.views[viewId]);

    this.setState({
      views: this.state.views,
    });

    return this.state.views;
  }

  handleLockValueScale(fromViewUid, fromTrackUid) {
    this.setState({
      chooseTrackHandler: (toViewUid, toTrackUid) =>
        this.handleValueScaleLocked(fromViewUid, fromTrackUid, toViewUid, toTrackUid),
    });
  }

  combineViewAndTrackUid(viewUid, trackUid) {
    // see if we've already created a uid for this view / track combo
    const uid = `${viewUid}.${trackUid}`;

    this.combinedUidToViewTrack[uid] = { view: viewUid, track: trackUid };

    if (this.viewTrackUidsToCombinedUid[viewUid]) {
      if (this.viewTrackUidsToCombinedUid[trackUid]) { return this.viewTrackUidsToCombinedUid[viewUid][trackUid]; }

      this.viewTrackUidsToCombinedUid[viewUid][trackUid] = uid;
    } else {
      this.viewTrackUidsToCombinedUid[viewUid] = {};
      this.viewTrackUidsToCombinedUid[viewUid][trackUid] = uid;
    }


    return uid;
  }

  handleUnlockValueScale(viewUid, trackUid) {
    // if it's combined track, unlock each individual component
    if (this.tiledPlots[viewUid].trackRenderer.getTrackObject(trackUid).createdTracks) {
      // if the from view is a combined track, recurse and add links between its child tracks
      const childTrackUids = dictKeys(this.tiledPlots[viewUid]
        .trackRenderer
        .getTrackObject(trackUid)
        .createdTracks);
      for (const childTrackUid of childTrackUids) {
        this.handleUnlock(this.combineViewAndTrackUid(viewUid, childTrackUid), this.valueScaleLocks);
      }
    } else {
      this.handleUnlock(this.combineViewAndTrackUid(viewUid, trackUid), this.valueScaleLocks);
    }
  }


  handleValueScaleLocked(fromViewUid, fromTrackUid, toViewUid, toTrackUid) {
    if (this.tiledPlots[fromViewUid].trackRenderer.getTrackObject(fromTrackUid).createdTracks) {
      // if the from view is a combined track, recurse and add links between its child tracks
      const childTrackUids = dictKeys(this.tiledPlots[fromViewUid]
        .trackRenderer
        .getTrackObject(fromTrackUid)
        .createdTracks);
      for (const childTrackUid of childTrackUids) {
        this.handleValueScaleLocked(fromViewUid, childTrackUid, toViewUid, toTrackUid);
      }

      return;
    }

    if (this.tiledPlots[toViewUid].trackRenderer.getTrackObject(toTrackUid).createdTracks) {
      // if the from view is a combined track, recurse and add links between its child tracks
      const childTrackUids = dictKeys(this.tiledPlots[toViewUid]
        .trackRenderer
        .getTrackObject(toTrackUid)
        .createdTracks);
      for (const childTrackUid of childTrackUids) {
        this.handleValueScaleLocked(fromViewUid, fromTrackUid, toViewUid, childTrackUid);
      }

      return;
    }

    const fromUid = this.combineViewAndTrackUid(fromViewUid, fromTrackUid);
    const toUid = this.combineViewAndTrackUid(toViewUid, toTrackUid);

    this.addLock(fromUid, toUid, this.valueScaleLocks, uid => this.combinedUidToViewTrack[uid]);

    this.syncValueScales(fromViewUid, fromTrackUid);

    this.setState({
      chooseTrackHandler: null,
    });
  }

  addCallbacks(viewUid, track) {
    /**
       * Add callbacks for functions that need them
       *
       * Done in place.
       *
       * @param track: A view with tracks.
       */
    if (track.type == 'viewport-projection-center'
          || track.type == 'viewport-projection-horizontal'
          || track.type == 'viewport-projection-vertical'
    ) {
      const fromView = track.fromViewUid;

      track.registerViewportChanged = (trackId, listener) => this.addScalesChangedListener(fromView, trackId, listener),
      track.removeViewportChanged = trackId => this.removeScalesChangedListener(fromView, trackId),
      track.setDomainsCallback = (xDomain, yDomain) => {
        const tXScale = scaleLinear().domain(xDomain).range(this.xScales[fromView].range());
        const tYScale = scaleLinear().domain(yDomain).range(this.yScales[fromView].range());

        const [tx, ty, k] = scalesCenterAndK(tXScale, tYScale);
        this.setCenters[fromView](tx, ty, k, false);

        let zoomLocked = false;
        let locationLocked = false;

        // if we drag the brush and this view is locked to others, we don't
        // want the movement we induce in them to come back and modify this
        // view and set up a feedback loop
        if (viewUid in this.zoomLocks) { zoomLocked = fromView in this.zoomLocks[viewUid]; }
        if (zoomLocked) { this.handleUnlock(viewUid, this.zoomLocks); }

        if (viewUid in this.locationLocks) { locationLocked = fromView in this.locationLocks[viewUid]; }
        if (locationLocked) { this.handleUnlock(viewUid, this.locationLocks); }

        this.handleScalesChanged(fromView, tXScale, tYScale, true);

        if (zoomLocked) { this.addLock(viewUid, fromView, this.zoomLocks, this.viewScalesLockData); }
        if (locationLocked) { this.addLock(viewUid, fromView, this.locationLocks, this.viewScalesLockData); }
      };
    }
  }

  deserializeLocationLocks(viewConfig) {
    this.locationLocks = {};

    if (viewConfig.locationLocks) {
      for (const viewUid of dictKeys(viewConfig.locationLocks.locksByViewUid)) {
        this.locationLocks[viewUid] = viewConfig.locationLocks
          .locksDict[viewConfig.locationLocks.locksByViewUid[viewUid]];
      }
    }
  }

  deserializeZoomLocks(viewConfig) {
    this.zoomLocks = {};

    //
    if (viewConfig.zoomLocks) {
      for (const viewUid of dictKeys(viewConfig.zoomLocks.locksByViewUid)) {
        this.zoomLocks[viewUid] = viewConfig.zoomLocks
          .locksDict[viewConfig.zoomLocks.locksByViewUid[viewUid]];
      }
    }
  }

  deserializeValueScaleLocks(viewConfig) {
    if (viewConfig.valueScaleLocks) {
        for (let viewUid of dictKeys(viewConfig.valueScaleLocks.locksByViewUid)) {
            this.valueScaleLocks[viewUid] = viewConfig.valueScaleLocks
                .locksDict[viewConfig.valueScaleLocks.locksByViewUid[viewUid]];
        }
    }
  }

  serializeLocks(locks) {
    const locksDict = {};
    const locksByViewUid = {};

    for (const viewUid of dictKeys(locks)) {
      let lockUid = locks[viewUid] && locks[viewUid].uid;

      if (!lockUid) {
        // otherwise, assign this locationLock its own uid
        lockUid = slugid.nice();
      }
      locks[viewUid].uid = lockUid;

      // make a note that we've seen this lock
      locksDict[lockUid] = locks[viewUid];

      // note that this view has a reference to this lock
      locksByViewUid[viewUid] = locks[viewUid].uid;
    }

    // remove the uids we just added
    // for (let viewUid of dictKeys(locks)) {
    //   if (locks[viewUid].hasOwnProperty('uid')) {
    //     locks[viewUid].uid = undefined;
    //     delete locks[viewUid].uid;
    //   }
    // }

    return { locksByViewUid, locksDict };
  }

  getViewsAsString() {
    const newJson = JSON.parse(JSON.stringify(this.state.viewConfig));
    newJson.views = dictItems(this.state.views).map((k) => {
      const newView = JSON.parse(JSON.stringify(k[1]));
      const uid = k[0];

      for (const track of positionedTracksToAllTracks(newView.tracks)) {

        if (track.server) {
          const url = parse(track.server, {});

          if (!url.hostname.length) {
            // no hostname specified in the track source servers so we'll add the
            // current URL's
            const hostString = window.location.host;
            const protocol = window.location.protocol;
            const newUrl = `${protocol}//${hostString}${url.pathname}`

            track.server = newUrl;
          }
        }

        if ('serverUidKey' in track) { delete track.serverUidKey; }
        if ('uuid' in track) { delete track.uuid; }
        if ('private' in track) { delete track.private; }
        if ('maxZoom' in track) { delete track.maxZoom; }
        if ('coordSystem' in track) { delete track.coordSystem; }
        if ('coordSystem2' in track) { delete track.coordSystem2; }
        if ('datatype' in track) { delete track.datatype; }
        if ('maxWidth' in track) { delete track.maxWidth; }
        if ('datafile' in track) { delete track.datafile; }
        if ('filetype' in track) { delete track.filetype; }
        if ('binsPerDimension' in track) { delete track.binsPerDimension; }
      }
      //

      newView.uid = uid;
      newView.initialXDomain = this.xScales[uid].domain();
      newView.initialYDomain = this.yScales[uid].domain();

      return newView;
    });

    newJson.zoomLocks = this.serializeLocks(this.zoomLocks);
    newJson.locationLocks = this.serializeLocks(this.locationLocks);
    newJson.valueScaleLocks = this.serializeLocks(this.valueScaleLocks);

    const data = JSON.stringify(newJson, null, 2);
    return data;
  }

  handleExportViewAsJSON() {
    const data = this.getViewsAsString();
    const file = new Blob([data], { type: 'text/json' });

    download('viewconf.json', data);
  }

  handleExportViewsAsLink(
    url = this.state.viewConfig.exportViewUrl,
    fromApi = false
  ) {
    this.width = this.element.clientWidth;
    this.height = this.element.clientHeight;

    this.setState({
      exportLinkModalOpen: !fromApi,
      exportLinkLocation: null,
    });

    const port = window.location.port === '' ? '' : `:${window.location.port}`;
<<<<<<< HEAD
    console.log('viewconfig:', this.state.viewConfig.exportViewUrl);
    console.log('url:', url);
=======
>>>>>>> 8eb1373b

    const req = fetch(
      url,
      {
        method: 'POST',
        headers: {
          Accept: 'application/json, text/plain, */*',
          'Content-Type': 'application/json',
          'X-Requested-With': 'XMLHttpRequest',
        },
        body: `{"viewconf":${this.getViewsAsString()}}`
      }
    )
      .then( response => {
        if (!response.ok) { throw response }
        return response.json()
      })
      .catch(err => {
        console.log('err:', err)
      })
      .then(_json => {
        return {
          id: _json.uid,
          url: `${window.location.protocol}//${window.location.hostname}${port}/app/?config=${_json.uid}`
        };
      })

    if (!fromApi) {
      req
        .then((sharedView) => {
          this.setState({ exportLinkLocation: sharedView.url });
        })
        .catch(e => console.error('Exporting view config as link failed:', e));
    }

    return req;
  }

  handleDataDomainChanged(viewUid, newXDomain, newYDomain) {
    /*
         * The initial[XY]Domain of a view has changed. Update its definition
         * and rerender.
         */
    const views = this.state.views;

    views[viewUid].initialXDomain = newXDomain;
    views[viewUid].initialYDomain = newYDomain;

    this.setState({ views });
  }

  viewPositionAvailable(pX, pY, w, h) {
    /**
       * Check if we can place a view at this position
       */
    const pEndX = pX + w;
    const pEndY = pY + h;

    if (pX + w > NUM_GRID_COLUMNS) {
      // this view will go over the right edge of our grid
      return false;
    }

    const sortedViews = dictValues(this.state.views);

    // check if this position
    for (let j = 0; j < sortedViews.length; j++) {
      const svX = sortedViews[j].layout.x;
      const svY = sortedViews[j].layout.y;

      const svEndX = svX + sortedViews[j].layout.w;
      const svEndY = svY + sortedViews[j].layout.h;

      const intersects = false;

      if (pX < svEndX && pEndX > svX) {
        // x range intersects
        if (pY < svEndY && pEndY > svY) {
          // y range intersects
          return false;
        }
      }
    }

    return true;
  }

  handleAddView(view) {
    /**
       * User clicked on the "Add View" button. We'll duplicate the last
       * view.
       */

    const views = dictValues(this.state.views);
    const lastView = view;

    const potentialPositions = [];

    for (let i = 0; i < views.length; i++) {
      let pX = views[i].layout.x + views[i].layout.w;
      let pY = views[i].layout.y;

      // can we place the new view to the right of this view?
      if (this.viewPositionAvailable(pX, pY, view.layout.w, view.layout.h)) { potentialPositions.push([pX, pY]); }

      pX = views[i].layout.x;
      pY = views[i].layout.y + views[i].layout.h;
      // can we place the new view below this view
      if (this.viewPositionAvailable(pX, pY, view.layout.w, view.layout.h)) { potentialPositions.push([pX, pY]); }
    }


    potentialPositions.sort((a, b) => {
      const n = a[1] - b[1];

      if (n == 0) {
        return a[0] - b[0];
      }

      return n;
    });

    /*
      for (let i = 0; i < views.length; i++) {
          let view = views[i];

          if ('layout' in view) {
              if ('minH' in view.layout)
                    maxY += Math.max(maxY, view.layout.y + view.layout.minH);
              else
                    maxY += Math.max(maxY, view.layout.y + 1);
          }
      }
      */

    const jsonString = JSON.stringify(lastView);

    const newView = JSON.parse(jsonString); // ghetto copy

    // place this new view below all the others
    newView.layout.x = potentialPositions[0][0];
    newView.layout.y = potentialPositions[0][1];

    // give it its own unique id
    newView.uid = slugid.nice();
    newView.layout.i = newView.uid;

    positionedTracksToAllTracks(newView.tracks).forEach(t => this.addCallbacks(newView.uid, t));

    this.state.views[newView.uid] = newView;

    this.setState({
      views: this.state.views,
    });

    /*
      this.state
      freshViewConfig.views.push(newView);
      let newViewConfigText = JSON.stringify(freshViewConfig);

      this.props.onNewConfig(newViewConfigText);
      */
  }

  /**
   * Add a name to this track based on its track type.
   *
   * Name is added in-place.
   *
   * The list of track information can be found in config.js:TRACKS_INFO
   */
  addNameToTrack(track) {
    const config = this.getTrackInfo(track.type);

    if (config && config.name) track.name = config.name;

    return track;
  }

  /**
   * Add track names to the ones that have known names in config.js
   */
  addUidsToTracks(allTracks) {
    allTracks.forEach((t) => {
      if (!t.uid) { t.uid = slugid.nice(); }
    });

    return allTracks;
  }

  /**
   * Add track names to the ones that have known names in config.js
   */
  addNamesToTracks(allTracks) {
    allTracks.forEach((t) => {
      if (!t.name) { this.addNameToTrack(t); }
    });

    return allTracks;
  }

  handleSelectedAssemblyChanged(viewUid, newAssembly, newAutocompleteId, newServer) {
    /*
     * A new assembly was selected in the GenomePositionSearchBox.
     * Update the corresponding
     * view's entry
     *
     * Arguments
     * ---------
     *
     * viewUid: string
     *      The uid of the view this genomepositionsearchbox belongs to
     * newAssembly: string
     *      The new assembly it should display coordinates for
     *
     * Returns
     * -------
     *
     *  Nothing
     */
    const views = this.state.views;

    views[viewUid].genomePositionSearchBox.chromInfoId = newAssembly;
    views[viewUid].genomePositionSearchBox.autocompleteId = newAutocompleteId;
    views[viewUid].genomePositionSearchBox.autocompleteServer = newServer;
  }

  createGenomePostionSearchBoxEntry(existingGenomePositionSearchBox, suggestedAssembly) {
    /*
         * Create genomePositionSearchBox settings. If existing settings for this view exist,
         * then use those. Otherwise use defaults.
         *
         * Arguments:
         *     existingGenomePositionSearchBox:
         *          {
         *              autocompleteServer: string (e.g. higlass.io/api/v1),
         *              autocompleteId: string (e.g. Xz1f)
         *              chromInfoServer: string (e.g. higlass.io/api/v1)
         *              chromInfoId: string (e.g. hg19)
         *              visible: boolean (e.g. true)
         *           }
         *          If there's already information about which assembly and autocomplete
         *          source to use, it should be in this format.
         *
         *      suggestedAssembly:
         *          Guess which assembly should be displayed based on the tracks visible.
         *          In all meaningful scenarios, all tracks should be of the same assembly
         *          but in case they're not, suggest the most common one
         *
         * Return:
         *      A valid genomePositionSearchBox object
         *
         */
    let newGpsb = existingGenomePositionSearchBox;
    const defaultGpsb = {
      autocompleteServer: DEFAULT_SERVER,
      // "autocompleteId": "OHJakQICQD6gTD7skx4EWA",
      chromInfoServer: DEFAULT_SERVER,
      visible: false,
    };

    if (!newGpsb) { newGpsb = JSON.parse(JSON.stringify(defaultGpsb)); }

    if (!newGpsb.autocompleteServer) { newGpsb.autocompleteServer = defaultGpsb.autocompleteServer; }

    /*
         * If we don't have an autocompleteId, we'll try to look it up in
         * the autocomplete server
         */
    /*
        if (!newGpsb.autocompleteId)
            newGpsb.autocompleteId = defaultGpsb.autocompleteId;
        */

    if (!newGpsb.chromInfoId) {
      newGpsb.chromInfoId = suggestedAssembly;
    }

    if (!newGpsb.chromInfoServer) { newGpsb.chromInfoServer = defaultGpsb.chromInfoServer; }

    if (!newGpsb.visible) { newGpsb.visible = false; }

    return newGpsb;
  }

  handleTogglePositionSearchBox(viewUid) {
    /*
         * Show or hide the genome position search box for a given view
         */

    const view = this.state.views[viewUid];
    view.genomePositionSearchBoxVisible = !view.genomePositionSearchBoxVisible;

    const positionedTracks = positionedTracksToAllTracks(view.tracks);

    // count the number of tracks that are part of some assembly
    const assemblyCounts = {};
    for (const track of positionedTracks) {
      if (!track.coordSystem) { continue; }

      if (!assemblyCounts[track.coordSystem]) { assemblyCounts[track.coordSystem] = 0; }

      assemblyCounts[track.coordSystem] += 1;
    }

    const sortedAssemblyCounts = dictItems(assemblyCounts).sort((a, b) => b[1] - a[1]);
    let selectedAssembly = 'hg19'; // always the default if nothing is otherwise selected

    if (sortedAssemblyCounts.length) { selectedAssembly = sortedAssemblyCounts[0][0]; }

    view.genomePositionSearchBox = this.createGenomePostionSearchBoxEntry(view.genomePositionSearchBox,
      selectedAssembly);
    view.genomePositionSearchBox.visible = !view.genomePositionSearchBox.visible;

    this.refreshView();

    this.setState({
      views: this.state.views,
      configMenuUid: null,
    });
  }

  handleTrackOptionsChanged(viewUid, trackUid, newOptions) {
    // some track's options changed...
    // redraw the track  and store the changes in the config file
    const view = this.state.views[viewUid];
    const track = getTrackByUid(view.tracks, trackUid);

    if (!track)
      return;

    track.options = Object.assign(track.options, newOptions);

    if (this.mounted) {
      this.setState({
        views: this.state.views,
      });
    }
  }

  handleViewOptionsChanged(viewUid, newOptions) {
    const view = this.state.views[viewUid];

    if (!view)
      return;

    view.options = Object.assign(view.options || {}, newOptions);

    if (this.mounted) {
      this.setState({
        views: this.state.views,
      });
    }
  }

  isTrackValid(track, viewUidsPresent) {
    /**
         * Determine whether a track is valid and can be displayed.
         *
         * Tracks can be invalid due to inconsistent input such as
         * referral to views that don't exist
         *
         * @param track (object): A track definition
         * @param viewUidsPresent (Set): The view uids which are available
         */

    if (track.type == 'viewport-projection-center') {
      if (!viewUidsPresent.has(track.fromViewUid)) {
        return false;
      }
    }

    return true;
  }

  removeInvalidTracks(viewsByUid) {
    /**
         * Remove tracks which can no longer be shown (possibly because the views they
         * refer to no longer exist
         */
    const viewUidsSet = new Set(dictKeys(viewsByUid));

    for (const v of dictValues(viewsByUid)) {
      for (const trackOrientation of ['left', 'top', 'center', 'right', 'bottom']) {
        if (v.tracks.hasOwnProperty(trackOrientation)) {
          // filter out invalid tracks
          v.tracks[trackOrientation] = v.tracks[trackOrientation]
            .filter(t => this.isTrackValid(t, viewUidsSet));

          // filter out invalid tracks in combined tracks
          v.tracks[trackOrientation].forEach((t) => {
            if (t.type == 'combined') {
              t.contents = t.contents
                .filter(c => this.isTrackValid(c, viewUidsSet));
            }
          });
        }
      }
    }

    return viewsByUid;
  }

  processViewConfig(viewConfig) {
    const views = viewConfig.views;
    let viewsByUid = {};

    if (!viewConfig.views || viewConfig.views.length === 0)
      throw 'No views provided in viewConfig';

    views.forEach((v) => {
      fillInMinWidths(v.tracks);

      // if a view doesn't have a uid, assign it one
      if (!v.uid) { v.uid = slugid.nice(); }

      viewsByUid[v.uid] = v;

      if (!v.initialXDomain) {
        throw 'No initialXDomain in provided viewconf';
      } else {
        v.initialXDomain[0] = +v.initialXDomain[0];
        v.initialXDomain[1] = +v.initialXDomain[1];

      }

      // if there's no y domain specified just use the x domain instead
      // effectively centers the view on the diagonal
      if (!v.initialYDomain) {
        v.initialYDomain = [v.initialXDomain[0], v.initialXDomain[1]];
      } else {
        v.initialXDomain[0] = +v.initialXDomain[0];
        v.initialXDomain[1] = +v.initialXDomain[1];
      }

      if (!this.xScales[v.uid])
        this.xScales[v.uid] = scaleLinear().domain(v.initialXDomain);
      if (!this.yScales[v.uid])
        this.yScales[v.uid] = scaleLinear().domain(v.initialYDomain);

      // Add names to all the tracks
      let looseTracks = positionedTracksToAllTracks(v.tracks);

      this.deserializeZoomLocks(viewConfig);
      this.deserializeLocationLocks(viewConfig);
      this.deserializeValueScaleLocks(viewConfig);

      // give tracks their default names (e.g. 'type': 'top-axis'
      // will get a name of 'Top Axis'
      looseTracks = this.addUidsToTracks(looseTracks);
      looseTracks = this.addNamesToTracks(looseTracks);

      looseTracks.forEach(t => this.addCallbacks(v.uid, t));

      // make sure that the layout for this view refers to this view
      if (v.layout) { v.layout.i = v.uid; }

      // add default options (as specified in config.js
      // (e.g. line color, heatmap color scales, etc...)
      looseTracks.forEach((t) => {
        this.addDefaultOptions(t);

        if (t.contents) {
          // add default options to combined tracks
          for (const ct of t.contents) { this.addDefaultOptions(ct); }
        }
      });
    });

    viewsByUid = this.removeInvalidTracks(viewsByUid);

    return viewsByUid;
  }

  handleWindowFocused() {
    /*
         * The window housing this view gained focus. That means the bounding boxes
         * may have changed so we need to redraw everything.
         *
         */


  }

  /**
   * Handle range selection events.
   *
   * @description
   * Store active range selectio and forward the range selection event to the
   * API.
   *
   * @param  {Array}  range  Double array of the selected range.
   */
  rangeSelectionHandler(range) {
    this.rangeSelection = range;
    apiPublish('rangeSelection', range);
  }

  offViewChange(listenerId) {
    this.viewChangeListener.splice(listenerId, 1);
  }

  onViewChange(callback) {
    return this.viewChangeListener.push(callback) - 1;
  }

  triggerViewChange() {
    this.viewChangeListener.forEach(
      callback => callback(this.getViewsAsString()),
    );
  }

  getGenomeLocation(viewId) {
    return chromInfo
      .get(this.state.views[viewId].chromInfoPath)
      .then(chromInfo => scalesToGenomeLoci(
        this.xScales[viewId], this.yScales[viewId], chromInfo,
      ));
  }

  offLocationChange(viewId, listenerId) {
    this.removeScalesChangedListener(viewId, listenerId);
  }

  onLocationChange(viewId, callback, callbackId) {
    const viewsIds = Object.keys(this.state.views);

    if (!viewsIds.length) {
      // HiGlass was probably initialized with an URL instead of a viewconfig
      // and that remote viewConfig is not yet loaded.
      this.unsetOnLocationChange.push({
        viewId, callback, callbackId
      });
      return;
    }

    if (
      typeof viewId === 'undefined' || viewsIds.indexOf(viewId) === -1
    ) {
      console.error(
        '🦄 listen to me: you forgot to give me a proper view ID. ' +
        'I can\'t do nothing without that. 💩',
      );
      return;
    }

    const view = this.state.views[viewId];

    /*
    console.log('setting chrominfo');
    // Set chromInfo if not available
    if (!this.chromInfo) {
      this.setChromInfo(
        view.chromInfoPath,
        () => { this.onLocationChange(viewId, callback, callbackId); },
      );
      return;
    }
    */

    // Convert scales into genomic locations
    const middleLayerListener = (xScale, yScale) => {
      callback({xDomain: xScale.domain(), yDomain: yScale.domain(), xRange: xScale.range(), yRange: yScale.range() });
    };

    let newListenerId = 1;
    if (this.scalesChangedListeners[view.uid]) {
      newListenerId = Object.keys(this.scalesChangedListeners[view.uid])
        .filter(listenerId => listenerId.indexOf(LOCATION_LISTENER_PREFIX) === 0)
        .map(listenerId => parseInt(listenerId.slice(LOCATION_LISTENER_PREFIX.length + 1), 10))
        .reduce((max, value) => Math.max(max, value), 0) + 1;
    }

    this.addScalesChangedListener(
      view.uid,
      `${LOCATION_LISTENER_PREFIX}.${newListenerId}`,
      middleLayerListener,
    );

    if (callbackId) {
      callbackId(`${LOCATION_LISTENER_PREFIX}.${newListenerId}`);
    }

    return newListenerId;
  }

  /**
   * List all the views that are at the given position view position
   */
  getTiledPlotAtPosition(x, y) {
    let foundTiledPlot;

    const views = dictValues(this.state.views);

    for (let i = 0; i < views.length; i++) {
      const tiledPlot = this.tiledPlots[views[i].uid];

      const area = this.tiledAreasDivs[views[i].uid].getBoundingClientRect();

      const top = area.top;
      const bottom = top + area.height;
      const left = area.left;
      const right = left + area.width;

      const withinX = x >= left && x <= right;
      const withinY = y >= top && y <= bottom;

      if (withinX && withinY) {
        foundTiledPlot = tiledPlot;
        break;
      }
    }

    return foundTiledPlot;
  }

  /**
   * Handle mousemove events by republishing the event using pubSub.
   *
   * @param {object}  e  Event object.
   */
  mouseMoveHandler(e) {
    if (!this.topDiv) return;

    const relPos = clientPoint(this.topDiv, e);
    const hoveredTiledPlot = this.getTiledPlotAtPosition(e.clientX, e.clientY);

    const hoveredTracks = hoveredTiledPlot
      ? hoveredTiledPlot.listTracksAtPosition(relPos[0], relPos[1], true)
        .map(track => track.originalTrack || track)
      : [];

    const hoveredTrack = hoveredTracks.find(track => !track.isAugmentationTrack);

    const relTrackPos = hoveredTrack
      ? [
        relPos[0] - hoveredTrack.position[0],
        relPos[1] - hoveredTrack.position[1],
      ]
      : relPos;

    let dataX = -1;
    let dataY = -1;

    if (hoveredTrack) {
      dataX = !hoveredTrack.flipText
        ? hoveredTrack._xScale.invert(relTrackPos[0])  // dataX
        : hoveredTrack._xScale.invert(relTrackPos[1]);  // dataY

      dataY = hoveredTrack.is2d
        ? hoveredTrack._yScale.invert(relTrackPos[1])
        : dataX;
    }

    const evt = {
      x: relPos[0],
      y: relPos[1],
      relTrackX: (hoveredTrack && hoveredTrack.flipText) ? relTrackPos[1] : relTrackPos[0],
      relTrackY: (hoveredTrack && hoveredTrack.flipText) ? relTrackPos[0] : relTrackPos[1],
      dataX,
      dataY,
      isFrom2dTrack: hoveredTrack && hoveredTrack.is2d,
      isFromVerticalTrack: hoveredTrack && hoveredTrack.flipText,
      track: hoveredTrack,
      origEvt: e,
      sourceUid: this.uid,
      hoveredTracks,
    };

    pubSub.publish(
      'app.mouseMove', evt
    );

    this.showHoverMenu(evt);
  }

  /**
   * Show a menu displaying some information about the track under it
   */
  showHoverMenu(evt) {
    // each track should have a function that returns an HTML representation
    // of the data at a give position
    const mouseOverHtml = (evt.track && evt.track.getMouseOverHtml)
      ? evt.track.getMouseOverHtml(evt.relTrackX, evt.relTrackY)
      : '';

    if (evt.track !== this.prevMouseHoverTrack) {
      if (this.prevMouseHoverTrack && this.prevMouseHoverTrack.stopHover) {
        this.prevMouseHoverTrack.stopHover();
      }
    }

    this.prevMouseHoverTrack = evt.track;

    if (this.zooming)
      return;

    const data = (mouseOverHtml && mouseOverHtml.length) ? [1] : [];

    // try to select the mouseover div
    let mouseOverDiv = select('body')
      .selectAll('.track-mouseover-menu').data(data);

    mouseOverDiv
      .exit()
      .remove();

    mouseOverDiv
      .enter()
      .append('div')
      .classed('track-mouseover-menu', true)
      .classed(styles['track-mouseover-menu'], true);

    mouseOverDiv = select('body').selectAll('.track-mouseover-menu');
    const mousePos = clientPoint(select('body').node(), evt.origEvt);

    /*
    mouseOverDiv.selectAll('.mouseover-marker')
      .data([1])
      .enter()
      .append('div')
      .classed('.mouseover-marker', true)
    */

    mouseOverDiv.style('position', 'fixed')
      .style('left', `${mousePos[0]}px`)
      .style('top', `${mousePos[1]}px`);

    // probably not over a track so there's no mouseover rectangle
    if (!mouseOverDiv.node()) return;

    const bbox = mouseOverDiv.node().getBoundingClientRect();

    if (bbox.x + bbox.width > window.innerWidth) {
      // the overlay box is spilling outside of the track so switch
      // to showing it on the left
      mouseOverDiv.style('left', `${(mousePos[0] - bbox.width)}px`);
    }

    if (bbox.y + bbox.height > window.innerHeight) {
      // the overlay box is spilling outside of the track so switch
      // to showing it on the left
      mouseOverDiv.style('top', `${(mousePos[1] - bbox.height)}px`);
    }

    mouseOverDiv.html(mouseOverHtml);
  }

  /**
   * Hide the hover menu when e.g. the user starts zooming
   */
  hideHoverMenu() {
    select('body').selectAll('.track-mouseover-menu').remove();
  }

  /**
   * Handle mousemove and zoom events.
   */
  mouseMoveZoomHandler(data) {
    apiPublish('mouseMoveZoom', data);
  }

  /**
   * Handle mousedown events/
   */
  mouseDownHandler(evt) {

  }

  setChromInfo(chromInfoPath, callback) {
    ChromosomeInfo(chromInfoPath, (newChromInfo) => {
      this.chromInfo = newChromInfo;
      callback();
    });
  }

  render() {
    this.tiledAreasDivs = {};
    this.tiledAreas = (
      <div
        styleName="styles.tiled-area"
      />
    );

    // The component needs to be mounted in order for the initial view to have
    // the right width
    if (this.mounted) {
      this.tiledAreas = dictValues(this.state.views).map((view) => {
        const zoomFixed = typeof view.zoomFixed !== 'undefined'
          ? view.zoomFixed
          : this.props.zoomFixed;

        // only show the add track menu for the tiled plot it was selected for
        const addTrackPositionMenuPosition =
          view.uid === this.state.addTrackPositionMenuUid
            ? this.state.addTrackPositionMenuPosition
            : null;

        let overlay = null;
        if (this.state.chooseViewHandler) {
          let background = 'transparent';

          if (this.state.mouseOverOverlayUid === view.uid) background = 'green';

          overlay = (
            <div
              className="tiled-plot-overlay"
              onClick={() => this.state.chooseViewHandler(view.uid)}
              onMouseEnter={() => this.handleOverlayMouseEnter(view.uid)}
              onMouseLeave={() => this.handleOverlayMouseLeave(view.uid)}
              onMouseMove={() => this.handleOverlayMouseEnter(view.uid)}
              style={{
                position: 'absolute',
                width: '100%',
                height: '100%',
                background,
                opacity: 0.3,
                zIndex: 1
              }}
            />
          );
        }

        const tiledPlot = (
          <TiledPlot
            // Reserved props
            key={`tp${view.uid}`}
            ref={(c) => { this.tiledPlots[view.uid] = c; }}

            // Custom props
            addTrackPosition={
              this.state.addTrackPositionView === view.uid ?
                this.state.addTrackPosition : null
            }
            addTrackPositionMenuPosition={addTrackPositionMenuPosition}
            canvasElement={this.state.canvasElement}
            chooseTrackHandler={
              this.state.chooseTrackHandler ?
                trackId => this.state.chooseTrackHandler(view.uid, trackId) :
                null
            }
            chromInfoPath={view.chromInfoPath}
            draggingHappening={this.state.draggingHappening}
            editable={this.state.viewConfig.editable}
            horizontalMargin={this.horizontalMargin}
            initialXDomain={view.initialXDomain}
            initialYDomain={view.initialYDomain}
            xDomainLimits={view.xDomainLimits}
            yDomainLimits={view.yDomainLimits}
            zoomLimits={view.zoomLimits}
            mouseTool={this.state.mouseTool}
            onChangeTrackType={(trackId, newType) =>
              this.handleChangeTrackType(view.uid, trackId, newType)}
            onChangeTrackData={(trackId, newData) =>
              this.handleChangeTrackData(view.uid, trackId, newData)}
            onCloseTrack={uid => this.handleCloseTrack(view.uid, uid)}
            onDataDomainChanged={
              (xDomain, yDomain) =>
                this.handleDataDomainChanged(view.uid, xDomain, yDomain)
            }
            onLockValueScale={uid => this.handleLockValueScale(view.uid, uid)}
            onMouseMoveZoom={this.mouseMoveZoomHandler.bind(this)}
            onNewTilesLoaded={trackUid => this.handleNewTilesLoaded(view.uid, trackUid)}
            onNoTrackAdded={this.handleNoTrackAdded.bind(this)}
            onRangeSelection={this.rangeSelectionHandler.bind(this)}
            onScalesChanged={(x, y) => this.handleScalesChanged(view.uid, x, y)}
            onTrackOptionsChanged={
              (trackId, options) =>
                this.handleTrackOptionsChanged(view.uid, trackId, options)
            }
            onTrackPositionChosen={this.handleTrackPositionChosen.bind(this)}
            onTracksAdded={
              (newTracks, position, host) =>
                this.handleTracksAdded(view.uid, newTracks, position, host)
            }
            onUnlockValueScale={uid => this.handleUnlockValueScale(view.uid, uid)}
            onValueScaleChanged={uid => this.syncValueScales(view.uid, uid)}
            pixiStage={this.pixiStage}
            pluginTracks={this.state.pluginTracks}
            registerDraggingChangedListener={(listener) => {
              this.addDraggingChangedListener(view.uid, view.uid, listener);
            }}
            removeDraggingChangedListener={
              listener =>
                this.removeDraggingChangedListener(view.uid, view.uid, listener)
            }
            setCentersFunction={(c) => { this.setCenters[view.uid] = c; }}
            svgElement={this.state.svgElement}
            trackSourceServers={this.state.viewConfig.trackSourceServers}
            tracks={view.tracks}
            viewOptions={view.options}
            metaTracks={view.metaTracks}
            uid={view.uid}
            verticalMargin={this.verticalMargin}
            // dragging={this.state.dragging}
            zoomable={!zoomFixed}
          />
        );

        const getGenomePositionSearchBox = (isFocused, onFocus) => {
          if (!view.genomePositionSearchBox) return null;

          return (
            <GenomePositionSearchBox
              // Reserved props
              key={`gpsb${view.uid}`}
              ref={(c) => { this.genomePositionSearchBoxes[view.uid] = c; }}

              // Custom props
              autocompleteId={view.genomePositionSearchBox.autocompleteId}
              autocompleteServer={view.genomePositionSearchBox.autocompleteServer}
              chromInfoId={view.genomePositionSearchBox.chromInfoId}
              chromInfoServer={view.genomePositionSearchBox.chromInfoServer}
              isFocused={isFocused}
              // the chromInfoId is either specified in the viewconfig or guessed based on
              // the visible tracks (see createGenomePositionSearchBoxEntry)
              onFocus={onFocus}
              onSelectedAssemblyChanged={(x, y, server) =>
                this.handleSelectedAssemblyChanged(view.uid, x, y, server)}
              registerViewportChangedListener={listener =>
                this.addScalesChangedListener(view.uid, view.uid, listener)}
              removeViewportChangedListener={() =>
                this.removeScalesChangedListener(view.uid, view.uid)}
              setCenters={(centerX, centerY, k, animateTime) =>
                this.setCenters[view.uid](centerX, centerY, k, false, animateTime)}
              trackSourceServers={this.state.viewConfig.trackSourceServers}
              twoD={true}
            />
          );
        };

        const multiTrackHeader = this.state.viewConfig.editable && !this.state.viewConfig.hideHeader ? (
          <ViewHeader
            // Reserved props
            ref={(c) => { this.viewHeaders[view.uid] = c; }}

            // Custom props
            getGenomePositionSearchBox={getGenomePositionSearchBox}
            isGenomePositionSearchBoxVisible={
              view.genomePositionSearchBox &&
              view.genomePositionSearchBox.visible
            }
            mouseTool={this.state.mouseTool}
            onAddView={() => this.handleAddView(view)}
            onClearView={() => this.handleClearView(view.uid)}
            onCloseView={() => this.handleCloseView(view.uid)}
            onExportSVG={this.handleExportSVG.bind(this)}
            onExportViewsAsJSON={this.handleExportViewAsJSON.bind(this)}
            onExportViewsAsLink={this.handleExportViewsAsLink.bind(this)}
            onLockLocation={uid =>
              this.handleYankFunction(uid, this.handleLocationLockChosen.bind(this))}
            onLockZoom={uid =>
              this.handleYankFunction(uid, this.handleZoomLockChosen.bind(this))}
            onLockZoomAndLocation={uid => this.handleYankFunction(uid, (a, b) => {
              this.handleZoomLockChosen(a, b);
              this.handleLocationLockChosen(a, b);
            })}
            onProjectViewport={this.handleProjectViewport.bind(this)}
            onTakeAndLockZoomAndLocation={(uid) => {
              this.handleYankFunction(uid, (a, b) => {
                this.handleZoomYanked(a, b);
                this.handleLocationYanked(a, b);
                this.handleZoomLockChosen(a, b);
                this.handleLocationLockChosen(a, b);
              });
            }}
            onTogglePositionSearchBox={this.handleTogglePositionSearchBox.bind(this)}
            onTrackPositionChosen={position => this.handleTrackPositionChosen(view.uid, position)}
            onViewOptionsChanged={(newOptions) => this.handleViewOptionsChanged(view.uid, newOptions)}
            onUnlockLocation={uid => this.handleUnlock(uid, this.locationLocks)}
            onUnlockZoom={uid => this.handleUnlock(uid, this.zoomLocks)}
            onUnlockZoomAndLocation={(uid) => {
              this.handleUnlock(uid, this.zoomLocks);
              this.handleUnlock(uid, this.locationLocks);
            }}
            onYankLocation={uid =>
              this.handleYankFunction(uid, this.handleLocationYanked.bind(this))}
            onYankZoom={uid => this.handleYankFunction(uid, this.handleZoomYanked.bind(this))}
            onYankZoomAndLocation={uid =>
              this.handleYankFunction(uid, (a, b) => {
                this.handleZoomYanked(a, b);
                this.handleLocationYanked(a, b);
              })
            }
            onZoomToData={uid => this.handleZoomToData(uid)}
            viewUid={view.uid}
          />
        ) : null;

        return (
          <div
            key={view.uid}
            ref={(c) => { this.tiledAreasDivs[view.uid] = c; }}
            styleName="styles.tiled-area"
          >
            {multiTrackHeader}
            {tiledPlot}
            {overlay}
          </div>
        );
      });
    }

    const exportLinkModal = this.state.exportLinkModalOpen ?
      (<ExportLinkModal
        height={this.height}
        linkLocation={this.state.exportLinkLocation}
        onDone={() => this.setState({ exportLinkModalOpen: false })}
        width={this.width}
      />)
      : null;

    let layouts = this.mounted ? dictValues(this.state.views)
      .filter(x => x.layout).map(x => x.layout) : [];
    layouts = JSON.parse(JSON.stringify(layouts)); // make sure to copy the layouts

    const gridLayout = (
      <ReactGridLayout
        // Reserved props
        ref={(c) => { this.gridLayout = c; }}

        // Custom props
        cols={12}
        width={this.state.width}
        draggableHandle={`.${stylesMTHeader['multitrack-header-grabber']}`}
        isDraggable={this.state.viewConfig.editable}
        isResizable={this.state.viewConfig.editable}
        layout={layouts}
        margin={this.state.viewConfig.editable ? [10, 10] : [0, 0]}
        measureBeforeMount={false}
        onBreakpointChange={this.onBreakpointChange.bind(this)}
        onDragStart={this.handleDragStart.bind(this)}
        onDragStop={this.handleDragStop.bind(this)}
        onLayoutChange={this.handleLayoutChange.bind(this)}
        onResize={this.resizeHandler.bind(this)}
        rowHeight={this.state.rowHeight}
        // for some reason, this becomes 40 within the react-grid component
        // (try resizing the component to see how much the height changes)
        // Programming by coincidence FTW :-/
        // WidthProvider option
        // I like to have it animate on mount. If you don't, delete
        // `useCSSTransforms` (it's default `true`)
        // and set `measureBeforeMount={true}`.
        useCSSTransforms={this.mounted}
      >
        {this.tiledAreas}
      </ReactGridLayout>
    );

    let styleNames = 'styles.higlass';

    if (getDarkTheme()) {
      styleNames += ' styles.higlass-dark-theme';
    }

    return (
      <div
        key={this.uid}
        ref={(c) => { this.topDiv = c; }}
        className='higlass'
        onMouseMove={this.mouseMoveHandler.bind(this)}
        onMouseLeave={() => {
          this.hideHoverMenu();
        }}
        styleName={styleNames}
      >
        <canvas
          key={this.uid}
          ref={(c) => { this.canvasElement = c; }}
          styleName="styles.higlass-canvas"
        />
        <div
          ref={(c) => { this.divDrawingSurface = c; }}
          styleName="styles.higlass-drawing-surface"
        >
          {gridLayout}
        </div>
        <svg
          ref={(c) => { this.svgElement = c; }}
          styleName="styles.higlass-svg"
        />
        {exportLinkModal}
      </div>
    );
  }
}

HiGlassComponent.defaultProps = {
  options: {},
  zoomFixed: false,
};

HiGlassComponent.propTypes = {
  options: PropTypes.object,
  viewConfig: PropTypes.oneOfType([
    PropTypes.string,
    PropTypes.object,
  ]).isRequired,
  zoomFixed: PropTypes.bool,
};

export default HiGlassComponent;<|MERGE_RESOLUTION|>--- conflicted
+++ resolved
@@ -2308,11 +2308,6 @@
     });
 
     const port = window.location.port === '' ? '' : `:${window.location.port}`;
-<<<<<<< HEAD
-    console.log('viewconfig:', this.state.viewConfig.exportViewUrl);
-    console.log('url:', url);
-=======
->>>>>>> 8eb1373b
 
     const req = fetch(
       url,
