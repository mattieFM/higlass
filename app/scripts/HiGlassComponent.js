--- conflicted
+++ resolved
@@ -28,11 +28,8 @@
 import {
   chromInfo,
   domEvent,
-<<<<<<< HEAD
-=======
   getDarkTheme,
   setDarkTheme,
->>>>>>> bdb38da9
   pubSub,
   setTileProxyAuthHeader
 } from './services';
@@ -235,11 +232,8 @@
     this.pubSubs = [];
     this.rangeSelection = [null, null];
 
-<<<<<<< HEAD
     this.prevMouseHoverTrack = null;
-=======
     this.repeatingAnimation = new Set();
->>>>>>> bdb38da9
   }
 
   componentWillMount() {
@@ -383,11 +377,6 @@
     icons.forEach(
       icon => createSymbolIcon(baseSvg, icon.id, icon.paths, icon.viewBox),
     );
-
-<<<<<<< HEAD
-=======
-    // loadChromInfos(this.state.views);
->>>>>>> bdb38da9
   }
   getTrackObject(viewUid, trackUid) {
     return this.tiledPlots[viewUid].trackRenderer.getTrackObject(trackUid);
@@ -530,7 +519,6 @@
 
     const trackOptions = track.options ? track.options : {};
 
-<<<<<<< HEAD
     if (trackInfo.defaultOptions) {
       if (!track.options) {
         track.options = JSON.parse(JSON.stringify(trackInfo.defaultOptions));
@@ -539,24 +527,6 @@
           track.options[optionName] = typeof(track.options[optionName]) !== 'undefined'
             ? track.options[optionName]
             : JSON.parse(JSON.stringify(trackInfo.defaultOptions[optionName]));
-=======
-    if (TRACKS_INFO_BY_TYPE[track.type].defaultOptions) {
-      if (!track.options) {
-        track.options = JSON.parse(
-          JSON.stringify(
-            TRACKS_INFO_BY_TYPE[track.type].defaultOptions
-          )
-        );
-      } else {
-        for (const optionName in TRACKS_INFO_BY_TYPE[track.type].defaultOptions) {
-          track.options[optionName] = typeof track.options[optionName] !== 'undefined'
-            ? track.options[optionName]
-            : JSON.parse(
-              JSON.stringify(
-                TRACKS_INFO_BY_TYPE[track.type].defaultOptions[optionName]
-              )
-            );
->>>>>>> bdb38da9
         }
       }
     } else { track.options = trackOptions; }
@@ -2985,12 +2955,9 @@
         dataY,
         isFrom2dTrack: hoveredTrack && hoveredTrack.is2d,
         isFromVerticalTrack: hoveredTrack && hoveredTrack.flipText,
-<<<<<<< HEAD
         track: hoveredTrack,
-        origEvt: e
-=======
-        hoveredTracks
->>>>>>> bdb38da9
+        origEvt: e,
+        hoveredTracks,
       }
 
     pubSub.publish(
