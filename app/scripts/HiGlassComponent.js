--- conflicted
+++ resolved
@@ -3010,17 +3010,9 @@
       .classed('.mouseover-marker', true)
     */
 
-<<<<<<< HEAD
     mouseOverDiv.style('position', 'absolute')
       .style('left', `${mousePos[0]}px`)
       .style('top', `${mousePos[1]}px`);
-=======
-    mouseOverDiv
-    .style('position', 'fixed')
-      .style('left', mousePos[0] + "px")
-      .style('top', mousePos[1] + "px")
-    ;
->>>>>>> d2692e1b
 
     // probably not over a track so there's no mouseover rectangle
     if (!mouseOverDiv.node()) return;
