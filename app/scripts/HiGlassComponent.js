--- conflicted
+++ resolved
@@ -20,12 +20,9 @@
 import { createSymbolIcon } from './symbol';
 import { all as icons } from './icons';
 import createApi from './api';
-<<<<<<< HEAD
 
 // Higher-order components
 import { Provider as PubSubProvider } from './hocs/with-pub-sub';
-=======
->>>>>>> 0694e298
 
 // Services
 import {
@@ -226,11 +223,7 @@
     // Set up API
     const {
       public: api, destroy: apiDestroy, publish: apiPublish
-<<<<<<< HEAD
     } = createApi(this, this.pubSub);
-=======
-    } = createApi(this);
->>>>>>> 0694e298
     this.api = api;
     this.apiDestroy = apiDestroy;
     this.apiPublish = apiPublish;
@@ -282,7 +275,6 @@
     this.domEvent.register('mousemove', window);
 
     this.pubSubs.push(
-<<<<<<< HEAD
       this.pubSub.subscribe('keydown', this.keyDownHandlerBound),
       this.pubSub.subscribe('keyup', this.keyUpHandlerBound),
       this.pubSub.subscribe('resize', this.resizeHandlerBound),
@@ -296,22 +288,6 @@
       this.pubSub.subscribe('app.zoomEnd', this.zoomEndHandlerBound),
       this.pubSub.subscribe('app.zoom', this.zoomHandlerBound),
       this.pubSub.subscribe('requestReceived', this.requestReceivedHandlerBound),
-=======
-      pubSub.subscribe('app.click', this.appClickHandlerBound),
-      pubSub.subscribe('keydown', this.keyDownHandlerBound),
-      pubSub.subscribe('keyup', this.keyUpHandlerBound),
-      pubSub.subscribe('resize', this.resizeHandlerBound),
-      pubSub.subscribe('mousewheel', this.onWheelHandlerBound),
-      pubSub.subscribe('wheel', this.onWheelHandlerBound),
-      pubSub.subscribe('orientationchange', this.resizeHandlerBound),
-      pubSub.subscribe('app.event', this.dispatchEventBound),
-      pubSub.subscribe('app.animateOnMouseMove', this.animateOnMouseMoveHandlerBound),
-      pubSub.subscribe('trackDropped', this.trackDroppedHandlerBound),
-      pubSub.subscribe('app.zoomStart', this.zoomStartHandlerBound),
-      pubSub.subscribe('app.zoomEnd', this.zoomEndHandlerBound),
-      pubSub.subscribe('app.zoom', this.zoomHandlerBound),
-      pubSub.subscribe('requestReceived', this.requestReceivedHandlerBound),
->>>>>>> 0694e298
     );
 
     if (this.props.getApi) {
@@ -3262,13 +3238,7 @@
       hoveredTracks,
     };
 
-<<<<<<< HEAD
     this.pubSub.publish('app.mouseMove', evt);
-=======
-    pubSub.publish(
-      'app.mouseMove', evt
-    );
->>>>>>> 0694e298
 
     this.showHoverMenu(evt);
   }
