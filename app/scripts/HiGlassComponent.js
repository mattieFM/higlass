--- conflicted
+++ resolved
@@ -1905,13 +1905,8 @@
 
       /*
         if ('center' in view.tracks || 'left' in view.tracks || 'right' in view.tracks) {
-<<<<<<< HEAD
-            let desiredHeight = elementWidth - leftWidth - rightWidth - 2 * this.horizontalMargin;
-            desiredHeight +=  topHeight + bottomHeight + 2*this.verticalMargin + 20;
-=======
             let desiredHeight = ((elementWidth - leftWidth - rightWidth - 2 * this.viewMarginTop) );
             desiredHeight +=  topHeight + bottomHeight + 2*this.viewMarginBottom + 20;
->>>>>>> 59b3e07d
 
             // how much height is left in the browser?
 
