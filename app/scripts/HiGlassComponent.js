import React from 'react';
import PropTypes from 'prop-types';
import { select, clientPoint } from 'd3-selection';
import { scaleLinear } from 'd3-scale';
import slugid from 'slugid';
import ReactDOM from 'react-dom';
import ReactGridLayout from 'react-grid-layout';
import { ResizeSensor, ElementQueries } from 'css-element-queries';
import * as PIXI from 'pixi.js';
import vkbeautify from 'vkbeautify';
import parse from 'url-parse';
import createPubSub, { globalPubSub } from 'pub-sub-es';

import TiledPlot from './TiledPlot';
import GenomePositionSearchBox from './GenomePositionSearchBox';
import ExportLinkDialog from './ExportLinkDialog';
import ViewHeader from './ViewHeader';
import ChromosomeInfo from './ChromosomeInfo';
import ViewConfigEditor from './ViewConfigEditor';

import createSymbolIcon from './symbol';
import { all as icons } from './icons';
import createApi from './api';

// Higher-order components
import { Provider as PubSubProvider } from './hocs/with-pub-sub';
import { Provider as ModalProvider } from './hocs/with-modal';
import { Provider as ThemeProvider } from './hocs/with-theme';

// Services
import {
  chromInfo,
  createDomEvent,
  setTileProxyAuthHeader,
  tileProxy,
  requestsInFlight
} from './services';

// Utils
import {
  debounce,
  dictFromTuples,
  dictItems,
  dictKeys,
  dictValues,
  download,
  fillInMinWidths,
  forwardEvent,
  getElementDim,
  getTrackByUid,
  getTrackObjById,
  getTrackPositionByUid,
  hasParent,
  // loadChromInfos,
  numericifyVersion,
  objVals,
  positionedTracksToAllTracks,
  scalesCenterAndK,
  scalesToGenomeLoci,
  visitPositionedTracks
} from './utils';

// Configs
import {
  DEFAULT_SERVER,
  DEFAULT_CONTAINER_PADDING_X,
  DEFAULT_CONTAINER_PADDING_Y,
  DEFAULT_VIEW_MARGIN,
  DEFAULT_VIEW_PADDING,
  MOUSE_TOOL_MOVE,
  MOUSE_TOOL_SELECT,
  LOCATION_LISTENER_PREFIX,
  LONG_DRAG_TIMEOUT,
  SHORT_DRAG_TIMEOUT,
  THEME_DARK,
  THEME_LIGHT,
  TRACKS_INFO_BY_TYPE
} from './configs';

// Styles
import styles from '../styles/HiGlass.module.scss'; // eslint-disable-line no-unused-vars
import stylesMTHeader from '../styles/ViewHeader.module.scss'; // eslint-disable-line no-unused-vars

import stylesGlobal from '../styles/HiGlass.scss'; // eslint-disable-line no-unused-vars

const NUM_GRID_COLUMNS = 12;
const DEFAULT_NEW_VIEW_HEIGHT = 12;
const VIEW_HEADER_HEIGHT = 20;
const SIZE_MODE_DEFAULT = 'default';
const SIZE_MODE_BOUNDED = 'bounded';
const SIZE_MODE_OVERFLOW = 'overflow';
const SIZE_MODE_SCROLL = 'scroll';

class HiGlassComponent extends React.Component {
  constructor(props) {
    super(props);

    // Check React version
    if (numericifyVersion(React.version) < 15.6) {
      console.warn('HiGlass requires React v15.6 or higher. Current version: ', React.version);
    }

    this.pubSub = createPubSub();
    this.domEvent = createDomEvent(this.pubSub);

    this.pubSubs = [];

    this.minHorizontalHeight = 20;
    this.minVerticalWidth = 20;
    this.resizeSensor = null;

    this.uid = slugid.nice();
    this.tiledPlots = {};
    this.genomePositionSearchBoxes = {};

    // keep track of the xScales of each Track Renderer
    this.xScales = {};
    this.yScales = {};
    this.topDiv = null;
    this.zoomToDataExtentOnInit = new Set();

    // a reference of view / track combinations
    // to be used with combined to viewAndTrackUid
    this.viewTrackUidsToCombinedUid = {};
    this.combinedUidToViewTrack = {};

    // event listeners for when the scales of a view change
    // bypasses the React event framework because this needs
    // to be fast
    // indexed by view uid and then listener uid
    this.scalesChangedListeners = {};
    this.draggingChangedListeners = {};
    this.valueScalesChangedListeners = {};

    // locks that keep the location and zoom synchronized
    // between views
    this.zoomLocks = {};
    this.locationLocks = {};

    // locks that keep the value scales synchronized between
    // *tracks* (which can be in different views)
    this.valueScaleLocks = {};

    this.prevAuthToken = props.options.authToken;
    this.setCenters = {};

    this.plusImg = {};
    this.configImg = {};

    this.viewMarginTop =
      +props.options.viewMarginTop >= 0 ? +props.options.viewMarginTop : DEFAULT_VIEW_MARGIN;
    this.viewMarginBottom =
      +props.options.viewMarginBottom >= 0 ? +props.options.viewMarginBottom : DEFAULT_VIEW_MARGIN;
    this.viewMarginLeft =
      +props.options.viewMarginLeft >= 0 ? +props.options.viewMarginLeft : DEFAULT_VIEW_MARGIN;
    this.viewMarginRight =
      +props.options.viewMarginRight >= 0 ? +props.options.viewMarginRight : DEFAULT_VIEW_MARGIN;

    this.viewPaddingTop =
      +props.options.viewPaddingTop >= 0 ? +props.options.viewPaddingTop : DEFAULT_VIEW_PADDING;
    this.viewPaddingBottom =
      +props.options.viewPaddingBottom >= 0
        ? +props.options.viewPaddingBottom
        : DEFAULT_VIEW_PADDING;
    this.viewPaddingLeft =
      +props.options.viewPaddingLeft >= 0 ? +props.options.viewPaddingLeft : DEFAULT_VIEW_PADDING;
    this.viewPaddingRight =
      +props.options.viewPaddingRight >= 0 ? +props.options.viewPaddingRight : DEFAULT_VIEW_PADDING;

    this.genomePositionSearchBox = null;
    this.viewHeaders = {};

    this.boundRefreshView = () => {
      this.refreshView(LONG_DRAG_TIMEOUT);
    };

    this.unsetOnLocationChange = [];

    this.setTheme(props.options.theme, props.options.isDarkTheme);

    this.viewconfLoaded = false;

    const { viewConfig } = this.props;
    const views = this.loadIfRemoteViewConfig(this.props.viewConfig);

    if (props.options.authToken) {
      setTileProxyAuthHeader(props.options.authToken);
    }

    this.pixiRoot = new PIXI.Container();
    this.pixiRoot.interactive = true;

    this.pixiStage = new PIXI.Container();
    this.pixiStage.interactive = true;
    this.pixiRoot.addChild(this.pixiStage);

    this.pixiMask = new PIXI.Graphics();
    this.pixiRoot.addChild(this.pixiMask);
    this.pixiStage.mask = this.pixiMask;

    this.element = null;
    this.scrollTop = 0;

    let mouseTool = MOUSE_TOOL_MOVE;

    if (this.props.options) {
      switch (this.props.options.mouseTool) {
        case MOUSE_TOOL_SELECT:
          mouseTool = MOUSE_TOOL_SELECT;
          break;
        default:
          break;
      }
    }

    if (this.props.options.pluginTracks) {
      window.higlassTracksByType = Object.assign(
        window.higlassTracksByType || {},
        this.props.options.pluginTracks
      );
    }

    const pluginTracks = {};
    try {
      if (window.higlassTracks) {
        Object.values(window.higlassTracks).forEach(trackDef => {
          pluginTracks[trackDef.config.type] = trackDef;
        });
      }
    } catch (e) {
      console.warn('Broken config of a plugin track', this.props.options.tracks);
    }

    const rowHeight = this.props.options.pixelPreciseMarginPadding ? 1 : 30;

    this.mounted = false;
    this.state = {
      pluginTracks,
      currentBreakpoint: 'lg',
      width: 0,
      height: 0,
      rowHeight,
      svgElement: null,
      canvasElement: null,
      views,
      viewConfig,
      addTrackPositionMenuPosition: null,

      mouseOverOverlayUid: null,
      mouseTool,
      isDarkTheme: false,
      rangeSelection1dSize: [0, Infinity],
      rangeSelectionToInt: false,
      modal: null
    };

    // monitor whether this element is attached to the DOM so that
    // we can determine whether to add the resizesensor
    this.attachedToDOM = false;

    // Set up API
    const { public: api, destroy: apiDestroy, publish: apiPublish } = createApi(this, this.pubSub);
    this.api = api;
    this.apiDestroy = apiDestroy;
    this.apiPublish = apiPublish;

    this.viewChangeListener = [];

    this.triggerViewChangeDb = debounce(this.triggerViewChange.bind(this), 250);

    this.pubSubs = [];
    this.rangeSelection = [null, null];

    this.prevMouseHoverTrack = null;
    this.zooming = false;

    // Bound functions
    this.appClickHandlerBound = this.appClickHandler.bind(this);
    this.keyDownHandlerBound = this.keyDownHandler.bind(this);
    this.keyUpHandlerBound = this.keyUpHandler.bind(this);
    this.resizeHandlerBound = this.resizeHandler.bind(this);
    this.resizeHandlerBound = this.resizeHandler.bind(this);
    this.dispatchEventBound = this.dispatchEvent.bind(this);
    this.animateOnMouseMoveHandlerBound = this.animateOnMouseMoveHandler.bind(this);
    this.zoomStartHandlerBound = this.zoomStartHandler.bind(this);
    this.zoomEndHandlerBound = this.zoomEndHandler.bind(this);
    this.zoomHandlerBound = this.zoomHandler.bind(this);
    this.trackDroppedHandlerBound = this.trackDroppedHandler.bind(this);
    this.animateBound = this.animate.bind(this);
    this.animateOnGlobalEventBound = this.animateOnGlobalEvent.bind(this);
    this.requestReceivedHandlerBound = this.requestReceivedHandler.bind(this);
    this.wheelHandlerBound = this.wheelHandler.bind(this);
    this.mouseMoveHandlerBound = this.mouseMoveHandler.bind(this);
    this.onMouseLeaveHandlerBound = this.onMouseLeaveHandler.bind(this);
    this.onBlurHandlerBound = this.onBlurHandler.bind(this);
    this.openModalBound = this.openModal.bind(this);
    this.closeModalBound = this.closeModal.bind(this);
    this.handleEditViewConfigBound = this.handleEditViewConfig.bind(this);
    this.onScrollHandlerBound = this.onScrollHandler.bind(this);

    this.modal = {
      open: this.openModalBound,
      close: this.closeModalBound
    };

    this.setBroadcastMousePositionGlobally(
      this.props.options.broadcastMousePositionGlobally || this.props.options.globalMousePosition
    );
    this.setShowGlobalMousePosition(
      this.props.options.showGlobalMousePosition || this.props.options.globalMousePosition
    );
  }

  // eslint-disable-next-line camelcase
  UNSAFE_componentWillMount() {
    this.domEvent.register('keydown', document);
    this.domEvent.register('keyup', document);
    this.domEvent.register('scroll', document);
    this.domEvent.register('resize', window);
    this.domEvent.register('orientationchange', window);

    this.domEvent.register('wheel', window);
    this.domEvent.register('mousedown', window, true);
    this.domEvent.register('mouseup', window, true);
    this.domEvent.register('click', window, true);
    this.domEvent.register('mousemove', window);
    this.domEvent.register('blur', window);

    this.pubSubs.push(
      this.pubSub.subscribe('app.click', this.appClickHandlerBound),
      this.pubSub.subscribe('blur', this.onBlurHandlerBound),
      this.pubSub.subscribe('keydown', this.keyDownHandlerBound),
      this.pubSub.subscribe('keyup', this.keyUpHandlerBound),
      this.pubSub.subscribe('resize', this.resizeHandlerBound),
      this.pubSub.subscribe('wheel', this.wheelHandlerBound),
      this.pubSub.subscribe('orientationchange', this.resizeHandlerBound),
      this.pubSub.subscribe('app.event', this.dispatchEventBound),
      this.pubSub.subscribe('app.animateOnMouseMove', this.animateOnMouseMoveHandlerBound),
      this.pubSub.subscribe('trackDropped', this.trackDroppedHandlerBound),
      this.pubSub.subscribe('app.zoomStart', this.zoomStartHandlerBound),
      this.pubSub.subscribe('app.zoomEnd', this.zoomEndHandlerBound),
      this.pubSub.subscribe('app.zoom', this.zoomHandlerBound),
      this.pubSub.subscribe('requestReceived', this.requestReceivedHandlerBound)
    );

    if (this.props.getApi) {
      this.props.getApi(this.api);
    }
  }

  get sizeMode() {
    // eslint-disable-next-line no-nested-ternary
    return typeof this.props.options.sizeMode === 'undefined'
      ? this.props.options.bounded ? 'bounded' : SIZE_MODE_DEFAULT
      : this.props.options.sizeMode;
  }

  setBroadcastMousePositionGlobally(isBroadcastMousePositionGlobally = false) {
    this.isBroadcastMousePositionGlobally = isBroadcastMousePositionGlobally;
  }

  setShowGlobalMousePosition(isShowGlobalMousePosition = false) {
    this.isShowGlobalMousePosition = isShowGlobalMousePosition;

    if (this.isShowGlobalMousePosition && !this.globalMousePositionListener) {
      this.globalMousePositionListener = globalPubSub.subscribe(
        'higlass.mouseMove',
        this.animateOnGlobalEventBound
      );
      this.pubSubs.push(this.globalMousePositionListener);
    }

    if (this.isShowGlobalMousePosition && !this.globalMousePositionListener) {
      const index = this.pubSubs.findIndex(
        listener => listener === this.globalMousePositionListener
      );

      globalPubSub.unsubscribe(this.globalMousePositionListener);

      if (index >= 0) this.pubSubs.splice(index, 1);

      this.globalMousePositionListener = undefined;
    }
  }

  zoomStartHandler() {
    this.hideHoverMenu();
    this.zooming = true;
  }

  zoomEndHandler() {
    this.zooming = false;
  }

  zoomHandler(evt) {
    if (!evt.sourceEvent) return;

    this.mouseMoveHandler(evt.sourceEvent);
  }

  waitForDOMAttachment(callback) {
    if (!this.mounted) return;

    const thisElement = ReactDOM.findDOMNode(this);

    if (document.body.contains(thisElement)) {
      callback();
    } else {
      requestAnimationFrame(() => this.waitForDOMAttachment(callback));
    }
  }

  componentDidMount() {
    // the addEventListener is necessary because TrackRenderer determines where to paint
    // all the elements based on their bounding boxes. If the window isn't
    // in focus, everything is drawn at the top and overlaps. When it gains
    // focus we need to redraw everything in its proper place
    this.mounted = true;
    this.element = ReactDOM.findDOMNode(this);
    window.addEventListener('focus', this.boundRefreshView);

<<<<<<< HEAD
    Object.values(this.state.views).forEach(view => {
=======
    Object.values(this.state.views).forEach((view) => {
      this.adjustLayoutToTrackSizes(view);

>>>>>>> 09fb0d24
      if (!view.layout) {
        view.layout = this.generateViewLayout(view);
      } else {
        view.layout.i = view.uid;
      }
    });

    const rendererOptions = {
      width: this.state.width,
      height: this.state.height,
      view: this.canvasElement,
      antialias: true,
      transparent: true,
      resolution: 2,
      autoResize: true
    };

    switch (PIXI.VERSION[0]) {
      case '4':
        console.warn('Deprecation warning: please update Pixi.js to version 5!');
        if (this.props.options.renderer === 'canvas') {
          this.pixiRenderer = new PIXI.CanvasRenderer(rendererOptions);
        } else {
          this.pixiRenderer = new PIXI.WebGLRenderer(rendererOptions);
        }
        break;

      default:
        console.warn(
          'Deprecation warning: please update Pixi.js to version 5! ' +
            'This version of Pixi.js is unsupported. Good luck 🤞'
        );
      // eslint-disable-next-line
      case '5':
        if (this.props.options.renderer === 'canvas') {
          this.pixiRenderer = new PIXI.CanvasRenderer(rendererOptions);
        } else {
          this.pixiRenderer = new PIXI.Renderer(rendererOptions);
        }
        break;
    }

    // PIXI.RESOLUTION=2;
    this.fitPixiToParentContainer();

    // keep track of the width and height of this element, because it
    // needs to be reflected in the size of our drawing surface
    this.setState({
      svgElement: this.svgElement,
      canvasElement: this.canvasElement
    });

    this.waitForDOMAttachment(() => {
      ElementQueries.listen();

      this.resizeSensor = new ResizeSensor(
        this.element.parentNode,
        this.updateAfterResize.bind(this)
      );

      // this.forceUpdate();
      this.updateAfterResize();
    });

    this.handleDragStart();
    this.handleDragStop();

    this.animate();
    // this.handleExportViewsAsLink();

    const baseSvg = select(this.element)
      .append('svg')
      .style('display', 'none');

    // Add SVG Icons
    icons.forEach(icon => createSymbolIcon(baseSvg, icon.id, icon.paths, icon.viewBox));
  }

  getTrackObject(viewUid, trackUid) {
    return this.tiledPlots[viewUid].trackRenderer.getTrackObject(trackUid);
  }

  getTrackRenderer(viewUid) {
    return this.tiledPlots[viewUid].trackRenderer;
  }

  /**
   * Check if the passed in viewConfig is remote (i.e. is a string).
   * If it is, fetch it before proceeding
   */
  loadIfRemoteViewConfig(viewConfig) {
    let views = {};
    if (typeof viewConfig === 'string') {
      // Load external viewConfig
      tileProxy.json(
        viewConfig,
        (error, remoteViewConfig) => {
          viewConfig = remoteViewConfig;
          this.setState({
            views: this.processViewConfig(JSON.parse(JSON.stringify(remoteViewConfig))),
            viewConfig: remoteViewConfig
          });
          this.unsetOnLocationChange.forEach(({ viewId, callback, callbackId }) => {
            this.onLocationChange(viewId, callback, callbackId);
          });
        },
        this.pubSub
      );
    } else {
      views = this.processViewConfig(JSON.parse(JSON.stringify(viewConfig)));
      if (this.mounted) {
        this.setState({
          viewConfig
        });
      }
    }

    return views;
  }

  // eslint-disable-next-line camelcase
  UNSAFE_componentWillReceiveProps(newProps) {
    const viewsByUid = this.loadIfRemoteViewConfig(newProps.viewConfig);

    if (newProps.options.authToken !== this.prevAuthToken) {
      // we go a new auth token so we should reload everything
      setTileProxyAuthHeader(newProps.options.authToken);

      for (const viewId of this.iterateOverViews()) {
        const trackRenderer = this.getTrackRenderer(viewId);
        const trackDefinitions = JSON.parse(trackRenderer.prevTrackDefinitions);

        // this will remove all the tracks and then recreate them
        // re-requesting all tiles with the new auth key
        trackRenderer.syncTrackObjects([]);
        trackRenderer.syncTrackObjects(trackDefinitions);
      }

      this.prevAuthToken = newProps.options.authToken;
    }

    // make sure that the current view is tall enough to display
    // all the tracks (if unbounded, which is checked in adjustLayout...)
    for (const view of dictValues(viewsByUid)) {
      this.adjustLayoutToTrackSizes(view);
    }

    this.setState({
      views: viewsByUid
    });
  }

  // eslint-disable-next-line camelcase
  UNSAFE_componentWillUpdate() {
    // let width = this.element.clientWidth;
    // let height = this.element.clientHeight;

    this.pixiRenderer.render(this.pixiRoot);
  }

  componentDidUpdate() {
    this.setTheme(this.props.options.theme, this.props.options.isDarkTheme);

    this.animate();
    this.triggerViewChangeDb();
  }

  componentWillUnmount() {
    // Destroy PIXI renderer, stages, and assets
    this.mounted = false;
    this.pixiStage.destroy(false);
    this.pixiStage = null;
    this.pixiRenderer.destroy(true);
    this.pixiRenderer = null;

    window.removeEventListener('focus', this.boundRefreshView);

    // if this element was never attached to the DOM
    // then the resize sensor will never have been initiated
    if (this.resizeSensor) this.resizeSensor.detach();

    this.domEvent.unregister('keydown', document);
    this.domEvent.unregister('keyup', document);
    this.domEvent.unregister('scroll', document);
    this.domEvent.unregister('wheel', window);
    this.domEvent.unregister('mousedown', window);
    this.domEvent.unregister('mouseup', window);
    this.domEvent.unregister('click', window);
    this.domEvent.unregister('mousemove', window);

    this.pubSubs.forEach(subscription => this.pubSub.unsubscribe(subscription));

    this.pubSubs = [];

    this.apiDestroy();
  }

  /* ---------------------------- Custom Methods ---------------------------- */

  setTheme(newTheme = this.props.options.theme, isDarkTheme = this.props.options.isDarkTheme) {
    if (typeof isDarkTheme !== 'undefined') {
      console.warn('The option `isDarkTheme` is deprecated. Please use `theme` instead.');
      this.theme = isDarkTheme ? 'dark' : 'light';
    } else {
      switch (newTheme) {
        case 'dark':
          this.theme = THEME_DARK;
          break;
        case 'light':
        case undefined:
          this.theme = THEME_LIGHT;
          break;
        default:
          console.warn(`Unknown theme "${newTheme}". Using light theme.`);
          this.theme = THEME_LIGHT;
          break;
      }
    }
  }

  dispatchEvent(e) {
    if (!this.canvasElement) return;

    forwardEvent(e, this.canvasElement);
  }

  trackDroppedHandler() {
    this.setState({
      draggingHappening: null
    });
  }

  requestReceivedHandler() {
    if (!this.viewconfLoaded && requestsInFlight === 0) {
      this.viewconfLoaded = true;
      if (this.props.options.onViewConfLoaded) {
        this.props.options.onViewConfLoaded();
      }
    }
  }

  animateOnMouseMoveHandler(active) {
    if (active && !this.animateOnMouseMove) {
      this.pubSubs.push(this.pubSub.subscribe('app.mouseMove', this.animateBound));
    }
    this.animateOnMouseMove = active;
  }

  fitPixiToParentContainer() {
    if (!this.element || !this.element.parentNode) {
      console.warn('No parentNode:', this.element);
      return;
    }

    const width = this.element.parentNode.clientWidth;
    const height = this.element.parentNode.clientHeight;

    this.pixiMask
      .beginFill(0xFFFFFF)
      .drawRect(0, 0, width, height)
      .endFill();

    this.pixiRenderer.resize(width, height);

    this.pixiRenderer.view.style.width = `${width}px`;
    this.pixiRenderer.view.style.height = `${height}px`;

    this.pixiRenderer.render(this.pixiRoot);
  }

  /**
   * Add default track options. These can come from two places:
   *
   * 1. The track definitions (options/tracks-info.js)
   * 2. The default options passed into the component
   *
   * Of these, #2 takes precendence over #1.
   *
   * @param {array} track The track to add default options to
   */
  addDefaultTrackOptions(track) {
    const trackInfo = this.getTrackInfo(track.type);
    if (!trackInfo) return;

    if (typeof track.options === 'undefined') {
      track.options = {};
    }

    const trackOptions = track.options ? track.options : {};

    if (this.props.options.defaultTrackOptions) {
      if (
        this.props.options.defaultTrackOptions.trackSpecific &&
        this.props.options.defaultTrackOptions.trackSpecific[track.type]
      ) {
        // track specific options take precedence over all options

        const options = this.props.options.defaultTrackOptions.trackSpecific[track.type];

        for (const optionName in options) {
          track.options[optionName] =
            typeof track.options[optionName] !== 'undefined'
              ? track.options[optionName]
              : JSON.parse(JSON.stringify(options[optionName]));
        }
      }

      if (this.props.options.defaultTrackOptions.all) {
        const options = this.props.options.defaultTrackOptions.all;

        for (const optionName in options) {
          track.options[optionName] =
            typeof track.options[optionName] !== 'undefined'
              ? track.options[optionName]
              : JSON.parse(JSON.stringify(options[optionName]));
        }
      }
    }

    if (trackInfo.defaultOptions) {
      const defaultThemeOptions =
        trackInfo.defaultOptionsByTheme && trackInfo.defaultOptionsByTheme[this.theme]
          ? trackInfo.defaultOptionsByTheme[this.theme]
          : {};

      const defaultOptions = Object.assign({}, trackInfo.defaultOptions, defaultThemeOptions);

      if (!track.options) {
        track.options = JSON.parse(JSON.stringify(defaultOptions));
      } else {
        for (const optionName in defaultOptions) {
          track.options[optionName] =
            typeof track.options[optionName] !== 'undefined'
              ? track.options[optionName]
              : JSON.parse(JSON.stringify(defaultOptions[optionName]));
        }
      }
    } else {
      track.options = trackOptions;
    }
  }

  keyDownHandler(event) {
    if (this.props.options.rangeSelectionOnAlt && event.key === 'Alt') {
      this.setState({
        mouseTool: MOUSE_TOOL_SELECT
      });
    }
  }

  keyUpHandler(event) {
    if (this.props.options.rangeSelectionOnAlt && event.key === 'Alt') {
      this.setState({
        mouseTool: MOUSE_TOOL_MOVE
      });
    }
  }

  openModal(modal) {
    this.setState({
      // The following is only needed for testing purposes
      modal: React.cloneElement(modal, {
        ref: c => {
          this.modalRef = c;
        }
      })
    });
  }

  closeModal() {
    this.modalRef = null;
    this.setState({
      modal: null
    });
  }

  handleEditViewConfig() {
    const { viewConfig: viewConfigTmp } = this.state;
    this.setState({
      viewConfigTmp
    });
    this.openModal(
      <ViewConfigEditor
        onCancel={() => {
          const { viewConfigTmp: viewConfig } = this.state;
          const views = this.processViewConfig(viewConfig);
          for (const view of dictValues(views)) {
            this.adjustLayoutToTrackSizes(view);
          }
          this.setState({
            views,
            viewConfig,
            viewConfigTmp: null
          });
        }}
        onChange={viewConfigJson => {
          const viewConfig = JSON.parse(viewConfigJson);
          const views = this.processViewConfig(viewConfig);
          for (const view of dictValues(views)) {
            this.adjustLayoutToTrackSizes(view);
          }
          this.setState({
            views,
            viewConfig
          });
        }}
        onSave={viewConfigJson => {
          const viewConfig = JSON.parse(viewConfigJson);
          const views = this.processViewConfig(viewConfig);
          for (const view of dictValues(views)) {
            this.adjustLayoutToTrackSizes(view);
          }
          this.setState({
            views,
            viewConfig,
            viewConfigTmp: null
          });
        }}
        viewConfig={this.getViewsAsString()}
      />
    );
  }

  animate() {
    if (this.isRequestingAnimationFrame) return;

    this.isRequestingAnimationFrame = true;

    requestAnimationFrame(() => {
      // component was probably unmounted
      if (!this.pixiRenderer) return;

      this.pixiRenderer.render(this.pixiRoot);

      this.isRequestingAnimationFrame = false;
    });
  }

  animateOnGlobalEvent({ sourceUid } = {}) {
    if (sourceUid !== this.uid && this.animateOnMouseMove) this.animate();
  }

  measureSize() {
    const [width, height] = getElementDim(this.element);

    if (width > 0 && height > 0) {
      this.setState({
        sizeMeasured: true,
        width,
        height
      });
    }
  }

  updateAfterResize() {
    this.measureSize();
    this.updateRowHeight();
    this.fitPixiToParentContainer();
    this.refreshView(LONG_DRAG_TIMEOUT);
    this.resizeHandler();
  }

  onBreakpointChange(breakpoint) {
    this.setState({
      currentBreakpoint: breakpoint
    });
  }

  handleOverlayMouseEnter(uid) {
    this.setState({
      mouseOverOverlayUid: uid
    });
  }

  handleOverlayMouseLeave() {
    this.setState({
      mouseOverOverlayUid: null
    });
  }

  /**
   * We want to lock the zoom of this view to the zoom of another view.
   *
   * First we pick which other view we want to lock to.
   *
   * The we calculate the current zoom offset and center offset. The differences
   * between the center of the two views will always remain the same, as will the
   * different between the zoom levels.
   */
  handleLockLocation(uid) {
    // create a view chooser and remove the config view menu
    this.setState({
      chooseViewHandler: uid2 => this.handleLocationLockChosen(uid, uid2),
      mouseOverOverlayUid: uid
    });
  }

  /**
   * Can views be added, removed or rearranged and are the view headers
   * visible?
   */
  isEditable() {
    if (!this.props.options || !('editable' in this.props.options)) {
      return this.state.viewConfig.editable;
    }

    return this.props.options.editable && this.state.viewConfig.editable;
  }

  /**
   * Can views be added, removed or rearranged and are the view headers
   * visible?
   */
  isTrackMenuDisabled() {
    if (
      this.props.options &&
      (this.props.options.editable === false || this.props.options.tracksEditable === false)
    ) {
      return true;
    }

    return (
      this.state.viewConfig &&
      (this.state.viewConfig.tracksEditable === false || this.state.viewConfig.editable === false)
    );
  }

  /**
   * Can views be added, removed or rearranged and are the view headers
   * visible?
   */
  isViewHeaderDisabled() {
    if (
      this.props.options &&
      (this.props.options.editable === false || this.props.options.viewEditable === false)
    ) {
      return true;
    }

    return (
      this.state.viewConfig &&
      (this.state.viewConfig.viewEditable === false || this.state.viewConfig.editable === false)
    );
  }

  /**
   * Iteratate over all of the views in this component
   */
  iterateOverViews() {
    const viewIds = [];

    for (const viewId in Object.keys(this.state.views)) {
      viewIds.push(viewId);
    }

    return viewIds;
  }

  iterateOverTracksInView(viewId) {
    const allTracks = [];
    const { tracks } = this.state.views[viewId];

    for (const trackType in tracks) {
      for (const track of tracks[trackType]) {
        if (track.type === 'combined' && track.contents) {
          for (const subTrack of track.contents) {
            allTracks.push({
              viewId,
              trackId: subTrack.uid,
              track: subTrack
            });
          }
        } else {
          allTracks.push({
            viewId,
            trackId: track.uid,
            track
          });
        }
      }
    }

    return allTracks;
  }

  /**
   * Iterate over all the tracks in this component.
   */
  iterateOverTracks() {
    const allTracks = [];
    for (const viewId in this.state.views) {
      const { tracks } = this.state.views[viewId];

      for (const trackType in tracks) {
        for (const track of tracks[trackType]) {
          if (track.type === 'combined' && track.contents) {
            for (const subTrack of track.contents) {
              allTracks.push({
                viewId,
                trackId: subTrack.uid,
                track: subTrack
              });
            }
          } else {
            allTracks.push({
              viewId,
              trackId: track.uid,
              track
            });
          }
        }
      }
    }

    return allTracks;
  }

  setMouseTool(mouseTool) {
    this.setState({
      mouseTool
    });
  }

  /**
   * Syncing the values of locked scales
   *
   * Arguments
   * ---------
   *  viewUid: string
   *    The id of the view containing the track whose value scale initially changed
   *  trackUid: string
   *    The id of the track that whose value scale changed
   *
   * Returns
   * -------
   *    Nothing
   */
  syncValueScales(viewUid, trackUid) {
    const uid = this.combineViewAndTrackUid(viewUid, trackUid);

    if (!this.state.views[viewUid]) return;
    // the view must have been deleted

    const sourceTrack = getTrackByUid(this.state.views[viewUid].tracks, trackUid);

    if (this.valueScaleLocks[uid]) {
      const lockGroup = this.valueScaleLocks[uid];

      // /let trackObj = this.tiledPlots[viewUid].trackRenderer.getTrackObject(trackUid);
      const lockedTracks = Object.values(lockGroup)
        .filter(track => this.tiledPlots[track.view])
        .map(track => this.tiledPlots[track.view].trackRenderer.getTrackObject(track.track));

      const minValues = lockedTracks
        // exclude tracks that don't set min and max values
        .filter(track => track.minRawValue && track.maxRawValue)
        .map(track => (lockGroup.ignoreOffScreenValues
          ? track.minRawValue()
          : track.minVisibleValue(true)
        ));

      const maxValues = lockedTracks
        // exclude tracks that don't set min and max values
        .filter(track => track.minRawValue && track.maxRawValue)
        .map(track => (lockGroup.ignoreOffScreenValues
          ? track.maxRawValue()
          : track.maxVisibleValue(true)
        ));

      const allMin = Math.min(...minValues);
      const allMax = Math.max(...maxValues);

      for (const lockedTrack of lockedTracks) {
        // set the newly calculated minimum and maximum values
        // using d3 style setters
        if (lockedTrack.minValue) {
          lockedTrack.minValue(allMin);
        }
        if (lockedTrack.maxValue) {
          lockedTrack.maxValue(allMax);
        }

        if (!lockedTrack.valueScale) {
          // this track probably hasn't loaded the tiles to
          // create a valueScale
          continue;
        }

        lockedTrack.valueScale.domain([allMin, allMax]);

        // In TiledPixiTrack, we check if valueScale has changed before
        // calling onValueScaleChanged. If we don't update prevValueScale
        // here, that function won't get called and the value scales won't
        // stay synced
        lockedTrack.prevValueScale = lockedTrack.valueScale.copy();

        if (
          sourceTrack.options &&
          typeof sourceTrack.options.scaleStartPercent !== 'undefined' &&
          typeof sourceTrack.options.scaleEndPercent !== 'undefined'
        ) {
          lockedTrack.options.scaleStartPercent = sourceTrack.options.scaleStartPercent;
          lockedTrack.options.scaleEndPercent = sourceTrack.options.scaleEndPercent;
        }

        // the second parameter forces a rerender even though
        // the options haven't changed
        lockedTrack.rerender(lockedTrack.options, true);
      }
    }
  }

  handleNewTilesLoaded(viewUid, trackUid) {
    // this.syncValueScales(viewUid, trackUid);
    this.animate();
  }

  notifyDragChangedListeners(dragging) {
    // iterate over viewId
    dictValues(this.draggingChangedListeners).forEach(l => {
      // iterate over listenerId
      dictValues(l).forEach(listener => listener(dragging));
    });
  }

  /**
   * Add a listener that will be called every time the view is updated.
   *
   * @param viewUid: The uid of the view being observed
   * @param listenerUid: The uid of the listener
   * @param eventHandler: The handler to be called when the scales change
   *    Event handler is called with parameters (xScale, yScale)
   */
  addDraggingChangedListener(viewUid, listenerUid, eventHandler) {
    if (!this.draggingChangedListeners.hasOwnProperty(viewUid)) {
      this.draggingChangedListeners[viewUid] = {};
    }

    this.draggingChangedListeners[viewUid][listenerUid] = eventHandler;

    eventHandler(true);
    eventHandler(false);
  }

  /**
   * Remove a scale change event listener
   *
   * @param viewUid: The view that it's listening on.
   * @param listenerUid: The uid of the listener itself.
   */
  removeDraggingChangedListener(viewUid, listenerUid) {
    if (this.draggingChangedListeners.hasOwnProperty(viewUid)) {
      const listeners = this.draggingChangedListeners[viewUid];

      if (listeners.hasOwnProperty(listenerUid)) {
        // make sure the listener doesn't think we're still
        // dragging
        listeners[listenerUid](false);
        delete listeners[listenerUid];
      }
    }
  }

  /**
   * Add an event listener that will be called every time the scale
   * of the view with uid viewUid is changed.
   *
   * @param viewUid: The uid of the view being observed
   * @param listenerUid: The uid of the listener
   * @param eventHandler: The handler to be called when the scales change
   *    Event handler is called with parameters (xScale, yScale)
   */
  addScalesChangedListener(viewUid, listenerUid, eventHandler) {
    if (!this.scalesChangedListeners[viewUid]) {
      this.scalesChangedListeners[viewUid] = {};
    }

    this.scalesChangedListeners[viewUid][listenerUid] = eventHandler;

    if (!this.xScales[viewUid] || !this.yScales[viewUid]) {
      return;
    }

    // call the handler for the first time
    eventHandler(this.xScales[viewUid], this.yScales[viewUid]);
  }

  /**
   * Remove a scale change event listener
   *
   * @param viewUid: The view that it's listening on.
   * @param listenerUid: The uid of the listener itself.
   */
  removeScalesChangedListener(viewUid, listenerUid) {
    if (this.scalesChangedListeners[viewUid]) {
      const listeners = this.scalesChangedListeners[viewUid];

      if (listeners[listenerUid]) {
        delete listeners[listenerUid];
      }
    }
  }

  createSVG() {
    const svg = document.createElement('svg');
    svg.setAttribute('xmlns:xlink', 'http://www.w3.org/1999/xlink');
    svg.setAttribute('xmlns', 'http://www.w3.org/2000/svg');
    svg.setAttribute('version', '1.1');

    for (const tiledPlot of dictValues(this.tiledPlots)) {
      if (!tiledPlot) continue; // probably opened and closed

      for (const trackDefObject of dictValues(tiledPlot.trackRenderer.trackDefObjects)) {
        if (trackDefObject.trackObject.exportSVG) {
          const trackSVG = trackDefObject.trackObject.exportSVG();

          if (trackSVG) svg.appendChild(trackSVG[0]);
        }
      }
    }
    return svg;
  }

  createSVGString() {
    const svg = this.createSVG();

    // FF is fussier than Chrome, and requires dimensions on the SVG,
    // if it is to be used as an image src.
    svg.setAttribute('width', this.canvasElement.style.width);
    svg.setAttribute('height', this.canvasElement.style.height);

    let svgString = vkbeautify.xml(new window.XMLSerializer().serializeToString(svg));

    svgString = svgString.replace(/<a0:/g, '<');
    svgString = svgString.replace(/<\/a0:/g, '</');
    // Remove duplicated xhtml namespace property
    svgString = svgString.replace(
      /(<svg[\n\r])(\s+xmlns="http:\/\/www\.w3\.org\/1999\/xhtml"[\n\r])/gm,
      '$1'
    );
    // Remove duplicated svg namespace
    svgString = svgString.replace(
      /(\s+<clipPath[\n\r]\s+)(xmlns="http:\/\/www\.w3\.org\/2000\/svg")/gm,
      '$1'
    );

    const xmlDeclaration = '<?xml version="1.0" encoding="UTF-8" standalone="no"?>';
    const doctype =
      '<!DOCTYPE svg PUBLIC "-//W3C//DTD SVG 1.1//EN" "http://www.w3.org/Graphics/SVG/1.1/DTD/svg11.dtd">';

    return `${xmlDeclaration}\n${doctype}\n${svgString}`;
  }

  handleExportSVG() {
    download(
      'export.svg',
      new Blob([this.createSVGString()], {
        type: 'image/svg+xml'
      })
    );
  }

  createPNGBlobPromise() {
    return new Promise(resolve => {
      // It would seem easier to call canvas.toDataURL()...
      // Except that with webgl context, it swaps buffers after drawing
      // and you don't have direct access to what is on-screen.
      // (You end up getting a PNG of the desired dimensions, but it is empty.)
      //
      // We'd either need to
      // - Turn on preserveDrawingBuffer and rerender, and add a callback
      // - Or leave it off, and somehow synchronously export before the swap
      // - Or look into low-level stuff like copyBufferSubData.
      //
      // Basing it on the SVG also guarantees us that the two exports are the same.

      const svgString = this.createSVGString();

      const img = new Image(this.canvasElement.width, this.canvasElement.height);
      img.src = `data:image/svg+xml;base64,${btoa(svgString)}`;
      img.onload = () => {
        const targetCanvas = document.createElement('canvas');
        // TODO: I have no idea why dimensions are doubled!
        targetCanvas.width = this.canvasElement.width / 2;
        targetCanvas.height = this.canvasElement.height / 2;
        targetCanvas.getContext('2d').drawImage(img, 0, 0);
        targetCanvas.toBlob(blob => {
          resolve(blob);
        });
      };
    });
  }

  handleExportPNG() {
    this.createPNGBlobPromise().then(blob => {
      download('export.png', blob);
    });
  }

  /*
   * The scales of some view have changed (presumably in response to zooming).
   *
   * Mark the new scales and update any locked views.
   *
   * @param uid: The view of whom the scales have changed.
   */
  handleScalesChanged(uid, xScale, yScale, notify = true) {
    this.xScales[uid] = xScale;
    this.yScales[uid] = yScale;

    if (notify) {
      if (uid in this.scalesChangedListeners) {
        dictValues(this.scalesChangedListeners[uid]).forEach(x => {
          x(xScale, yScale);
        });
      }
    }

    if (this.zoomLocks[uid]) {
      // this view is locked to another
      const lockGroup = this.zoomLocks[uid];
      const lockGroupItems = dictItems(lockGroup);

      // eslint-disable-next-line no-unused-vars
      const [centerX, centerY, k] = scalesCenterAndK(this.xScales[uid], this.yScales[uid]);

      for (let i = 0; i < lockGroupItems.length; i++) {
        const key = lockGroupItems[i][0];
        const value = lockGroupItems[i][1];

        if (!this.xScales[key] || !this.yScales[key]) {
          continue;
        }

        if (key === uid) {
          // no need to notify oneself that the scales have changed
          continue;
        }

        // eslint-disable-next-line no-unused-vars
        const [keyCenterX, keyCenterY, keyK] = scalesCenterAndK(
          this.xScales[key],
          this.yScales[key]
        );

        const rk = value[2] / lockGroup[uid][2];

        // let newCenterX = centerX + dx;
        // let newCenterY = centerY + dy;
        const newK = k * rk;

        if (!this.setCenters[key]) {
          continue;
        }

        // the key here is the target of zoom lock, so we want to keep its
        // x center and y center unchanged
        const [newXScale, newYScale] = this.setCenters[key](keyCenterX, keyCenterY, newK, false);

        // because the setCenters call above has a 'false' notify, the new scales won't
        // be propagated from there, so we have to store them here
        this.xScales[key] = newXScale;
        this.yScales[key] = newYScale;

        // notify the listeners of all locked views that the scales of
        // this view have changed
        if (this.scalesChangedListeners.hasOwnProperty(key)) {
          dictValues(this.scalesChangedListeners[key]).forEach(x => {
            x(newXScale, newYScale);
          });
        }
      }
    }

    if (this.locationLocks[uid]) {
      // this view is locked to another
      const lockGroup = this.locationLocks[uid];
      const lockGroupItems = dictItems(lockGroup);

      // eslint-disable-next-line no-unused-vars
      const [centerX, centerY, k] = scalesCenterAndK(this.xScales[uid], this.yScales[uid]);

      for (let i = 0; i < lockGroupItems.length; i++) {
        const key = lockGroupItems[i][0];
        const value = lockGroupItems[i][1];

        if (!this.xScales[key] || !this.yScales[key]) {
          continue;
        }

        // eslint-disable-next-line no-unused-vars
        const [keyCenterX, keyCenterY, keyK] = scalesCenterAndK(
          this.xScales[key],
          this.yScales[key]
        );

        if (key === uid) {
          // no need to notify oneself that the scales have changed
          continue;
        }

        const dx = value[0] - lockGroup[uid][0];
        const dy = value[1] - lockGroup[uid][1];

        const newCenterX = centerX + dx;
        const newCenterY = centerY + dy;

        if (!this.setCenters[key]) {
          continue;
        }

        const [newXScale, newYScale] = this.setCenters[key](newCenterX, newCenterY, keyK, false);

        // because the setCenters call above has a 'false' notify, the new scales won't
        // be propagated from there, so we have to store them here
        this.xScales[key] = newXScale;
        this.yScales[key] = newYScale;

        // notify the listeners of all locked views that the scales of
        // this view have changed
        if (this.scalesChangedListeners.hasOwnProperty(key)) {
          dictValues(this.scalesChangedListeners[key]).forEach(x => {
            x(newXScale, newYScale);
          });
        }
      }
    }

    this.animate();

    // Call view change handler
    this.triggerViewChangeDb();
  }

  handleProjectViewport(uid) {
    /**
     * We want to show the extent of this viewport on another view.
     */

    this.setState({
      chooseTrackHandler: (viewUid, trackUid) =>
        this.handleViewportProjected(uid, viewUid, trackUid)
    });
  }

  /**
   * Adjust the zoom level so that all of the data is visible
   *
   * @param viewUid: The view uid for which to adjust the zoom level
   */
  handleZoomToData(viewUid) {
    if (viewUid && !this.tiledPlots[viewUid]) {
      throw new Error(`View uid ${viewUid} does not exist in the current viewConfig`);
    }

    if (viewUid) {
      this.tiledPlots[viewUid].handleZoomToData();
    } else {
      Object.values(this.tiledPlots).forEach(tiledPlot => tiledPlot.handleZoomToData());
    }
  }

  /**
   * Reset the viewport to the initial x and y domain
   * @param  {number} viewId - ID of the view for which the viewport should be
   *  reset.
   */
  resetViewport(viewId) {
    if (viewId && !this.tiledPlots[viewId]) {
      throw new Error(`View uid ${viewId} does not exist in the current viewConfig`);
    }

    if (viewId) {
      this.tiledPlots[viewId].resetViewport();
    } else {
      Object.values(this.tiledPlots).forEach(tiledPlot => tiledPlot.resetViewport());
    }
  }

  /**
   * We want to yank some attributes from another view.
   *
   * This will create a view selection overlay and then call the selected
   * provided function.
   */
  handleYankFunction(uid, yankFunction) {
    this.setState({
      chooseViewHandler: uid2 => yankFunction(uid, uid2),
      mouseOverOverlayUid: uid
    });
  }

  /**
   * We want to unlock uid from the zoom group that it's in.
   *
   * @param uid: The uid of a view.
   */
  handleUnlock(uid, lockGroups) {
    // if this function is being called, lockGroup has to exist
    const lockGroup = lockGroups[uid];
    const lockGroupKeys = dictKeys(lockGroup);

    if (lockGroupKeys.length === 2) {
      // there's only two items in this lock group so we need to
      // remove them both (no point in having one view locked to itself)
      delete lockGroups[lockGroupKeys[0]];
      delete lockGroups[lockGroupKeys[1]];

      return;
    }
    // delete this view from the zoomLockGroup
    if (lockGroups[uid]) {
      if (lockGroups[uid][uid]) {
        delete lockGroups[uid][uid];
      }
    }

    // remove the handler
    if (lockGroups[uid]) {
      delete lockGroups[uid];
    }
  }

  viewScalesLockData(uid) {
    if (!this.xScales[uid] || !this.yScales[uid]) {
      console.warn("View scale lock doesn't correspond to existing uid: ", uid);
      return null;
    }

    return scalesCenterAndK(this.xScales[uid], this.yScales[uid]);
  }

  /*
   * :param uid1 (string): The uid of the first element to be locked (e.g. viewUid)
   * :param uid2 (string): The uid of the second element to be locked (e.g. viewUid)
   * :param lockGroups (dict): The set of locks where to store this lock (e.g. this.locationLocks)
   * :parma lockData (function): A function that takes two uids and calculates some extra data
   * to store with this lock data (e.g. scalesCenterAndK(this.xScales[uid1], this.yScales[uid1]))
   */
  addLock(uid1, uid2, lockGroups, lockData) {
    let group1Members = [];
    let group2Members = [];

    if (!lockGroups[uid1]) {
      // view1 isn't already in a group
      group1Members = [[uid1, lockData.bind(this)(uid1)]];
    } else {
      // view1 is already in a group
      group1Members = dictItems(lockGroups[uid1])
        .filter(x => lockData(x[0])) // make sure we can create the necessary data for this lock
        // in the case of location locks, this implies that the
        // views it's locking exist
        .map(x => [x[0], lockData(x[0])]); // x is [uid, [centerX, centerY, k]]
    }

    if (!lockGroups[uid2]) {
      // view1 isn't already in a group
      group2Members = [[uid2, lockData.bind(this)(uid2)]];
    } else {
      // view2 is already in a group
      group2Members = dictItems(lockGroups[uid2])
        .filter(x => lockData.bind(this)(x[0]))
        // make sure we can create the necessary data for this lock
        // in the case of location locks, this implies that the
        // views it's locking exist
        .map(x =>
          // x is [uid, [centerX, centerY, k]]
          [x[0], lockData.bind(this)(x[0])]
        );
    }

    const allMembers = group1Members.concat(group2Members);

    const groupDict = dictFromTuples(allMembers);

    allMembers.forEach(m => {
      lockGroups[m[0]] = groupDict;
    });
  }

  /* Views uid1 and uid2 need to be locked so that they always maintain the current
   * zoom and translation difference.
   * @param uid1: The view that the lock was called from
   * @param uid2: The view that the lock was called on (the view that was selected)
   */
  handleLocationLockChosen(uid1, uid2) {
    if (uid1 === uid2) {
      this.setState({
        chooseViewHandler: null
      });

      return; // locking a view to itself is silly
    }

    this.addLock(uid1, uid2, this.locationLocks, this.viewScalesLockData.bind(this));

    this.setState({
      chooseViewHandler: null
    });
  }

  /* Views uid1 and uid2 need to be locked so that they always maintain the current
   * zoom and translation difference.
   * @param uid1: The view that the lock was called from
   * @param uid2: The view that the lock was called on (the view that was selected)
   */
  handleZoomLockChosen(uid1, uid2) {
    if (uid1 === uid2) {
      this.setState({
        chooseViewHandler: null
      });

      return; // locking a view to itself is silly
    }

    this.addLock(uid1, uid2, this.zoomLocks, this.viewScalesLockData.bind(this));

    this.setState({
      chooseViewHandler: null
    });
  }

  /**
   * We want to project the viewport of fromView onto toTrack of toView.
   *
   * @param fromView: The uid of the view that we want to project
   * @param toView: The uid of the view that we want to project to
   * @param toTrack: The track we want to project to
   *
   * Returns
   * -------
   *
   *  newTrackUid: string
   *      The uid of the newly created viewport projection track
   */
  handleViewportProjected(fromView, toView, toTrack) {
    let newTrackUid = null;

    if (fromView === toView) {
      alert('A view can not show its own viewport.');
    } else {
      const hostTrack = getTrackByUid(this.state.views[toView].tracks, toTrack);
      const position = getTrackPositionByUid(this.state.views[toView].tracks, toTrack);
      newTrackUid = slugid.nice();

      const projectionTypes = {
        top: 'horizontal',
        bottom: 'horizontal',
        center: 'center',
        left: 'vertical',
        right: 'vertical'
      };

      const newTrack = {
        uid: newTrackUid,
        type: `viewport-projection-${projectionTypes[position]}`,
        fromViewUid: fromView
      };

      this.addCallbacks(toView, newTrack);
      this.handleTrackAdded(toView, newTrack, position, hostTrack);
    }
    this.setState({
      chooseTrackHandler: null
    });

    return newTrackUid;
  }

  /**
   * Uid1 is copying the center of uid2
   */
  handleLocationYanked(uid1, uid2) {
    // where we're taking the zoom from
    const sourceXScale = this.xScales[uid2];
    const sourceYScale = this.yScales[uid2];

    const targetXScale = this.xScales[uid1];
    const targetYScale = this.yScales[uid1];

    // eslint-disable-next-line no-unused-vars
    const [targetCenterX, targetCenterY, targetK] = scalesCenterAndK(targetXScale, targetYScale);
    // eslint-disable-next-line no-unused-vars
    const [sourceCenterX, sourceCenterY, sourceK] = scalesCenterAndK(sourceXScale, sourceYScale);

    // set target center
    this.setCenters[uid1](sourceCenterX, sourceCenterY, targetK, true);

    this.setState({
      chooseViewHandler: null
    });
  }

  /**
   * Uid1 yanked the zoom of uid2, now  make sure that they're synchronized.
   */
  handleZoomYanked(uid1, uid2) {
    // where we're taking the zoom from
    const sourceXScale = this.xScales[uid2];
    const sourceYScale = this.yScales[uid2];

    const targetXScale = this.xScales[uid1];
    const targetYScale = this.yScales[uid1];

    // eslint-disable-next-line no-unused-vars
    const [targetCenterX, targetCenterY, targetK] = scalesCenterAndK(targetXScale, targetYScale);
    // eslint-disable-next-line no-unused-vars
    const [sourceCenterX, sourceCenterY, sourceK] = scalesCenterAndK(sourceXScale, sourceYScale);

    // set target center
    this.setCenters[uid1](targetCenterX, targetCenterY, sourceK, true);

    this.setState({
      chooseViewHandler: null
    });
  }

  /**
   * The user has chosen a position for the new track. The actual
   * track selection will be handled by TiledPlot
   *
   * We just need to close the menu here.
   */
  handleTrackPositionChosen(viewUid, position) {
    this.setState({
      addTrackPosition: position,
      addTrackPositionView: viewUid
    });
  }

  /**
   * Update the height of each row in the layout so that it takes up all
   * of the available space in the div.
   */
  updateRowHeight() {
    if (
<<<<<<< HEAD
      !(this.props.options && this.props.options.bounded) ||
      this.props.options.pixelPreciseMarginPadding
=======
      !this.props.options
      || this.sizeMode !== SIZE_MODE_BOUNDED
      || this.props.options.pixelPreciseMarginPadding
>>>>>>> 09fb0d24
    ) {
      // not bounded so we don't need to update the row height
      return;
    }

    // const width = this.element.parentNode.clientWidth;
    const height = this.element.parentNode.clientHeight;

    let maxHeight = 0;
    for (const view of dictValues(this.state.views)) {
      maxHeight = Math.max(maxHeight, view.layout.y + view.layout.h);
    }

    this.handleDragStart();
    this.handleDragStop();

    const MARGIN_HEIGHT = this.isEditable() ? 10 : 0;

    const marginHeight = MARGIN_HEIGHT * maxHeight - 1;
    const availableHeight = height - marginHeight;

    // const currentRowHeight = this.state.rowHeight;
    const prospectiveRowHeight = availableHeight / maxHeight; // maxHeight is the number of
    // rows necessary to display this view

    const chosenRowHeight = Math.floor(prospectiveRowHeight);

    // for (const view of dictValues(this.state.views)) {
    //   const {
    //     totalWidth,
    //     totalHeight,
    //     topHeight,
    //     bottomHeight,
    //     leftWidth,
    //     rightWidth,
    //     centerWidth,
    //     centerHeight,
    //     minNecessaryHeight
    //   } = this.calculateViewDimensions(view);

    //   // If the view is bounded, then we always fit everything inside the container
    //   //
    //   // It used to be that if the viewconfig was too long, we just let it overflow,
    //   // but I think it's better that it's always contained.

    //   /*
    //         if (minNecessaryHeight > view.layout.h * (prospectiveRowHeight + MARGIN_HEIGHT)) {
    //             // we don't have space for one of the containers, so let them exceed the bounds
    //             // of the box
    //             chosenRowHeight = currentRowHeight;
    //             break;
    //         }
    //         */
    // }

    this.setState({
      rowHeight: chosenRowHeight
    });
  }

  /**
   * Notify the children that the layout has changed so that they
   * know to redraw themselves
   */
  handleLayoutChange(layout) {
    if (!this.element) return;

    layout.forEach(l => {
      const view = this.state.views[l.i];

      if (view) {
        // Bad design pattern. We directly manipulate the state and rely on
        // `this.updateRowHeight()` to trigger that the state updated
        view.layout.x = l.x;
        view.layout.y = l.y;
        view.layout.w = l.w;
        view.layout.h = l.h;
        view.layout.i = l.i;
      }
    });

    // The following method actually trigger a state update
    this.updateRowHeight();
    this.refreshView(LONG_DRAG_TIMEOUT);
  }

  /**
   * Maybe somebody started dragging again before the previous drag
   * timeout fired. In that case, we need to clear this timeout so
   * that it doesn't override a previously set one.
   */
  clearDragTimeout() {
    if (this.dragTimeout) {
      clearTimeout(this.dragTimeout);
      this.dragTimeout = null;
    }
  }

  getTrackInfo(trackType) {
    if (TRACKS_INFO_BY_TYPE[trackType]) {
      return TRACKS_INFO_BY_TYPE[trackType];
    }

    if (window.higlassTracksByType && window.higlassTracksByType[trackType]) {
      return window.higlassTracksByType[trackType].config;
    }

    console.warn(
      'Track type not found:',
      trackType,
      '(check app/scripts/config/ for a list of defined track types)'
    );
    return undefined;
  }

  forceRefreshView() {
    // force everything to rerender
    this.setState(this.state); // eslint-disable-line react/no-access-state-in-setstate
  }

  refreshView(timeout = SHORT_DRAG_TIMEOUT) {
    this.clearDragTimeout();

    this.notifyDragChangedListeners(true);

    this.clearDragTimeout();
    this.dragTimeout = setTimeout(() => {
      this.notifyDragChangedListeners(false);
    }, timeout);
  }

  handleDragStart(/* layout, oldItem, newItem, placeholder, e, element */) {
    this.clearDragTimeout();
    this.notifyDragChangedListeners(true);
  }

  handleDragStop() {
    // wait for the CSS transitions to end before
    // turning off the dragging state
    //
    this.clearDragTimeout();
    this.dragTimeout = setTimeout(() => {
      this.notifyDragChangedListeners(false);
    }, LONG_DRAG_TIMEOUT);
  }

  resizeHandler() {
    objVals(this.viewHeaders)
      .filter(x => x)
      .forEach(viewHeader => viewHeader.checkWidth());
  }

  /**
   * Get the dimensions for this view, counting just the tracks
   * that are present in it
   *
   * @param view: A view containing a list of tracks as a member.
   * @return: A width and a height pair (e.g. [width, height])
   */
  calculateViewDimensions(view) {
    const defaultHorizontalHeight = 20;
    const defaultVerticalWidth = 0;
    const defaultCenterHeight = 100;
    const defaultCenterWidth = 100;
    let currHeight =
      this.viewMarginTop + this.viewMarginBottom + this.viewPaddingTop + this.viewPaddingBottom;
    let currWidth =
      this.viewMarginLeft + this.viewMarginRight + this.viewPaddingLeft + this.viewPaddingRight;
    // currWidth will generally be ignored because it will just be set to
    // the width of the enclosing container
    let minNecessaryHeight = 0;
    minNecessaryHeight += 10; // the header

    const MIN_VERTICAL_HEIGHT = 20;

    if (view.tracks.top) {
      // tally up the height of the top tracks

      for (let i = 0; i < view.tracks.top.length; i++) {
        const track = view.tracks.top[i];
        currHeight += track.height ? track.height : defaultHorizontalHeight;
        minNecessaryHeight += track.height ? track.height : defaultHorizontalHeight;
      }
    }

    if (view.tracks.bottom) {
      // tally up the height of the top tracks

      for (let i = 0; i < view.tracks.bottom.length; i++) {
        const track = view.tracks.bottom[i];
        currHeight += track.height ? track.height : defaultHorizontalHeight;
        minNecessaryHeight += track.height ? track.height : defaultHorizontalHeight;
      }
    }

    if (
      (view.tracks.left && view.tracks.left.length > 0) ||
      (view.tracks.right && view.tracks.right.length > 0) ||
      (view.tracks.center && view.tracks.center.length > 0)
    ) {
      minNecessaryHeight += MIN_VERTICAL_HEIGHT;
    }

    let leftHeight = 0;
    if (view.tracks.left) {
      // tally up the height of the top tracks

      for (let i = 0; i < view.tracks.left.length; i++) {
        const track = view.tracks.left[i];
        const thisHeight = track.height ? track.height : defaultCenterHeight;
        currWidth += track.width ? track.width : defaultVerticalWidth;

        leftHeight = Math.max(leftHeight, thisHeight);
      }
    }

    let rightHeight = 0;

    if (view.tracks.right) {
      // tally up the height of the top tracks

      for (let i = 0; i < view.tracks.right.length; i++) {
        const track = view.tracks.right[i];
        const thisHeight = track.height ? track.height : defaultCenterHeight;
        currWidth += track.width ? track.width : defaultVerticalWidth;

        rightHeight = Math.max(rightHeight, thisHeight);
      }
    }

    const sideHeight = Math.max(leftHeight, rightHeight);

    let centerHeight = 0;
    let centerWidth = 0;

    if (view.tracks.center && dictValues(view.tracks.center).length > 0) {
      if (!view.tracks.center[0].contents || view.tracks.center[0].contents.length > 0) {
        let height = null;
        let width = null;

        if (view.tracks.center[0].contents) {
          // combined track in the center
          for (const track of view.tracks.center[0].contents) {
            height = Math.max(height, track.height ? track.height : defaultCenterHeight);
            width = Math.max(width, track.width ? track.width : defaultCenterWidth);
          }
        } else {
          height = view.tracks.center[0].height
            ? view.tracks.center[0].height
            : defaultCenterHeight;
          width = view.tracks.center[0].width ? view.tracks.center[0].width : defaultCenterWidth;
        }

        currHeight += height;
        currWidth += width;
      }
    } else if (
      ((view.tracks.top && dictValues(view.tracks.top).length > 1) ||
        (view.tracks.bottom && dictValues(view.tracks.bottom).length > 1)) &&
      ((view.tracks.left && dictValues(view.tracks.left).length) ||
        (view.tracks.right && dictValues(view.tracks.right).length))
    ) {
      centerWidth = defaultCenterWidth;
      centerHeight = defaultCenterHeight;
    }

    // make the total height the greater of the left height
    // and the center height
    if (sideHeight > centerHeight) {
      currHeight += sideHeight;
    } else {
      currHeight += centerHeight;
    }

    let topHeight = 0;
    let bottomHeight = 0;
    let leftWidth = 0;
    let rightWidth = 0;

    if ('top' in view.tracks) {
      topHeight = view.tracks.top
        .map(x => (x.height ? x.height : defaultHorizontalHeight))
        .reduce((a, b) => a + b, 0);
    }
    if ('bottom' in view.tracks) {
      bottomHeight = view.tracks.bottom
        .map(x => (x.height ? x.height : defaultHorizontalHeight))
        .reduce((a, b) => a + b, 0);
    }
    if ('left' in view.tracks) {
      leftWidth = view.tracks.left
        .map(x => (x.width ? x.width : defaultVerticalWidth))
        .reduce((a, b) => a + b, 0);
    }
    if ('right' in view.tracks) {
      rightWidth = view.tracks.right
        .map(x => (x.width ? x.width : defaultVerticalWidth))
        .reduce((a, b) => a + b, 0);
    }

    return {
      totalWidth: currWidth,
      totalHeight: currHeight,
      topHeight,
      bottomHeight,
      leftWidth,
      rightWidth,
      centerWidth,
      centerHeight,
      minNecessaryHeight
    };
  }

  generateViewLayout(view) {
    let layout = null;

    if ('layout' in view) {
      ({ layout } = view.layout);
    } else {
      /*
      const minTrackHeight = 30;
      const elementWidth = this.element.clientWidth;

      let { totalWidth, totalHeight,
        topHeight, bottomHeight,
        leftWidth, rightWidth,
        centerWidth, centerHeight } = this.calculateViewDimensions(view);

      if (view.searchBox) { totalHeight += 30; }

      const heightGrid = Math.ceil(totalHeight / this.rowHeight);

      */

      // we're keeping this simple, just make the view 12x12
      layout = {
        x: 0,
        y: 0,
        w: NUM_GRID_COLUMNS,
        h: DEFAULT_NEW_VIEW_HEIGHT
      };

      // the height should be adjusted when the layout changes

      /*
        if ('center' in view.tracks || 'left' in view.tracks || 'right' in view.tracks) {
            let desiredHeight = ((elementWidth - leftWidth - rightWidth - 2 * this.viewMarginTop) );
            desiredHeight +=  topHeight + bottomHeight + 2*this.viewMarginBottom + 20;

            // how much height is left in the browser?

            // limit the height of the container to the window height
            // the number 160 is relatively arbitrary and should be
            // replaced with a concrete measure of the element below and
            // above the canvas area
            let availableHeight = window.innerHeight - 160;

            if (desiredHeight > availableHeight )
                desiredHeight = availableHeight;

            // stretch the view out
            layout.h = Math.ceil(desiredHeight / this.rowHeight);
        }
        else
            layout.h = heightGrid;

        layout.minH = heightGrid;
        layout.i = slugid.nice();
        */
    }

    return layout;
  }

  /**
   * Remove all the tracks from a view
   *
   * @param {viewUid} Thie view's identifier
   */
  handleClearView(viewUid) {
    const { views } = this.state;

    views[viewUid].tracks.top = [];
    views[viewUid].tracks.bottom = [];
    views[viewUid].tracks.center = [];
    views[viewUid].tracks.left = [];
    views[viewUid].tracks.right = [];
    views[viewUid].tracks.whole = [];

    this.setState({
      views
    });
  }

  /**
   * A view needs to be closed. Remove it from from the viewConfig and then clean
   * up all of its connections (zoom links, workers, etc...)
   *
   * @param {uid} This view's identifier
   */
  handleCloseView(uid) {
    // check if this is the only view
    // if it is, don't close it (display an error message)
    if (dictValues(this.state.views).length === 1) {
      return;
    }

    // if this view was zoom locked to another, we need to unlock it
    this.handleUnlock(uid, this.zoomLocks);

    // might want to notify the views that they're beig closed
    this.setState(prevState => {
      delete prevState.views[uid];

      const viewsByUid = this.removeInvalidTracks(prevState.views);
      return {
        views: viewsByUid
      };
    });
  }

  /**
   * We're adding a new dataset to an existing track
   *
   * @param newTrack: The new track to be added.
   * @param position: Where the new series should be placed.
   *  (This could also be inferred from the hostTrack, but since
   *  we already have it, we might as well use it)
   * @param hostTrack: The track that will host the new series.
   */
  handleSeriesAdded(viewId, newTrack, position, hostTrack) {
    // is the host track a combined track?
    // if so, easy, just append the new track to its contents
    // if not, remove the current track from the track list
    // create a new combined track, add the current and the new
    // tracks and then update the whole track list
    const { tracks } = this.state.views[viewId];

    if (hostTrack.type === 'combined') {
      hostTrack.contents.push(newTrack);
    } else {
      const newHost = {
        type: 'combined',
        uid: slugid.nice(),
        height: hostTrack.height,
        width: hostTrack.width,
        contents: [hostTrack, newTrack]
      };

      const positionTracks = tracks[position];

      for (let i = 0; i < positionTracks.length; i++) {
        if (positionTracks[i].uid === hostTrack.uid) {
          positionTracks[i] = newHost;
        }
      }
    }

    this.setState(prevState => ({
      views: prevState.views
    }));
  }

  handleNoTrackAdded() {
    if (this.state.addTrackPosition) {
      // we've already added the track, remove the add track dialog
      this.setState({
        addTrackPosition: null
      });
    }
  }

  /**
   * Add multiple new tracks (likely from the AddTrackModal dialog)
   *
   * @param trackInfo: A JSON object that can be used as a track
   *                   definition
   * @param position: The position the track is being added to
   * @param host: If this track is being added to another track
   */
  handleTracksAdded(viewId, newTracks, position, host) {
    this.storeTrackSizes(viewId);

    for (const newTrack of newTracks) {
      this.handleTrackAdded(viewId, newTrack, position, host);
    }
  }

  /**
   * Change the type of a track. For example, convert a line to a bar track.
   *
   * Parameters
   * ----------
   *  viewUid: string
   *    The view containing the track to be changed
   *  trackUid: string
   *    The uid identifying the existin track
   *  newType: string
   *    The type to switch this track to.
   */
  handleChangeTrackType(viewUid, trackUid, newType) {
    const view = this.state.views[viewUid];
    const trackConfig = getTrackByUid(view.tracks, trackUid);

    // this track needs a new uid so that it will be rerendered
    trackConfig.uid = slugid.nice();
    trackConfig.type = newType;

    this.setState(prevState => ({
      views: prevState.views
    }));
  }

  /**
   * Change the data source for a track. E.g. when adding or
   * removing a divisor.
   *
   * Parameters
   * ----------
   *  viewUid: string
   *    The view containing the track to be changed
   *  trackUid: string
   *    The uid identifying the existin track
   *  newData: object
   *    The new data source section
   */
  handleChangeTrackData(viewUid, trackUid, newData) {
    const view = this.state.views[viewUid];
    const trackConfig = getTrackByUid(view.tracks, trackUid);

    // this track needs a new uid so that it will be rerendered
    trackConfig.uid = slugid.nice();
    trackConfig.data = newData;

    this.setState(prevState => ({
      views: prevState.views
    }));
  }

  /**
   * A track was added from the AddTrackModal dialog.
   *
   * @param trackInfo: A JSON object that can be used as a track
   *                   definition
   * @param position: The position the track is being added to
   * @param host: If this track is being added to another track
   *
   * @returns {Object}: A trackConfig (\{ uid: "", width: x \})
   *  describing this track
   */
  handleTrackAdded(viewId, newTrack, position, host = null) {
    this.addDefaultTrackOptions(newTrack);

    // make sure the new track has a uid
    if (!newTrack.uid) newTrack.uid = slugid.nice();

    if (newTrack.contents) {
      // add default options to combined tracks
      for (const ct of newTrack.contents) {
        this.addDefaultTrackOptions(ct);
      }
    }

    if (this.state.addTrackPosition) {
      // we've already added the track, remove the add track dialog
      this.setState({
        addTrackPosition: null
      });
    }

    if (host) {
      // we're adding a series rather than a whole new track
      this.handleSeriesAdded(viewId, newTrack, position, host);
      return null;
    }

    newTrack.position = position;
    const trackInfo = this.getTrackInfo(newTrack.type);

    newTrack.width =
      trackInfo.defaultWidth ||
      (trackInfo.defaultOptions && trackInfo.defaultOptions.minWidth) ||
      this.minVerticalWidth;
    newTrack.height =
      trackInfo.defaultHeight ||
      (trackInfo.defaultOptions && trackInfo.defaultOptions.minHeight) ||
      this.minHorizontalHeight;

    const { tracks } = this.state.views[viewId];

    let numTracks = 0;
    visitPositionedTracks(tracks, () => numTracks++);

    if (position === 'left' || position === 'top') {
      // if we're adding a track on the left or the top, we want the
      // new track to appear at the begginning of the track list
      tracks[position].unshift(newTrack);
    } else if (position === 'center') {
      // we're going to have to either overlay the existing track with a new one
      // or add another one on top
      if (tracks.center.length === 0) {
        // no existing tracks
        const newCombined = {
          uid: slugid.nice(),
          type: 'combined',
          contents: [newTrack]
        };
        tracks.center = [newCombined];
      } else if (tracks.center[0].type === 'combined') {
        // if it's a combined track, we just need to add this track to the
        // contents
        tracks.center[0].contents.push(newTrack);

        if (newTrack.type === 'heatmap') {
          // For stacked heatmaps we will adjust some options automatically for convenience
          this.compatibilityfyStackedHeatmaps(newTrack, tracks.center[0]);
        }
      } else {
        // if it's not, we have to create a new combined track
        const newCombined = {
          uid: slugid.nice(),
          type: 'combined',
          contents: [tracks.center[0], newTrack]
        };

        tracks.center = [newCombined];

        if (newTrack.type === 'heatmap') {
          this.compatibilityfyStackedHeatmaps(newTrack, newCombined);
        }
      }
    } else {
      // otherwise, we want it at the end of the track list
      if (!tracks[position]) {
        // this position wasn't defined in the original viewconf
        tracks[position] = [];
      }

      tracks[position].push(newTrack);
    }

    this.adjustLayoutToTrackSizes(this.state.views[viewId]);

    if (Object.keys(this.state.views).length === 1 && numTracks === 0) {
      // Zoom to data extent since this is the first track we added and we only
      // have one view

      // This doesn't work because the tilesetInfo is probably not there yet
      this.handleZoomToData(viewId);

      // This might work but sometimes `TiledPlot.handleTilesetInfoReceived`
      // isn't triggered. E.g., when adding `dm6` as `chromosome-labels`.
      this.zoomToDataExtentOnInit.add(viewId);
    }

    return newTrack;
  }

  /**
   * We're adding a new heatmap to a combined track. We need to make sure that
   * their options are compatible.
   *
   * @param   {object}  newTrack  New heatmap track
   * @param   {object}  combinedTrack  Combined track the new heatmap is added to
   */
  compatibilityfyStackedHeatmaps(newTrack, combinedTrack) {
    let otherHeatmap;

    const hasHeatmaps = combinedTrack.contents.some(track => {
      otherHeatmap = track;
      return track.type === 'heatmap';
    });

    if (hasHeatmaps) {
      // There already exist a heatmap let's set the background of the new
      // heatmap to `transparent`
      newTrack.options.backgroundColor = 'transparent';
      newTrack.options.showTooltip = otherHeatmap.options.showTooltip;
      newTrack.options.showMousePosition = otherHeatmap.options.showMousePosition;
      newTrack.options.mousePositionColor = otherHeatmap.options.mousePositionColor;
    }
  }

  /**
   * Go through each track and store its size in the viewconf.
   *
   * This is so that sizes don't get lost when the view is unbounded
   * and new tracks are added.
   *
   * Parameters
   * ----------
   *
   *  viewId : string
   *      The id of the view whose tracks we're measuring
   *
   * Returns
   * -------
   *
   *  Nothing
   */
  storeTrackSizes(viewId) {
    visitPositionedTracks(this.state.views[viewId].tracks, track => {
      const trackObj = this.tiledPlots[viewId].trackRenderer.getTrackObject(track.uid);

      if (trackObj) [track.width, track.height] = trackObj.dimensions;
    });
  }

  /*
   * Adjust the layout to match the size of the contained tracks. If tracks
   * are added, the layout size needs to expand. If they're removed, it needs
   * to contract.
   *
   * This function should be called from handleTrackAdded and handleCloseTrack.
   *
   * Parameters
   * ----------
   *
   *  view : {...}
   *      The definition from the viewconf
   */
  adjustLayoutToTrackSizes(view) {
    // if the view is too short, expand the view so that it fits this track
    if (!view.layout) return;

    const isEditable = this.isEditable();

    let totalTrackHeight = 0;

    // we are not checking for this.viewHeaders because this function may be
    // called before the component is mounted
    if (isEditable) totalTrackHeight += VIEW_HEADER_HEIGHT;

    // the tracks are larger than the height of the current view, so we need
    // to extend it
    const { totalHeight } = this.calculateViewDimensions(view);
    totalTrackHeight += totalHeight;

    const MARGIN_HEIGHT = this.isEditable() ? 10 : 0;

    totalTrackHeight += MARGIN_HEIGHT;
    const rowHeight = this.state.rowHeight + MARGIN_HEIGHT;

    if (this.sizeMode !== SIZE_MODE_BOUNDED) {
      view.layout.h = Math.ceil(totalTrackHeight / rowHeight);
    }
  }

  handleCloseTrack(viewId, uid) {
    const { tracks } = this.state.views[viewId];

    this.handleUnlockValueScale(viewId, uid);

    for (const trackType in tracks) {
      const theseTracks = tracks[trackType];
      const newTracks = theseTracks.filter(d => d.uid !== uid);

      if (newTracks.length === theseTracks.length) {
        // no whole tracks need to removed, see if any of the combined tracks
        // contain series which need to go
        const combinedTracks = newTracks.filter(x => x.type === 'combined');

        combinedTracks.forEach(ct => {
          ct.contents = ct.contents.filter(x => x.uid !== uid);
        });
      } else {
        tracks[trackType] = newTracks;
      }
    }

    this.storeTrackSizes(viewId);
    this.adjustLayoutToTrackSizes(this.state.views[viewId]);

    this.setState(prevState => ({
      views: prevState.views
    }));

    return this.state.views;
  }

  handleLockValueScale(fromViewUid, fromTrackUid) {
    this.setState({
      chooseTrackHandler: (toViewUid, toTrackUid) =>
        this.handleValueScaleLocked(fromViewUid, fromTrackUid, toViewUid, toTrackUid)
    });
  }

  combineViewAndTrackUid(viewUid, trackUid) {
    // see if we've already created a uid for this view / track combo
    const uid = `${viewUid}.${trackUid}`;

    this.combinedUidToViewTrack[uid] = {
      view: viewUid,
      track: trackUid
    };

    if (this.viewTrackUidsToCombinedUid[viewUid]) {
      if (this.viewTrackUidsToCombinedUid[trackUid]) {
        return this.viewTrackUidsToCombinedUid[viewUid][trackUid];
      }

      this.viewTrackUidsToCombinedUid[viewUid][trackUid] = uid;
    } else {
      this.viewTrackUidsToCombinedUid[viewUid] = {};
      this.viewTrackUidsToCombinedUid[viewUid][trackUid] = uid;
    }

    return uid;
  }

  handleUnlockValueScale(viewUid, trackUid) {
    // if it's combined track, unlock each individual component
    if (this.tiledPlots[viewUid].trackRenderer.getTrackObject(trackUid).createdTracks) {
      // if the from view is a combined track, recurse and add links between its child tracks
      const childTrackUids = dictKeys(
        this.tiledPlots[viewUid].trackRenderer.getTrackObject(trackUid).createdTracks
      );
      for (const childTrackUid of childTrackUids) {
        this.handleUnlock(
          this.combineViewAndTrackUid(viewUid, childTrackUid),
          this.valueScaleLocks
        );
      }
    } else {
      this.handleUnlock(this.combineViewAndTrackUid(viewUid, trackUid), this.valueScaleLocks);
    }
  }

  handleValueScaleLocked(fromViewUid, fromTrackUid, toViewUid, toTrackUid) {
    if (this.tiledPlots[fromViewUid].trackRenderer.getTrackObject(fromTrackUid).createdTracks) {
      // if the from view is a combined track, recurse and add links between its child tracks
      const childTrackUids = dictKeys(
        this.tiledPlots[fromViewUid].trackRenderer.getTrackObject(fromTrackUid).createdTracks
      );
      for (const childTrackUid of childTrackUids) {
        this.handleValueScaleLocked(fromViewUid, childTrackUid, toViewUid, toTrackUid);
      }

      return;
    }

    if (this.tiledPlots[toViewUid].trackRenderer.getTrackObject(toTrackUid).createdTracks) {
      // if the from view is a combined track, recurse and add links between its child tracks
      const childTrackUids = dictKeys(
        this.tiledPlots[toViewUid].trackRenderer.getTrackObject(toTrackUid).createdTracks
      );
      for (const childTrackUid of childTrackUids) {
        this.handleValueScaleLocked(fromViewUid, fromTrackUid, toViewUid, childTrackUid);
      }

      return;
    }

    const fromUid = this.combineViewAndTrackUid(fromViewUid, fromTrackUid);
    const toUid = this.combineViewAndTrackUid(toViewUid, toTrackUid);

    this.addLock(fromUid, toUid, this.valueScaleLocks, uid => this.combinedUidToViewTrack[uid]);

    this.syncValueScales(fromViewUid, fromTrackUid);

    this.setState({
      chooseTrackHandler: null
    });
  }

  /**
   * Add callbacks for functions that need them
   *
   * Done in place.
   *
   * @param track: A view with tracks.
   */
  addCallbacks(viewUid, track) {
    if (
      track.type === 'viewport-projection-center' ||
      track.type === 'viewport-projection-horizontal' ||
      track.type === 'viewport-projection-vertical'
    ) {
      const fromView = track.fromViewUid;

      track.registerViewportChanged = (trackId, listener) =>
        this.addScalesChangedListener(fromView, trackId, listener);
      track.removeViewportChanged = trackId => this.removeScalesChangedListener(fromView, trackId);
      track.setDomainsCallback = (xDomain, yDomain) => {
        const tXScale = scaleLinear()
          .domain(xDomain)
          .range(this.xScales[fromView].range());
        const tYScale = scaleLinear()
          .domain(yDomain)
          .range(this.yScales[fromView].range());

        const [tx, ty, k] = scalesCenterAndK(tXScale, tYScale);
        this.setCenters[fromView](tx, ty, k, false);

        let zoomLocked = false;
        let locationLocked = false;

        // if we drag the brush and this view is locked to others, we don't
        // want the movement we induce in them to come back and modify this
        // view and set up a feedback loop
        if (viewUid in this.zoomLocks) {
          zoomLocked = fromView in this.zoomLocks[viewUid];
        }
        if (zoomLocked) {
          this.handleUnlock(viewUid, this.zoomLocks);
        }

        if (viewUid in this.locationLocks) {
          locationLocked = fromView in this.locationLocks[viewUid];
        }
        if (locationLocked) {
          this.handleUnlock(viewUid, this.locationLocks);
        }

        this.handleScalesChanged(fromView, tXScale, tYScale, true);

        if (zoomLocked) {
          this.addLock(viewUid, fromView, this.zoomLocks, this.viewScalesLockData);
        }
        if (locationLocked) {
          this.addLock(viewUid, fromView, this.locationLocks, this.viewScalesLockData);
        }
      };
    }
  }

  deserializeLocationLocks(viewConfig) {
    this.locationLocks = {};

    if (viewConfig.locationLocks) {
      for (const viewUid of dictKeys(viewConfig.locationLocks.locksByViewUid)) {
        this.locationLocks[viewUid] =
          viewConfig.locationLocks.locksDict[viewConfig.locationLocks.locksByViewUid[viewUid]];
      }
    }
  }

  deserializeZoomLocks(viewConfig) {
    this.zoomLocks = {};

    //
    if (viewConfig.zoomLocks) {
      for (const viewUid of dictKeys(viewConfig.zoomLocks.locksByViewUid)) {
        this.zoomLocks[viewUid] =
          viewConfig.zoomLocks.locksDict[viewConfig.zoomLocks.locksByViewUid[viewUid]];
      }
    }
  }

  deserializeValueScaleLocks(viewConfig) {
    this.valueScaleLocks = {};

    if (viewConfig.valueScaleLocks) {
      for (const viewUid of dictKeys(viewConfig.valueScaleLocks.locksByViewUid)) {
        this.valueScaleLocks[viewUid] =
          viewConfig.valueScaleLocks.locksDict[viewConfig.valueScaleLocks.locksByViewUid[viewUid]];
      }
    }
  }

  serializeLocks(locks) {
    const locksDict = {};
    const locksByViewUid = {};

    for (const viewUid of dictKeys(locks)) {
      let lockUid = locks[viewUid] && locks[viewUid].uid;

      if (!lockUid) {
        // otherwise, assign this locationLock its own uid
        lockUid = slugid.nice();
      }
      locks[viewUid].uid = lockUid;

      // make a note that we've seen this lock
      locksDict[lockUid] = locks[viewUid];

      // note that this view has a reference to this lock
      locksByViewUid[viewUid] = locks[viewUid].uid;
    }

    // remove the uids we just added
    // for (let viewUid of dictKeys(locks)) {
    //   if (locks[viewUid].hasOwnProperty('uid')) {
    //     locks[viewUid].uid = undefined;
    //     delete locks[viewUid].uid;
    //   }
    // }

    return {
      locksByViewUid,
      locksDict
    };
  }

  getViewsAsJson() {
    const newJson = JSON.parse(JSON.stringify(this.state.viewConfig));
    newJson.views = Object.values(this.state.views).map(k => {
      const newView = JSON.parse(JSON.stringify(k));

      visitPositionedTracks(newView.tracks, track => {
        if (track.server) {
          const url = parse(track.server, {});

          if (!url.hostname.length) {
            // no hostname specified in the track source servers so we'll add
            // the current URL's
            const hostString = window.location.host;
            const { protocol } = window.location;
            const newUrl = `${protocol}//${hostString}${url.pathname}`;

            track.server = newUrl;
          }
        }

        delete track.name;
        delete track.position;
        delete track.header;
        delete track.description;
        delete track.created;
        delete track.project;
        delete track.project_name;
        delete track.serverUidKey;
        delete track.uuid;
        delete track.private;
        delete track.maxZoom;
        delete track.coordSystem;
        delete track.coordSystem2;
        delete track.datatype;
        delete track.maxWidth;
        delete track.datafile;
        delete track.filetype;
        delete track.binsPerDimension;
      });

      newView.uid = k.uid;
      newView.initialXDomain = this.xScales[k.uid].domain();
      newView.initialYDomain = this.yScales[k.uid].domain();

      delete newView.layout.i;

      return newView;
    });

    newJson.zoomLocks = this.serializeLocks(this.zoomLocks);
    newJson.locationLocks = this.serializeLocks(this.locationLocks);
    newJson.valueScaleLocks = this.serializeLocks(this.valueScaleLocks);

    return newJson;
  }

  getViewsAsString() {
    return JSON.stringify(this.getViewsAsJson(), null, 2);
  }

  handleExportViewAsJSON() {
    const data = this.getViewsAsString();
    // const file = new Blob([data], { type: 'text/json' });

    download('viewconf.json', data);
  }

  handleExportViewsAsLink(url = this.state.viewConfig.exportViewUrl, fromApi = false) {
    const parsedUrl = new URL(url, window.location.origin);

    const req = fetch(url, {
      method: 'POST',
      headers: {
        Accept: 'application/json, text/plain, */*',
        'Content-Type': 'application/json',
        'X-Requested-With': 'XMLHttpRequest'
      },
      body: `{"viewconf":${this.getViewsAsString()}}`,
      credentials: 'same-origin'
    })
      .then(response => {
        if (!response.ok) {
          throw response;
        }
        return response.json();
      })
      .catch(err => {
        console.warn('err:', err);
      })
      .then(_json => ({
        id: _json.uid,
        url: `${parsedUrl.origin}/l/?d=${_json.uid}`
      }));

    if (!fromApi) {
      req
        .then(sharedView => {
          this.openModal(
            <ExportLinkDialog
              onDone={() => {
                this.closeModalBound();
              }}
              url={sharedView.url}
            />
          );
        })
        .catch(e => console.error('Exporting view config as link failed:', e));
    }

    return req;
  }

  /*
   * The initial[XY]Domain of a view has changed. Update its definition
   * and rerender.
   */
  handleDataDomainChanged(viewUid, newXDomain, newYDomain) {
    const { views } = this.state;

    views[viewUid].initialXDomain = newXDomain;
    views[viewUid].initialYDomain = newYDomain;

    this.xScales[viewUid] = scaleLinear().domain(newXDomain);
    this.yScales[viewUid] = scaleLinear().domain(newYDomain);

    if (this.zoomLocks[viewUid]) {
      const lockGroup = this.zoomLocks[viewUid];
      const lockGroupItems = dictItems(lockGroup);

      for (let i = 0; i < lockGroupItems.length; i++) {
        const key = lockGroupItems[i][0];

        if (!(key in this.locationLocks)) {
          // only zoom to extent if both zoom and location
          // are locked
          continue;
        }

        views[key].initialXDomain = newXDomain;
        views[key].initialYDomain = newYDomain;

        this.xScales[key] = scaleLinear().domain(newXDomain);
        this.yScales[key] = scaleLinear().domain(newYDomain);
      }
    }

    this.setState({
      views
    });
  }

  /**
   * Check if we can place a view at this position
   */
  viewPositionAvailable(pX, pY, w, h) {
    const pEndX = pX + w;
    const pEndY = pY + h;

    if (pX + w > NUM_GRID_COLUMNS) {
      // this view will go over the right edge of our grid
      return false;
    }

    const sortedViews = dictValues(this.state.views);

    // check if this position
    for (let j = 0; j < sortedViews.length; j++) {
      const svX = sortedViews[j].layout.x;
      const svY = sortedViews[j].layout.y;

      const svEndX = svX + sortedViews[j].layout.w;
      const svEndY = svY + sortedViews[j].layout.h;

      if (pX < svEndX && pEndX > svX) {
        // x range intersects
        if (pY < svEndY && pEndY > svY) {
          // y range intersects
          return false;
        }
      }
    }

    return true;
  }

  /**
   * User clicked on the "Add View" button. We'll duplicate the last
   * view.
   */
  handleAddView(view) {
    const views = dictValues(this.state.views);
    const lastView = view;

    const potentialPositions = [];

    if (view.layout.w === 12) {
      // this view is full width, we can cut it in half (#259)
      view.layout.w = 6;
    }

    for (let i = 0; i < views.length; i++) {
      let pX = views[i].layout.x + views[i].layout.w;
      let pY = views[i].layout.y;

      // can we place the new view to the right of this view?
      if (this.viewPositionAvailable(pX, pY, view.layout.w, view.layout.h)) {
        potentialPositions.push([pX, pY]);
      }

      pX = views[i].layout.x;
      pY = views[i].layout.y + views[i].layout.h;
      // can we place the new view below this view
      if (this.viewPositionAvailable(pX, pY, view.layout.w, view.layout.h)) {
        potentialPositions.push([pX, pY]);
      }
    }

    potentialPositions.sort((a, b) => {
      const n = a[1] - b[1];

      if (n === 0) {
        return a[0] - b[0];
      }

      return n;
    });

    const jsonString = JSON.stringify(lastView);

    const newView = JSON.parse(jsonString); // ghetto copy

    newView.initialXDomain = this.xScales[newView.uid].domain();
    newView.initialYDomain = this.yScales[newView.uid].domain();

    // place this new view below all the others

    [[newView.layout.x, newView.layout.y]] = potentialPositions;

    // give it its own unique id
    newView.uid = slugid.nice();
    newView.layout.i = newView.uid;

    visitPositionedTracks(newView.tracks, track => {
      this.addCallbacks(newView.uid, track);
    });

    this.setState(prevState => {
      // eslint-disable-next-line no-shadow
      const views = JSON.parse(JSON.stringify(prevState.views));
      views[newView.uid] = newView;
      return {
        views
      };
    });
  }

  handleSelectedAssemblyChanged(viewUid, newAssembly, newAutocompleteId, newServer) {
    /*
     * A new assembly was selected in the GenomePositionSearchBox.
     * Update the corresponding
     * view's entry
     *
     * Arguments
     * ---------
     *
     * viewUid: string
     *      The uid of the view this genomepositionsearchbox belongs to
     * newAssembly: string
     *      The new assembly it should display coordinates for
     *
     * Returns
     * -------
     *
     *  Nothing
     */
    const { views } = this.state;

    views[viewUid].genomePositionSearchBox.chromInfoId = newAssembly;
    views[viewUid].genomePositionSearchBox.autocompleteId = newAutocompleteId;
    views[viewUid].genomePositionSearchBox.autocompleteServer = newServer;
  }

  createGenomePostionSearchBoxEntry(existingGenomePositionSearchBox, suggestedAssembly) {
    /*
     * Create genomePositionSearchBox settings. If existing settings for this view exist,
     * then use those. Otherwise use defaults.
     *
     * Arguments:
     *     existingGenomePositionSearchBox:
     *          {
     *              autocompleteServer: string (e.g. higlass.io/api/v1),
     *              autocompleteId: string (e.g. Xz1f)
     *              chromInfoServer: string (e.g. higlass.io/api/v1)
     *              chromInfoId: string (e.g. hg19)
     *              visible: boolean (e.g. true)
     *           }
     *          If there's already information about which assembly and autocomplete
     *          source to use, it should be in this format.
     *
     *      suggestedAssembly:
     *          Guess which assembly should be displayed based on the tracks visible.
     *          In all meaningful scenarios, all tracks should be of the same assembly
     *          but in case they're not, suggest the most common one
     *
     * Return:
     *      A valid genomePositionSearchBox object
     *
     */
    let newGpsb = existingGenomePositionSearchBox;
    const defaultGpsb = {
      autocompleteServer: DEFAULT_SERVER,
      // "autocompleteId": "OHJakQICQD6gTD7skx4EWA",
      chromInfoServer: DEFAULT_SERVER,
      visible: false
    };

    if (!newGpsb) {
      newGpsb = JSON.parse(JSON.stringify(defaultGpsb));
    }

    if (!newGpsb.autocompleteServer) {
      newGpsb.autocompleteServer = defaultGpsb.autocompleteServer;
    }

    /*
     * If we don't have an autocompleteId, we'll try to look it up in
     * the autocomplete server
     */
    /*
        if (!newGpsb.autocompleteId)
            newGpsb.autocompleteId = defaultGpsb.autocompleteId;
        */

    if (!newGpsb.chromInfoId) {
      newGpsb.chromInfoId = suggestedAssembly;
    }

    if (!newGpsb.chromInfoServer) {
      newGpsb.chromInfoServer = defaultGpsb.chromInfoServer;
    }

    if (!newGpsb.visible) {
      newGpsb.visible = false;
    }

    return newGpsb;
  }

  handleTogglePositionSearchBox(viewUid) {
    /*
     * Show or hide the genome position search box for a given view
     */

    const view = this.state.views[viewUid];
    view.genomePositionSearchBoxVisible = !view.genomePositionSearchBoxVisible;

    // count the number of tracks that are part of some assembly
    const assemblyCounts = {};

    visitPositionedTracks(view.tracks, track => {
      if (track.coordSystem) {
        if (!assemblyCounts[track.coordSystem]) {
          assemblyCounts[track.coordSystem] = 0;
        }

        assemblyCounts[track.coordSystem] += 1;
      }
    });

    const sortedAssemblyCounts = dictItems(assemblyCounts).sort((a, b) => b[1] - a[1]);
    let selectedAssembly = 'hg19'; // always the default if nothing is otherwise selected

    if (sortedAssemblyCounts.length) {
      selectedAssembly = sortedAssemblyCounts[0][0];
    }

    view.genomePositionSearchBox = this.createGenomePostionSearchBoxEntry(
      view.genomePositionSearchBox,
      selectedAssembly
    );
    view.genomePositionSearchBox.visible = !view.genomePositionSearchBox.visible;

    this.refreshView();

    this.setState({
      configMenuUid: null
    });
  }

  handleTrackOptionsChanged(viewUid, trackUid, newOptions) {
    // some track's options changed...
    // redraw the track  and store the changes in the config file
    const view = this.state.views[viewUid];
    const track = getTrackByUid(view.tracks, trackUid);

    if (!track) return;

    track.options = Object.assign(track.options, this.adjustNewTrackOptions(track, newOptions));

    if (this.mounted) {
      this.setState(prevState => ({
        views: prevState.views
      }));
      this.adjustOtherTrackOptions(track, newOptions, view.tracks, viewUid);
    }
  }

  /**
   * For convenience we adjust some options based on other options.
   * @param   {object}  track  Track whose options have changed
   * @param   {object}  newOptions  New track options
   * @return  {object}  Adjusted new track options
   */
  adjustNewTrackOptions(track, newOptions) {
    if (track.type === 'heatmap') {
      if (newOptions.extent === 'upper-right') {
        newOptions.labelPosition = 'topRight';
        newOptions.colorbarPosition = 'topRight';
      }
      if (newOptions.extent === 'lower-left') {
        newOptions.labelPosition = 'bottomLeft';
        newOptions.colorbarPosition = 'bottomLeft';
      }
    }

    return newOptions;
  }

  /**
   * For convenience we adjust some options of other tracks based on newly
   * updated options.
   * @param   {object}  track  Track whose options have changed
   * @param   {object}  options  New track options
   * @param   {list}  allTracks  All tracks
   * @param   {string}  viewUid  Related view UID
   */
  adjustOtherTrackOptions(track, options, allTracks, viewUid) {
    if (track.type === 'heatmap') {
      if (
        options.extent === 'upper-right' &&
        allTracks.center[0].type === 'combined' &&
        allTracks.center[0].contents.length > 1
      ) {
        allTracks.center[0].contents.some(otherTrack => {
          if (
            otherTrack.type === 'heatmap' &&
            otherTrack.uid !== track.uid &&
            otherTrack.options.extent !== 'lower-left'
          ) {
            // Automatically change the extent of the other track to
            // `lower-left``
            const otherNewOptions = Object.assign({}, otherTrack.options, {
              extent: 'lower-left'
            });
            this.handleTrackOptionsChanged(viewUid, otherTrack.uid, otherNewOptions);
            return true;
          }
          return false;
        });
      }
      if (options.extent === 'lower-left') {
        if (
          options.extent === 'lower-left' &&
          allTracks.center[0].type === 'combined' &&
          allTracks.center[0].contents.length > 1
        ) {
          allTracks.center[0].contents.some(otherTrack => {
            if (
              otherTrack.type === 'heatmap' &&
              otherTrack.uid !== track.uid &&
              otherTrack.options.extent !== 'upper-right'
            ) {
              // Automatically change the extent of the other track to
              // `upper-right``
              const otherNewOptions = Object.assign({}, otherTrack.options, {
                extent: 'upper-right'
              });
              this.handleTrackOptionsChanged(viewUid, otherTrack.uid, otherNewOptions);
              return true;
            }
            return false;
          });
        }
      }
    }
  }

  handleViewOptionsChanged(viewUid, newOptions) {
    const view = this.state.views[viewUid];

    if (!view) {
      return;
    }

    view.options = Object.assign(view.options || {}, newOptions);

    if (this.mounted) {
      this.setState(prevState => ({
        views: prevState.views
      }));
    }
  }

  /**
   * Determine whether a track is valid and can be displayed.
   *
   * Tracks can be invalid due to inconsistent input such as
   * referral to views that don't exist
   *
   * @param track (object): A track definition
   * @param viewUidsPresent (Set): The view uids which are available
   */
  isTrackValid(track, viewUidsPresent) {
    if (track.type === 'viewport-projection-center') {
      if (!viewUidsPresent.has(track.fromViewUid)) {
        return false;
      }
    }

    return true;
  }

  /**
   * Remove tracks which can no longer be shown (possibly because the views they
   * refer to no longer exist
   */
  removeInvalidTracks(viewsByUid) {
    const viewUidsSet = new Set(dictKeys(viewsByUid));

    for (const v of dictValues(viewsByUid)) {
      for (const trackOrientation of ['left', 'top', 'center', 'right', 'bottom']) {
        if (v.tracks && v.tracks.hasOwnProperty(trackOrientation)) {
          // filter out invalid tracks
          v.tracks[trackOrientation] = v.tracks[trackOrientation].filter(t =>
            this.isTrackValid(t, viewUidsSet)
          );

          // filter out invalid tracks in combined tracks
          v.tracks[trackOrientation].forEach(t => {
            if (t.type === 'combined') {
              t.contents = t.contents.filter(c => this.isTrackValid(c, viewUidsSet));
            }
          });
        }
      }
    }

    return viewsByUid;
  }

  processViewConfig(viewConfig) {
    let { views } = viewConfig;
    let viewsByUid = {};

    if (!viewConfig.views || viewConfig.views.length === 0) {
      console.warn('No views provided in viewConfig');
      views = [
        {
          editable: true,
          tracks: {}
        }
      ];
    }

    views.forEach(v => {
      if (v.tracks) {
        fillInMinWidths(v.tracks);
      }

      // if a view doesn't have a uid, assign it one
      if (!v.uid) {
        v.uid = slugid.nice();
      }

      viewsByUid[v.uid] = v;

      if (this.zoomToDataExtentOnInit.has(v.uid)) {
        this.zoomToDataExtentOnInit.delete(v.uid);
      }

      if (!v.initialXDomain) {
        console.warn('No initialXDomain provided in the view config.');
        v.initialXDomain = [0, 100];

        this.zoomToDataExtentOnInit.add(v.uid);
      } else {
        v.initialXDomain[0] = +v.initialXDomain[0];
        v.initialXDomain[1] = +v.initialXDomain[1];
      }

      // if there's no y domain specified just use the x domain instead
      // effectively centers the view on the diagonal
      if (!v.initialYDomain) {
        v.initialYDomain = [v.initialXDomain[0], v.initialXDomain[1]];
      } else {
        v.initialXDomain[0] = +v.initialXDomain[0];
        v.initialXDomain[1] = +v.initialXDomain[1];
      }

      if (!this.xScales[v.uid]) {
        this.xScales[v.uid] = scaleLinear().domain(v.initialXDomain);
      }
      if (!this.yScales[v.uid]) {
        this.yScales[v.uid] = scaleLinear().domain(v.initialYDomain);
      }

      visitPositionedTracks(v.tracks, track => {
        if (!track.uid) track.uid = slugid.nice();

        this.addCallbacks(v.uid, track);
        this.addDefaultTrackOptions(track);

        if (track.contents) {
          // add default options to combined tracks
          for (const ct of track.contents) this.addDefaultTrackOptions(ct);
        }
      });

      // make sure that the layout for this view refers to this view
      if (v.layout) {
        v.layout.i = v.uid;
      } else {
        v.layout = this.generateViewLayout(v);
      }
    });

    this.deserializeZoomLocks(viewConfig);
    this.deserializeLocationLocks(viewConfig);
    this.deserializeValueScaleLocks(viewConfig);

    viewsByUid = this.removeInvalidTracks(viewsByUid);

    return viewsByUid;
  }

  handleWindowFocused() {
    /*
     * The window housing this view gained focus. That means the bounding boxes
     * may have changed so we need to redraw everything.
     *
     */
  }

  /**
   * Handle range selection events.
   *
   * @description
   * Store active range selectio and forward the range selection event to the
   * API.
   *
   * @param  {Array}  range  Double array of the selected range.
   */
  rangeSelectionHandler(range) {
    this.rangeSelection = range;
    this.apiPublish('rangeSelection', range);
  }

  offViewChange(listenerId) {
    this.viewChangeListener.splice(listenerId, 1);
  }

  onViewChange(callback) {
    return this.viewChangeListener.push(callback) - 1;
  }

  triggerViewChange() {
    this.viewChangeListener.forEach(callback => callback(this.getViewsAsString()));
  }

  getGenomeLocation(viewId) {
    return chromInfo
      .get(this.state.views[viewId].chromInfoPath)
      .then(chrInfo => scalesToGenomeLoci(this.xScales[viewId], this.yScales[viewId], chrInfo));
  }

  offLocationChange(viewId, listenerId) {
    this.removeScalesChangedListener(viewId, listenerId);
  }

  zoomTo(viewUid, start1Abs, end1Abs, start2Abs, end2Abs, animateTime) {
    if (!(viewUid in this.setCenters)) {
      throw Error(`Invalid viewUid. Current uuids: ${Object.keys(this.setCenters).join(',')}`);
    }

    if (Number.isNaN(+start1Abs) || Number.isNaN(+end1Abs)) {
      const coords = [start1Abs, end1Abs].join(', ');
      console.warn(
        [
          `Invalid coordinates (${coords}). All coordinates need to be numbers
        and should represent absolute coordinates (not chromosome
        coordinates).`
        ].join(' ')
      );
      return;
    }

    if (
      Number.isNaN(+start2Abs) ||
      Number.isNaN(+end2Abs) ||
      start2Abs === null ||
      end2Abs === null
    ) {
      start2Abs = start1Abs;
      end2Abs = end1Abs;
    }

    const [centerX, centerY, k] = scalesCenterAndK(
      this.xScales[viewUid].copy().domain([start1Abs, end1Abs]),
      this.yScales[viewUid].copy().domain([start2Abs, end2Abs])
    );

    this.setCenters[viewUid](centerX, centerY, k, false, animateTime);
  }

  onLocationChange(viewId, callback, callbackId) {
    const viewsIds = Object.keys(this.state.views);

    if (!viewsIds.length) {
      // HiGlass was probably initialized with an URL instead of a viewconfig
      // and that remote viewConfig is not yet loaded.
      this.unsetOnLocationChange.push({
        viewId,
        callback,
        callbackId
      });
      return null;
    }

    viewId = typeof viewId === 'undefined' && viewsIds.length === 1 ? viewsIds[0] : viewId;

    if (typeof viewId === 'undefined' || viewsIds.indexOf(viewId) === -1) {
      console.error(
        'onLocationChange either missing a viewId or passed an invalid viewId: ',
        viewId
      );
      return null;
    }

    const view = this.state.views[viewId];

    // Convert scales into genomic locations
    const middleLayerListener = (xScale, yScale) => {
      callback({
        xDomain: xScale.domain(),
        yDomain: yScale.domain(),
        xRange: xScale.range(),
        yRange: yScale.range()
      });
    };

    let newListenerId = 1;
    if (this.scalesChangedListeners[view.uid]) {
      newListenerId =
        Object.keys(this.scalesChangedListeners[view.uid])
          .filter(listenerId => listenerId.indexOf(LOCATION_LISTENER_PREFIX) === 0)
          .map(listenerId => parseInt(listenerId.slice(LOCATION_LISTENER_PREFIX.length + 1), 10))
          .reduce((max, value) => Math.max(max, value), 0) + 1;
    }

    this.addScalesChangedListener(
      view.uid,
      `${LOCATION_LISTENER_PREFIX}.${newListenerId}`,
      middleLayerListener
    );

    if (callbackId) {
      callbackId(`${LOCATION_LISTENER_PREFIX}.${newListenerId}`);
    }

    return newListenerId;
  }

  /**
   * List all the views that are at the given position view position
   */
  getTiledPlotAtPosition(x, y) {
    let foundTiledPlot;

    const views = dictValues(this.state.views);

    for (let i = 0; i < views.length; i++) {
      const tiledPlot = this.tiledPlots[views[i].uid];

      const area = this.tiledAreasDivs[views[i].uid].getBoundingClientRect();

      const { top, left } = area;
      const bottom = top + area.height;
      const right = left + area.width;

      const withinX = x >= left && x <= right;
      const withinY = y >= top && y <= bottom;

      if (withinX && withinY) {
        foundTiledPlot = tiledPlot;
        break;
      }
    }

    return foundTiledPlot;
  }

  /**
   * Handle mousemove events by republishing the event using pubSub.
   *
   * @param {object}  e  Event object.
   */
  mouseMoveHandler(e) {
    if (!this.topDiv || this.state.modal) return;

    const absX = e.clientX;
    const absY = e.clientY;
    const relPos = clientPoint(this.topDiv, e);
    // We need to add the scrollTop
    relPos[1] += this.scrollTop;
    const hoveredTiledPlot = this.getTiledPlotAtPosition(absX, absY);

    const hoveredTracks = hoveredTiledPlot
      ? hoveredTiledPlot
          .listTracksAtPosition(relPos[0], relPos[1], true)
          .map(track => track.originalTrack || track)
      : [];

    const hoveredTrack = hoveredTracks.find(track => !track.isAugmentationTrack);

    const relTrackPos = hoveredTrack
      ? [relPos[0] - hoveredTrack.position[0], relPos[1] - hoveredTrack.position[1]]
      : relPos;

    let dataX = -1;
    let dataY = -1;

    if (hoveredTrack) {
      dataX = !hoveredTrack.flipText
        ? hoveredTrack._xScale.invert(relTrackPos[0]) // dataX
        : hoveredTrack._xScale.invert(relTrackPos[1]); // dataY

      dataY = hoveredTrack.is2d ? hoveredTrack._yScale.invert(relTrackPos[1]) : dataX;
    }

    const evt = {
      x: relPos[0],
      y: relPos[1],
      relTrackX: hoveredTrack && hoveredTrack.flipText ? relTrackPos[1] : relTrackPos[0],
      relTrackY: hoveredTrack && hoveredTrack.flipText ? relTrackPos[0] : relTrackPos[1],
      dataX,
      dataY,
      // See below why we need these derived boolean values
      isFrom2dTrack: !!(hoveredTrack && hoveredTrack.is2d),
      isFromVerticalTrack: !!(hoveredTrack && hoveredTrack.flipText),
      track: hoveredTrack,
      origEvt: e,
      sourceUid: this.uid,
      hoveredTracks,
      // See below why we need these derived boolean values
      noHoveredTracks: hoveredTracks.length === 0
    };

    this.pubSub.publish('app.mouseMove', evt);

    if (this.isBroadcastMousePositionGlobally) {
      // In order to broadcast information globally with the
      // Broadcast Channel API we have to remove properties that reference local
      // objects as those can't be cloned and broadcasted to another context
      // (i.e., another browser window or tab).
      // This is also the reason why created some derived boolean variables,
      // like `noHoveredTracks`.
      const eventDataOnly = {
        ...evt
      };
      eventDataOnly.origEvt = undefined;
      eventDataOnly.track = undefined;
      eventDataOnly.hoveredTracks = undefined;
      delete eventDataOnly.origEvt;
      delete eventDataOnly.track;
      delete eventDataOnly.hoveredTracks;
      globalPubSub.publish('higlass.mouseMove', eventDataOnly);
    }

    this.apiPublish('cursorLocation', {
      absX,
      absY,
      relX: evt.x,
      relY: evt.y,
      relTrackX: evt.relTrackX,
      relTrackY: evt.relTrackY,
      dataX: evt.dataX,
      dataY: evt.dataY,
      isFrom2dTrack: evt.isFrom2dTrack,
      isFromVerticalTrack: evt.isFromVerticalTrack
    });

    this.showHoverMenu(evt);
  }

  getMinMaxValue(viewId, trackId, ignoreOffScreenValues, ignoreFixedScale) {
    const track = getTrackObjById(this.tiledPlots, viewId, trackId);

    if (!track) {
      console.warn(`Track with ID: ${trackId} not found!`);
      return undefined;
    }

    if (!track.minVisibleValue || !track.maxVisibleValue) {
      console.warn(`Track ${trackId} doesn't support the retrieval of min or max values.`);
      return undefined;
    }

    if (ignoreOffScreenValues && track.getAggregatedVisibleValue) {
      return [track.getAggregatedVisibleValue('min'), track.getAggregatedVisibleValue('max')];
    }

    return [track.minVisibleValue(ignoreFixedScale), track.maxVisibleValue(ignoreFixedScale)];
  }

  /**
   * Show a menu displaying some information about the track under it
   */
  showHoverMenu(evt) {
    // each track should have a function that returns an HTML representation
    // of the data at a give position
    const mouseOverHtml =
      evt.track && evt.track.getMouseOverHtml
        ? evt.track.getMouseOverHtml(evt.relTrackX, evt.relTrackY)
        : '';

    if (evt.track !== this.prevMouseHoverTrack) {
      if (this.prevMouseHoverTrack && this.prevMouseHoverTrack.stopHover) {
        this.prevMouseHoverTrack.stopHover();
      }
    }

    this.prevMouseHoverTrack = evt.track;

    if (this.zooming) return;

    const data = mouseOverHtml && mouseOverHtml.length ? [1] : [];

    // try to select the mouseover div
    let mouseOverDiv = select('body')
      .selectAll('.track-mouseover-menu')
      .data(data);

    mouseOverDiv.exit().remove();

    mouseOverDiv
      .enter()
      .append('div')
      .classed('track-mouseover-menu', true)
      .classed(styles['track-mouseover-menu'], true);

    mouseOverDiv = select('body').selectAll('.track-mouseover-menu');
    const mousePos = clientPoint(select('body').node(), evt.origEvt);
    const normalizedMousePos = [mousePos[0] - window.scrollX, mousePos[1] - window.scrollY];

    /*
    mouseOverDiv.selectAll('.mouseover-marker')
      .data([1])
      .enter()
      .append('div')
      .classed('.mouseover-marker', true)
    */

    mouseOverDiv
      .style('left', `${normalizedMousePos[0]}px`)
      .style('top', `${normalizedMousePos[1]}px`);

    // probably not over a track so there's no mouseover rectangle
    if (!mouseOverDiv.node()) return;

    const bbox = mouseOverDiv.node().getBoundingClientRect();

    if (bbox.x + bbox.width > window.innerWidth) {
      // the overlay box is spilling outside of the track so switch
      // to showing it on the left
      mouseOverDiv.style('left', `${normalizedMousePos[0] - bbox.width}px`);
    }

    if (bbox.y + bbox.height > window.innerHeight) {
      // the overlay box is spilling outside of the track so switch
      // to showing it on the left
      mouseOverDiv.style('top', `${normalizedMousePos[1] - bbox.height}px`);
    }

    mouseOverDiv.html(mouseOverHtml);
  }

  /**
   * Hide the hover menu when e.g. the user starts zooming
   */
  hideHoverMenu() {
    select('body')
      .selectAll('.track-mouseover-menu')
      .remove();
  }

  /**
   * Handle internally broadcasted click events
   */
  appClickHandler(data) {
    this.apiPublish('click', data);
  }

  /**
   * Handle mousemove and zoom events.
   */
  mouseMoveZoomHandler(data) {
    this.apiPublish('mouseMoveZoom', data);
  }

  /**
   * Handle mousedown events/
   */
  mouseDownHandler(evt) {}

  onScrollHandler() {
    if (this.props.options.sizeMode !== SIZE_MODE_SCROLL) return;
    this.scrollTop = this.scrollContainer.scrollTop;
    this.pixiStage.y = -this.scrollTop;
    this.pubSub.publish('app.scroll', this.scrollTop);
    this.animate();
  }

  setTrackValueScaleLimits(viewId, trackId, minValue, maxValue) {
    const track = getTrackObjById(this.tiledPlots, viewId, trackId);

    if (!track) {
      console.warn(`Could't find track: ${trackId}`);
      return;
    }

    if (track.setFixedValueScaleMin && track.setFixedValueScaleMax) {
      track.setFixedValueScaleMin(minValue);
      track.setFixedValueScaleMax(maxValue);

      track.rerender(track.options, true);
      track.animate();
    } else {
      console.warn("Track doesn't support fixed value scales.");
    }
  }

  setChromInfo(chromInfoPath, callback) {
    ChromosomeInfo(
      chromInfoPath,
      newChromInfo => {
        this.chromInfo = newChromInfo;
        callback();
      },
      this.pubSub
    );
  }

  onMouseLeaveHandler() {
    this.pubSub.publish('app.mouseLeave');
    this.hideHoverMenu();
    this.animate();
  }

  onBlurHandler() {
    this.animate();
  }

  isZoomFixed(view) {
    return (
<<<<<<< HEAD
      this.props.zoomFixed ||
      this.props.options.zoomFixed ||
      this.state.viewConfig.zoomFixed ||
      (view && view.zoomFixed)
=======
      this.props.zoomFixed
      || this.props.options.zoomFixed
      || this.state.viewConfig.zoomFixed
      || this.props.options.sizeMode === SIZE_MODE_SCROLL
      || (view && view.zoomFixed)
>>>>>>> 09fb0d24
    );
  }

  wheelHandler(evt) {
    if (
      this.state.modal
      || this.props.options.sizeMode === SIZE_MODE_SCROLL
    ) return;

    // The event forwarder wasn't written for React's SyntheticEvent
    const nativeEvent = evt.nativeEvent || evt;
<<<<<<< HEAD
    const isZoomFixed =
      this.props.zoomFixed || this.props.options.zoomFixed || this.state.viewConfig.zoomFixed;
=======
>>>>>>> 09fb0d24

    const isTargetCanvas = evt.target === this.canvasElement;

    if (!hasParent(nativeEvent.target, this.topDiv)) {
      // ignore events that don't come from within the
      // HiGlass container
      return;
    }

    if (this.isZoomFixed()) {
      // ignore events when in zoom fixed mode
      return;
    }

    if (nativeEvent.forwarded || isTargetCanvas) {
      evt.stopPropagation();
      evt.preventDefault();

      return;
    }

    evt.preventDefault();

    // forward the wheel event back to the TrackRenderer that it should go to
    // this is so that we can zoom when there's a viewport projection present
    const hoveredTiledPlot = this.getTiledPlotAtPosition(nativeEvent.clientX, nativeEvent.clientY);

    if (hoveredTiledPlot) {
      const { trackRenderer } = hoveredTiledPlot;
      nativeEvent.forwarded = true;

      if (nativeEvent) {
        forwardEvent(nativeEvent, trackRenderer.eventTracker);

        nativeEvent.preventDefault();
      }
    }
  }

  render() {
    this.tiledAreasDivs = {};
    this.tiledAreas = <div styleName="styles.tiled-area" />;

    // The component needs to be mounted in order for the initial view to have
    // the right width
    if (this.mounted) {
<<<<<<< HEAD
      this.tiledAreas = dictValues(this.state.views).map(view => {
        const zoomFixed = this.isZoomFixed(view);

=======
      this.tiledAreas = dictValues(this.state.views).map((view) => {
>>>>>>> 09fb0d24
        // only show the add track menu for the tiled plot it was selected for
        const addTrackPositionMenuPosition =
          view.uid === this.state.addTrackPositionMenuUid
            ? this.state.addTrackPositionMenuPosition
            : null;

        let overlay = null;
        if (this.state.chooseViewHandler) {
          let background = 'transparent';

          if (this.state.mouseOverOverlayUid === view.uid) background = 'green';

          overlay = (
            <div
              className="tiled-plot-overlay"
              onClick={() => this.state.chooseViewHandler(view.uid)}
              onMouseEnter={() => this.handleOverlayMouseEnter(view.uid)}
              onMouseLeave={() => this.handleOverlayMouseLeave(view.uid)}
              onMouseMove={() => this.handleOverlayMouseEnter(view.uid)}
              style={{
                position: 'absolute',
                width: '100%',
                height: '100%',
                background,
                opacity: 0.3,
                zIndex: 1
              }}
            />
          );
        }

        const tiledPlot = (
          <TiledPlot
            // Reserved props
            key={`tp${view.uid}`}
            ref={c => {
              this.tiledPlots[view.uid] = c;
            }}
            // Custom props
            addTrackPosition={
              this.state.addTrackPositionView === view.uid ? this.state.addTrackPosition : null
            }
            addTrackPositionMenuPosition={addTrackPositionMenuPosition}
            canvasElement={this.state.canvasElement}
            chooseTrackHandler={
              this.state.chooseTrackHandler
                ? trackId => this.state.chooseTrackHandler(view.uid, trackId)
                : null
            }
            chromInfoPath={view.chromInfoPath}
            disableTrackMenu={this.isTrackMenuDisabled()}
            draggingHappening={this.state.draggingHappening}
            editable={this.isEditable()}
            initialXDomain={view.initialXDomain}
            initialYDomain={view.initialYDomain}
            isShowGlobalMousePosition={this.isShowGlobalMousePosition}
            marginBottom={this.viewMarginBottom}
            marginLeft={this.viewMarginLeft}
            marginRight={this.viewMarginRight}
            marginTop={this.viewMarginTop}
            metaTracks={view.metaTracks}
            mouseTool={this.state.mouseTool}
            onChangeTrackData={(trackId, newData) =>
              this.handleChangeTrackData(view.uid, trackId, newData)
            }
            onChangeTrackType={(trackId, newType) =>
              this.handleChangeTrackType(view.uid, trackId, newType)
            }
            onCloseTrack={uid => this.handleCloseTrack(view.uid, uid)}
            onDataDomainChanged={(xDomain, yDomain) =>
              this.handleDataDomainChanged(view.uid, xDomain, yDomain)
            }
            onLockValueScale={uid => this.handleLockValueScale(view.uid, uid)}
            onMouseMoveZoom={this.mouseMoveZoomHandler.bind(this)}
            onNewTilesLoaded={trackUid => this.handleNewTilesLoaded(view.uid, trackUid)}
            onNoTrackAdded={this.handleNoTrackAdded.bind(this)}
            onRangeSelection={this.rangeSelectionHandler.bind(this)}
            onScalesChanged={(x, y) => this.handleScalesChanged(view.uid, x, y)}
            onTrackOptionsChanged={(trackId, options) =>
              this.handleTrackOptionsChanged(view.uid, trackId, options)
            }
            onTrackPositionChosen={this.handleTrackPositionChosen.bind(this)}
            onTracksAdded={(newTracks, position, host) =>
              this.handleTracksAdded(view.uid, newTracks, position, host)
            }
            onUnlockValueScale={uid => this.handleUnlockValueScale(view.uid, uid)}
            onValueScaleChanged={uid => this.syncValueScales(view.uid, uid)}
            overlays={view.overlays}
            paddingBottom={this.viewPaddingBottom}
            paddingLeft={this.viewPaddingLeft}
            paddingRight={this.viewPaddingRight}
            paddingTop={this.viewPaddingTop}
            pixiRenderer={this.pixiRenderer}
            pixiStage={this.pixiStage}
            pluginTracks={this.state.pluginTracks}
            rangeSelection1dSize={this.state.rangeSelection1dSize}
            rangeSelectionToInt={this.state.rangeSelectionToInt}
            registerDraggingChangedListener={listener =>
              this.addDraggingChangedListener(view.uid, view.uid, listener)
            }
            removeDraggingChangedListener={listener =>
              this.removeDraggingChangedListener(view.uid, view.uid, listener)
            }
            setCentersFunction={c => {
              this.setCenters[view.uid] = c;
            }}
            svgElement={this.state.svgElement}
            tracks={view.tracks}
            trackSourceServers={this.state.viewConfig.trackSourceServers}
            uid={view.uid}
            verticalMargin={this.verticalMargin}
            viewOptions={view.options}
            // dragging={this.state.dragging}
            xDomainLimits={view.xDomainLimits}
            yDomainLimits={view.yDomainLimits}
            zoomable={!this.isZoomFixed(view)}
            zoomLimits={view.zoomLimits}
            zoomToDataExtentOnInit={() => this.zoomToDataExtentOnInit.has(view.uid)}
          />
        );

        const looseTracks = positionedTracksToAllTracks(view.tracks);
        const annotationTracks = looseTracks.filter(
          x => x.type == 'horizontal-gene-annotations' || x.type == 'vertical-gene-annotations'
        );
        const chromSizesTracks = looseTracks.filter(
          x => x.type == 'horizontal-chromosome-labels' || x.type == 'vertical-chromosome-labels'
        );

        const getGenomePositionSearchBox = (isFocused, onFocus) => {
          return (
            <GenomePositionSearchBox
              // Reserved props
              key={`gpsb${view.uid}`}
              ref={c => {
                this.genomePositionSearchBoxes[view.uid] = c;
              }}
              // Custom props
              autocompleteId={annotationTracks.length ? annotationTracks[0].tilesetUid : null}
              autocompleteServer={annotationTracks.length ? annotationTracks[0].server : null}
              chromInfoId={chromSizesTracks.length ? chromSizesTracks[0].tilesetUid : null}
              chromInfoServer={chromSizesTracks.length ? chromSizesTracks[0].server : null}
              isFocused={isFocused}
              // the chromInfoId is either specified in the viewconfig or guessed based on
              // the visible tracks (see createGenomePositionSearchBoxEntry)
              onFocus={onFocus}
              onSelectedAssemblyChanged={(x, y, server) =>
                this.handleSelectedAssemblyChanged(view.uid, x, y, server)
              }
              registerViewportChangedListener={listener =>
                this.addScalesChangedListener(view.uid, view.uid, listener)
              }
              removeViewportChangedListener={() =>
                this.removeScalesChangedListener(view.uid, view.uid)
              }
              setCenters={(centerX, centerY, k, animateTime) =>
                this.setCenters[view.uid](centerX, centerY, k, false, animateTime)
              }
              trackSourceServers={this.state.viewConfig.trackSourceServers}
              twoD={true}
            />
          );
        };

        const multiTrackHeader =
          this.isEditable() && !this.isViewHeaderDisabled() && !this.state.viewConfig.hideHeader ? (
            <ViewHeader
              ref={c => {
                this.viewHeaders[view.uid] = c;
              }}
              getGenomePositionSearchBox={getGenomePositionSearchBox}
              isGenomePositionSearchBoxVisible={true}
              mouseTool={this.state.mouseTool}
              onAddView={() => this.handleAddView(view)}
              onClearView={() => this.handleClearView(view.uid)}
              onCloseView={() => this.handleCloseView(view.uid)}
              onEditViewConfig={this.handleEditViewConfigBound}
              onExportPNG={this.handleExportPNG.bind(this)}
              onExportSVG={this.handleExportSVG.bind(this)}
              onExportViewsAsJSON={this.handleExportViewAsJSON.bind(this)}
              onExportViewsAsLink={this.handleExportViewsAsLink.bind(this)}
              onLockLocation={uid =>
                this.handleYankFunction(uid, this.handleLocationLockChosen.bind(this))
              }
              onLockZoom={uid => this.handleYankFunction(uid, this.handleZoomLockChosen.bind(this))}
              onLockZoomAndLocation={uid =>
                this.handleYankFunction(uid, (a, b) => {
                  this.handleZoomLockChosen(a, b);
                  this.handleLocationLockChosen(a, b);
                })
              }
              onProjectViewport={this.handleProjectViewport.bind(this)}
              onTakeAndLockZoomAndLocation={uid => {
                this.handleYankFunction(uid, (a, b) => {
                  this.handleZoomYanked(a, b);
                  this.handleLocationYanked(a, b);
                  this.handleZoomLockChosen(a, b);
                  this.handleLocationLockChosen(a, b);
                });
              }}
              onTogglePositionSearchBox={this.handleTogglePositionSearchBox.bind(this)}
              onTrackPositionChosen={position => this.handleTrackPositionChosen(view.uid, position)}
              onUnlockLocation={uid => this.handleUnlock(uid, this.locationLocks)}
              onUnlockZoom={uid => this.handleUnlock(uid, this.zoomLocks)}
              onUnlockZoomAndLocation={uid => {
                this.handleUnlock(uid, this.zoomLocks);
                this.handleUnlock(uid, this.locationLocks);
              }}
              onViewOptionsChanged={newOptions =>
                this.handleViewOptionsChanged(view.uid, newOptions)
              }
              onYankLocation={uid =>
                this.handleYankFunction(uid, this.handleLocationYanked.bind(this))
              }
              onYankZoom={uid => this.handleYankFunction(uid, this.handleZoomYanked.bind(this))}
              onYankZoomAndLocation={uid =>
                this.handleYankFunction(uid, (a, b) => {
                  this.handleZoomYanked(a, b);
                  this.handleLocationYanked(a, b);
                })
              }
              onZoomToData={uid => this.handleZoomToData(uid)}
              viewUid={view.uid}
            />
          ) : null;

        return (
          <div
            key={view.uid}
            ref={c => {
              this.tiledAreasDivs[view.uid] = c;
            }}
            styleName="styles.tiled-area"
          >
            {multiTrackHeader}
            {tiledPlot}
            {overlay}
          </div>
        );
      });
    }

    let layouts = this.mounted
      ? Object.values(this.state.views)
          .filter(view => view.layout)
          .map(view => view.layout)
      : [];

    layouts = JSON.parse(JSON.stringify(layouts)); // make sure to copy the layouts

    const defaultContainerPaddingX = this.isEditable() ? DEFAULT_CONTAINER_PADDING_X : 0;
    const defaultContainerPaddingY = this.isEditable() ? DEFAULT_CONTAINER_PADDING_Y : 0;

    const containerPaddingX =
      +this.props.options.containerPaddingX >= 0
        ? +this.props.options.containerPaddingX
        : defaultContainerPaddingX;
    const containerPaddingY =
      +this.props.options.containerPaddingY >= 0
        ? +this.props.options.containerPaddingY
        : defaultContainerPaddingY;

    const gridLayout = (
      <ReactGridLayout
        // Reserved props
        ref={c => {
          this.gridLayout = c;
        }}
        // Custom props
        cols={12}
        containerPadding={[containerPaddingX, containerPaddingY]}
        draggableHandle={`.${stylesMTHeader['multitrack-header-grabber']}`}
        isDraggable={this.isEditable()}
        isResizable={this.isEditable()}
        layout={layouts}
        margin={this.isEditable() ? [10, 10] : [0, 0]}
        measureBeforeMount={false}
        onBreakpointChange={this.onBreakpointChange.bind(this)}
        onDragStart={this.handleDragStart.bind(this)}
        onDragStop={this.handleDragStop.bind(this)}
        onLayoutChange={this.handleLayoutChange.bind(this)}
        onResize={this.resizeHandler.bind(this)}
        rowHeight={this.state.rowHeight}
        // for some reason, this becomes 40 within the react-grid component
        // (try resizing the component to see how much the height changes)
        // Programming by coincidence FTW :-/
        // WidthProvider option
        // I like to have it animate on mount. If you don't, delete
        // `useCSSTransforms` (it's default `true`)
        // and set `measureBeforeMount={true}`.
        useCSSTransforms={this.mounted}
        width={this.state.width}
      >
        {this.tiledAreas}
      </ReactGridLayout>
    );

    let styleNames = 'styles.higlass';

    if (this.theme === THEME_DARK) {
      styleNames += ' styles.higlass-dark-theme';
    }

    if (
      this.props.options.sizeMode === SIZE_MODE_OVERFLOW
      || this.props.options.sizeMode === SIZE_MODE_SCROLL
    ) {
      styleNames += ' styles.higlass-container-overflow';
    }

    // eslint-disable-next-line no-nested-ternary
    const scrollStyleNames = this.props.options.sizeMode === SIZE_MODE_OVERFLOW
      ? 'styles.higlass-scroll-container-overflow'
      : this.props.options.sizeMode === SIZE_MODE_SCROLL
        ? 'styles.higlass-scroll-container-scroll'
        : '';

    return (
      <div
        key={this.uid}
        ref={c => {
          this.topDiv = c;
        }}
        className="higlass"
        onMouseLeave={this.onMouseLeaveHandlerBound}
        onMouseMove={this.mouseMoveHandlerBound}
        styleName={styleNames}
      >
        <PubSubProvider value={this.pubSub}>
          <ModalProvider value={this.modal}>
            <ThemeProvider value={this.theme}>
              {this.state.modal}
              <canvas
                key={this.uid}
                ref={c => {
                  this.canvasElement = c;
                }}
                styleName="styles.higlass-canvas"
              />
              <div
<<<<<<< HEAD
                ref={c => {
                  this.divDrawingSurface = c;
                }}
                styleName="styles.higlass-drawing-surface"
=======
                ref={(c) => { this.scrollContainer = c; }}
                className="higlass-scroll-container"
                onScroll={this.onScrollHandlerBound}
                styleName={scrollStyleNames}
>>>>>>> 09fb0d24
              >
                <div
                  ref={(c) => { this.divDrawingSurface = c; }}
                  className="higlass-drawing-surface"
                  styleName="styles.higlass-drawing-surface"
                >
                  {gridLayout}
                </div>
                <svg
                  ref={(c) => { this.svgElement = c; }}
                  style={{
                    // inline the styles so they aren't overriden by other css
                    // on the web page
                    position: 'absolute',
                    width: '100%',
                    height: '100%',
                    left: 0,
                    top: 0,
                    pointerEvents: 'none',
                  }}
                  styleName="styles.higlass-svg"
                />
              </div>
<<<<<<< HEAD
              <svg
                ref={c => {
                  this.svgElement = c;
                }}
                style={{
                  // inline the styles so they aren't overriden by other css
                  // on the web page
                  position: 'absolute',
                  width: '100%',
                  height: '100%',
                  left: 0,
                  top: 0,
                  pointerEvents: 'none'
                }}
                styleName="styles.higlass-svg"
              />
=======
>>>>>>> 09fb0d24
            </ThemeProvider>
          </ModalProvider>
        </PubSubProvider>
      </div>
    );
  }
}

HiGlassComponent.defaultProps = {
  options: {},
  zoomFixed: false
};

HiGlassComponent.propTypes = {
  options: PropTypes.object,
  viewConfig: PropTypes.oneOfType([PropTypes.string, PropTypes.object]).isRequired,
  zoomFixed: PropTypes.bool
};

export default HiGlassComponent;<|MERGE_RESOLUTION|>--- conflicted
+++ resolved
@@ -419,13 +419,9 @@
     this.element = ReactDOM.findDOMNode(this);
     window.addEventListener('focus', this.boundRefreshView);
 
-<<<<<<< HEAD
-    Object.values(this.state.views).forEach(view => {
-=======
     Object.values(this.state.views).forEach((view) => {
       this.adjustLayoutToTrackSizes(view);
 
->>>>>>> 09fb0d24
       if (!view.layout) {
         view.layout = this.generateViewLayout(view);
       } else {
@@ -1762,14 +1758,9 @@
    */
   updateRowHeight() {
     if (
-<<<<<<< HEAD
-      !(this.props.options && this.props.options.bounded) ||
-      this.props.options.pixelPreciseMarginPadding
-=======
       !this.props.options
       || this.sizeMode !== SIZE_MODE_BOUNDED
       || this.props.options.pixelPreciseMarginPadding
->>>>>>> 09fb0d24
     ) {
       // not bounded so we don't need to update the row height
       return;
@@ -3828,18 +3819,11 @@
 
   isZoomFixed(view) {
     return (
-<<<<<<< HEAD
-      this.props.zoomFixed ||
-      this.props.options.zoomFixed ||
-      this.state.viewConfig.zoomFixed ||
-      (view && view.zoomFixed)
-=======
       this.props.zoomFixed
       || this.props.options.zoomFixed
       || this.state.viewConfig.zoomFixed
       || this.props.options.sizeMode === SIZE_MODE_SCROLL
       || (view && view.zoomFixed)
->>>>>>> 09fb0d24
     );
   }
 
@@ -3851,11 +3835,6 @@
 
     // The event forwarder wasn't written for React's SyntheticEvent
     const nativeEvent = evt.nativeEvent || evt;
-<<<<<<< HEAD
-    const isZoomFixed =
-      this.props.zoomFixed || this.props.options.zoomFixed || this.state.viewConfig.zoomFixed;
-=======
->>>>>>> 09fb0d24
 
     const isTargetCanvas = evt.target === this.canvasElement;
 
@@ -3902,13 +3881,7 @@
     // The component needs to be mounted in order for the initial view to have
     // the right width
     if (this.mounted) {
-<<<<<<< HEAD
-      this.tiledAreas = dictValues(this.state.views).map(view => {
-        const zoomFixed = this.isZoomFixed(view);
-
-=======
       this.tiledAreas = dictValues(this.state.views).map((view) => {
->>>>>>> 09fb0d24
         // only show the add track menu for the tiled plot it was selected for
         const addTrackPositionMenuPosition =
           view.uid === this.state.addTrackPositionMenuUid
@@ -4249,17 +4222,10 @@
                 styleName="styles.higlass-canvas"
               />
               <div
-<<<<<<< HEAD
-                ref={c => {
-                  this.divDrawingSurface = c;
-                }}
-                styleName="styles.higlass-drawing-surface"
-=======
                 ref={(c) => { this.scrollContainer = c; }}
                 className="higlass-scroll-container"
                 onScroll={this.onScrollHandlerBound}
                 styleName={scrollStyleNames}
->>>>>>> 09fb0d24
               >
                 <div
                   ref={(c) => { this.divDrawingSurface = c; }}
@@ -4283,25 +4249,6 @@
                   styleName="styles.higlass-svg"
                 />
               </div>
-<<<<<<< HEAD
-              <svg
-                ref={c => {
-                  this.svgElement = c;
-                }}
-                style={{
-                  // inline the styles so they aren't overriden by other css
-                  // on the web page
-                  position: 'absolute',
-                  width: '100%',
-                  height: '100%',
-                  left: 0,
-                  top: 0,
-                  pointerEvents: 'none'
-                }}
-                styleName="styles.higlass-svg"
-              />
-=======
->>>>>>> 09fb0d24
             </ThemeProvider>
           </ModalProvider>
         </PubSubProvider>
