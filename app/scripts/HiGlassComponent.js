--- conflicted
+++ resolved
@@ -149,30 +149,7 @@
     this.viewconfLoaded = false;
 
     let { viewConfig } = this.props;
-<<<<<<< HEAD
-    let views = {};
-    if (typeof this.props.viewConfig === 'string') {
-      // Load external viewConfig
-      tileProxy.json(this.props.viewConfig, (error, remoteViewConfig) => {
-        viewConfig = remoteViewConfig;
-        this.setState({
-          views: this.processViewConfig(
-            JSON.parse(JSON.stringify(remoteViewConfig))
-          ),
-          viewConfig: remoteViewConfig
-        });
-        this.unsetOnLocationChange.forEach(({ viewId, callback, callbackId }) => {
-          this.onLocationChange(viewId, callback, callbackId);
-        });
-      });
-    } else {
-      views = this.processViewConfig(
-        JSON.parse(JSON.stringify(viewConfig))
-      );
-    }
-=======
     let views = this.loadIfRemoteViewConfig(this.props.viewConfig);
->>>>>>> 8cc13501
 
     if (props.options.authToken) {
       setTileProxyAuthHeader(props.options.authToken);
