--- conflicted
+++ resolved
@@ -3666,14 +3666,11 @@
             editable={this.isEditable()}
             initialXDomain={view.initialXDomain}
             initialYDomain={view.initialYDomain}
-<<<<<<< HEAD
+            isShowGlobalMousePosition={this.isShowGlobalMousePosition}
             marginBottom={this.viewMarginBottom}
             marginLeft={this.viewMarginLeft}
             marginRight={this.viewMarginRight}
             marginTop={this.viewMarginTop}
-=======
-            isShowGlobalMousePosition={this.isShowGlobalMousePosition}
->>>>>>> b3684748
             metaTracks={view.metaTracks}
             mouseTool={this.state.mouseTool}
             onChangeTrackData={(trackId, newData) => (
