--- conflicted
+++ resolved
@@ -167,16 +167,6 @@
     this.viewPaddingRight = +props.options.viewPaddingRight >= 0
       ? +props.options.viewPaddingRight
       : DEFAULT_VIEW_PADDING;
-<<<<<<< HEAD
-
-    this.containerPaddingX = +props.options.containerPaddingX >= 0
-      ? +props.options.containerPaddingX
-      : DEFAULT_CONTAINER_PADDING_X;
-    this.containerPaddingY = +props.options.containerPaddingY >= 0
-      ? +props.options.containerPaddingY
-      : DEFAULT_CONTAINER_PADDING_Y;
-=======
->>>>>>> ccc7e860
 
     this.genomePositionSearchBox = null;
     this.viewHeaders = {};
@@ -3669,10 +3659,7 @@
             editable={this.isEditable()}
             initialXDomain={view.initialXDomain}
             initialYDomain={view.initialYDomain}
-<<<<<<< HEAD
             isShowGlobalMousePosition={this.isShowGlobalMousePosition}
-=======
->>>>>>> ccc7e860
             marginBottom={this.viewMarginBottom}
             marginLeft={this.viewMarginLeft}
             marginRight={this.viewMarginRight}
@@ -3868,11 +3855,7 @@
 
         // Custom props
         cols={12}
-<<<<<<< HEAD
-        containerPadding={[this.containerPaddingX, this.containerPaddingY]}
-=======
         containerPadding={[containerPaddingX, containerPaddingY]}
->>>>>>> ccc7e860
         draggableHandle={`.${stylesMTHeader['multitrack-header-grabber']}`}
         isDraggable={this.isEditable()}
         isResizable={this.isEditable()}
