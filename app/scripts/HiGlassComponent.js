--- conflicted
+++ resolved
@@ -132,16 +132,10 @@
     this.plusImg = {};
     this.configImg = {};
 
-<<<<<<< HEAD
-    this.horizontalMargin = 7; // nice uncommon number we can search for
-                               // when some height is off by 7
-    this.verticalMargin = 7;
-=======
     this.horizontalMargin = typeof props.options.horizontalMargin !== 'undefined'
       ? props.options.horizontalMargin : 5;
     this.verticalMargin = typeof props.options.verticalMargin !== 'undefined'
       ? props.options.verticalMargin : 5;
->>>>>>> 8cc13501
 
     this.genomePositionSearchBox = null;
     this.viewHeaders = {};
@@ -677,7 +671,7 @@
    * visible?
    */
   isEditable() {
-    // console.log('editable:', this.props.options, this.state.viewConfig);   
+    // console.log('editable:', this.props.options, this.state.viewConfig);
     if (!this.props.options || !('editable' in this.props.options)) {
       return this.state.viewConfig.editable;
     }
@@ -1767,10 +1761,7 @@
         leftWidth, rightWidth,
         centerWidth, centerHeight } = this.calculateViewDimensions(view);
 
-<<<<<<< HEAD
-=======
       // console.log('totalWidth:', totalWidth, totalHeight, leftWidth, rightWidth, centerWidth, centerHeight);
->>>>>>> 8cc13501
 
       if (view.searchBox) { totalHeight += 30; }
 
@@ -2129,8 +2120,8 @@
    */
   adjustLayoutToTrackSizes(view) {
     // if the view is too short, expand the view so that it fits this track
-    if (!view.layout) { 
-      return; 
+    if (!view.layout) {
+      return;
     }
 
     let totalTrackHeight = 0;
@@ -2146,22 +2137,12 @@
     const { totalHeight } = this.calculateViewDimensions(view);
     totalTrackHeight += totalHeight;
 
-<<<<<<< HEAD
-    const MARGIN_HEIGHT = this.props.viewConfig.editable ? 10 : 0;
-    const FUDGE = 10;
-
-    if (!this.props.options.bounded) {
-      view.layout.h = Math.ceil(
-        (totalTrackHeight + MARGIN_HEIGHT + FUDGE) /
-              (this.state.rowHeight + MARGIN_HEIGHT),
-=======
     const MARGIN_HEIGHT = this.isEditable() ? 10 : 0;
 
     if (!this.props.options.bounded) {
       view.layout.h = Math.ceil(
         (totalTrackHeight + MARGIN_HEIGHT) /
         (this.state.rowHeight + MARGIN_HEIGHT),
->>>>>>> 8cc13501
       );
     }
   }
@@ -2818,16 +2799,9 @@
     const view = this.state.views[viewUid];
     const track = getTrackByUid(view.tracks, trackUid);
 
-<<<<<<< HEAD
-    if (!track)
-      // track was probably removed between when we requested the tilesetInfo
-      // and when we received it
-      return;
-=======
     if (!track) {
       return;
     }
->>>>>>> 8cc13501
 
     track.options = Object.assign(track.options, newOptions);
 
@@ -3056,7 +3030,7 @@
         'coordinates).',
       ].join(' '));
       return;
-    } 
+    }
 
     if (!(+start2Abs >= 0)) {
       start2Abs = start1Abs;
@@ -3527,12 +3501,8 @@
             }
             setCentersFunction={(c) => { this.setCenters[view.uid] = c; }}
             svgElement={this.state.svgElement}
-<<<<<<< HEAD
             trackSourceServers={this.props.viewConfig.trackSourceServers}
             overlays={view.overlays}
-=======
-            trackSourceServers={this.state.viewConfig.trackSourceServers}
->>>>>>> 8cc13501
             tracks={view.tracks}
             viewOptions={view.options}
             metaTracks={view.metaTracks}
