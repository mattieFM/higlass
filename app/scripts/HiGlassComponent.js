--- conflicted
+++ resolved
@@ -216,8 +216,6 @@
     this.pubSubs.push(
       pubSub.subscribe('orientationchange', this.resizeHandler.bind(this)),
     );
-<<<<<<< HEAD
-=======
     this.pubSubs.push(
       pubSub.subscribe('app.animateOnMouseMove', this.animateOnMouseMoveHandler.bind(this)),
     );
@@ -225,7 +223,6 @@
     if (this.props.getApi) {
       this.props.getApi(this.api);
     }
->>>>>>> bc8206ce
   }
 
   waitForDOMAttachment(callback) {
