--- conflicted
+++ resolved
@@ -796,16 +796,6 @@
    * visible?
    */
   isTrackMenuDisabled() {
-<<<<<<< HEAD
-    const fromOptions = this.props.options && this.props.options.disableTrackMenu;
-    const fromViewconf = this.state.viewConfig && this.state.viewConfig.disableTrackMenu;
-
-    if (!this.props.options || !('disableTrackMenu' in this.props.options)) {
-      return fromViewconf;
-    }
-
-    return fromOptions || fromViewconf;
-=======
     if (
       this.props.options && (
         this.props.options.editable === false
@@ -843,7 +833,6 @@
         || this.state.viewConfig.editable === false
       )
     );
->>>>>>> 8cac2b7f
   }
 
   /**
@@ -3389,35 +3378,26 @@
       relTrackY: (hoveredTrack && hoveredTrack.flipText) ? relTrackPos[0] : relTrackPos[1],
       dataX,
       dataY,
-<<<<<<< HEAD
-=======
       // See below why we need these derived boolean values
->>>>>>> 8cac2b7f
       isFrom2dTrack: !!(hoveredTrack && hoveredTrack.is2d),
       isFromVerticalTrack: !!(hoveredTrack && hoveredTrack.flipText),
       track: hoveredTrack,
       origEvt: e,
       sourceUid: this.uid,
       hoveredTracks,
-<<<<<<< HEAD
-=======
       // See below why we need these derived boolean values
->>>>>>> 8cac2b7f
       noHoveredTracks: hoveredTracks.length === 0,
     };
 
     this.pubSub.publish('app.mouseMove', evt);
 
     if (this.isBroadcastMousePositionGlobally) {
-<<<<<<< HEAD
-=======
       // In order to broadcast information globally with the
       // Broadcast Channel API we have to remove properties that reference local
       // objects as those can't be cloned and broadcasted to another context
       // (i.e., another browser window or tab).
       // This is also the reason why created some derived boolean variables,
       // like `noHoveredTracks`.
->>>>>>> 8cac2b7f
       const eventDataOnly = { ...evt };
       eventDataOnly.origEvt = undefined;
       eventDataOnly.track = undefined;
