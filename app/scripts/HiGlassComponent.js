import React from 'react';
import PropTypes from 'prop-types';
import { select, clientPoint } from 'd3-selection';
import { scaleLinear } from 'd3-scale';
import slugid from 'slugid';
import ReactDOM from 'react-dom';
import ReactGridLayout from 'react-grid-layout';
import { ResizeSensor, ElementQueries } from 'css-element-queries';
import * as PIXI from 'pixi.js';
import vkbeautify from 'vkbeautify';
import parse from 'url-parse';
import createPubSub from 'pub-sub-es';

import TiledPlot from './TiledPlot';
import GenomePositionSearchBox from './GenomePositionSearchBox';
import ExportLinkModal from './ExportLinkModal';
import ViewHeader from './ViewHeader';
import ChromosomeInfo from './ChromosomeInfo';

import createSymbolIcon from './symbol';
import { all as icons } from './icons';
import createApi from './api';

// Higher-order components
import { Provider as PubSubProvider } from './hocs/with-pub-sub';

// Services
import {
  chromInfo,
  createDomEvent,
  getDarkTheme,
  setDarkTheme,
  setTileProxyAuthHeader,
  tileProxy,
  requestsInFlight,
} from './services';

// Utils
import {
  debounce,
  dictFromTuples,
  dictItems,
  dictKeys,
  dictValues,
  download,
  fillInMinWidths,
  forwardEvent,
  getElementDim,
  getTrackByUid,
  getTrackObjById,
  getTrackPositionByUid,
  hasParent,
  // loadChromInfos,
  numericifyVersion,
  objVals,
  positionedTracksToAllTracks,
  scalesCenterAndK,
  scalesToGenomeLoci,
} from './utils';

// Configs
import {
  DEFAULT_SERVER,
  DEFAULT_VIEW_MARGIN,
  DEFAULT_VIEW_PADDING,
  MOUSE_TOOL_MOVE,
  MOUSE_TOOL_SELECT,
  LOCATION_LISTENER_PREFIX,
  LONG_DRAG_TIMEOUT,
  SHORT_DRAG_TIMEOUT,
  TRACKS_INFO_BY_TYPE,
} from './configs';

// Styles
import styles from '../styles/HiGlass.module.scss'; // eslint-disable-line no-unused-vars
import stylesMTHeader from '../styles/ViewHeader.module.scss'; // eslint-disable-line no-unused-vars

import stylesGlobal from '../styles/HiGlass.scss'; // eslint-disable-line no-unused-vars

const NUM_GRID_COLUMNS = 12;
const DEFAULT_NEW_VIEW_HEIGHT = 12;
const VIEW_HEADER_HEIGHT = 20;

class HiGlassComponent extends React.Component {
  constructor(props) {
    super(props);

    // Check React version
    if (numericifyVersion(React.version) < 15.6) {
      console.warn(
        'HiGlass requires React v15.6 or higher. Current version: ', React.version
      );
    }

    this.pubSub = createPubSub();
    this.domEvent = createDomEvent(this.pubSub);

    this.pubSubs = [];

    this.minHorizontalHeight = 20;
    this.minVerticalWidth = 20;
    this.resizeSensor = null;

    this.uid = slugid.nice();
    this.tiledPlots = {};
    this.genomePositionSearchBoxes = {};

    // keep track of the xScales of each Track Renderer
    this.xScales = {};
    this.yScales = {};
    this.topDiv = null;
    this.zoomToDataExtentOnInit = new Set();

    // a reference of view / track combinations
    // to be used with combined to viewAndTrackUid
    this.viewTrackUidsToCombinedUid = {};
    this.combinedUidToViewTrack = {};

    // event listeners for when the scales of a view change
    // bypasses the React event framework because this needs
    // to be fast
    // indexed by view uid and then listener uid
    this.scalesChangedListeners = {};
    this.draggingChangedListeners = {};
    this.valueScalesChangedListeners = {};

    // locks that keep the location and zoom synchronized
    // between views
    this.zoomLocks = {};
    this.locationLocks = {};

    this.prevAuthToken = props.options.authToken;

    // locks that keep the value scales synchronized between
    // *tracks* (which can be in different views)
    this.valueScaleLocks = {};

    this.setCenters = {};

    this.plusImg = {};
    this.configImg = {};

    this.viewMarginTop = +props.options.viewMarginTop >= 0
      ? +props.options.viewMarginTop
      : DEFAULT_VIEW_MARGIN;
    this.viewMarginBottom = +props.options.viewMarginBottom >= 0
      ? +props.options.viewMarginBottom
      : DEFAULT_VIEW_MARGIN;
    this.viewMarginLeft = +props.options.viewMarginLeft >= 0
      ? +props.options.viewMarginLeft
      : DEFAULT_VIEW_MARGIN;
    this.viewMarginRight = +props.options.viewMarginRight >= 0
      ? +props.options.viewMarginRight
      : DEFAULT_VIEW_MARGIN;

    this.viewPaddingTop = +props.options.viewPaddingTop >= 0
      ? +props.options.viewPaddingTop
      : DEFAULT_VIEW_PADDING;
    this.viewPaddingBottom = +props.options.viewPaddingBottom >= 0
      ? +props.options.viewPaddingBottom
      : DEFAULT_VIEW_PADDING;
    this.viewPaddingLeft = +props.options.viewPaddingLeft >= 0
      ? +props.options.viewPaddingLeft
      : DEFAULT_VIEW_PADDING;
    this.viewPaddingRight = +props.options.viewPaddingRight >= 0
      ? +props.options.viewPaddingRight
      : DEFAULT_VIEW_PADDING;

    this.genomePositionSearchBox = null;
    this.viewHeaders = {};

    this.boundRefreshView = (() => { this.refreshView(LONG_DRAG_TIMEOUT); });

    this.unsetOnLocationChange = [];

    if (props.options.isDarkTheme) setDarkTheme();

    this.viewconfLoaded = false;

    const { viewConfig } = this.props;
    const views = this.loadIfRemoteViewConfig(this.props.viewConfig);

    if (props.options.authToken) {
      setTileProxyAuthHeader(props.options.authToken);
    }

    this.pixiStage = new PIXI.Container();
    this.pixiStage.interactive = true;

    this.element = null;

    let mouseTool = MOUSE_TOOL_MOVE;

    if (this.props.options) {
      switch (this.props.options.mouseTool) {
        case MOUSE_TOOL_SELECT:
          mouseTool = MOUSE_TOOL_SELECT;
          break;
        default:
          break;
      }
    }

    const pluginTracks = {};
    try {
      if (window.higlassTracks) {
        Object.values(window.higlassTracks).forEach((trackDef) => {
          pluginTracks[trackDef.config.type] = trackDef;
        });
      }
    } catch (e) {
      console.warn(
        'Broken config of a plugin track', this.props.options.tracks
      );
    }

    const rowHeight = this.props.options.pixelPreciseMarginPadding
      ? 1
      : 30;

    this.mounted = false;
    this.state = {
      bounded: this.props.options.bounded || false,
      pluginTracks,
      currentBreakpoint: 'lg',
      width: 0,
      height: 0,
      rowHeight,
      svgElement: null,
      canvasElement: null,
      views,
      viewConfig,
      addTrackPositionMenuPosition: null,

      mouseOverOverlayUid: null,
      exportLinkModalOpen: false,
      exportLinkLocation: null,
      mouseTool,
      isDarkTheme: false,
      rangeSelection1dSize: [0, Infinity],
      rangeSelectionToInt: false,
    };

    Object.values(views).map(view => this.adjustLayoutToTrackSizes(view));

    // monitor whether this element is attached to the DOM so that
    // we can determine whether to add the resizesensor
    this.attachedToDOM = false;

    // Set up API
    const {
      public: api, destroy: apiDestroy, publish: apiPublish
    } = createApi(this, this.pubSub);
    this.api = api;
    this.apiDestroy = apiDestroy;
    this.apiPublish = apiPublish;

    this.viewChangeListener = [];

    this.triggerViewChangeDb = debounce(
      this.triggerViewChange.bind(this), 250,
    );

    this.pubSubs = [];
    this.rangeSelection = [null, null];

    this.prevMouseHoverTrack = null;
    this.zooming = false;

    // Bound functions
    this.appClickHandlerBound = this.appClickHandler.bind(this);
    this.keyDownHandlerBound = this.keyDownHandler.bind(this);
    this.keyUpHandlerBound = this.keyUpHandler.bind(this);
    this.resizeHandlerBound = this.resizeHandler.bind(this);
    this.resizeHandlerBound = this.resizeHandler.bind(this);
    this.dispatchEventBound = this.dispatchEvent.bind(this);
    this.animateOnMouseMoveHandlerBound = this.animateOnMouseMoveHandler.bind(this);
    this.zoomStartHandlerBound = this.zoomStartHandler.bind(this);
    this.zoomEndHandlerBound = this.zoomEndHandler.bind(this);
    this.zoomHandlerBound = this.zoomHandler.bind(this);
    this.trackDroppedHandlerBound = this.trackDroppedHandler.bind(this);
    this.animateBound = this.animate.bind(this);
    this.requestReceivedHandlerBound = this.requestReceivedHandler.bind(this);
    this.wheelHandlerBound = this.wheelHandler.bind(this);
    this.mouseMoveHandlerBound = this.mouseMoveHandler.bind(this);
    this.onMouseLeaveHandlerBound = this.onMouseLeaveHandler.bind(this);
    this.onBlurHandlerBound = this.onBlurHandler.bind(this);
  }

  componentWillMount() {
    this.domEvent.register('keydown', document);
    this.domEvent.register('keyup', document);
    this.domEvent.register('scroll', document);
    this.domEvent.register('resize', window);
    this.domEvent.register('orientationchange', window);
    this.domEvent.register('wheel', window);
    this.domEvent.register('mousedown', window, true);
    this.domEvent.register('mouseup', window, true);
    this.domEvent.register('click', window, true);
    this.domEvent.register('mousemove', window);
    this.domEvent.register('blur', window);

    this.pubSubs.push(
      this.pubSub.subscribe('app.click', this.appClickHandlerBound),
      this.pubSub.subscribe('blur', this.onBlurHandlerBound),
      this.pubSub.subscribe('keydown', this.keyDownHandlerBound),
      this.pubSub.subscribe('keyup', this.keyUpHandlerBound),
      this.pubSub.subscribe('resize', this.resizeHandlerBound),
      this.pubSub.subscribe('wheel', this.wheelHandlerBound),
      this.pubSub.subscribe('orientationchange', this.resizeHandlerBound),
      this.pubSub.subscribe('app.event', this.dispatchEventBound),
      this.pubSub.subscribe('app.animateOnMouseMove', this.animateOnMouseMoveHandlerBound),
      this.pubSub.subscribe('trackDropped', this.trackDroppedHandlerBound),
      this.pubSub.subscribe('app.zoomStart', this.zoomStartHandlerBound),
      this.pubSub.subscribe('app.zoomEnd', this.zoomEndHandlerBound),
      this.pubSub.subscribe('app.zoom', this.zoomHandlerBound),
      this.pubSub.subscribe('requestReceived', this.requestReceivedHandlerBound),
    );

    if (this.props.getApi) {
      this.props.getApi(this.api);
    }
  }

  zoomStartHandler() {
    this.hideHoverMenu();
    this.zooming = true;
  }

  zoomEndHandler() {
    this.zooming = false;
  }

  zoomHandler(evt) {
    if (!evt.sourceEvent) return;

    this.mouseMoveHandler(evt.sourceEvent);
  }

  waitForDOMAttachment(callback) {
    if (!this.mounted) return;

    const thisElement = ReactDOM.findDOMNode(this);

    if (document.body.contains(thisElement)) {
      callback();
    } else {
      requestAnimationFrame(() => this.waitForDOMAttachment(callback));
    }
  }

  componentDidMount() {
    // the addEventListener is necessary because TrackRenderer determines where to paint
    // all the elements based on their bounding boxes. If the window isn't
    // in focus, everything is drawn at the top and overlaps. When it gains
    // focus we need to redraw everything in its proper place
    this.mounted = true;
    this.element = ReactDOM.findDOMNode(this);
    window.addEventListener('focus', this.boundRefreshView);

    Object.values(this.state.views).forEach((view) => {
      if (!view.layout) {
        view.layout = this.generateViewLayout(view);
      } else {
        view.layout.i = view.uid;
      }
    });

    const rendererOptions = {
      view: this.canvasElement,
      antialias: true,
      transparent: true,
      resolution: 2,
      autoResize: true,
    };

    if (this.props.options.renderer === 'webgl') {
      this.pixiRenderer = new PIXI.WebGLRenderer(
        this.state.width,
        this.state.height,
        rendererOptions
      );
    } else if (this.props.options.renderer === 'canvas') {
      this.pixiRenderer = new PIXI.CanvasRenderer(
        this.state.width,
        this.state.height,
        rendererOptions
      );
    } else {
      this.pixiRenderer = PIXI.autoDetectRenderer(
        this.state.width,
        this.state.height,
        rendererOptions
      );
    }

    // PIXI.RESOLUTION=2;
    this.fitPixiToParentContainer();

    // keep track of the width and height of this element, because it
    // needs to be reflected in the size of our drawing surface
    this.setState({
      svgElement: this.svgElement,
      canvasElement: this.canvasElement,
    });

    this.waitForDOMAttachment(() => {
      ElementQueries.listen();

      this.resizeSensor = new ResizeSensor(
        this.element.parentNode, this.updateAfterResize.bind(this),
      );

      // this.forceUpdate();
      this.updateAfterResize();
    });

    this.handleDragStart();
    this.handleDragStop();

    this.animate();
    // this.handleExportViewsAsLink();

    const baseSvg = select(this.element).append('svg').style('display', 'none');

    // Add SVG Icons
    icons.forEach(
      icon => createSymbolIcon(baseSvg, icon.id, icon.paths, icon.viewBox),
    );
  }

  getTrackObject(viewUid, trackUid) {
    return this.tiledPlots[viewUid].trackRenderer.getTrackObject(trackUid);
  }

  getTrackRenderer(viewUid) {
    return this.tiledPlots[viewUid].trackRenderer;
  }

  /**
   * Check if the passed in viewConfig is remote (i.e. is a string).
   * If it is, fetch it before proceeding
   */
  loadIfRemoteViewConfig(viewConfig) {
    let views = {};
    if (typeof viewConfig === 'string') {
      // Load external viewConfig
      tileProxy.json(viewConfig, (error, remoteViewConfig) => {
        viewConfig = remoteViewConfig;
        this.setState({
          views: this.processViewConfig(
            JSON.parse(JSON.stringify(remoteViewConfig))
          ),
          viewConfig: remoteViewConfig
        });
        this.unsetOnLocationChange.forEach(({ viewId, callback, callbackId }) => {
          this.onLocationChange(viewId, callback, callbackId);
        });
      }, this.pubSub);
    } else {
      views = this.processViewConfig(
        JSON.parse(JSON.stringify(viewConfig))
      );
      if (this.mounted) {
        this.setState({
          viewConfig,
        });
      }
    }

    return views;
  }

  componentWillReceiveProps(newProps) {
    const viewsByUid = this.loadIfRemoteViewConfig(newProps.viewConfig);

    if (newProps.options.authToken !== this.prevAuthToken) {
      // we go a new auth token so we should reload everything
      setTileProxyAuthHeader(newProps.options.authToken);

      for (const viewId of this.iterateOverViews()) {
        const trackRenderer = this.getTrackRenderer(viewId);
        const trackDefinitions = JSON.parse(trackRenderer.prevTrackDefinitions);

        // this will remove all the tracks and then recreate them
        // re-requesting all tiles with the new auth key
        trackRenderer.syncTrackObjects([]);
        trackRenderer.syncTrackObjects(trackDefinitions);
      }

      this.prevAuthToken = newProps.options.authToken;
    }

    // make sure that the current view is tall enough to display
    // all the tracks (if unbounded, which is checked in adjustLayout...)
    for (const view of dictValues(viewsByUid)) {
      this.adjustLayoutToTrackSizes(view);
    }

    this.setState({
      views: viewsByUid,
    });
  }

  componentWillUpdate() {
    // let width = this.element.clientWidth;
    // let height = this.element.clientHeight;

    this.pixiRenderer.render(this.pixiStage);
  }

  componentDidUpdate() {
    this.animate();
    this.triggerViewChangeDb();
  }

  componentWillUnmount() {
    // Destroy PIXI renderer, stages, and assets
    this.mounted = false;
    this.pixiStage.destroy(false);
    this.pixiStage = null;
    this.pixiRenderer.destroy(true);
    this.pixiRenderer = null;

    window.removeEventListener('focus', this.boundRefreshView);

    // if this element was never attached to the DOM
    // then the resize sensor will never have been initiated
    if (this.resizeSensor) this.resizeSensor.detach();

    this.domEvent.unregister('keydown', document);
    this.domEvent.unregister('keyup', document);
    this.domEvent.unregister('scroll', document);
    this.domEvent.unregister('wheel', window);
    this.domEvent.unregister('mousedown', window);
    this.domEvent.unregister('mouseup', window);
    this.domEvent.unregister('click', window);
    this.domEvent.unregister('mousemove', window);

    this.pubSubs.forEach(subscription => this.pubSub.unsubscribe(subscription));

    this.pubSubs = [];

    this.apiDestroy();
  }

  /* ---------------------------- Custom Methods ---------------------------- */


  dispatchEvent(e) {
    if (!this.canvasElement) return;

    forwardEvent(e, this.canvasElement);
  }

  trackDroppedHandler() {
    this.setState({
      draggingHappening: null,
    });
  }

  requestReceivedHandler() {
    if (!this.viewconfLoaded && requestsInFlight === 0) {
      this.viewconfLoaded = true;
      if (this.props.options.onViewConfLoaded) {
        this.props.options.onViewConfLoaded();
      }
    }
  }

  animateOnMouseMoveHandler(active) {
    if (active && !this.animateOnMouseMove) {
      console.log()
      this.pubSubs.push(this.pubSub.subscribe('app.mouseMove', this.animateBound));
    }
    this.animateOnMouseMove = active;
  }

  fitPixiToParentContainer() {
    if (!this.element || !this.element.parentNode) {
      console.warn('No parentNode:', this.element);
      return;
    }

    const width = this.element.parentNode.clientWidth;
    const height = this.element.parentNode.clientHeight;

    this.pixiRenderer.resize(width, height);

    this.pixiRenderer.view.style.width = `${width}px`;
    this.pixiRenderer.view.style.height = `${height}px`;

    this.pixiRenderer.render(this.pixiStage);
  }

  /**
   * Add default track options. These can come from two places:
   *
   * 1. The track definitions (options/tracks-info.js)
   * 2. The default options passed into the component
   *
   * Of these, #2 takes precendence over #1.
   *
   * @param {array} track The track to add default options to
   */
  addDefaultTrackOptions(track) {
    const trackInfo = this.getTrackInfo(track.type);
    if (!trackInfo) return;

    if (typeof track.options === 'undefined') {
      track.options = {};
    }

    const trackOptions = track.options ? track.options : {};

    if (this.props.options.defaultTrackOptions) {
      if (this.props.options.defaultTrackOptions.trackSpecific
        && this.props.options.defaultTrackOptions.trackSpecific[track.type]) {
        // track specific options take precedence over all options

        const options = this.props.options.defaultTrackOptions.trackSpecific[track.type];

        for (const optionName in options) {
          track.options[optionName] = typeof (track.options[optionName]) !== 'undefined'
            ? track.options[optionName]
            : JSON.parse(JSON.stringify(options[optionName]));
        }
      }

      if (this.props.options.defaultTrackOptions.all) {
        const options = this.props.options.defaultTrackOptions.all;

        for (const optionName in options) {
          track.options[optionName] = typeof (track.options[optionName]) !== 'undefined'
            ? track.options[optionName]
            : JSON.parse(JSON.stringify(options[optionName]));
        }
      }
    }

    if (trackInfo.defaultOptions) {
      if (!track.options) {
        track.options = JSON.parse(JSON.stringify(trackInfo.defaultOptions));
      } else {
        for (const optionName in trackInfo.defaultOptions) {
          track.options[optionName] = typeof (track.options[optionName]) !== 'undefined'
            ? track.options[optionName]
            : JSON.parse(JSON.stringify(trackInfo.defaultOptions[optionName]));
        }
      }
    } else { track.options = trackOptions; }
  }

  keyDownHandler(event) {
    if (this.props.options.rangeSelectionOnAlt && event.key === 'Alt') {
      this.setState({
        mouseTool: MOUSE_TOOL_SELECT,
      });
    }
  }

  keyUpHandler(event) {
    if (this.props.options.rangeSelectionOnAlt && event.key === 'Alt') {
      this.setState({
        mouseTool: MOUSE_TOOL_MOVE,
      });
    }
  }

  animate() {
    if (this.isRequestingAnimationFrame) return;

    this.isRequestingAnimationFrame = true;

    requestAnimationFrame(() => {
      // component was probably unmounted
      if (!this.pixiRenderer) return;

      this.pixiRenderer.render(this.pixiStage);

      this.isRequestingAnimationFrame = false;
    });
  }

  measureSize() {
    const [width, height] = getElementDim(this.element);

    if (width > 0 && height > 0) {
      this.setState({
        sizeMeasured: true,
        width,
        height,
      });
    }
  }

  updateAfterResize() {
    this.measureSize();
    this.updateRowHeight();
    this.fitPixiToParentContainer();
    this.refreshView(LONG_DRAG_TIMEOUT);
    this.resizeHandler();
  }

  onBreakpointChange(breakpoint) {
    this.setState({
      currentBreakpoint: breakpoint,
    });
  }

  handleOverlayMouseEnter(uid) {
    this.setState({
      mouseOverOverlayUid: uid,
    });
  }

  handleOverlayMouseLeave() {
    this.setState({
      mouseOverOverlayUid: null,
    });
  }

  /**
   * We want to lock the zoom of this view to the zoom of another view.
   *
   * First we pick which other view we want to lock to.
   *
   * The we calculate the current zoom offset and center offset. The differences
   * between the center of the two views will always remain the same, as will the
   * different between the zoom levels.
   */
  handleLockLocation(uid) {
    // create a view chooser and remove the config view menu
    this.setState({
      chooseViewHandler: uid2 => this.handleLocationLockChosen(uid, uid2),
      mouseOverOverlayUid: uid,
    });
  }

  /**
   * Can views be added, removed or rearranged and are the view headers
   * visible?
   */
  isEditable() {
    // console.log('editable:', this.props.options, this.state.viewConfig);
    if (!this.props.options || !('editable' in this.props.options)) {
      return this.state.viewConfig.editable;
    }

    return this.props.options.editable && this.state.viewConfig.editable;
  }

  /**
   * Iteratate over all of the views in this component
   */
  iterateOverViews() {
    const viewIds = [];

    for (const viewId in Object.keys(this.state.views)) {
      viewIds.push(viewId);
    }

    return viewIds;
  }

  iterateOverTracksInView(viewId) {
    const allTracks = [];
    const { tracks } = this.state.views[viewId];

    for (const trackType in tracks) {
      for (const track of tracks[trackType]) {
        if (track.type === 'combined' && track.contents) {
          for (const subTrack of track.contents) {
            allTracks.push({ viewId, trackId: subTrack.uid, track: subTrack });
          }
        } else {
          allTracks.push({ viewId, trackId: track.uid, track });
        }
      }
    }

    return allTracks;
  }

  /**
   * Iterate over all the tracks in this component.
   */
  iterateOverTracks() {
    const allTracks = [];
    for (const viewId in this.state.views) {
      const { tracks } = this.state.views[viewId];

      for (const trackType in tracks) {
        for (const track of tracks[trackType]) {
          if (track.type === 'combined' && track.contents) {
            for (const subTrack of track.contents) {
              allTracks.push({ viewId, trackId: subTrack.uid, track: subTrack });
            }
          } else {
            allTracks.push({ viewId, trackId: track.uid, track });
          }
        }
      }
    }

    return allTracks;
  }

  setMouseTool(mouseTool) {
    this.setState({ mouseTool });
  }

  /**
   * Syncing the values of locked scales
   *
   * Arguments
   * ---------
   *  viewUid: string
   *    The id of the view containing the track whose value scale initially changed
   *  trackUid: string
   *    The id of the track that whose value scale changed
   *
   * Returns
   * -------
   *    Nothing
   */
  syncValueScales(viewUid, trackUid) {
    const uid = this.combineViewAndTrackUid(viewUid, trackUid);

    if (!this.state.views[viewUid]) return;
    // the view must have been deleted

    const sourceTrack = getTrackByUid(this.state.views[viewUid].tracks, trackUid);

    if (this.valueScaleLocks[uid]) {
      const lockGroupValues = dictValues(this.valueScaleLocks[uid]);

      // /let trackObj = this.tiledPlots[viewUid].trackRenderer.getTrackObject(trackUid);
      const lockedTracks = lockGroupValues
        .filter(x => this.tiledPlots[x.view])
        .map(x => this.tiledPlots[x.view].trackRenderer.getTrackObject(x.track))
        .filter(x => x);

      const minValues = lockedTracks
        // exclude tracks that don't set min and max values
        .filter(x => x.minRawValue && x.maxRawValue)
        .map(x => x.minRawValue())
        .filter(x => x);

      const maxValues = lockedTracks
        // exclude tracks that don't set min and max values
        .filter(x => x.minRawValue && x.maxRawValue)
        .map(x => x.maxRawValue())
        .filter(x => x);

      const allMin = Math.min(...minValues);
      const allMax = Math.max(...maxValues);

      for (const lockedTrack of lockedTracks) {
        // set the newly calculated minimum and maximum values
        // using d3 style setters
        if (lockedTrack.minValue) { lockedTrack.minValue(allMin); }
        if (lockedTrack.maxValue) { lockedTrack.maxValue(allMax); }

        if (!lockedTrack.valueScale) {
          // this track probably hasn't loaded the tiles to
          // create a valueScale
          continue;
        }

        lockedTrack.valueScale.domain([allMin, allMax]);

        if (
          sourceTrack.options
          && typeof sourceTrack.options.scaleStartPercent !== 'undefined'
          && typeof sourceTrack.options.scaleEndPercent !== 'undefined'
        ) {
          lockedTrack.options.scaleStartPercent = sourceTrack.options.scaleStartPercent;
          lockedTrack.options.scaleEndPercent = sourceTrack.options.scaleEndPercent;
        }

        // the second parameter forces a rerender even though
        // the options haven't changed
        lockedTrack.rerender(lockedTrack.options, true);
      }
    }
  }

  handleNewTilesLoaded(viewUid, trackUid) {
    // this.syncValueScales(viewUid, trackUid);
    this.animate();
  }

  notifyDragChangedListeners(dragging) {
    // iterate over viewId
    dictValues(this.draggingChangedListeners).forEach((l) => {
      // iterate over listenerId
      dictValues(l).forEach(listener => listener(dragging));
    });
  }

  /**
   * Add a listener that will be called every time the view is updated.
   *
   * @param viewUid: The uid of the view being observed
   * @param listenerUid: The uid of the listener
   * @param eventHandler: The handler to be called when the scales change
   *    Event handler is called with parameters (xScale, yScale)
   */
  addDraggingChangedListener(viewUid, listenerUid, eventHandler) {
    if (!this.draggingChangedListeners.hasOwnProperty(viewUid)) {
      this.draggingChangedListeners[viewUid] = {};
    }

    this.draggingChangedListeners[viewUid][listenerUid] = eventHandler;

    eventHandler(true);
    eventHandler(false);
  }

  /**
   * Remove a scale change event listener
   *
   * @param viewUid: The view that it's listening on.
   * @param listenerUid: The uid of the listener itself.
   */
  removeDraggingChangedListener(viewUid, listenerUid) {
    if (this.draggingChangedListeners.hasOwnProperty(viewUid)) {
      const listeners = this.draggingChangedListeners[viewUid];


      if (listeners.hasOwnProperty(listenerUid)) {
        // make sure the listener doesn't think we're still
        // dragging
        listeners[listenerUid](false);
        delete listeners[listenerUid];
      }
    }
  }

  /**
   * Add an event listener that will be called every time the scale
   * of the view with uid viewUid is changed.
   *
   * @param viewUid: The uid of the view being observed
   * @param listenerUid: The uid of the listener
   * @param eventHandler: The handler to be called when the scales change
   *    Event handler is called with parameters (xScale, yScale)
   */
  addScalesChangedListener(viewUid, listenerUid, eventHandler) {
    if (!this.scalesChangedListeners[viewUid]) {
      this.scalesChangedListeners[viewUid] = {};
    }

    this.scalesChangedListeners[viewUid][listenerUid] = eventHandler;

    if (!this.xScales[viewUid] || !this.yScales[viewUid]) { return; }

    // call the handler for the first time
    eventHandler(this.xScales[viewUid], this.yScales[viewUid]);
  }

  /**
   * Remove a scale change event listener
   *
   * @param viewUid: The view that it's listening on.
   * @param listenerUid: The uid of the listener itself.
   */
  removeScalesChangedListener(viewUid, listenerUid) {
    if (this.scalesChangedListeners[viewUid]) {
      const listeners = this.scalesChangedListeners[viewUid];

      if (listeners[listenerUid]) { delete listeners[listenerUid]; }
    }
  }

  createSVG() {
    const svg = document.createElement('svg');
    svg.setAttribute('xmlns:xlink', 'http://www.w3.org/1999/xlink');
    svg.setAttribute('xmlns', 'http://www.w3.org/2000/svg');

    for (const tiledPlot of dictValues(this.tiledPlots)) {
      if (!tiledPlot) continue; // probably opened and closed

      for (const trackDefObject of dictValues(tiledPlot.trackRenderer.trackDefObjects)) {
        if (trackDefObject.trackObject.exportSVG) {
          const trackSVG = trackDefObject.trackObject.exportSVG();

          if (trackSVG) svg.appendChild(trackSVG[0]);
        }
      }
    }
    return svg;
  }

  createSVGString() {
    let svgString = vkbeautify.xml(new XMLSerializer().serializeToString(this.createSVG()));

    svgString = svgString.replace(/<a0:/g, '<');
    svgString = svgString.replace(/<\/a0:/g, '</');

    // FF is fussier than Chrome, and requires dimensions on the SVG,
    // if it is to be used as an image src.
    // https://bugzilla.mozilla.org/show_bug.cgi?id=700533
    const w = this.canvasElement.width;
    const h = this.canvasElement.height;
    const dimensionedSvgString = `<svg width="${w}" height="${h}" ${svgString.slice(4)}`;

    return dimensionedSvgString;
  }

  handleExportSVG() {
    download('export.svg', this.createSVGString());
  }

  createPNGBlobPromise() {
    return new Promise((resolve) => {
      // It would seem easier to call canvas.toDataURL()...
      // Except that with webgl context, it swaps buffers after drawing
      // and you don't have direct access to what is on-screen.
      // (You end up getting a PNG of the desired dimensions, but it is empty.)
      //
      // We'd either need to
      // - Turn on preserveDrawingBuffer and rerender, and add a callback
      // - Or leave it off, and somehow synchronously export before the swap
      // - Or look into low-level stuff like copyBufferSubData.
      //
      // Basing it on the SVG also guarantees us that the two exports are the same.

      const svgString = this.createSVGString();

      const img = new Image(this.canvasElement.width, this.canvasElement.height);
      img.src = `data:image/svg+xml;base64,${btoa(svgString)}`;
      img.onload = () => {
        const targetCanvas = document.createElement('canvas');
        // TODO: I have no idea why dimensions are doubled!
        targetCanvas.width = this.canvasElement.width / 2;
        targetCanvas.height = this.canvasElement.height / 2;
        targetCanvas.getContext('2d').drawImage(img, 0, 0);
        targetCanvas.toBlob((blob) => { resolve(blob); });
      };
    });
  }

  handleExportPNG() {
    this.createPNGBlobPromise().then((blob) => {
      download('export.png', blob);
    });
  }

  /*
   * The scales of some view have changed (presumably in response to zooming).
   *
   * Mark the new scales and update any locked views.
   *
   * @param uid: The view of whom the scales have changed.
   */
  handleScalesChanged(uid, xScale, yScale, notify = true) {
    // console.log('hsc:', xScale.domain());

    this.xScales[uid] = xScale;
    this.yScales[uid] = yScale;

    if (notify) {
      if (uid in this.scalesChangedListeners) {
        dictValues(this.scalesChangedListeners[uid]).forEach((x) => {
          x(xScale, yScale);
        });
      }
    }

    if (this.zoomLocks[uid]) {
      // this view is locked to another
      const lockGroup = this.zoomLocks[uid];
      const lockGroupItems = dictItems(lockGroup);

      // eslint-disable-next-line no-unused-vars
      const [centerX, centerY, k] = scalesCenterAndK(this.xScales[uid], this.yScales[uid]);

      for (let i = 0; i < lockGroupItems.length; i++) {
        const key = lockGroupItems[i][0];
        const value = lockGroupItems[i][1];

        if (!this.xScales[key] || !this.yScales[key]) { continue; }

        if (key === uid) {
          // no need to notify oneself that the scales have changed
          continue;
        }

        // eslint-disable-next-line no-unused-vars
        const [keyCenterX, keyCenterY, keyK] = scalesCenterAndK(this.xScales[key],
          this.yScales[key]);

        const rk = value[2] / lockGroup[uid][2];

        // let newCenterX = centerX + dx;
        // let newCenterY = centerY + dy;
        const newK = k * rk;

        if (!this.setCenters[key]) { continue; }

        // the key here is the target of zoom lock, so we want to keep its
        // x center and y center unchanged
        const [newXScale, newYScale] = this.setCenters[key](keyCenterX,
          keyCenterY,
          newK, false);

        // because the setCenters call above has a 'false' notify, the new scales won't
        // be propagated from there, so we have to store them here
        this.xScales[key] = newXScale;
        this.yScales[key] = newYScale;

        // notify the listeners of all locked views that the scales of
        // this view have changed
        if (this.scalesChangedListeners.hasOwnProperty(key)) {
          dictValues(this.scalesChangedListeners[key]).forEach((x) => {
            x(newXScale, newYScale);
          });
        }
      }
    }

    if (this.locationLocks[uid]) {
      // this view is locked to another
      const lockGroup = this.locationLocks[uid];
      const lockGroupItems = dictItems(lockGroup);

      // eslint-disable-next-line no-unused-vars
      const [centerX, centerY, k] = scalesCenterAndK(this.xScales[uid], this.yScales[uid]);

      for (let i = 0; i < lockGroupItems.length; i++) {
        const key = lockGroupItems[i][0];
        const value = lockGroupItems[i][1];

        if (!this.xScales[key] || !this.yScales[key]) { continue; }

        // eslint-disable-next-line no-unused-vars
        const [keyCenterX, keyCenterY, keyK] = scalesCenterAndK(this.xScales[key],
          this.yScales[key]);

        if (key === uid) { // no need to notify oneself that the scales have changed
          continue;
        }

        const dx = value[0] - lockGroup[uid][0];
        const dy = value[1] - lockGroup[uid][1];


        const newCenterX = centerX + dx;
        const newCenterY = centerY + dy;

        if (!this.setCenters[key]) { continue; }

        const [newXScale, newYScale] = this.setCenters[key](newCenterX,
          newCenterY,
          keyK, false);

        // because the setCenters call above has a 'false' notify, the new scales won't
        // be propagated from there, so we have to store them here
        this.xScales[key] = newXScale;
        this.yScales[key] = newYScale;

        // notify the listeners of all locked views that the scales of
        // this view have changed
        if (this.scalesChangedListeners.hasOwnProperty(key)) {
          dictValues(this.scalesChangedListeners[key]).forEach((x) => {
            x(newXScale, newYScale);
          });
        }
      }
    }

    this.animate();

    // Call view change handler
    this.triggerViewChangeDb();
  }

  handleProjectViewport(uid) {
    /**
     * We want to show the extent of this viewport on another view.
     */


    this.setState({
      chooseTrackHandler: (viewUid, trackUid) => (
        this.handleViewportProjected(uid, viewUid, trackUid)
      )
    });
  }

  /**
   * Adjust the zoom level so that all of the data is visible
   *
   * @param viewUid: The view uid for which to adjust the zoom level
   */
  handleZoomToData(viewUid) {
    if (viewUid && !this.tiledPlots[viewUid]) {
      throw new Error(
        `View uid ${viewUid} does not exist in the current viewConfig`
      );
    }

    if (viewUid) {
      this.tiledPlots[viewUid].handleZoomToData();
    } else {
      Object.values(this.tiledPlots)
        .forEach(tiledPlot => tiledPlot.handleZoomToData());
    }
  }

  /**
   * Reset the viewport to the initial x and y domain
   * @param  {number} viewId - ID of the view for which the viewport should be
   *  reset.
   */
  resetViewport(viewId) {
    if (viewId && !this.tiledPlots[viewId]) {
      throw new Error(
        `View uid ${viewId} does not exist in the current viewConfig`
      );
    }

    if (viewId) {
      this.tiledPlots[viewId].resetViewport();
    } else {
      Object.values(this.tiledPlots)
        .forEach(tiledPlot => tiledPlot.resetViewport());
    }
  }

  /**
   * We want to yank some attributes from another view.
   *
   * This will create a view selection overlay and then call the selected
   * provided function.
   */
  handleYankFunction(uid, yankFunction) {
    this.setState({
      chooseViewHandler: uid2 => yankFunction(uid, uid2),
      mouseOverOverlayUid: uid,
    });
  }

  /**
   * We want to unlock uid from the zoom group that it's in.
   *
   * @param uid: The uid of a view.
   */
  handleUnlock(uid, lockGroups) {
    // if this function is being called, lockGroup has to exist
    const lockGroup = lockGroups[uid];
    const lockGroupKeys = dictKeys(lockGroup);

    if (lockGroupKeys.length === 2) {
      // there's only two items in this lock group so we need to
      // remove them both (no point in having one view locked to itself)
      delete lockGroups[lockGroupKeys[0]];
      delete lockGroups[lockGroupKeys[1]];

      return;
    }
    // delete this view from the zoomLockGroup
    if (lockGroups[uid]) {
      if (lockGroups[uid][uid]) { delete lockGroups[uid][uid]; }
    }

    // remove the handler
    if (lockGroups[uid]) { delete lockGroups[uid]; }
  }

  viewScalesLockData(uid) {
    if (!this.xScales[uid] || !this.yScales[uid]) {
      console.warn("View scale lock doesn't correspond to existing uid: ", uid);
      return null;
    }

    return scalesCenterAndK(this.xScales[uid], this.yScales[uid]);
  }

  /*
   * :param uid1 (string): The uid of the first element to be locked (e.g. viewUid)
   * :param uid2 (string): The uid of the second element to be locked (e.g. viewUid)
   * :param lockGroups (dict): The set of locks where to store this lock (e.g. this.locationLocks)
   * :parma lockData (function): A function that takes two uids and calculates some extra data
   * to store with this lock data (e.g. scalesCenterAndK(this.xScales[uid1], this.yScales[uid1]))
   */
  addLock(uid1, uid2, lockGroups, lockData) {
    let group1Members = [];
    let group2Members = [];

    if (!lockGroups[uid1]) {
      // view1 isn't already in a group
      group1Members = [[uid1, lockData.bind(this)(uid1)]];
    } else {
      // view1 is already in a group
      group1Members = dictItems(lockGroups[uid1])
        .filter(x => lockData(x[0])) // make sure we can create the necessary data for this lock
        // in the case of location locks, this implies that the
        // views it's locking exist
        .map(x => [x[0], lockData(x[0])]); // x is [uid, [centerX, centerY, k]]
    }

    if (!lockGroups[uid2]) {
      // view1 isn't already in a group
      group2Members = [[uid2, lockData.bind(this)(uid2)]];
    } else {
      // view2 is already in a group
      group2Members = dictItems(lockGroups[uid2])
        .filter(x => lockData.bind(this)(x[0]))
        // make sure we can create the necessary data for this lock
        // in the case of location locks, this implies that the
        // views it's locking exist
        .map(x => (
          // x is [uid, [centerX, centerY, k]]
          [x[0], lockData.bind(this)(x[0])]
        ));
    }

    const allMembers = group1Members.concat(group2Members);

    const groupDict = dictFromTuples(allMembers);

    allMembers.forEach((m) => { lockGroups[m[0]] = groupDict; });
  }

  /* Views uid1 and uid2 need to be locked so that they always maintain the current
   * zoom and translation difference.
   * @param uid1: The view that the lock was called from
   * @param uid2: The view that the lock was called on (the view that was selected)
   */
  handleLocationLockChosen(uid1, uid2) {
    if (uid1 === uid2) {
      this.setState({
        chooseViewHandler: null,
      });

      return; // locking a view to itself is silly
    }

    this.addLock(uid1, uid2, this.locationLocks, this.viewScalesLockData.bind(this));


    this.setState({
      chooseViewHandler: null,
    });
  }

  /* Views uid1 and uid2 need to be locked so that they always maintain the current
   * zoom and translation difference.
   * @param uid1: The view that the lock was called from
   * @param uid2: The view that the lock was called on (the view that was selected)
   */
  handleZoomLockChosen(uid1, uid2) {
    if (uid1 === uid2) {
      this.setState({
        chooseViewHandler: null,
      });

      return; // locking a view to itself is silly
    }

    this.addLock(uid1, uid2, this.zoomLocks, this.viewScalesLockData.bind(this));


    this.setState({
      chooseViewHandler: null,
    });
  }

  /**
   * We want to project the viewport of fromView onto toTrack of toView.
   *
   * @param fromView: The uid of the view that we want to project
   * @param toView: The uid of the view that we want to project to
   * @param toTrack: The track we want to project to
   *
   * Returns
   * -------
   *
   *  newTrackUid: string
   *      The uid of the newly created viewport projection track
   */
  handleViewportProjected(fromView, toView, toTrack) {
    let newTrackUid = null;

    if (fromView === toView) {
      alert('A view can not show its own viewport.');
    } else {
      const hostTrack = getTrackByUid(this.state.views[toView].tracks, toTrack);
      const position = getTrackPositionByUid(this.state.views[toView].tracks, toTrack);
      newTrackUid = slugid.nice();

      const projectionTypes = {
        top: 'horizontal',
        bottom: 'horizontal',
        center: 'center',
        left: 'vertical',
        right: 'vertical',
      };

      const newTrack = {
        uid: newTrackUid,
        type: `viewport-projection-${projectionTypes[position]}`,
        fromViewUid: fromView,
      };

      this.addCallbacks(toView, newTrack);
      this.handleTrackAdded(toView, newTrack, position, hostTrack);
    }
    this.setState({
      chooseTrackHandler: null,
    });

    return newTrackUid;
  }

  /**
   * Uid1 is copying the center of uid2
   */
  handleLocationYanked(uid1, uid2) {
    // where we're taking the zoom from
    const sourceXScale = this.xScales[uid2];
    const sourceYScale = this.yScales[uid2];

    const targetXScale = this.xScales[uid1];
    const targetYScale = this.yScales[uid1];

    // eslint-disable-next-line no-unused-vars
    const [targetCenterX, targetCenterY, targetK] = scalesCenterAndK(targetXScale, targetYScale);
    // eslint-disable-next-line no-unused-vars
    const [sourceCenterX, sourceCenterY, sourceK] = scalesCenterAndK(sourceXScale, sourceYScale);

    // set target center
    this.setCenters[uid1](sourceCenterX, sourceCenterY, targetK, true);


    this.setState({
      chooseViewHandler: null,
    });
  }

  /**
   * Uid1 yanked the zoom of uid2, now  make sure that they're synchronized.
   */
  handleZoomYanked(uid1, uid2) {
    // where we're taking the zoom from
    const sourceXScale = this.xScales[uid2];
    const sourceYScale = this.yScales[uid2];

    const targetXScale = this.xScales[uid1];
    const targetYScale = this.yScales[uid1];

    // eslint-disable-next-line no-unused-vars
    const [targetCenterX, targetCenterY, targetK] = scalesCenterAndK(targetXScale, targetYScale);
    // eslint-disable-next-line no-unused-vars
    const [sourceCenterX, sourceCenterY, sourceK] = scalesCenterAndK(sourceXScale, sourceYScale);

    // set target center
    this.setCenters[uid1](targetCenterX, targetCenterY, sourceK, true);

    this.setState({
      chooseViewHandler: null,
    });
  }


  /**
   * The user has chosen a position for the new track. The actual
   * track selection will be handled by TiledPlot
   *
   * We just need to close the menu here.
   */
  handleTrackPositionChosen(viewUid, position) {
    this.setState({
      addTrackPosition: position,
      addTrackPositionView: viewUid,
    });
  }

  /**
   * Update the height of each row in the layout so that it takes up all
   * of the available space in the div.
   */
  updateRowHeight() {
    if (!this.props.options) return;

    if (!this.props.options.bounded) {
      if (this.props.options.acurate) {
        // we want acturate height so set the row height to 1px
        this.setState({
          rowHeight: 1,
        });
      }
      return;
    }

    // const width = this.element.parentNode.clientWidth;
    const height = this.element.parentNode.clientHeight;

    let maxHeight = 0;
    for (const view of dictValues(this.state.views)) {
      maxHeight = Math.max(maxHeight, view.layout.y + view.layout.h);
    }

    this.handleDragStart();
    this.handleDragStop();

    const MARGIN_HEIGHT = this.isEditable() ? 10 : 0;

    const marginHeight = (MARGIN_HEIGHT * maxHeight) - 1;
    const availableHeight = height - marginHeight;

    // const currentRowHeight = this.state.rowHeight;
    const prospectiveRowHeight = availableHeight / maxHeight; // maxHeight is the number of
    // rows necessary to display this view

    const chosenRowHeight = Math.floor(prospectiveRowHeight);

    // for (const view of dictValues(this.state.views)) {
    //   const {
    //     totalWidth,
    //     totalHeight,
    //     topHeight,
    //     bottomHeight,
    //     leftWidth,
    //     rightWidth,
    //     centerWidth,
    //     centerHeight,
    //     minNecessaryHeight
    //   } = this.calculateViewDimensions(view);

    //   // If the view is bounded, then we always fit everything inside the container
    //   //
    //   // It used to be that if the viewconfig was too long, we just let it overflow,
    //   // but I think it's better that it's always contained.

    //   /*
    //         if (minNecessaryHeight > view.layout.h * (prospectiveRowHeight + MARGIN_HEIGHT)) {
    //             // we don't have space for one of the containers, so let them exceed the bounds
    //             // of the box
    //             chosenRowHeight = currentRowHeight;
    //             break;
    //         }
    //         */
    // }

    this.setState({
      rowHeight: chosenRowHeight,
    });
  }

  /**
   * Notify the children that the layout has changed so that they
   * know to redraw themselves
   */
  handleLayoutChange(layout /* , layouts */) {
    if (!this.element) { return; }

    for (const l of layout) {
      const view = this.state.views[l.i];

      if (view) {
        view.layout = l;
      }
    }

    // some of the views have changed their height
    /*
      this.setState({
          views: this.state.views
      });
      */

    this.updateRowHeight();

    this.refreshView(LONG_DRAG_TIMEOUT);
  }

  /**
   * Maybe somebody started dragging again before the previous drag
   * timeout fired. In that case, we need to clear this timeout so
   * that it doesn't override a previously set one.
   */
  clearDragTimeout() {
    if (this.dragTimeout) {
      clearTimeout(this.dragTimeout);
      this.dragTimeout = null;
    }
  }

  getTrackInfo(trackType) {
    if (TRACKS_INFO_BY_TYPE[trackType]) {
      return TRACKS_INFO_BY_TYPE[trackType];
    }

    if (
      window.higlassTracksByType && window.higlassTracksByType[trackType]
    ) {
      return window.higlassTracksByType[trackType].config;
    }

    console.warn(
      'Track type not found:',
      trackType,
      '(check app/scripts/config/ for a list of defined track types)'
    );
    return undefined;
  }

  forceRefreshView() {
    // force everything to rerender
    this.setState(this.state); // eslint-disable-line react/no-access-state-in-setstate
  }

  refreshView(timeout = SHORT_DRAG_TIMEOUT) {
    this.clearDragTimeout();

    this.notifyDragChangedListeners(true);

    this.clearDragTimeout();
    this.dragTimeout = setTimeout(() => {
      this.notifyDragChangedListeners(false);
    }, timeout);
  }

  handleDragStart(/* layout, oldItem, newItem, placeholder, e, element */) {
    this.clearDragTimeout();
    this.notifyDragChangedListeners(true);
  }

  handleDragStop() {
    // wait for the CSS transitions to end before
    // turning off the dragging state
    //
    this.clearDragTimeout();
    this.dragTimeout = setTimeout(() => {
      this.notifyDragChangedListeners(false);
    }, LONG_DRAG_TIMEOUT);
  }

  resizeHandler() {
    objVals(this.viewHeaders).filter(x => x).forEach(viewHeader => viewHeader.checkWidth());
  }

  /**
   * If tracks don't have specified dimensions, add in the known
   * minimums
   *
   * Operates on the tracks stored for this TiledPlot.
   */
  fillInMinWidths(tracksDict) {
    const horizontalLocations = ['top', 'bottom'];

    // first make sure all track types are specified
    // this will make the code later on simpler
    if (!('center' in tracksDict)) { tracksDict.center = []; }
    if (!('left' in tracksDict)) { tracksDict.left = []; }
    if (!('right' in tracksDict)) { tracksDict.right = []; }
    if (!('top' in tracksDict)) { tracksDict.top = []; }
    if (!('bottom' in tracksDict)) { tracksDict.bottom = []; }

    for (let j = 0; j < horizontalLocations.length; j++) {
      const tracks = tracksDict[horizontalLocations[j]];

      // e.g. no 'top' tracks
      if (!tracks) { continue; }

      for (let i = 0; i < tracks.length; i++) {
        const trackInfo = this.getTrackInfo(tracks[i].type);

        if (!('height' in tracks[i]) || (trackInfo && tracks[i].height < trackInfo.minHeight)) {
          if (trackInfo && trackInfo.minHeight) {
            tracks[i].height = trackInfo.minHeight;
          } else { tracks[i].height = this.minHorizontalHeight; }
        }
      }
    }

    const verticalLocations = ['left', 'right'];

    for (let j = 0; j < verticalLocations.length; j++) {
      const tracks = tracksDict[verticalLocations[j]];

      // e.g. no 'left' tracks
      if (!tracks) { continue; }

      for (let i = 0; i < tracks.length; i++) {
        const trackInfo = this.getTrackInfo(tracks[i].type);

        if (!('width' in tracks[i]) || (trackInfo && tracks[i].width < trackInfo.minWidth)) {
          //
          if (trackInfo && trackInfo.minWidth) {
            tracks[i].width = trackInfo.minWidth;
          } else { tracks[i].width = this.minVerticalWidth; }
        }
      }
    }

    return tracksDict;
  }

  /**
   * Get the dimensions for this view, counting just the tracks
   * that are present in it
   *
   * @param view: A view containing a list of tracks as a member.
   * @return: A width and a height pair (e.g. [width, height])
   */
  calculateViewDimensions(view) {
    const defaultHorizontalHeight = 20;
    const defaultVerticalWidth = 0;
    const defaultCenterHeight = 100;
    const defaultCenterWidth = 100;
    let currHeight = (
      this.viewMarginTop
      + this.viewMarginBottom
      + this.viewPaddingTop
      + this.viewPaddingBottom
    );
    let currWidth = (
      this.viewMarginLeft
      + this.viewMarginRight
      + this.viewPaddingLeft
      + this.viewPaddingRight
    );
    // currWidth will generally be ignored because it will just be set to
    // the width of the enclosing container
    let minNecessaryHeight = 0;
    minNecessaryHeight += 10; // the header

    const MIN_VERTICAL_HEIGHT = 20;

    if (view.tracks.top) {
      // tally up the height of the top tracks

      for (let i = 0; i < view.tracks.top.length; i++) {
        const track = view.tracks.top[i];
        currHeight += track.height ? track.height : defaultHorizontalHeight;
        minNecessaryHeight += track.height ? track.height : defaultHorizontalHeight;
      }
    }

    if (view.tracks.bottom) {
      // tally up the height of the top tracks

      for (let i = 0; i < view.tracks.bottom.length; i++) {
        const track = view.tracks.bottom[i];
        currHeight += track.height ? track.height : defaultHorizontalHeight;
        minNecessaryHeight += track.height ? track.height : defaultHorizontalHeight;
      }
    }

    if ((view.tracks.left && view.tracks.left.length > 0)
      || (view.tracks.right && view.tracks.right.length > 0)
      || (view.tracks.center && view.tracks.center.length > 0)) {
      minNecessaryHeight += MIN_VERTICAL_HEIGHT;
    }

    let leftHeight = 0;
    if (view.tracks.left) {
      // tally up the height of the top tracks

      for (let i = 0; i < view.tracks.left.length; i++) {
        const track = view.tracks.left[i];
        const thisHeight = track.height ? track.height : defaultCenterHeight;
        currWidth += track.width ? track.width : defaultVerticalWidth;

        leftHeight = Math.max(leftHeight, thisHeight);
      }
    }

    let rightHeight = 0;

    if (view.tracks.right) {
      // tally up the height of the top tracks

      for (let i = 0; i < view.tracks.right.length; i++) {
        const track = view.tracks.right[i];
        const thisHeight = track.height ? track.height : defaultCenterHeight;
        currWidth += track.width ? track.width : defaultVerticalWidth;

        rightHeight = Math.max(rightHeight, thisHeight);
      }
    }

    const sideHeight = Math.max(leftHeight, rightHeight);

    let centerHeight = 0;
    let centerWidth = 0;

    if (view.tracks.center && dictValues(view.tracks.center).length > 0) {
      if (!view.tracks.center[0].contents || view.tracks.center[0].contents.length > 0) {
        let height = null;
        let width = null;

        if (view.tracks.center[0].contents) {
          // combined track in the center
          for (const track of view.tracks.center[0].contents) {
            height = Math.max(height, track.height
              ? track.height : defaultCenterHeight);
            width = Math.max(width, track.width
              ? track.width : defaultCenterWidth);
          }
        } else {
          height = view.tracks.center[0].height
            ? view.tracks.center[0].height : defaultCenterHeight;
          width = view.tracks.center[0].width
            ? view.tracks.center[0].width : defaultCenterWidth;
        }

        currHeight += height;
        currWidth += width;
      }
    } else if (((view.tracks.top && dictValues(view.tracks.top).length > 1)
      || (view.tracks.bottom && dictValues(view.tracks.bottom).length > 1))
      && ((view.tracks.left && dictValues(view.tracks.left).length)
      || (view.tracks.right && dictValues(view.tracks.right).length))) {
      centerWidth = defaultCenterWidth;
      centerHeight = defaultCenterHeight;
    }

    // make the total height the greater of the left height
    // and the center height
    if (sideHeight > centerHeight) {
      currHeight += sideHeight;
    } else {
      currHeight += centerHeight;
    }

    let topHeight = 0;
    let bottomHeight = 0;
    let leftWidth = 0;
    let rightWidth = 0;

    if ('top' in view.tracks) {
      topHeight = view.tracks.top
        .map(x => (x.height ? x.height : defaultHorizontalHeight))
        .reduce((a, b) => a + b, 0);
    }
    if ('bottom' in view.tracks) {
      bottomHeight = view.tracks.bottom
        .map(x => (x.height ? x.height : defaultHorizontalHeight))
        .reduce((a, b) => a + b, 0);
    }
    if ('left' in view.tracks) {
      leftWidth = view.tracks.left
        .map(x => (x.width ? x.width : defaultVerticalWidth))
        .reduce((a, b) => a + b, 0);
    }
    if ('right' in view.tracks) {
      rightWidth = view.tracks.right
        .map(x => (x.width ? x.width : defaultVerticalWidth))
        .reduce((a, b) => a + b, 0);
    }

    return {
      totalWidth: currWidth,
      totalHeight: currHeight,
      topHeight,
      bottomHeight,
      leftWidth,
      rightWidth,
      centerWidth,
      centerHeight,
      minNecessaryHeight,
    };
  }

  generateViewLayout(view) {
    let layout = null;

    if ('layout' in view) {
      ({ layout } = view.layout);
    } else {
      /*
      const minTrackHeight = 30;
      const elementWidth = this.element.clientWidth;

      let { totalWidth, totalHeight,
        topHeight, bottomHeight,
        leftWidth, rightWidth,
        centerWidth, centerHeight } = this.calculateViewDimensions(view);

      // console.log(totalWidth, totalHeight, leftWidth, rightWidth, centerWidth, centerHeight);

      if (view.searchBox) { totalHeight += 30; }

      const heightGrid = Math.ceil(totalHeight / this.rowHeight);

      */

      // we're keeping this simple, just make the view 12x12
      layout = {
        x: 0,
        y: 0,
        w: NUM_GRID_COLUMNS,
        h: DEFAULT_NEW_VIEW_HEIGHT,
      };

      // the height should be adjusted when the layout changes


      /*
        if ('center' in view.tracks || 'left' in view.tracks || 'right' in view.tracks) {
            let desiredHeight = ((elementWidth - leftWidth - rightWidth - 2 * this.viewMarginTop) );
            desiredHeight +=  topHeight + bottomHeight + 2*this.viewMarginBottom + 20;

            // how much height is left in the browser?

            // limit the height of the container to the window height
            // the number 160 is relatively arbitrary and should be
            // replaced with a concrete measure of the element below and
            // above the canvas area
            let availableHeight = window.innerHeight - 160;

            if (desiredHeight > availableHeight )
                desiredHeight = availableHeight;

            // stretch the view out
            layout.h = Math.ceil(desiredHeight / this.rowHeight);
        }
        else
            layout.h = heightGrid;

        layout.minH = heightGrid;
        layout.i = slugid.nice();
        */
    }


    // console.trace('generated layout:', layout);

    return layout;
  }

  /**
   * Remove all the tracks from a view
   *
   * @param {viewUid} Thie view's identifier
   */
  handleClearView(viewUid) {
    const { views } = this.state;

    views[viewUid].tracks.top = [];
    views[viewUid].tracks.bottom = [];
    views[viewUid].tracks.center = [];
    views[viewUid].tracks.left = [];
    views[viewUid].tracks.right = [];
    views[viewUid].tracks.whole = [];

    this.setState({
      views,
    });
  }

  /**
   * A view needs to be closed. Remove it from from the viewConfig and then clean
   * up all of its connections (zoom links, workers, etc...)
   *
   * @param {uid} This view's identifier
   */
  handleCloseView(uid) {
    // check if this is the only view
    // if it is, don't close it (display an error message)
    if (dictValues(this.state.views).length === 1) {
      return;
    }

    // if this view was zoom locked to another, we need to unlock it
    this.handleUnlock(uid, this.zoomLocks);

    // might want to notify the views that they're beig closed
    this.setState((prevState) => {
      delete prevState.views[uid];

      const viewsByUid = this.removeInvalidTracks(prevState.views);
      return {
        views: viewsByUid,
      };
    });
  }

  /**
   * We're adding a new dataset to an existing track
   *
   * @param newTrack: The new track to be added.
   * @param position: Where the new series should be placed.
   *  (This could also be inferred from the hostTrack, but since
   *  we already have it, we might as well use it)
   * @param hostTrack: The track that will host the new series.
   */
  handleSeriesAdded(viewId, newTrack, position, hostTrack) {
    // is the host track a combined track?
    // if so, easy, just append the new track to its contents
    // if not, remove the current track from the track list
    // create a new combined track, add the current and the new
    // tracks and then update the whole track list
    const { tracks } = this.state.views[viewId];

    if (hostTrack.type === 'combined') {
      hostTrack.contents.push(newTrack);
    } else {
      const newHost = {
        type: 'combined',
        uid: slugid.nice(),
        height: hostTrack.height,
        width: hostTrack.width,
        contents: [hostTrack, newTrack],
      };

      const positionTracks = tracks[position];

      for (let i = 0; i < positionTracks.length; i++) {
        if (positionTracks[i].uid === hostTrack.uid) { positionTracks[i] = newHost; }
      }
    }

    this.setState(prevState => ({
      views: prevState.views,
    }));
  }

  handleNoTrackAdded() {
    if (this.state.addTrackPosition) {
      // we've already added the track, remove the add track dialog
      this.setState({
        addTrackPosition: null,
      });
    }
  }

  /**
   * Add multiple new tracks (likely from the AddTrackModal dialog)
   *
   * @param trackInfo: A JSON object that can be used as a track
   *                   definition
   * @param position: The position the track is being added to
   * @param host: If this track is being added to another track
   */
  handleTracksAdded(viewId, newTracks, position, host) {
    this.storeTrackSizes(viewId);

    for (const newTrack of newTracks) { this.handleTrackAdded(viewId, newTrack, position, host); }
  }

  /**
   * Change the type of a track. For example, convert a line to a bar track.
   *
   * Parameters
   * ----------
   *  viewUid: string
   *    The view containing the track to be changed
   *  trackUid: string
   *    The uid identifying the existin track
   *  newType: string
   *    The type to switch this track to.
   */
  handleChangeTrackType(viewUid, trackUid, newType) {
    const view = this.state.views[viewUid];
    const trackConfig = getTrackByUid(view.tracks, trackUid);

    // this track needs a new uid so that it will be rerendered
    trackConfig.uid = slugid.nice();
    trackConfig.type = newType;

    this.setState(prevState => ({
      views: prevState.views,
    }));
  }

  /**
   * Change the data source for a track. E.g. when adding or
   * removing a divisor.
   *
   * Parameters
   * ----------
   *  viewUid: string
   *    The view containing the track to be changed
   *  trackUid: string
   *    The uid identifying the existin track
   *  newData: object
   *    The new data source section
   */
  handleChangeTrackData(viewUid, trackUid, newData) {
    const view = this.state.views[viewUid];
    const trackConfig = getTrackByUid(view.tracks, trackUid);

    // this track needs a new uid so that it will be rerendered
    trackConfig.uid = slugid.nice();
    trackConfig.data = newData;

    this.setState(prevState => ({
      views: prevState.views,
    }));
  }

  /**
   * A track was added from the AddTrackModal dialog.
   *
   * @param trackInfo: A JSON object that can be used as a track
   *                   definition
   * @param position: The position the track is being added to
   * @param host: If this track is being added to another track
   *
   * @returns {Object}: A trackConfig (\{ uid: "", width: x \})
   *  describing this track
   */
  handleTrackAdded(viewId, newTrack, position, host = null) {
    this.addDefaultTrackOptions(newTrack);

    // make sure the new track has a uid
    if (!newTrack.uid) newTrack.uid = slugid.nice();

    if (newTrack.contents) {
      // add default options to combined tracks
      for (const ct of newTrack.contents) { this.addDefaultTrackOptions(ct); }
    }

    this.addNameToTrack(newTrack);

    if (this.state.addTrackPosition) {
      // we've already added the track, remove the add track dialog
      this.setState({
        addTrackPosition: null,
      });
    }

    if (host) {
      // we're adding a series rather than a whole new track
      this.handleSeriesAdded(viewId, newTrack, position, host);
      return null;
    }

    newTrack.width = this.getTrackInfo(newTrack.type).minWidth
      ? this.getTrackInfo(newTrack.type).minWidth
      : this.minVerticalWidth;
    newTrack.height = this.getTrackInfo(newTrack.type).minHeight
      ? this.getTrackInfo(newTrack.type).minHeight
      : this.minHorizontalHeight;

    const { tracks } = this.state.views[viewId];
    if (position === 'left' || position === 'top') {
      // if we're adding a track on the left or the top, we want the
      // new track to appear at the begginning of the track list
      tracks[position].unshift(newTrack);
    } else if (position === 'center') {
      // we're going to have to either overlay the existing track with a new one
      // or add another one on top
      if (tracks.center.length === 0) {
        // no existing tracks
        const newCombined = {
          uid: slugid.nice(),
          type: 'combined',
          contents: [
            newTrack],
        };
        tracks.center = [newCombined];
      } else if (tracks.center[0].type === 'combined') {
        // if it's a combined track, we just need to add this track to the
        // contents
        tracks.center[0].contents.push(newTrack);
      } else {
        // if it's not, we have to create a new combined track
        const newCombined = {
          uid: slugid.nice(),
          type: 'combined',
          contents: [
            tracks.center[0],
            newTrack],
        };

        tracks.center = [newCombined];
      }
    } else {
      // otherwise, we want it at the end of the track list
      if (!tracks[position]) {
        // this position wasn't defined in the original viewconf
        tracks[position] = [];
      }

      tracks[position].push(newTrack);
    }

    this.adjustLayoutToTrackSizes(this.state.views[viewId]);

    return newTrack;
  }

  /**
   * Go through each track and store its size in the viewconf.
   *
   * This is so that sizes don't get lost when the view is unbounded
   * and new tracks are added.
   *
   * Parameters
   * ----------
   *
   *  viewId : string
   *      The id of the view whose tracks we're measuring
   *
   * Returns
   * -------
   *
   *  Nothing
   */
  storeTrackSizes(viewId) {
    const looseTracks = positionedTracksToAllTracks(this.state.views[viewId].tracks);

    for (const track of looseTracks) {
      const trackObj = this.tiledPlots[viewId].trackRenderer.getTrackObject(track.uid);

      if (!trackObj) {
        continue;
      }

      ([track.width, track.height] = trackObj.dimensions);
    }
  }

  /*
   * Adjust the layout to match the size of the contained tracks. If tracks
   * are added, the layout size needs to expand. If they're removed, it needs
   * to contract.
   *
   * This function should be called from handleTrackAdded and handleCloseTrack.
   *
   * Parameters
   * ----------
   *
   *  view : {...}
   *      The definition from the viewconf
   */
  adjustLayoutToTrackSizes(view) {
    // if the view is too short, expand the view so that it fits this track
    if (!view.layout) return;

    const isEditable = this.isEditable();

    let totalTrackHeight = 0;

    // we are not checking for this.viewHeaders because this function may be
    // called before the component is mounted
    if (isEditable) totalTrackHeight += VIEW_HEADER_HEIGHT;

    // the tracks are larger than the height of the current view, so we need
    // to extend it
    const { totalHeight } = this.calculateViewDimensions(view);
    totalTrackHeight += totalHeight;

<<<<<<< HEAD
    if (!this.props.options.bounded) {
      const MARGIN_HEIGHT = isEditable ? 10 : 0;

      view.layout.h = Math.ceil(
        (totalTrackHeight + MARGIN_HEIGHT) /
        (this.state.rowHeight + MARGIN_HEIGHT),
      );
=======
    const MARGIN_HEIGHT = this.isEditable() ? 10 : 0;

    totalTrackHeight += MARGIN_HEIGHT;
    const rowHeight = this.state.rowHeight + MARGIN_HEIGHT;

    if (!this.props.options.bounded) {
      view.layout.h = Math.ceil(totalTrackHeight / rowHeight);
>>>>>>> 6cf39429
    }
  }

  handleCloseTrack(viewId, uid) {
    const { tracks } = this.state.views[viewId];

    this.handleUnlockValueScale(viewId, uid);

    for (const trackType in tracks) {
      const theseTracks = tracks[trackType];
      const newTracks = theseTracks.filter(d => d.uid !== uid);

      if (newTracks.length === theseTracks.length) {
        // no whole tracks need to removed, see if any of the combined tracks
        // contain series which need to go
        const combinedTracks = newTracks.filter(x => x.type === 'combined');

        combinedTracks.forEach((ct) => {
          ct.contents = ct.contents.filter(x => x.uid !== uid);
        });
      } else {
        tracks[trackType] = newTracks;
      }
    }

    this.storeTrackSizes(viewId);
    this.adjustLayoutToTrackSizes(this.state.views[viewId]);

    this.setState(prevState => ({
      views: prevState.views,
    }));

    return this.state.views;
  }

  handleLockValueScale(fromViewUid, fromTrackUid) {
    this.setState({
      chooseTrackHandler: (toViewUid, toTrackUid) => (
        this.handleValueScaleLocked(fromViewUid, fromTrackUid, toViewUid, toTrackUid)
      ),
    });
  }

  combineViewAndTrackUid(viewUid, trackUid) {
    // see if we've already created a uid for this view / track combo
    const uid = `${viewUid}.${trackUid}`;

    this.combinedUidToViewTrack[uid] = { view: viewUid, track: trackUid };

    if (this.viewTrackUidsToCombinedUid[viewUid]) {
      if (this.viewTrackUidsToCombinedUid[trackUid]) {
        return this.viewTrackUidsToCombinedUid[viewUid][trackUid];
      }

      this.viewTrackUidsToCombinedUid[viewUid][trackUid] = uid;
    } else {
      this.viewTrackUidsToCombinedUid[viewUid] = {};
      this.viewTrackUidsToCombinedUid[viewUid][trackUid] = uid;
    }


    return uid;
  }

  handleUnlockValueScale(viewUid, trackUid) {
    // if it's combined track, unlock each individual component
    if (this.tiledPlots[viewUid].trackRenderer.getTrackObject(trackUid).createdTracks) {
      // if the from view is a combined track, recurse and add links between its child tracks
      const childTrackUids = dictKeys(this.tiledPlots[viewUid]
        .trackRenderer
        .getTrackObject(trackUid)
        .createdTracks);
      for (const childTrackUid of childTrackUids) {
        this.handleUnlock(this.combineViewAndTrackUid(viewUid, childTrackUid),
          this.valueScaleLocks);
      }
    } else {
      this.handleUnlock(this.combineViewAndTrackUid(viewUid, trackUid), this.valueScaleLocks);
    }
  }


  handleValueScaleLocked(fromViewUid, fromTrackUid, toViewUid, toTrackUid) {
    if (this.tiledPlots[fromViewUid].trackRenderer.getTrackObject(fromTrackUid).createdTracks) {
      // if the from view is a combined track, recurse and add links between its child tracks
      const childTrackUids = dictKeys(this.tiledPlots[fromViewUid]
        .trackRenderer
        .getTrackObject(fromTrackUid)
        .createdTracks);
      for (const childTrackUid of childTrackUids) {
        this.handleValueScaleLocked(fromViewUid, childTrackUid, toViewUid, toTrackUid);
      }

      return;
    }

    if (this.tiledPlots[toViewUid].trackRenderer.getTrackObject(toTrackUid).createdTracks) {
      // if the from view is a combined track, recurse and add links between its child tracks
      const childTrackUids = dictKeys(this.tiledPlots[toViewUid]
        .trackRenderer
        .getTrackObject(toTrackUid)
        .createdTracks);
      for (const childTrackUid of childTrackUids) {
        this.handleValueScaleLocked(fromViewUid, fromTrackUid, toViewUid, childTrackUid);
      }

      return;
    }

    const fromUid = this.combineViewAndTrackUid(fromViewUid, fromTrackUid);
    const toUid = this.combineViewAndTrackUid(toViewUid, toTrackUid);

    this.addLock(fromUid, toUid, this.valueScaleLocks, uid => this.combinedUidToViewTrack[uid]);

    this.syncValueScales(fromViewUid, fromTrackUid);

    this.setState({
      chooseTrackHandler: null,
    });
  }

  /**
   * Add callbacks for functions that need them
   *
   * Done in place.
   *
   * @param track: A view with tracks.
   */
  addCallbacks(viewUid, track) {
    if (track.type === 'viewport-projection-center'
          || track.type === 'viewport-projection-horizontal'
          || track.type === 'viewport-projection-vertical'
    ) {
      const fromView = track.fromViewUid;

      track.registerViewportChanged = (trackId, listener) => this.addScalesChangedListener(
        fromView, trackId, listener
      );
      track.removeViewportChanged = trackId => this.removeScalesChangedListener(fromView, trackId);
      track.setDomainsCallback = (xDomain, yDomain) => {
        const tXScale = scaleLinear().domain(xDomain).range(this.xScales[fromView].range());
        const tYScale = scaleLinear().domain(yDomain).range(this.yScales[fromView].range());

        const [tx, ty, k] = scalesCenterAndK(tXScale, tYScale);
        this.setCenters[fromView](tx, ty, k, false);

        let zoomLocked = false;
        let locationLocked = false;

        // if we drag the brush and this view is locked to others, we don't
        // want the movement we induce in them to come back and modify this
        // view and set up a feedback loop
        if (viewUid in this.zoomLocks) { zoomLocked = fromView in this.zoomLocks[viewUid]; }
        if (zoomLocked) { this.handleUnlock(viewUid, this.zoomLocks); }

        if (viewUid in this.locationLocks) {
          locationLocked = fromView in this.locationLocks[viewUid];
        }
        if (locationLocked) {
          this.handleUnlock(viewUid, this.locationLocks);
        }

        this.handleScalesChanged(fromView, tXScale, tYScale, true);

        if (zoomLocked) {
          this.addLock(viewUid, fromView, this.zoomLocks, this.viewScalesLockData);
        }
        if (locationLocked) {
          this.addLock(viewUid, fromView, this.locationLocks, this.viewScalesLockData);
        }
      };
    }
  }

  deserializeLocationLocks(viewConfig) {
    this.locationLocks = {};

    if (viewConfig.locationLocks) {
      for (const viewUid of dictKeys(viewConfig.locationLocks.locksByViewUid)) {
        this.locationLocks[viewUid] = viewConfig.locationLocks
          .locksDict[viewConfig.locationLocks.locksByViewUid[viewUid]];
      }
    }
  }

  deserializeZoomLocks(viewConfig) {
    this.zoomLocks = {};

    //
    if (viewConfig.zoomLocks) {
      for (const viewUid of dictKeys(viewConfig.zoomLocks.locksByViewUid)) {
        this.zoomLocks[viewUid] = viewConfig.zoomLocks
          .locksDict[viewConfig.zoomLocks.locksByViewUid[viewUid]];
      }
    }
  }

  deserializeValueScaleLocks(viewConfig) {
    if (viewConfig.valueScaleLocks) {
      for (const viewUid of dictKeys(viewConfig.valueScaleLocks.locksByViewUid)) {
        this.valueScaleLocks[viewUid] = viewConfig.valueScaleLocks
          .locksDict[viewConfig.valueScaleLocks.locksByViewUid[viewUid]];
      }
    }
  }

  serializeLocks(locks) {
    const locksDict = {};
    const locksByViewUid = {};

    for (const viewUid of dictKeys(locks)) {
      let lockUid = locks[viewUid] && locks[viewUid].uid;

      if (!lockUid) {
        // otherwise, assign this locationLock its own uid
        lockUid = slugid.nice();
      }
      locks[viewUid].uid = lockUid;

      // make a note that we've seen this lock
      locksDict[lockUid] = locks[viewUid];

      // note that this view has a reference to this lock
      locksByViewUid[viewUid] = locks[viewUid].uid;
    }

    // remove the uids we just added
    // for (let viewUid of dictKeys(locks)) {
    //   if (locks[viewUid].hasOwnProperty('uid')) {
    //     locks[viewUid].uid = undefined;
    //     delete locks[viewUid].uid;
    //   }
    // }

    return { locksByViewUid, locksDict };
  }

  getViewsAsJson() {
    const newJson = JSON.parse(JSON.stringify(this.state.viewConfig));
    newJson.views = dictItems(this.state.views).map((k) => {
      const newView = JSON.parse(JSON.stringify(k[1]));
      const uid = k[0];

      for (const track of positionedTracksToAllTracks(newView.tracks)) {
        if (track.server) {
          const url = parse(track.server, {});

          if (!url.hostname.length) {
            // no hostname specified in the track source servers so we'll add the
            // current URL's
            const hostString = window.location.host;
            const { protocol } = window.location;
            const newUrl = `${protocol}//${hostString}${url.pathname}`;

            track.server = newUrl;
          }
        }

        if ('serverUidKey' in track) { delete track.serverUidKey; }
        if ('uuid' in track) { delete track.uuid; }
        if ('private' in track) { delete track.private; }
        if ('maxZoom' in track) { delete track.maxZoom; }
        if ('coordSystem' in track) { delete track.coordSystem; }
        if ('coordSystem2' in track) { delete track.coordSystem2; }
        if ('datatype' in track) { delete track.datatype; }
        if ('maxWidth' in track) { delete track.maxWidth; }
        if ('datafile' in track) { delete track.datafile; }
        if ('filetype' in track) { delete track.filetype; }
        if ('binsPerDimension' in track) { delete track.binsPerDimension; }
      }
      //

      newView.uid = uid;
      newView.initialXDomain = this.xScales[uid].domain();
      newView.initialYDomain = this.yScales[uid].domain();

      return newView;
    });

    newJson.zoomLocks = this.serializeLocks(this.zoomLocks);
    newJson.locationLocks = this.serializeLocks(this.locationLocks);
    newJson.valueScaleLocks = this.serializeLocks(this.valueScaleLocks);

    return newJson;
  }

  getViewsAsString() {
    return JSON.stringify(this.getViewsAsJson(), null, 2);
  }

  handleExportViewAsJSON() {
    const data = this.getViewsAsString();
    // const file = new Blob([data], { type: 'text/json' });

    download('viewconf.json', data);
  }

  handleExportViewsAsLink(
    url = this.state.viewConfig.exportViewUrl,
    fromApi = false
  ) {
    this.width = this.element.clientWidth;
    this.height = this.element.clientHeight;

    this.setState({
      exportLinkModalOpen: !fromApi,
      exportLinkLocation: null,
    });

    const port = window.location.port === '' ? '' : `:${window.location.port}`;

    const req = fetch(
      url,
      {
        method: 'POST',
        headers: {
          Accept: 'application/json, text/plain, */*',
          'Content-Type': 'application/json',
          'X-Requested-With': 'XMLHttpRequest',
        },
        body: `{"viewconf":${this.getViewsAsString()}}`,
        credentials: 'same-origin',
      }
    )
      .then((response) => {
        if (!response.ok) { throw response; }
        return response.json();
      })
      .catch((err) => {
        console.warn('err:', err);
      })
      .then(_json => ({
        id: _json.uid,
        url: `${window.location.protocol}//${window.location.hostname}${port}/app/?config=${_json.uid}`
      }));

    if (!fromApi) {
      req
        .then((sharedView) => {
          this.setState({ exportLinkLocation: sharedView.url });
        })
        .catch(e => console.error('Exporting view config as link failed:', e));
    }

    return req;
  }

  handleDataDomainChanged(viewUid, newXDomain, newYDomain) {
    /*
         * The initial[XY]Domain of a view has changed. Update its definition
         * and rerender.
         */
    const { views } = this.state;

    views[viewUid].initialXDomain = newXDomain;
    views[viewUid].initialYDomain = newYDomain;

    this.xScales[viewUid] = scaleLinear().domain(newXDomain);
    this.yScales[viewUid] = scaleLinear().domain(newYDomain);

    if (this.zoomLocks[viewUid]) {
      const lockGroup = this.zoomLocks[viewUid];
      const lockGroupItems = dictItems(lockGroup);

      for (let i = 0; i < lockGroupItems.length; i++) {
        const key = lockGroupItems[i][0];

        if (!(key in this.locationLocks)) {
          // only zoom to extent if both zoom and location
          // are locked
          continue;
        }

        views[key].initialXDomain = newXDomain;
        views[key].initialYDomain = newYDomain;

        this.xScales[key] = scaleLinear().domain(newXDomain);
        this.yScales[key] = scaleLinear().domain(newYDomain);
      }
    }

    this.setState({ views });
  }

  /**
   * Check if we can place a view at this position
   */
  viewPositionAvailable(pX, pY, w, h) {
    const pEndX = pX + w;
    const pEndY = pY + h;

    if (pX + w > NUM_GRID_COLUMNS) {
      // this view will go over the right edge of our grid
      return false;
    }

    const sortedViews = dictValues(this.state.views);

    // check if this position
    for (let j = 0; j < sortedViews.length; j++) {
      const svX = sortedViews[j].layout.x;
      const svY = sortedViews[j].layout.y;

      const svEndX = svX + sortedViews[j].layout.w;
      const svEndY = svY + sortedViews[j].layout.h;

      if (pX < svEndX && pEndX > svX) {
        // x range intersects
        if (pY < svEndY && pEndY > svY) {
          // y range intersects
          return false;
        }
      }
    }

    return true;
  }

  /**
   * User clicked on the "Add View" button. We'll duplicate the last
   * view.
   */
  handleAddView(view) {
    const views = dictValues(this.state.views);
    const lastView = view;

    const potentialPositions = [];

    if (view.layout.w === 12) {
      // this view is full width, we can cut it in half (#259)
      view.layout.w = 6;
    }

    for (let i = 0; i < views.length; i++) {
      let pX = views[i].layout.x + views[i].layout.w;
      let pY = views[i].layout.y;

      // can we place the new view to the right of this view?
      if (this.viewPositionAvailable(pX, pY, view.layout.w, view.layout.h)) {
        potentialPositions.push([pX, pY]);
      }

      pX = views[i].layout.x;
      pY = views[i].layout.y + views[i].layout.h;
      // can we place the new view below this view
      if (this.viewPositionAvailable(pX, pY, view.layout.w, view.layout.h)) {
        potentialPositions.push([pX, pY]);
      }
    }


    potentialPositions.sort((a, b) => {
      const n = a[1] - b[1];

      if (n === 0) {
        return a[0] - b[0];
      }

      return n;
    });

    const jsonString = JSON.stringify(lastView);

    const newView = JSON.parse(jsonString); // ghetto copy
    newView.initialXDomain = this.xScales[newView.uid].domain();
    newView.initialYDomain = this.yScales[newView.uid].domain();

    // place this new view below all the others

    ([[newView.layout.x, newView.layout.y]] = potentialPositions);

    // give it its own unique id
    newView.uid = slugid.nice();
    newView.layout.i = newView.uid;

    positionedTracksToAllTracks(newView.tracks).forEach(t => this.addCallbacks(newView.uid, t));

    this.state.views[newView.uid] = newView;

    this.setState(prevState => ({
      views: prevState.views,
    }));
  }

  /**
   * Add a name to this track based on its track type.
   *
   * Name is added in-place.
   *
   * The list of track information can be found in config.js:TRACKS_INFO
   */
  addNameToTrack(track) {
    const config = this.getTrackInfo(track.type);

    if (config && config.name) track.name = config.name;

    return track;
  }

  /**
   * Add track names to the ones that have known names in config.js
   */
  addUidsToTracks(allTracks) {
    allTracks.forEach((t) => {
      if (!t.uid) { t.uid = slugid.nice(); }
    });

    return allTracks;
  }

  /**
   * Add track names to the ones that have known names in config.js
   */
  addNamesToTracks(allTracks) {
    allTracks.forEach((t) => {
      if (!t.name) { this.addNameToTrack(t); }
    });

    return allTracks;
  }

  handleSelectedAssemblyChanged(viewUid, newAssembly, newAutocompleteId, newServer) {
    /*
     * A new assembly was selected in the GenomePositionSearchBox.
     * Update the corresponding
     * view's entry
     *
     * Arguments
     * ---------
     *
     * viewUid: string
     *      The uid of the view this genomepositionsearchbox belongs to
     * newAssembly: string
     *      The new assembly it should display coordinates for
     *
     * Returns
     * -------
     *
     *  Nothing
     */
    const { views } = this.state;

    views[viewUid].genomePositionSearchBox.chromInfoId = newAssembly;
    views[viewUid].genomePositionSearchBox.autocompleteId = newAutocompleteId;
    views[viewUid].genomePositionSearchBox.autocompleteServer = newServer;
  }

  createGenomePostionSearchBoxEntry(existingGenomePositionSearchBox, suggestedAssembly) {
    /*
         * Create genomePositionSearchBox settings. If existing settings for this view exist,
         * then use those. Otherwise use defaults.
         *
         * Arguments:
         *     existingGenomePositionSearchBox:
         *          {
         *              autocompleteServer: string (e.g. higlass.io/api/v1),
         *              autocompleteId: string (e.g. Xz1f)
         *              chromInfoServer: string (e.g. higlass.io/api/v1)
         *              chromInfoId: string (e.g. hg19)
         *              visible: boolean (e.g. true)
         *           }
         *          If there's already information about which assembly and autocomplete
         *          source to use, it should be in this format.
         *
         *      suggestedAssembly:
         *          Guess which assembly should be displayed based on the tracks visible.
         *          In all meaningful scenarios, all tracks should be of the same assembly
         *          but in case they're not, suggest the most common one
         *
         * Return:
         *      A valid genomePositionSearchBox object
         *
         */
    let newGpsb = existingGenomePositionSearchBox;
    const defaultGpsb = {
      autocompleteServer: DEFAULT_SERVER,
      // "autocompleteId": "OHJakQICQD6gTD7skx4EWA",
      chromInfoServer: DEFAULT_SERVER,
      visible: false,
    };

    if (!newGpsb) { newGpsb = JSON.parse(JSON.stringify(defaultGpsb)); }

    if (!newGpsb.autocompleteServer) {
      newGpsb.autocompleteServer = defaultGpsb.autocompleteServer;
    }

    /*
         * If we don't have an autocompleteId, we'll try to look it up in
         * the autocomplete server
         */
    /*
        if (!newGpsb.autocompleteId)
            newGpsb.autocompleteId = defaultGpsb.autocompleteId;
        */

    if (!newGpsb.chromInfoId) {
      newGpsb.chromInfoId = suggestedAssembly;
    }

    if (!newGpsb.chromInfoServer) { newGpsb.chromInfoServer = defaultGpsb.chromInfoServer; }

    if (!newGpsb.visible) { newGpsb.visible = false; }

    return newGpsb;
  }

  handleTogglePositionSearchBox(viewUid) {
    /*
         * Show or hide the genome position search box for a given view
         */

    const view = this.state.views[viewUid];
    view.genomePositionSearchBoxVisible = !view.genomePositionSearchBoxVisible;

    const positionedTracks = positionedTracksToAllTracks(view.tracks);

    // count the number of tracks that are part of some assembly
    const assemblyCounts = {};
    for (const track of positionedTracks) {
      if (!track.coordSystem) { continue; }

      if (!assemblyCounts[track.coordSystem]) { assemblyCounts[track.coordSystem] = 0; }

      assemblyCounts[track.coordSystem] += 1;
    }

    const sortedAssemblyCounts = dictItems(assemblyCounts).sort((a, b) => b[1] - a[1]);
    let selectedAssembly = 'hg19'; // always the default if nothing is otherwise selected

    if (sortedAssemblyCounts.length) { selectedAssembly = sortedAssemblyCounts[0][0]; }

    view.genomePositionSearchBox = this.createGenomePostionSearchBoxEntry(
      view.genomePositionSearchBox, selectedAssembly
    );
    view.genomePositionSearchBox.visible = !view.genomePositionSearchBox.visible;

    this.refreshView();

    this.setState({
      configMenuUid: null,
    });
  }

  handleTrackOptionsChanged(viewUid, trackUid, newOptions) {
    // some track's options changed...
    // redraw the track  and store the changes in the config file
    const view = this.state.views[viewUid];
    const track = getTrackByUid(view.tracks, trackUid);

    if (!track) {
      return;
    }

    track.options = Object.assign(track.options, newOptions);

    if (this.mounted) {
      this.setState(prevState => ({
        views: prevState.views,
      }));
    }
  }

  handleViewOptionsChanged(viewUid, newOptions) {
    const view = this.state.views[viewUid];

    if (!view) {
      return;
    }

    view.options = Object.assign(view.options || {}, newOptions);

    if (this.mounted) {
      this.setState(prevState => ({
        views: prevState.views,
      }));
    }
  }

  /**
   * Determine whether a track is valid and can be displayed.
   *
   * Tracks can be invalid due to inconsistent input such as
   * referral to views that don't exist
   *
   * @param track (object): A track definition
   * @param viewUidsPresent (Set): The view uids which are available
   */
  isTrackValid(track, viewUidsPresent) {
    if (track.type === 'viewport-projection-center') {
      if (!viewUidsPresent.has(track.fromViewUid)) {
        return false;
      }
    }

    return true;
  }

  /**
   * Remove tracks which can no longer be shown (possibly because the views they
   * refer to no longer exist
   */
  removeInvalidTracks(viewsByUid) {
    const viewUidsSet = new Set(dictKeys(viewsByUid));

    for (const v of dictValues(viewsByUid)) {
      for (const trackOrientation of ['left', 'top', 'center', 'right', 'bottom']) {
        if (v.tracks && v.tracks.hasOwnProperty(trackOrientation)) {
          // filter out invalid tracks
          v.tracks[trackOrientation] = v.tracks[trackOrientation]
            .filter(t => this.isTrackValid(t, viewUidsSet));

          // filter out invalid tracks in combined tracks
          v.tracks[trackOrientation].forEach((t) => {
            if (t.type === 'combined') {
              t.contents = t.contents
                .filter(c => this.isTrackValid(c, viewUidsSet));
            }
          });
        }
      }
    }

    return viewsByUid;
  }

  processViewConfig(viewConfig) {
    let { views } = viewConfig;
    let viewsByUid = {};

    if (!viewConfig.views || viewConfig.views.length === 0) {
      console.warn('No views provided in viewConfig');
      views = [
        {
          editable: true,
          tracks: {}
        }
      ];
    }

    views.forEach((v) => {
      if (v.tracks) {
        fillInMinWidths(v.tracks);
      }

      // if a view doesn't have a uid, assign it one
      if (!v.uid) { v.uid = slugid.nice(); }

      viewsByUid[v.uid] = v;

      if (this.zoomToDataExtentOnInit.has(v.uid)) {
        this.zoomToDataExtentOnInit.delete(v.uid);
      }

      if (!v.initialXDomain) {
        console.warn('No initialXDomain provided in the view config.');
        v.initialXDomain = [0, 100];

        this.zoomToDataExtentOnInit.add(v.uid);
      } else {
        v.initialXDomain[0] = +v.initialXDomain[0];
        v.initialXDomain[1] = +v.initialXDomain[1];
      }

      // if there's no y domain specified just use the x domain instead
      // effectively centers the view on the diagonal
      if (!v.initialYDomain) {
        v.initialYDomain = [v.initialXDomain[0], v.initialXDomain[1]];
      } else {
        v.initialXDomain[0] = +v.initialXDomain[0];
        v.initialXDomain[1] = +v.initialXDomain[1];
      }

      if (!this.xScales[v.uid]) {
        this.xScales[v.uid] = scaleLinear().domain(v.initialXDomain);
      }
      if (!this.yScales[v.uid]) {
        this.yScales[v.uid] = scaleLinear().domain(v.initialYDomain);
      }

      // Add names to all the tracks
      let looseTracks = positionedTracksToAllTracks(v.tracks);

      this.deserializeZoomLocks(viewConfig);
      this.deserializeLocationLocks(viewConfig);
      this.deserializeValueScaleLocks(viewConfig);

      // give tracks their default names (e.g. 'type': 'top-axis'
      // will get a name of 'Top Axis'
      looseTracks = this.addUidsToTracks(looseTracks);
      looseTracks = this.addNamesToTracks(looseTracks);

      looseTracks.forEach(t => this.addCallbacks(v.uid, t));

      // make sure that the layout for this view refers to this view
      if (v.layout) { v.layout.i = v.uid; }

      // add default options (as specified in config.js
      // (e.g. line color, heatmap color scales, etc...)
      looseTracks.forEach((t) => {
        this.addDefaultTrackOptions(t);

        if (t.contents) {
          // add default options to combined tracks
          for (const ct of t.contents) { this.addDefaultTrackOptions(ct); }
        }
      });

      if (!v.layout) {
        v.layout = this.generateViewLayout(v);
      }
    });

    viewsByUid = this.removeInvalidTracks(viewsByUid);

    return viewsByUid;
  }

  handleWindowFocused() {
    /*
         * The window housing this view gained focus. That means the bounding boxes
         * may have changed so we need to redraw everything.
         *
         */


  }

  /**
   * Handle range selection events.
   *
   * @description
   * Store active range selectio and forward the range selection event to the
   * API.
   *
   * @param  {Array}  range  Double array of the selected range.
   */
  rangeSelectionHandler(range) {
    this.rangeSelection = range;
    this.apiPublish('rangeSelection', range);
  }

  offViewChange(listenerId) {
    this.viewChangeListener.splice(listenerId, 1);
  }

  onViewChange(callback) {
    return this.viewChangeListener.push(callback) - 1;
  }

  triggerViewChange() {
    this.viewChangeListener.forEach(
      callback => callback(this.getViewsAsString()),
    );
  }

  getGenomeLocation(viewId) {
    return chromInfo
      .get(this.state.views[viewId].chromInfoPath)
      .then(chrInfo => scalesToGenomeLoci(
        this.xScales[viewId], this.yScales[viewId], chrInfo,
      ));
  }

  offLocationChange(viewId, listenerId) {
    this.removeScalesChangedListener(viewId, listenerId);
  }

  zoomTo(viewUid, start1Abs, end1Abs, start2Abs, end2Abs, animateTime) {
    if (!(viewUid in this.setCenters)) {
      throw Error(`Invalid viewUid. Current uuids: ${Object.keys(this.setCenters).join(',')}`);
    }

    if (
      Number.isNaN(+start1Abs) || Number.isNaN(+end1Abs)
    ) {
      const coords = [start1Abs, end1Abs].join(', ');
      console.warn([
        `Invalid coordinates (${coords}). All coordinates need to be numbers
        and should represent absolute coordinates (not chromosome
        coordinates).`,
      ].join(' '));
      return;
    }

    if (Number.isNaN(+start2Abs) || Number.isNaN(+end2Abs)
      || start2Abs === null || end2Abs === null) {
      start2Abs = start1Abs;
      end2Abs = end1Abs;
    }

    // console.log('start1Abs', start1Abs, 'start2Abs', start2Abs);

    const [centerX, centerY, k] = scalesCenterAndK(
      this.xScales[viewUid].copy().domain([start1Abs, end1Abs]),
      this.yScales[viewUid].copy().domain([start2Abs, end2Abs]),
    );

    this.setCenters[viewUid](
      centerX, centerY, k, false, animateTime,
    );
  }

  onLocationChange(viewId, callback, callbackId) {
    const viewsIds = Object.keys(this.state.views);

    if (!viewsIds.length) {
      // HiGlass was probably initialized with an URL instead of a viewconfig
      // and that remote viewConfig is not yet loaded.
      this.unsetOnLocationChange.push({
        viewId, callback, callbackId
      });
      return null;
    }

    viewId = typeof viewId === 'undefined' && viewsIds.length === 1
      ? viewsIds[0]
      : viewId;

    if (
      typeof viewId === 'undefined' || viewsIds.indexOf(viewId) === -1
    ) {
      console.error(
        'onLocationChange either missing a viewId or passed an invalid viewId: ', viewId
      );
      return null;
    }

    const view = this.state.views[viewId];

    // Convert scales into genomic locations
    const middleLayerListener = (xScale, yScale) => {
      callback({
        xDomain: xScale.domain(),
        yDomain: yScale.domain(),
        xRange: xScale.range(),
        yRange: yScale.range()
      });
    };

    let newListenerId = 1;
    if (this.scalesChangedListeners[view.uid]) {
      newListenerId = Object.keys(this.scalesChangedListeners[view.uid])
        .filter(listenerId => listenerId.indexOf(LOCATION_LISTENER_PREFIX) === 0)
        .map(listenerId => parseInt(listenerId.slice(LOCATION_LISTENER_PREFIX.length + 1), 10))
        .reduce((max, value) => Math.max(max, value), 0) + 1;
    }

    this.addScalesChangedListener(
      view.uid,
      `${LOCATION_LISTENER_PREFIX}.${newListenerId}`,
      middleLayerListener,
    );

    if (callbackId) {
      callbackId(`${LOCATION_LISTENER_PREFIX}.${newListenerId}`);
    }

    return newListenerId;
  }

  /**
   * List all the views that are at the given position view position
   */
  getTiledPlotAtPosition(x, y) {
    let foundTiledPlot;

    const views = dictValues(this.state.views);
    // console.log('views:', views);
    // console.log('tiledAreas:', this.tiledAreasDivs);

    for (let i = 0; i < views.length; i++) {
      const tiledPlot = this.tiledPlots[views[i].uid];

      // console.log('1');
      const area = this.tiledAreasDivs[views[i].uid].getBoundingClientRect();
      // console.log('2');

      const { top, left } = area;
      const bottom = top + area.height;
      const right = left + area.width;

      const withinX = x >= left && x <= right;
      const withinY = y >= top && y <= bottom;

      if (withinX && withinY) {
        foundTiledPlot = tiledPlot;
        break;
      }
    }

    return foundTiledPlot;
  }

  /**
   * Handle mousemove events by republishing the event using pubSub.
   *
   * @param {object}  e  Event object.
   */
  mouseMoveHandler(e) {
    if (!this.topDiv) return;

    const absX = e.clientX;
    const absY = e.clientY;
    const relPos = clientPoint(this.topDiv, e);
    const hoveredTiledPlot = this.getTiledPlotAtPosition(absX, absY);

    const hoveredTracks = hoveredTiledPlot
      ? hoveredTiledPlot.listTracksAtPosition(relPos[0], relPos[1], true)
        .map(track => track.originalTrack || track)
      : [];

    const hoveredTrack = hoveredTracks.find(track => !track.isAugmentationTrack);

    const relTrackPos = hoveredTrack
      ? [
        relPos[0] - hoveredTrack.position[0],
        relPos[1] - hoveredTrack.position[1],
      ]
      : relPos;

    let dataX = -1;
    let dataY = -1;

    if (hoveredTrack) {
      dataX = !hoveredTrack.flipText
        ? hoveredTrack._xScale.invert(relTrackPos[0]) // dataX
        : hoveredTrack._xScale.invert(relTrackPos[1]); // dataY

      dataY = hoveredTrack.is2d
        ? hoveredTrack._yScale.invert(relTrackPos[1])
        : dataX;
    }

    const evt = {
      x: relPos[0],
      y: relPos[1],
      relTrackX: (hoveredTrack && hoveredTrack.flipText) ? relTrackPos[1] : relTrackPos[0],
      relTrackY: (hoveredTrack && hoveredTrack.flipText) ? relTrackPos[0] : relTrackPos[1],
      dataX,
      dataY,
      isFrom2dTrack: hoveredTrack && hoveredTrack.is2d,
      isFromVerticalTrack: hoveredTrack && hoveredTrack.flipText,
      track: hoveredTrack,
      origEvt: e,
      sourceUid: this.uid,
      hoveredTracks,
    };

    this.pubSub.publish('app.mouseMove', evt);

    this.apiPublish('cursorLocation', {
      absX,
      absY,
      relX: evt.x,
      relY: evt.y,
      relTrackX: evt.relTrackX,
      relTrackY: evt.relTrackY,
      dataX: evt.dataX,
      dataY: evt.dataY,
      isFrom2dTrack: evt.isFrom2dTrack,
      isFromVerticalTrack: evt.isFromVerticalTrack,
    });

    this.showHoverMenu(evt);
  }

  getMinMaxValue(viewId, trackId, ignoreOffScreenValues, ignoreFixedScale) {
    const track = getTrackObjById(this.tiledPlots, viewId, trackId);

    if (!track) {
      console.warn(`Track with ID: ${trackId} not found!`);
      return undefined;
    }

    if (!track.minVisibleValue || !track.maxVisibleValue) {
      console.warn(
        `Track ${trackId} doesn't support the retrieval of min or max values.`
      );
      return undefined;
    }

    if (ignoreOffScreenValues && track.getAggregatedVisibleValue) {
      return [
        track.getAggregatedVisibleValue('min'),
        track.getAggregatedVisibleValue('max'),
      ];
    }

    return [
      track.minVisibleValue(ignoreFixedScale),
      track.maxVisibleValue(ignoreFixedScale)
    ];
  }

  /**
   * Show a menu displaying some information about the track under it
   */
  showHoverMenu(evt) {
    // each track should have a function that returns an HTML representation
    // of the data at a give position
    const mouseOverHtml = (evt.track && evt.track.getMouseOverHtml)
      ? evt.track.getMouseOverHtml(evt.relTrackX, evt.relTrackY)
      : '';

    if (evt.track !== this.prevMouseHoverTrack) {
      if (this.prevMouseHoverTrack && this.prevMouseHoverTrack.stopHover) {
        this.prevMouseHoverTrack.stopHover();
      }
    }

    this.prevMouseHoverTrack = evt.track;


    if (this.zooming) return;

    const data = (mouseOverHtml && mouseOverHtml.length) ? [1] : [];


    // try to select the mouseover div
    let mouseOverDiv = select('body')
      .selectAll('.track-mouseover-menu').data(data);

    mouseOverDiv
      .exit()
      .remove();

    mouseOverDiv
      .enter()
      .append('div')
      .classed('track-mouseover-menu', true)
      .classed(styles['track-mouseover-menu'], true);

    mouseOverDiv = select('body').selectAll('.track-mouseover-menu');
    const mousePos = clientPoint(select('body').node(), evt.origEvt);


    /*
    mouseOverDiv.selectAll('.mouseover-marker')
      .data([1])
      .enter()
      .append('div')
      .classed('.mouseover-marker', true)
    */

    mouseOverDiv
      .style('left', `${mousePos[0]}px`)
      .style('top', `${mousePos[1]}px`);

    // probably not over a track so there's no mouseover rectangle
    if (!mouseOverDiv.node()) return;

    const bbox = mouseOverDiv.node().getBoundingClientRect();

    if (bbox.x + bbox.width > window.innerWidth) {
      // the overlay box is spilling outside of the track so switch
      // to showing it on the left
      mouseOverDiv.style('left', `${(mousePos[0] - bbox.width)}px`);
    }

    if (bbox.y + bbox.height > window.innerHeight) {
      // the overlay box is spilling outside of the track so switch
      // to showing it on the left
      mouseOverDiv.style('top', `${(mousePos[1] - bbox.height)}px`);
    }

    mouseOverDiv.html(mouseOverHtml);
  }

  /**
   * Hide the hover menu when e.g. the user starts zooming
   */
  hideHoverMenu() {
    select('body').selectAll('.track-mouseover-menu').remove();
  }

  /**
   * Handle internally broadcasted click events
   */
  appClickHandler(data) {
    this.apiPublish('click', data);
  }

  /**
   * Handle mousemove and zoom events.
   */
  mouseMoveZoomHandler(data) {
    this.apiPublish('mouseMoveZoom', data);
  }

  /**
   * Handle mousedown events/
   */
  mouseDownHandler(evt) {

  }

  setTrackValueScaleLimits(viewId, trackId, minValue, maxValue) {
    const track = getTrackObjById(this.tiledPlots, viewId, trackId);

    if (!track) {
      console.warn(`Could't find track: ${trackId}`);
      return;
    }

    if (track.setFixedValueScaleMin && track.setFixedValueScaleMax) {
      track.setFixedValueScaleMin(minValue);
      track.setFixedValueScaleMax(maxValue);

      track.rerender(track.options, true);
      track.animate();
    } else {
      console.warn('Track doesn\'t support fixed value scales.');
    }
  }

  setChromInfo(chromInfoPath, callback) {
    ChromosomeInfo(chromInfoPath, (newChromInfo) => {
      this.chromInfo = newChromInfo;
      callback();
    }, this.pubSub);
  }

  onMouseLeaveHandler() {
    this.pubSub.publish('app.mouseLeave');
    this.hideHoverMenu();
    this.animate();
  }

  onBlurHandler() {
    this.animate();
  }

  isZoomFixed(view) {
    return (
      this.props.zoomFixed
      || this.props.options.zoomFixed
      || this.state.viewConfig.zoomFixed
      || (view && view.zoomFixed)
    );
  }

  wheelHandler(evt) {
    // The event forwarder wasn't written for React's SyntheticEvent

    const nativeEvent = evt.nativeEvent || evt;
    const isZoomFixed = (
      this.props.zoomFixed
      || this.props.options.zoomFixed
      || this.state.viewConfig.zoomFixed
    );

    const isTargetCanvas = evt.target === this.canvasElement;

    if (nativeEvent.forwarded || isZoomFixed || isTargetCanvas) {
      evt.stopPropagation();
      evt.preventDefault();

      return;
    }

    if (!hasParent(nativeEvent.target, this.topDiv)) {
      // ignore events that don't come from within the
      // HiGlass container
      return;
    }

    evt.preventDefault();

    // forward the wheel event back to the TrackRenderer that it should go to
    // this is so that we can zoom when there's a viewport projection present
    const hoveredTiledPlot = this.getTiledPlotAtPosition(nativeEvent.clientX, nativeEvent.clientY);

    if (hoveredTiledPlot) {
      const { trackRenderer } = hoveredTiledPlot;
      nativeEvent.forwarded = true;

      if (nativeEvent) {
        forwardEvent(nativeEvent, trackRenderer.eventTracker);

        nativeEvent.preventDefault();
      }
    }
  }

  render() {
    this.tiledAreasDivs = {};
    this.tiledAreas = (
      <div
        styleName="styles.tiled-area"
      />
    );

    // The component needs to be mounted in order for the initial view to have
    // the right width
    if (this.mounted) {
      this.tiledAreas = dictValues(this.state.views).map((view) => {
        const zoomFixed = this.isZoomFixed(view);

        // only show the add track menu for the tiled plot it was selected for
        const addTrackPositionMenuPosition = view.uid === this.state.addTrackPositionMenuUid
          ? this.state.addTrackPositionMenuPosition
          : null;

        let overlay = null;
        if (this.state.chooseViewHandler) {
          let background = 'transparent';

          if (this.state.mouseOverOverlayUid === view.uid) background = 'green';

          overlay = (
            <div
              className="tiled-plot-overlay"
              onClick={() => this.state.chooseViewHandler(view.uid)}
              onMouseEnter={() => this.handleOverlayMouseEnter(view.uid)}
              onMouseLeave={() => this.handleOverlayMouseLeave(view.uid)}
              onMouseMove={() => this.handleOverlayMouseEnter(view.uid)}
              style={{
                position: 'absolute',
                width: '100%',
                height: '100%',
                background,
                opacity: 0.3,
                zIndex: 1
              }}
            />
          );
        }

        const tiledPlot = (
          <TiledPlot
            // Reserved props
            key={`tp${view.uid}`}
            ref={(c) => { this.tiledPlots[view.uid] = c; }}

            // Custom props
            addTrackPosition={
              this.state.addTrackPositionView === view.uid
                ? this.state.addTrackPosition
                : null
            }
            addTrackPositionMenuPosition={addTrackPositionMenuPosition}
            canvasElement={this.state.canvasElement}
            chooseTrackHandler={
              this.state.chooseTrackHandler
                ? trackId => this.state.chooseTrackHandler(view.uid, trackId)
                : null
            }
            chromInfoPath={view.chromInfoPath}
            draggingHappening={this.state.draggingHappening}
            editable={this.isEditable()}
            marginBottom={this.viewMarginBottom}
            marginLeft={this.viewMarginLeft}
            marginRight={this.viewMarginRight}
            marginTop={this.viewMarginTop}
            paddingBottom={this.viewPaddingBottom}
            paddingLeft={this.viewPaddingLeft}
            paddingRight={this.viewPaddingRight}
            paddingTop={this.viewPaddingTop}
            initialXDomain={view.initialXDomain}
            initialYDomain={view.initialYDomain}
            metaTracks={view.metaTracks}
            mouseTool={this.state.mouseTool}
            onChangeTrackData={(trackId, newData) => (
              this.handleChangeTrackData(view.uid, trackId, newData))}
            onChangeTrackType={(trackId, newType) => (
              this.handleChangeTrackType(view.uid, trackId, newType))}
            onCloseTrack={uid => this.handleCloseTrack(view.uid, uid)}
            onDataDomainChanged={(xDomain, yDomain) => (
              this.handleDataDomainChanged(view.uid, xDomain, yDomain))}
            onLockValueScale={uid => this.handleLockValueScale(view.uid, uid)}
            onMouseMoveZoom={this.mouseMoveZoomHandler.bind(this)}
            onNewTilesLoaded={trackUid => this.handleNewTilesLoaded(view.uid, trackUid)}
            onNoTrackAdded={this.handleNoTrackAdded.bind(this)}
            onRangeSelection={this.rangeSelectionHandler.bind(this)}
            onScalesChanged={(x, y) => this.handleScalesChanged(view.uid, x, y)}
            onTrackOptionsChanged={(trackId, options) => (
              this.handleTrackOptionsChanged(view.uid, trackId, options))}
            onTrackPositionChosen={this.handleTrackPositionChosen.bind(this)}
            onTracksAdded={(newTracks, position, host) => (
              this.handleTracksAdded(view.uid, newTracks, position, host))}
            onUnlockValueScale={uid => this.handleUnlockValueScale(view.uid, uid)}
            onValueScaleChanged={uid => this.syncValueScales(view.uid, uid)}
            overlays={view.overlays}
            pixiStage={this.pixiStage}
            pluginTracks={this.state.pluginTracks}
            rangeSelection1dSize={this.state.rangeSelection1dSize}
            rangeSelectionToInt={this.state.rangeSelectionToInt}
            registerDraggingChangedListener={listener => (
              this.addDraggingChangedListener(view.uid, view.uid, listener))}
            removeDraggingChangedListener={listener => (
              this.removeDraggingChangedListener(view.uid, view.uid, listener))}
            setCentersFunction={(c) => { this.setCenters[view.uid] = c; }}
            svgElement={this.state.svgElement}
            tracks={view.tracks}
            trackSourceServers={this.props.viewConfig.trackSourceServers}
            uid={view.uid}
<<<<<<< HEAD
=======
            verticalMargin={this.verticalMargin}
            viewOptions={view.options}
>>>>>>> 6cf39429
            // dragging={this.state.dragging}
            xDomainLimits={view.xDomainLimits}
            yDomainLimits={view.yDomainLimits}
            zoomable={!zoomFixed}
            zoomLimits={view.zoomLimits}
            zoomToDataExtentOnInit={this.zoomToDataExtentOnInit.has(view.uid)}
          />
        );

        const getGenomePositionSearchBox = (isFocused, onFocus) => {
          if (!view.genomePositionSearchBox) return null;

          return (
            <GenomePositionSearchBox
              // Reserved props
              key={`gpsb${view.uid}`}
              ref={(c) => { this.genomePositionSearchBoxes[view.uid] = c; }}

              // Custom props
              autocompleteId={view.genomePositionSearchBox.autocompleteId}
              autocompleteServer={view.genomePositionSearchBox.autocompleteServer}
              chromInfoId={view.genomePositionSearchBox.chromInfoId}
              chromInfoServer={view.genomePositionSearchBox.chromInfoServer}
              isFocused={isFocused}
              // the chromInfoId is either specified in the viewconfig or guessed based on
              // the visible tracks (see createGenomePositionSearchBoxEntry)
              onFocus={onFocus}
              onSelectedAssemblyChanged={(x, y, server) => (
                this.handleSelectedAssemblyChanged(view.uid, x, y, server))}
              registerViewportChangedListener={listener => (
                this.addScalesChangedListener(view.uid, view.uid, listener))}
              removeViewportChangedListener={() => (
                this.removeScalesChangedListener(view.uid, view.uid))}
              setCenters={(centerX, centerY, k, animateTime) => (
                this.setCenters[view.uid](centerX, centerY, k, false, animateTime))}
              trackSourceServers={this.state.viewConfig.trackSourceServers}
              twoD={true}
            />
          );
        };

        const multiTrackHeader = this.isEditable() && !this.state.viewConfig.hideHeader ? (
          <ViewHeader
            ref={(c) => { this.viewHeaders[view.uid] = c; }}
            getGenomePositionSearchBox={getGenomePositionSearchBox}
            isGenomePositionSearchBoxVisible={
              view.genomePositionSearchBox && view.genomePositionSearchBox.visible
            }
            mouseTool={this.state.mouseTool}
            onAddView={() => this.handleAddView(view)}
            onClearView={() => this.handleClearView(view.uid)}
            onCloseView={() => this.handleCloseView(view.uid)}
            onExportPNG={this.handleExportPNG.bind(this)}
            onExportSVG={this.handleExportSVG.bind(this)}
            onExportViewsAsJSON={this.handleExportViewAsJSON.bind(this)}
            onExportViewsAsLink={this.handleExportViewsAsLink.bind(this)}
            onLockLocation={uid => (
              this.handleYankFunction(uid, this.handleLocationLockChosen.bind(this)))}
            onLockZoom={uid => (
              this.handleYankFunction(uid, this.handleZoomLockChosen.bind(this)))}
            onLockZoomAndLocation={uid => this.handleYankFunction(uid, (a, b) => {
              this.handleZoomLockChosen(a, b);
              this.handleLocationLockChosen(a, b);
            })}
            onProjectViewport={this.handleProjectViewport.bind(this)}
            onTakeAndLockZoomAndLocation={(uid) => {
              this.handleYankFunction(uid, (a, b) => {
                this.handleZoomYanked(a, b);
                this.handleLocationYanked(a, b);
                this.handleZoomLockChosen(a, b);
                this.handleLocationLockChosen(a, b);
              });
            }}
            onTogglePositionSearchBox={this.handleTogglePositionSearchBox.bind(this)}
            onTrackPositionChosen={position => this.handleTrackPositionChosen(view.uid, position)}
            onUnlockLocation={uid => this.handleUnlock(uid, this.locationLocks)}
            onUnlockZoom={uid => this.handleUnlock(uid, this.zoomLocks)}
            onUnlockZoomAndLocation={(uid) => {
              this.handleUnlock(uid, this.zoomLocks);
              this.handleUnlock(uid, this.locationLocks);
            }}
            onViewOptionsChanged={newOptions => this.handleViewOptionsChanged(view.uid, newOptions)}
            onYankLocation={uid => (
              this.handleYankFunction(uid, this.handleLocationYanked.bind(this)))}
            onYankZoom={uid => this.handleYankFunction(uid, this.handleZoomYanked.bind(this))}
            onYankZoomAndLocation={uid => (
              this.handleYankFunction(uid, (a, b) => {
                this.handleZoomYanked(a, b);
                this.handleLocationYanked(a, b);
              }))}
            onZoomToData={uid => this.handleZoomToData(uid)}
            viewUid={view.uid}
          />
        ) : null;

        return (
          <div
            key={view.uid}
            ref={(c) => { this.tiledAreasDivs[view.uid] = c; }}
            styleName="styles.tiled-area"
          >
            {multiTrackHeader}
            {tiledPlot}
            {overlay}
          </div>
        );
      });
    }

    const exportLinkModal = this.state.exportLinkModalOpen
      ? (
        <ExportLinkModal
          height={this.height}
          linkLocation={this.state.exportLinkLocation}
          onDone={() => this.setState({ exportLinkModalOpen: false })}
          width={this.width}
        />
      )
      : null;

    let layouts = this.mounted
      ? Object
        .values(this.state.views)
        .filter(view => view.layout)
        .map(view => view.layout)
      : [];

    layouts = JSON.parse(JSON.stringify(layouts)); // make sure to copy the layouts

    const gridLayout = (
      <ReactGridLayout
        // Reserved props
        ref={(c) => { this.gridLayout = c; }}

        // Custom props
        cols={12}
<<<<<<< HEAD
        containerPadding={[0, 0]}
=======
>>>>>>> 6cf39429
        draggableHandle={`.${stylesMTHeader['multitrack-header-grabber']}`}
        isDraggable={this.isEditable()}
        isResizable={this.isEditable()}
        layout={layouts}
        margin={this.isEditable() ? [10, 10] : [0, 0]}
        measureBeforeMount={false}
        onBreakpointChange={this.onBreakpointChange.bind(this)}
        onDragStart={this.handleDragStart.bind(this)}
        onDragStop={this.handleDragStop.bind(this)}
        onLayoutChange={this.handleLayoutChange.bind(this)}
        onResize={this.resizeHandler.bind(this)}
        rowHeight={this.state.rowHeight}
        // for some reason, this becomes 40 within the react-grid component
        // (try resizing the component to see how much the height changes)
        // Programming by coincidence FTW :-/
        // WidthProvider option
        // I like to have it animate on mount. If you don't, delete
        // `useCSSTransforms` (it's default `true`)
        // and set `measureBeforeMount={true}`.
        useCSSTransforms={this.mounted}
        width={this.state.width}
      >
        {this.tiledAreas}
      </ReactGridLayout>
    );

    let styleNames = 'styles.higlass';

    if (getDarkTheme()) {
      styleNames += ' styles.higlass-dark-theme';
    }

    return (
      <div
        key={this.uid}
        ref={(c) => { this.topDiv = c; }}
        className="higlass"
        onMouseLeave={this.onMouseLeaveHandlerBound}
        onMouseMove={this.mouseMoveHandlerBound}
        onWheel={this.onWheelHandlerBound}
        styleName={styleNames}
      >
        <PubSubProvider value={this.pubSub}>
          <canvas
            key={this.uid}
            ref={(c) => { this.canvasElement = c; }}
            styleName="styles.higlass-canvas"
          />
          <div
            ref={(c) => { this.divDrawingSurface = c; }}
            styleName="styles.higlass-drawing-surface"
          >
            {gridLayout}
          </div>
          <svg
            ref={(c) => { this.svgElement = c; }}
            style={{
              // inline the styles so they aren't overriden by other css
              // on the web page
              position: 'absolute',
              width: '100%',
              height: '100%',
              left: 0,
              top: 0,
              pointerEvents: 'none',
            }}
            styleName="styles.higlass-svg"
          />
          {exportLinkModal}
        </PubSubProvider>
      </div>
    );
  }
}

HiGlassComponent.defaultProps = {
  options: {},
  zoomFixed: false,
};

HiGlassComponent.propTypes = {
  options: PropTypes.object,
  viewConfig: PropTypes.oneOfType([
    PropTypes.string,
    PropTypes.object,
  ]).isRequired,
  zoomFixed: PropTypes.bool,
};

export default HiGlassComponent;<|MERGE_RESOLUTION|>--- conflicted
+++ resolved
@@ -570,7 +570,6 @@
 
   animateOnMouseMoveHandler(active) {
     if (active && !this.animateOnMouseMove) {
-      console.log()
       this.pubSubs.push(this.pubSub.subscribe('app.mouseMove', this.animateBound));
     }
     this.animateOnMouseMove = active;
@@ -2249,15 +2248,6 @@
     const { totalHeight } = this.calculateViewDimensions(view);
     totalTrackHeight += totalHeight;
 
-<<<<<<< HEAD
-    if (!this.props.options.bounded) {
-      const MARGIN_HEIGHT = isEditable ? 10 : 0;
-
-      view.layout.h = Math.ceil(
-        (totalTrackHeight + MARGIN_HEIGHT) /
-        (this.state.rowHeight + MARGIN_HEIGHT),
-      );
-=======
     const MARGIN_HEIGHT = this.isEditable() ? 10 : 0;
 
     totalTrackHeight += MARGIN_HEIGHT;
@@ -2265,7 +2255,6 @@
 
     if (!this.props.options.bounded) {
       view.layout.h = Math.ceil(totalTrackHeight / rowHeight);
->>>>>>> 6cf39429
     }
   }
 
@@ -3617,16 +3606,12 @@
             chromInfoPath={view.chromInfoPath}
             draggingHappening={this.state.draggingHappening}
             editable={this.isEditable()}
+            initialXDomain={view.initialXDomain}
+            initialYDomain={view.initialYDomain}
             marginBottom={this.viewMarginBottom}
             marginLeft={this.viewMarginLeft}
             marginRight={this.viewMarginRight}
             marginTop={this.viewMarginTop}
-            paddingBottom={this.viewPaddingBottom}
-            paddingLeft={this.viewPaddingLeft}
-            paddingRight={this.viewPaddingRight}
-            paddingTop={this.viewPaddingTop}
-            initialXDomain={view.initialXDomain}
-            initialYDomain={view.initialYDomain}
             metaTracks={view.metaTracks}
             mouseTool={this.state.mouseTool}
             onChangeTrackData={(trackId, newData) => (
@@ -3663,11 +3648,8 @@
             tracks={view.tracks}
             trackSourceServers={this.props.viewConfig.trackSourceServers}
             uid={view.uid}
-<<<<<<< HEAD
-=======
             verticalMargin={this.verticalMargin}
             viewOptions={view.options}
->>>>>>> 6cf39429
             // dragging={this.state.dragging}
             xDomainLimits={view.xDomainLimits}
             yDomainLimits={view.yDomainLimits}
@@ -3804,10 +3786,7 @@
 
         // Custom props
         cols={12}
-<<<<<<< HEAD
         containerPadding={[0, 0]}
-=======
->>>>>>> 6cf39429
         draggableHandle={`.${stylesMTHeader['multitrack-header-grabber']}`}
         isDraggable={this.isEditable()}
         isResizable={this.isEditable()}
