--- conflicted
+++ resolved
@@ -245,10 +245,9 @@
 
     graphics.alpha = this.options.rectangleDomainOpacity || 0.5;
 
-    const minSquareSize =
-      this.options.minSquareSize && this.options.minSquareSize !== 'none'
-        ? +this.options.minSquareSize
-        : 0;
+    const minSquareSize = this.options.minSquareSize && this.options.minSquareSize !== 'none'
+      ? +this.options.minSquareSize
+      : 0;
 
     const minThres = this.options.rectangleMinSize ? +this.options.rectangleMinSize : 0;
 
@@ -262,64 +261,6 @@
     // line needs to be scaled down so that it doesn't become huge
     tile.tileData
       .filter(td => !(td.uid in this.drawnRects))
-<<<<<<< HEAD
-      .forEach(td => {
-        const startX = this._xScale(td.xStart);
-        const endX = this._xScale(td.xEnd);
-
-        const startY = this._yScale(td.yStart);
-        const endY = this._yScale(td.yEnd);
-
-        const uid = td.uid;
-
-        const width = endX - startX;
-        const height = endY - startY;
-
-        let drawnRect = {
-          x: startX,
-          y: startY,
-          width,
-          height
-        };
-
-        if (minSquareSize) {
-          if (width < minSquareSize || height < minSquareSize) {
-            drawnRect = {
-              x: startX - minSquareSize / 2,
-              y: startY - minSquareSize / 2,
-              width: minSquareSize,
-              height: minSquareSize
-            };
-          }
-        }
-
-        this.drawnRects[uid] = drawnRect;
-
-        const dRxMax = drawnRect.x + drawnRect.width;
-        const dRyMax = drawnRect.y + drawnRect.height;
-
-        // Only draw annotations that falls somehow within the viewport
-        if (
-          (drawnRect.x > xMin && drawnRect.x < xMax) ||
-          (dRxMax > xMin && dRxMax < xMax) ||
-          (drawnRect.y > yMin && drawnRect.y < yMax) ||
-          (dRyMax > yMin && dRyMax < yMax)
-        ) {
-          if (drawnRect.width > minThres || drawnRect.height > minThres) {
-            graphics.drawRect(drawnRect.x, drawnRect.y, drawnRect.width, drawnRect.height);
-
-            this.publish('annotationDrawn', {
-              trackUuid: this.uuid,
-              annotationUuid: uid,
-              viewPos: [drawnRect.x, drawnRect.y, drawnRect.width, drawnRect.height],
-              dataPos: [td.xStart, td.xEnd, td.yStart, td.yEnd],
-              importance: td.importance,
-              info: {
-                patternType: this.options.patternType
-              }
-            });
-          }
-=======
       .forEach((td) => {
         drawAnnotation(
           this,
@@ -348,7 +289,6 @@
             minThres,
             true
           );
->>>>>>> b6e5b8e9
         }
       });
   }
@@ -368,34 +308,6 @@
 
     track.appendChild(output);
 
-<<<<<<< HEAD
-    for (const tile of this.visibleAndFetchedTiles()) {
-      // this tile has no data
-      if (!tile.tileData || !tile.tileData.length) continue;
-
-      tile.tileData.forEach(td => {
-        const gTile = document.createElement('g');
-        gTile.setAttribute(
-          'transform',
-          `translate(${tile.graphics.position.x},${tile.graphics.position.y})scale(${tile.graphics.scale.x},${tile.graphics.scale.y})`
-        );
-        output.appendChild(gTile);
-
-        if (td.uid in this.drawnRects) {
-          const rect = this.drawnRects[td.uid];
-
-          const r = document.createElement('rect');
-          r.setAttribute('x', rect.x);
-          r.setAttribute('y', rect.y);
-          r.setAttribute('width', rect.width);
-          r.setAttribute('height', rect.height);
-
-          r.setAttribute(
-            'fill',
-            this.options.rectangleDomainFillColor ? this.options.rectangleDomainFillColor : 'grey'
-          );
-          r.setAttribute('opacity', 0.3);
-=======
     for (const flipDiagonal of [true, false]) {
       for (const tile of this.visibleAndFetchedTiles()) {
         // this tile has no data
@@ -421,7 +333,6 @@
               'fill', this.options.rectangleDomainFillColor ? this.options.rectangleDomainFillColor : 'grey'
             );
             r.setAttribute('opacity', 0.3);
->>>>>>> b6e5b8e9
 
             r.style.stroke = 'black';
             r.style.strokeWidth = '1px';
@@ -444,12 +355,11 @@
 
   zoomed(newXScale, newYScale) {
     if (
-      this.xScale().domain()[0] === newXScale.domain()[0] &&
-      this.xScale().domain()[1] === newXScale.domain()[1] &&
-      this.yScale().domain()[0] === newYScale.domain()[0] &&
-      this.yScale().domain()[1] === newYScale.domain()[1]
-    )
-      return;
+      this.xScale().domain()[0] === newXScale.domain()[0]
+      && this.xScale().domain()[1] === newXScale.domain()[1]
+      && this.yScale().domain()[0] === newYScale.domain()[0]
+      && this.yScale().domain()[1] === newYScale.domain()[1]
+    ) return;
 
     this.xScale(newXScale);
     this.yScale(newYScale);
