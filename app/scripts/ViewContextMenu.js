--- conflicted
+++ resolved
@@ -134,11 +134,7 @@
         "type": "horizontal-section",
         "server": matrixTrack.server,
         "tilesetUid": matrixTrack.tilesetUid,
-<<<<<<< HEAD
-        "ySlicePos":this.props.coords[1],
-=======
-        "slicePos":this.props.coords[1], 
->>>>>>> 94b326a9
+        "slicePos":this.props.coords[1],
       },
       "options": {
         valueScaling: 'log',
@@ -155,7 +151,7 @@
 
     this.props.onAddTrack({
       type: 'vertical-rule',
-      x: this.props.coords[0], 
+      x: this.props.coords[0],
       position: 'whole',
     });
     this.props.onAddTrack({
@@ -163,7 +159,7 @@
         "type": "vertical-section",
         "server": matrixTrack.server,
         "tilesetUid": matrixTrack.tilesetUid,
-        "slicePos":this.props.coords[0], 
+        "slicePos":this.props.coords[0],
       },
       "options": {
         valueScaling: 'log',
