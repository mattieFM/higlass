import { mix } from 'mixwith';

import React from 'react';
import PropTypes from 'prop-types';

import {expandCombinedTracks} from './utils';
import { getSeriesItems } from './SeriesListItems';

import ContextMenuItem from './ContextMenuItem';
import ContextMenuContainer from './ContextMenuContainer';
import SeriesListSubmenuMixin from './SeriesListSubmenuMixin';

import { getDarkTheme } from './services';

// Styles
import '../styles/ContextMenu.module.scss';

class ViewContextMenu extends mix(ContextMenuContainer).with(SeriesListSubmenuMixin) {
  render() {
    const seriesItems = getSeriesItems(
      this.props.tracks,
      this.handleItemMouseEnter.bind(this),
      this.handleMouseLeave.bind(this),
    );

    const customItemsWrapped = this.props.customItems
      ? React.Children.map(this.props.customItems,
        child => React.cloneElement(
          child, { onMouseEnter: (e) => { this.handleOtherMouseEnter(e); } }
        )
      )
      : null;

    let styleNames = 'context-menu';
    if (getDarkTheme()) styleNames += ' context-menu-dark';

    return (
      <div
        ref={(c) => { this.div = c; }}
        style={{
          left: this.state.left,
          top: this.state.top,
        }}
        styleName={styleNames}
      >
        {customItemsWrapped}

        {customItemsWrapped && <hr styleName="context-menu-hr" />}

        {seriesItems}

        {seriesItems && <hr styleName="context-menu-hr" />}

        <ContextMenuItem
          onClick={() => this.props.onAddTrack({
            type: 'horizontal-rule',
            y: this.props.coords[1],
            position: 'whole',
          })}
          onMouseEnter={e => this.handleOtherMouseEnter(e)}
        >
          {'Add Horizontal Rule'}
        </ContextMenuItem>

        <ContextMenuItem
          onClick={() => this.props.onAddTrack({
            type: 'vertical-rule',
            x: this.props.coords[0],
            position: 'whole',
          })}
          onMouseEnter={e => this.handleOtherMouseEnter(e)}
        >
          {'Add Vertical Rule'}
        </ContextMenuItem>

        <ContextMenuItem
          onClick={() => this.props.onAddTrack({
            type: 'cross-rule',
            x: this.props.coords[0],
            y: this.props.coords[1],
            position: 'whole',
          })}
          onMouseEnter={e => this.handleOtherMouseEnter(e)}
        >
          {'Add Cross Rule'}
        </ContextMenuItem>

        <hr styleName="context-menu-hr" />

        {
          this.hasMatrixTrack(this.props.tracks) &&
          <ContextMenuItem
            onMouseEnter={e => this.handleOtherMouseEnter(e)}
            onClick={ this.handleAddHorizontalSection.bind(this) }
          >
            {'Add Horizontal Cross Section'}
          </ContextMenuItem>
        }

        { /* from the SeriesListSubmenuMixin */ }
        { this.getSubmenu() }

      </div>
    );
  }


  hasMatrixTrack(tracks) {
    const trackList = expandCombinedTracks(this.props.tracks);
<<<<<<< HEAD
    return trackList.filter(track => track.type == 'heatmap').length > 0;   
=======
    return trackList.filter(track => track.type == 'heatmap').length > 0;
>>>>>>> bdb38da9
  }

  handleAddHorizontalSection() {
    const trackList = expandCombinedTracks(this.props.tracks);
    const matrixTrack = trackList.filter(track => track.type == 'heatmap')[0];

    this.props.onAddTrack({
      type: 'horizontal-rule',
      y: this.props.coords[1],
      position: 'whole',
    });
    this.props.onAddTrack({
      "data": {
        "type": "horizontal-section",
        "server": matrixTrack.server,
        "tilesetUid": matrixTrack.tilesetUid,
        "ySlicePos":this.props.coords[1],
      },
      "options": {
        valueScaling: 'log',
      },
      "type": "horizontal-bar",
      "height": 30,
      "position": "top",
    });
  }
}

ViewContextMenu.propTypes = {
  // the data coordinates where this context menu was initiated
  coords: PropTypes.array,
  customItems: PropTypes.array,
};

export default ViewContextMenu;<|MERGE_RESOLUTION|>--- conflicted
+++ resolved
@@ -107,11 +107,7 @@
 
   hasMatrixTrack(tracks) {
     const trackList = expandCombinedTracks(this.props.tracks);
-<<<<<<< HEAD
-    return trackList.filter(track => track.type == 'heatmap').length > 0;   
-=======
     return trackList.filter(track => track.type == 'heatmap').length > 0;
->>>>>>> bdb38da9
   }
 
   handleAddHorizontalSection() {
