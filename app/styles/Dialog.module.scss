--- conflicted
+++ resolved
@@ -43,17 +43,13 @@
   border-top: 1px solid $gray-light;
 }
 
-<<<<<<< HEAD
 :global(.higlass) .dialog-footer-max-height {
-=======
-.dialog-footer, .dialog-footer-max-height {
   button {
     font-size: (1.4*$base)+px;
   }
 }
 
-.dialog-footer-max-height {
->>>>>>> 12e938e0
+:global(.higlass) .dialog-footer-max-height {
   position: absolute;
   z-index: 2;
   left: $base+px;
