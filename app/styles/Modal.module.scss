@import './colors';
@import './sizes';
@import './transitions';

:global(.higlass) .modal-background {
  position: absolute;
  z-index: 1000;
  top: 0;
  right: 0;
  bottom: 0;
  left: 0;
  background: rgba(0, 0, 0, 0.666);
  animation: fade-in $normal $ease 1;
  transition: opacity $normal $ease;
}

:global(.higlass) .modal-hide {
  opacity: 0;
}

:global(.higlass) .modal-wrap {
  position: absolute;
  top: (2*$base)+px;
  right: (2*$base)+px;
  bottom: (2*$base)+px;
  left: (2*$base)+px;
}

:global(.higlass) .modal-window {
  position: relative;
  width: 100%;
  max-width: (64*$base)+px;
  max-height: 100%;
  margin-left: auto;
  margin-right: auto;
  color: $black;
  border-radius: (0.5*$base)+px;
  background: $white;
  animation: fade-scale-in $normal $ease 1;
}

:global(.higlass) .modal-window-max-height {
  height: 100%;
}

<<<<<<< HEAD
:global(.higlass) .modal-content {
  padding: 1rem;
=======
.modal-content {
  padding: $base+px;
>>>>>>> 12e938e0
}

@keyframes fade-in {
  from { opacity: 0; }
  to { opacity: 1; }
}

@keyframes fade-scale-in {
  from { opacity: 0; transform: scale(0.5); }
  to { opacity: 1; transform: scale(1); }
}<|MERGE_RESOLUTION|>--- conflicted
+++ resolved
@@ -43,13 +43,8 @@
   height: 100%;
 }
 
-<<<<<<< HEAD
 :global(.higlass) .modal-content {
-  padding: 1rem;
-=======
-.modal-content {
   padding: $base+px;
->>>>>>> 12e938e0
 }
 
 @keyframes fade-in {
