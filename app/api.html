<!DOCTYPE html>
<head>
<meta charset="utf-8">
<meta name="viewport" content="width=device-width,initial-scale=1">
<title>HiGlass</title>
<style type="text/css">
.canvasjs-chart-credit {
  display:none;
}
</style>
<link rel="stylesheet" href="https://maxcdn.bootstrapcdn.com/bootstrap/latest/css/bootstrap.min.css">
<link rel="stylesheet" href="styles/page.css">
<link rel="stylesheet" href="hglib.css">
<script src="https://cdnjs.cloudflare.com/ajax/libs/react/15.6.2/react.js"></script>
<script src="https://cdnjs.cloudflare.com/ajax/libs/react-dom/15.6.2/react-dom.js"></script>
<script src="https://cdnjs.cloudflare.com/ajax/libs/pixi.js/4.6.2/pixi.js"></script>
<script src="https://cdnjs.cloudflare.com/ajax/libs/react-bootstrap/0.32.0/react-bootstrap.js"></script>
</head>
<body >
  <div style="height: 50px" />
    <div style="margin: auto; width: 100%;">
    <div
      id="development-demo"
      style="position: absolute; left: 1rem; top: 1rem; bottom: 1rem; right: 1rem">
    </div>
  </div>
</body>
<script src='hglib.js'>
</script>
<script>

const testViewConfig = {
  editable: true,
  zoomFixed: false,
  trackSourceServers: ['http://higlass.io/api/v1'],
  exportViewUrl: 'http://localhost:8001/api/v1/viewconfs/',
  views: [
    {
      uid: 'aa',
      initialXDomain: [
        0,
        3100000000
      ],
      autocompleteSource: 'http://higlass.io/api/v1/suggest/?d=OHJakQICQD6gTD7skx4EWA&',
      genomePositionSearchBoxVisible: true,
      chromInfoPath: '//s3.amazonaws.com/pkerp/data/hg19/chromSizes.tsv',
      tracks: {
        top: [
          {
            type: 'horizontal-gene-annotations',
            height: 60,
            tilesetUid: 'OHJakQICQD6gTD7skx4EWA',
            server: 'http://higlass.io/api/v1',
            position: 'top',
            uid: 'OHJakQICQD6gTD7skx4EWA',
            name: 'Gene Annotations (hg19)',
            options: {
              name: 'Gene Annotations (hg19)'
            },
            maxWidth: 4294967296,
            maxZoom: 22
          },
          {
            chromInfoPath: '//s3.amazonaws.com/pkerp/data/hg19/chromSizes.tsv',
            type: 'horizontal-chromosome-labels',
            position: 'top',
            name: 'Chromosome Labels (hg19)',
            height: 30,
            uid: 'I1QUF22JQJuJ38j9PS4iqw',
            options: {}
          }
        ],
        left: [
          {
            type: 'vertical-gene-annotations',
            width: 60,
            tilesetUid: 'OHJakQICQD6gTD7skx4EWA',
            server: 'http://higlass.io/api/v1',
            position: 'left',
            name: 'Gene Annotations (hg19)',
            options: {
              labelPosition: 'bottomRight',
              name: 'Gene Annotations (hg19)'
            },
            uid: 'OgnAEKSHRaG-gR1RqPOuBQ',
            maxWidth: 4294967296,
            maxZoom: 22
          },
          {
            chromInfoPath: '//s3.amazonaws.com/pkerp/data/hg19/chromSizes.tsv',
            type: 'vertical-chromosome-labels',
            position: 'left',
            name: 'Chromosome Labels (hg19)',
            width: 30,
            uid: 'a-mFiHnBQ8uuI6UG3USWVA',
            options: {}
          }
        ],
        center: [
          {
            uid: 'c1',
            type: 'combined',
            height: 200,
            contents: [
              {
                server: 'http://higlass.io/api/v1',
                tilesetUid: 'CQMd6V_cRw6iCI_-Unl3PQ',
                type: 'heatmap',
                position: 'center',
                options: {
                  colorRange: [
                    '#FFFFFF',
                    '#F8E71C',
                    '#F5A623',
                    '#D0021B'
                  ],
                  maxZoom: null,
                  labelPosition: 'bottomRight',
                  name: 'Rao et al. (2014) GM12878 MboI (allreps) 1kb'
                },
                uid: 'Ou4CIWdfSOqAucehIgPwgA',
                name: 'Rao et al. (2014) GM12878 MboI (allreps) 1kb',
                maxWidth: 4194304000,
                binsPerDimension: 256,
                maxZoom: 14
              }
            ],
            position: 'center',
            options: {}
          }
        ],
        right: [],
        bottom: []
      },
      initialYDomain: [
        756976744.1860464,
        2343023255.8139534
      ],
      layout: {
        w: 12,
        h: 12,
        x: 0,
        y: 0,
        i: 'aa',
        moved: false,
        static: false
      }
    }
  ],
  zoomLocks: {
    locksByViewUid: {},
    locksDict: {}
  },
  locationLocks: {
    locksByViewUid: {},
    locksDict: {}
  }
};

const higlass = window.hglib.viewer(
  document.getElementById('development-demo'),
  'http://higlass.io/api/v1/viewconfs/?d=default',
  { bounded: true }
);

higlass.on('location', (yeahCool) => {
  console.log('Yuuhuu we are over here', yeahCool);
}, 'aa', (id) => {
  console.log('First Listener ID', id);
});

let secondId;

higlass.on('location', (yeahCool) => {
  console.log('Dont forget about us sweetie', yeahCool);
}, 'aa', (id) => {
  secondId = id;
  console.log('Second Listener ID', id);
});

setTimeout(() => {
  higlass.off('location', secondId, 'aa');
  console.log('Second event listener is offline');
}, 5000);

<<<<<<< HEAD
higlassApi.shareViewConfigAsLink()
  .then(sharedView => console.log('View is shared', sharedView))
  .catch(e => console.warn('View sharing failed', e));

higlassApi.shareViewConfigAsLink('http://localhost:9999')
  .then(sharedView => console.log('View is shared. W00t?!', sharedView))
  .catch(e => console.warn('Expected to fail', e));

higlassApi.get('svg')
  .then(svg => console.log('SVG is exported', svg))
  .catch(e => console.warn('SVG export failed', e));

higlassApi.get('png')
  .then(png => console.log('PNG is exported', png))
  .catch(e => console.warn('PNG export failed', e));

const mmz = higlassApi.on('mouseMoveZoom', (data) => {
=======
let prevViewConfig;
higlass.on('viewConfig', (newViewConfig) => {
  console.log('And here it is: a new view config! YEAH!', prevViewConfig === newViewConfig);
});

const mmz = higlass.on('mouseMoveZoom', (data) => {
>>>>>>> 3d60fe55
  console.log('Yuuhuu', data);
});

setTimeout(() => {
  higlass.off('mouseMoveZoom', mmz);
  console.log('mouseMoveZoom is offline', mmz);
}, 5000);

</script>
</html><|MERGE_RESOLUTION|>--- conflicted
+++ resolved
@@ -183,32 +183,28 @@
   console.log('Second event listener is offline');
 }, 5000);
 
-<<<<<<< HEAD
-higlassApi.shareViewConfigAsLink()
+higlass.shareViewConfigAsLink()
   .then(sharedView => console.log('View is shared', sharedView))
   .catch(e => console.warn('View sharing failed', e));
 
-higlassApi.shareViewConfigAsLink('http://localhost:9999')
-  .then(sharedView => console.log('View is shared. W00t?!', sharedView))
-  .catch(e => console.warn('Expected to fail', e));
-
-higlassApi.get('svg')
+higlass.shareViewConfigAsLink('http://localhost:9999')
+  .then(sharedView => console.warn('View is shared. W00t?!', sharedView))
+  .catch(e => console.log('Expected to fail', e));
+
+higlass.get('svg')
   .then(svg => console.log('SVG is exported', svg))
   .catch(e => console.warn('SVG export failed', e));
 
-higlassApi.get('png')
+higlass.get('png')
   .then(png => console.log('PNG is exported', png))
   .catch(e => console.warn('PNG export failed', e));
 
-const mmz = higlassApi.on('mouseMoveZoom', (data) => {
-=======
 let prevViewConfig;
 higlass.on('viewConfig', (newViewConfig) => {
   console.log('And here it is: a new view config! YEAH!', prevViewConfig === newViewConfig);
 });
 
 const mmz = higlass.on('mouseMoveZoom', (data) => {
->>>>>>> 3d60fe55
   console.log('Yuuhuu', data);
 });
 
